--- conflicted
+++ resolved
@@ -6,7 +6,7 @@
 Summary:        Signed Unified Kernel Image for %{buildarch} systems
 Name:           kernel-uki-signed-%{buildarch}
 Version:        6.6.47.1
-Release:        6%{?dist}
+Release:        7%{?dist}
 License:        GPLv2
 Vendor:         Microsoft Corporation
 Distribution:   Azure Linux
@@ -68,11 +68,10 @@
 /boot/efi/EFI/Linux/vmlinuz-uki-%{kernelver}.efi
 
 %changelog
-<<<<<<< HEAD
-* Fri Sep 13 2024 Thien Trung Vuong <tvuong@microsoft.com> - 6.6.47.1-6
-=======
+* Fri Sep 13 2024 Thien Trung Vuong <tvuong@microsoft.com> - 6.6.47.1-7
+- Bump release to match kernel
+
 * Fri Sep 13 2024 Rachel Menge <rachelmenge@microsoft.com> - 6.6.47.1-6
->>>>>>> 8d99129e
 - Bump release to match kernel
 
 * Thu Sep 12 2024 Rachel Menge <rachelmenge@microsoft.com> - 6.6.47.1-5
