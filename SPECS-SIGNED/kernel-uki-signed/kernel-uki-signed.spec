%global debug_package %{nil}
%ifarch x86_64
%global buildarch x86_64
%endif
%define kernelver %{version}-%{release}
Summary:        Signed Unified Kernel Image for %{buildarch} systems
Name:           kernel-uki-signed-%{buildarch}
Version:        6.6.51.1
Release:        2%{?dist}
License:        GPLv2
Vendor:         Microsoft Corporation
Distribution:   Azure Linux
Group:          System Environment/Kernel
URL:            https://github.com/microsoft/CBL-Mariner-Linux-Kernel
# This package's "version" and "release" must reflect the unsigned version that
# was signed.
# An important consequence is that when making a change to this package, the
# unsigned version/release must be increased to keep the two versions consistent.
# Ideally though, this spec will not change much or at all, so the version will
# just track the unsigned package's version/release.
#
# To populate these sources:
#   1. Build the unsigned packages as normal
#   2. Sign the desired binary
#   3. Place the unsigned package and signed binary in this spec's folder
#   4. Build this spec
Source0:        kernel-uki-%{kernelver}.%{buildarch}.rpm
Source1:        vmlinuz-uki-%{kernelver}.efi
ExclusiveArch:  x86_64

%description
This package contains the Unified Kernel Image (UKI) EFI binary signed for secure boot.
The package is specifically created for installing on %{buildarch} systems.

%package -n     kernel-uki
Summary:        Unified Kernel Image
Group:          System Environment/Kernel

%description -n kernel-uki
The kernel-uki package contains the Linux kernel packaged as a Unified
Kernel Image (UKI).

%prep

%build
mkdir rpm_contents
pushd rpm_contents

# This spec's whole purpose is to inject the signed kernel-uki binary
rpm2cpio %{SOURCE0} | cpio -idmv
cp %{SOURCE1} ./boot/vmlinuz-uki-%{kernelver}.efi

popd

%install
pushd rpm_contents

# Don't use * wildcard. It does not copy over hidden files in the root folder...
cp -rp ./. %{buildroot}/

cp %{buildroot}/boot/vmlinuz-uki-%{kernelver}.efi %{buildroot}/boot/efi/EFI/Linux/vmlinuz-uki-%{kernelver}.efi

popd

%files -n kernel-uki
/boot/vmlinuz-uki-%{kernelver}.efi
/lib/modules/%{kernelver}/vmlinuz-uki.efi
/boot/efi/EFI/Linux/vmlinuz-uki-%{kernelver}.efi

%changelog
<<<<<<< HEAD
* Thu Sep 19 2024 Jo Zzsi <jozzsicsataban@gmail.com> - 6.6.51.1-2
=======
* Fri Sep 20 2024 Chris Co <chrco@microsoft.com> - 6.6.51.1-2
>>>>>>> 05608ba2
- Bump release to match kernel

* Wed Sep 18 2024 CBL-Mariner Servicing Account <cblmargh@microsoft.com> - 6.6.51.1-1
- Auto-upgrade to 6.6.51.1

* Fri Sep 13 2024 Thien Trung Vuong <tvuong@microsoft.com> - 6.6.47.1-7
- Bump release to match kernel

* Fri Sep 13 2024 Rachel Menge <rachelmenge@microsoft.com> - 6.6.47.1-6
- Bump release to match kernel

* Thu Sep 12 2024 Rachel Menge <rachelmenge@microsoft.com> - 6.6.47.1-5
- Bump release to match kernel

* Thu Sep 12 2024 Rachel Menge <rachelmenge@microsoft.com> - 6.6.47.1-4
- Bump release to match kernel

* Wed Sep 04 2024 Rachel Menge <rachelmenge@microsoft.com> - 6.6.47.1-3
- Bump release to match kernel

* Thu Aug 29 2024 Jo Zzsi <jozzsicsataban@gmail.com> - 6.6.47.1-2
- Bump release to match kernel

* Thu Aug 22 2024 CBL-Mariner Servicing Account <cblmargh@microsoft.com> - 6.6.47.1-1
- Auto-upgrade to 6.6.47.1

* Wed Aug 14 2024 CBL-Mariner Servicing Account <cblmargh@microsoft.com> - 6.6.44.1-1
- Auto-upgrade to 6.6.44.1

* Sat Aug 10 2024 Thien Trung Vuong <tvuong@microsoft.com> - 6.6.43.1-7
- Bump release to match kernel

* Wed Aug 07 2024 Thien Trung Vuong <tvuong@microsoft.com> - 6.6.43.1-6
- Bump release to match kernel

* Tue Aug 06 2024 Chris Co <chrco@microsoft.com> - 6.6.43.1-5
- Bump release to match kernel

* Sat Aug 03 2024 Chris Co <chrco@microsoft.com> - 6.6.43.1-4
- Bump release to match kernel

* Thu Aug 01 2024 Rachel Menge <rachelmenge@microsoft.com> - 6.6.43.1-3
- Bump release to match kernel

* Wed Jul 31 2024 Chris Co <chrco@microsoft.com> - 6.6.43.1-2
- Bump release to match kernel

* Tue Jul 30 2024 CBL-Mariner Servicing Account <cblmargh@microsoft.com> - 6.6.43.1-1
- Auto-upgrade to 6.6.43.1

* Tue Jul 30 2024 Chris Co <chrco@microsoft.com> - 6.6.39.1-2
- Bump release to match kernel

* Fri Jul 26 2024 CBL-Mariner Servicing Account <cblmargh@microsoft.com> - 6.6.39.1-1
- Auto-upgrade to 6.6.39.1

* Tue Jul 16 2024 Kelsey Steele <kelseysteele@microsoft.com> - 6.6.35.1-6
- Bump release to match kernel

* Wed Jul 10 2024 Thien Trung Vuong <tvuong@microsoft.com> - 6.6.35.1-5
- Bump release to match kernel

* Fri Jul 05 2024 Gary Swalling <gaswal@microsoft.com> - 6.6.35.1-4
- Bump release to match kernel

* Mon Jul 01 2024 Rachel Menge <rachelmenge@microsoft.com> - 6.6.35.1-3
- Bump release to match kernel

* Tue Jun 25 2024 Thien Trung Vuong <tvuong@microsoft.com> - 6.6.35.1-2
- Original version for Azure Linux.
- License verified.<|MERGE_RESOLUTION|>--- conflicted
+++ resolved
@@ -6,7 +6,7 @@
 Summary:        Signed Unified Kernel Image for %{buildarch} systems
 Name:           kernel-uki-signed-%{buildarch}
 Version:        6.6.51.1
-Release:        2%{?dist}
+Release:        3%{?dist}
 License:        GPLv2
 Vendor:         Microsoft Corporation
 Distribution:   Azure Linux
@@ -68,11 +68,10 @@
 /boot/efi/EFI/Linux/vmlinuz-uki-%{kernelver}.efi
 
 %changelog
-<<<<<<< HEAD
-* Thu Sep 19 2024 Jo Zzsi <jozzsicsataban@gmail.com> - 6.6.51.1-2
-=======
+* Tue Sep 24 2024 Jo Zzsi <jozzsicsataban@gmail.com> - 6.6.51.1-3
+- Bump release to match kernel
+
 * Fri Sep 20 2024 Chris Co <chrco@microsoft.com> - 6.6.51.1-2
->>>>>>> 05608ba2
 - Bump release to match kernel
 
 * Wed Sep 18 2024 CBL-Mariner Servicing Account <cblmargh@microsoft.com> - 6.6.51.1-1
