%global debug_package %{nil}
%ifarch x86_64
%global buildarch x86_64
%endif
%define kernelver %{version}-%{release}
Summary:        Signed Unified Kernel Image for %{buildarch} systems
Name:           kernel-uki-signed-%{buildarch}
Version:        6.6.57.1
<<<<<<< HEAD
Release:        6%{?dist}
=======
Release:        7%{?dist}
>>>>>>> 06042813
License:        GPLv2
Vendor:         Microsoft Corporation
Distribution:   Azure Linux
Group:          System Environment/Kernel
URL:            https://github.com/microsoft/CBL-Mariner-Linux-Kernel
# This package's "version" and "release" must reflect the unsigned version that
# was signed.
# An important consequence is that when making a change to this package, the
# unsigned version/release must be increased to keep the two versions consistent.
# Ideally though, this spec will not change much or at all, so the version will
# just track the unsigned package's version/release.
#
# To populate these sources:
#   1. Build the unsigned packages as normal
#   2. Sign the desired binary
#   3. Place the unsigned package and signed binary in this spec's folder
#   4. Build this spec
Source0:        kernel-uki-%{kernelver}.%{buildarch}.rpm
Source1:        vmlinuz-uki-%{kernelver}.efi
ExclusiveArch:  x86_64

%description
This package contains the Unified Kernel Image (UKI) EFI binary signed for secure boot.
The package is specifically created for installing on %{buildarch} systems.

%package -n     kernel-uki
Summary:        Unified Kernel Image
Group:          System Environment/Kernel

%description -n kernel-uki
The kernel-uki package contains the Linux kernel packaged as a Unified
Kernel Image (UKI).

%prep

%build
mkdir rpm_contents
pushd rpm_contents

# This spec's whole purpose is to inject the signed kernel-uki binary
rpm2cpio %{SOURCE0} | cpio -idmv
cp %{SOURCE1} ./boot/vmlinuz-uki-%{kernelver}.efi

popd

%install
pushd rpm_contents

# Don't use * wildcard. It does not copy over hidden files in the root folder...
cp -rp ./. %{buildroot}/

cp %{buildroot}/boot/vmlinuz-uki-%{kernelver}.efi %{buildroot}/boot/efi/EFI/Linux/vmlinuz-uki-%{kernelver}.efi

popd

%files -n kernel-uki
/boot/vmlinuz-uki-%{kernelver}.efi
/lib/modules/%{kernelver}/vmlinuz-uki.efi
/boot/efi/EFI/Linux/vmlinuz-uki-%{kernelver}.efi

%changelog
<<<<<<< HEAD
=======
* Sun Dec 22 2024 Ankita Pareek <ankitapareek@microsoft.com> - 6.6.57.1-7
- Bump release to match kernel

>>>>>>> 06042813
* Wed Dec 18 2024 Rachel Menge <rachelmenge@microsoft.com> - 6.6.57.1-6
- Bump release to match kernel-64k

* Mon Nov 25 2024 Chris Co <chrco@microsoft.com> - 6.6.57.1-5
- Bump release to match kernel

* Wed Nov 06 2024 Suresh Babu Chalamalasetty <schalam@microsoft.com> - 6.6.57.1-4
- Bump release to match kernel

* Tue Nov 05 2024 Chris Co <chrco@microsoft.com> - 6.6.57.1-3
- Bump release to match kernel

* Wed Oct 30 2024 Thien Trung Vuong <tvuong@microsoft.com> - 6.6.57.1-2
- Bump release to match kernel

* Tue Oct 29 2024 CBL-Mariner Servicing Account <cblmargh@microsoft.com> - 6.6.57.1-1
- Auto-upgrade to 6.6.57.1

* Thu Oct 24 2024 Rachel Menge <rachelmenge@microsoft.com> - 6.6.56.1-5
- Bump release to match kernel

* Wed Oct 23 2024 Rachel Menge <rachelmenge@microsoft.com> - 6.6.56.1-4
- Bump release to match kernel

* Wed Oct 23 2024 Rachel Menge <rachelmenge@microsoft.com> - 6.6.56.1-3
- Bump release to match kernel

* Tue Oct 22 2024 Rachel Menge <rachelmenge@microsoft.com> - 6.6.56.1-2
- Bump release to match kernel

* Thu Oct 17 2024 CBL-Mariner Servicing Account <cblmargh@microsoft.com> - 6.6.56.1-1
- Auto-upgrade to 6.6.56.1

* Thu Oct 03 2024 Rachel Menge <rachelmenge@microsoft.com> - 6.6.51.1-5
- Bump release to match kernel

* Wed Oct 02 2024 Rachel Menge <rachelmenge@microsoft.com> - 6.6.51.1-4
- Bump release to match kernel

* Tue Sep 24 2024 Jo Zzsi <jozzsicsataban@gmail.com> - 6.6.51.1-3
- Bump release to match kernel

* Fri Sep 20 2024 Chris Co <chrco@microsoft.com> - 6.6.51.1-2
- Bump release to match kernel

* Wed Sep 18 2024 CBL-Mariner Servicing Account <cblmargh@microsoft.com> - 6.6.51.1-1
- Auto-upgrade to 6.6.51.1

* Fri Sep 13 2024 Thien Trung Vuong <tvuong@microsoft.com> - 6.6.47.1-7
- Bump release to match kernel

* Fri Sep 13 2024 Rachel Menge <rachelmenge@microsoft.com> - 6.6.47.1-6
- Bump release to match kernel

* Thu Sep 12 2024 Rachel Menge <rachelmenge@microsoft.com> - 6.6.47.1-5
- Bump release to match kernel

* Thu Sep 12 2024 Rachel Menge <rachelmenge@microsoft.com> - 6.6.47.1-4
- Bump release to match kernel

* Wed Sep 04 2024 Rachel Menge <rachelmenge@microsoft.com> - 6.6.47.1-3
- Bump release to match kernel

* Thu Aug 29 2024 Jo Zzsi <jozzsicsataban@gmail.com> - 6.6.47.1-2
- Bump release to match kernel

* Thu Aug 22 2024 CBL-Mariner Servicing Account <cblmargh@microsoft.com> - 6.6.47.1-1
- Auto-upgrade to 6.6.47.1

* Wed Aug 14 2024 CBL-Mariner Servicing Account <cblmargh@microsoft.com> - 6.6.44.1-1
- Auto-upgrade to 6.6.44.1

* Sat Aug 10 2024 Thien Trung Vuong <tvuong@microsoft.com> - 6.6.43.1-7
- Bump release to match kernel

* Wed Aug 07 2024 Thien Trung Vuong <tvuong@microsoft.com> - 6.6.43.1-6
- Bump release to match kernel

* Tue Aug 06 2024 Chris Co <chrco@microsoft.com> - 6.6.43.1-5
- Bump release to match kernel

* Sat Aug 03 2024 Chris Co <chrco@microsoft.com> - 6.6.43.1-4
- Bump release to match kernel

* Thu Aug 01 2024 Rachel Menge <rachelmenge@microsoft.com> - 6.6.43.1-3
- Bump release to match kernel

* Wed Jul 31 2024 Chris Co <chrco@microsoft.com> - 6.6.43.1-2
- Bump release to match kernel

* Tue Jul 30 2024 CBL-Mariner Servicing Account <cblmargh@microsoft.com> - 6.6.43.1-1
- Auto-upgrade to 6.6.43.1

* Tue Jul 30 2024 Chris Co <chrco@microsoft.com> - 6.6.39.1-2
- Bump release to match kernel

* Fri Jul 26 2024 CBL-Mariner Servicing Account <cblmargh@microsoft.com> - 6.6.39.1-1
- Auto-upgrade to 6.6.39.1

* Tue Jul 16 2024 Kelsey Steele <kelseysteele@microsoft.com> - 6.6.35.1-6
- Bump release to match kernel

* Wed Jul 10 2024 Thien Trung Vuong <tvuong@microsoft.com> - 6.6.35.1-5
- Bump release to match kernel

* Fri Jul 05 2024 Gary Swalling <gaswal@microsoft.com> - 6.6.35.1-4
- Bump release to match kernel

* Mon Jul 01 2024 Rachel Menge <rachelmenge@microsoft.com> - 6.6.35.1-3
- Bump release to match kernel

* Tue Jun 25 2024 Thien Trung Vuong <tvuong@microsoft.com> - 6.6.35.1-2
- Original version for Azure Linux.
- License verified.<|MERGE_RESOLUTION|>--- conflicted
+++ resolved
@@ -6,11 +6,7 @@
 Summary:        Signed Unified Kernel Image for %{buildarch} systems
 Name:           kernel-uki-signed-%{buildarch}
 Version:        6.6.57.1
-<<<<<<< HEAD
-Release:        6%{?dist}
-=======
 Release:        7%{?dist}
->>>>>>> 06042813
 License:        GPLv2
 Vendor:         Microsoft Corporation
 Distribution:   Azure Linux
@@ -72,12 +68,9 @@
 /boot/efi/EFI/Linux/vmlinuz-uki-%{kernelver}.efi
 
 %changelog
-<<<<<<< HEAD
-=======
 * Sun Dec 22 2024 Ankita Pareek <ankitapareek@microsoft.com> - 6.6.57.1-7
 - Bump release to match kernel
 
->>>>>>> 06042813
 * Wed Dec 18 2024 Rachel Menge <rachelmenge@microsoft.com> - 6.6.57.1-6
 - Bump release to match kernel-64k
 
