--- conflicted
+++ resolved
@@ -6,11 +6,7 @@
 Summary:        Signed Unified Kernel Image for %{buildarch} systems
 Name:           kernel-uki-signed-%{buildarch}
 Version:        6.6.47.1
-<<<<<<< HEAD
-Release:        3%{?dist}
-=======
-Release:        5%{?dist}
->>>>>>> ec716610
+Release:        6%{?dist}
 License:        GPLv2
 Vendor:         Microsoft Corporation
 Distribution:   Azure Linux
@@ -69,9 +65,9 @@
 /lib/modules/%{kernelver}/vmlinuz-uki.efi
 
 %changelog
-<<<<<<< HEAD
-* Mon Sep 09 2024 Thien Trung Vuong <tvuong@microsoft.com> - 6.6.47.1-3
-=======
+* Fri Sep 13 2024 Thien Trung Vuong <tvuong@microsoft.com> - 6.6.47.1-6
+- Bump release to match kernel
+
 * Thu Sep 12 2024 Rachel Menge <rachelmenge@microsoft.com> - 6.6.47.1-5
 - Bump release to match kernel
 
@@ -79,7 +75,6 @@
 - Bump release to match kernel
 
 * Wed Sep 04 2024 Rachel Menge <rachelmenge@microsoft.com> - 6.6.47.1-3
->>>>>>> ec716610
 - Bump release to match kernel
 
 * Thu Aug 29 2024 Jo Zzsi <jozzsicsataban@gmail.com> - 6.6.47.1-2
