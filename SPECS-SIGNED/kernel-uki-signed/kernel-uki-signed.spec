--- conflicted
+++ resolved
@@ -6,7 +6,7 @@
 Summary:        Signed Unified Kernel Image for %{buildarch} systems
 Name:           kernel-uki-signed-%{buildarch}
 Version:        6.6.96.2
-Release:        3%{?dist}
+Release:        4%{?dist}
 License:        GPLv2
 Vendor:         Microsoft Corporation
 Distribution:   Azure Linux
@@ -68,11 +68,10 @@
 /boot/efi/EFI/Linux/vmlinuz-uki-%{kernelver}.efi
 
 %changelog
-<<<<<<< HEAD
-* Mon Sep 08 2025 Suresh Babu Chalamalasetty <schalam@microsoft.com> - 6.6.96.2-3
-=======
+* Mon Sep 22 2025 Suresh Babu Chalamalasetty <schalam@microsoft.com> - 6.6.96.2-4
+- Bump release to match kernel
+
 * Fri Sep 12 2025 Rachel Menge <rachelmenge@microsoft.com> - 6.6.96.2-3
->>>>>>> a6804bfd
 - Bump release to match kernel
 
 * Fri Aug 22 2025 Siddharth Chintamaneni <siddharthc@microsoft.com> - 6.6.96.2-2
