--- conflicted
+++ resolved
@@ -10,7 +10,7 @@
 Summary:        Signed Linux Kernel for %{buildarch} systems
 Name:           kernel-signed-%{buildarch}
 Version:        6.6.57.1
-Release:        6%{?dist}
+Release:        7%{?dist}
 License:        GPLv2
 Vendor:         Microsoft Corporation
 Distribution:   Azure Linux
@@ -145,11 +145,10 @@
 %exclude /module_info.ld
 
 %changelog
-<<<<<<< HEAD
-* Tue Dec 03 2024 aperezguevar <aperezguevar@microsoft.com> - 6.6.57.1-6
-=======
+* Tue Dec 03 2024 aperezguevar <aperezguevar@microsoft.com> - 6.6.57.1-7
+- Bump release to match kernel
+
 * Mon Nov 25 2024 Ankita Pareek <ankitapareek@microsoft.com> - 6.6.57.1-6
->>>>>>> 63d05a54
 - Bump release to match kernel
 
 * Mon Nov 25 2024 Chris Co <chrco@microsoft.com> - 6.6.57.1-5
