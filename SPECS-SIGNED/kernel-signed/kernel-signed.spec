%global debug_package %{nil}
%global sha512hmac bash %{_sourcedir}/sha512hmac-openssl.sh
%ifarch x86_64
%global buildarch x86_64
%endif
%ifarch aarch64
%global buildarch aarch64
%endif
%define uname_r %{version}-%{release}
Summary:        Signed Linux Kernel for %{buildarch} systems
Name:           kernel-signed-%{buildarch}
Version:        5.15.48.1
Release:        5%{?dist}
License:        GPLv2
Vendor:         Microsoft Corporation
Distribution:   Mariner
Group:          System Environment/Kernel
URL:            https://github.com/microsoft/CBL-Mariner-Linux-Kernel
# This spec purpose is to take an input kernel rpm and input secure-boot-signed
# kernel binary from the same build and generate a new "kernel" rpm with the
# signed kernel binary + all of the other original kernel files, triggers,
# scriptlets, requires, provides, etc.
#
# We need to ensure the kernel modules and kernel binary used are from the exact
# same build because at build time the kernel modules are signed with an
# ephemeral key that the kernel enrolls in its keyring. We enforce kernel
# module signature checking when we enable security features like kernel
# lockdown so our kernel can only load those specific kernel modules at runtime.
#
# Additionally, to complete the UEFI Secure Boot chain, we must PE-sign the
# kernel binary. Ideally we would enable secure-boot signing tools like pesign
# or sbsign to be callable from inside the rpmbuild environment, that way we can
# secure-boot sign the kernel binary during the kernel's rpmbuild. It is best
# practice to sign as soon as possible. However there are issues getting that
# secure boot signing infrastructure in place today. Hence we sign the
# resulting kernel binary and "repackage" the kernel RPM (something rpm itself
# actively tries to make sure you never do...generally for good reasons).
#
# To achive this repackaging, this spec creates a new subpackage named
# "kernel". To retain all of the initial kernel package behaviors, we make sure
# the subpackage has the same requires, provides, triggers, post steps, and
# files as the original kernel package.
#
# This specific repackaging implementation leaves room for us to enable the
# more ideal secure-boot signing flow in the future without introducing any
# sort of breaking change or new packaging. Users still install a "kernel"
# package like they normally would.
#
# Maintenance Notes:
# - This spec's "version" and "release" must reflect the unsigned version that
# was signed. An important consequence is that when making a change to this
# spec or the normal kernel spec, the other spec's version version/release must
# be increased to keep the two versions consistent.
#
# - Make sure the kernel subpackage's Requires, Provides, triggers, post/postun
# scriptlets, and files match the normal kernel spec's. The kernel subpackage
# should contain the same content as the input kernel package but replace the
# kernel binary with our signed kernel binary. Since all the requires, provides,
# etc are the same, this new kernel package can be a direct replacement for the
# normal kernel package and RPM will resolve packages with kernel dependencies
# correctly.
#
# To populate the input sources:
#   1. Build the unsigned packages as normal
#   2. Sign the desired binary
#   3. Place the unsigned package and signed binary in this spec's folder
#   4. Build this spec
Source0:        kernel-%{version}-%{release}.%{buildarch}.rpm
Source1:        vmlinuz-%{uname_r}
Source2:        sha512hmac-openssl.sh
BuildRequires:  cpio
BuildRequires:  openssl
BuildRequires:  sed

%description
This package contains the Linux kernel package with kernel signed with the production key

%package -n     kernel
Summary:        Linux Kernel
Group:          System Environment/Kernel
Requires:       filesystem
Requires:       kmod
Requires(post): coreutils
Requires(postun): coreutils

%description -n kernel
The kernel package contains the signed Linux kernel.

%prep

%build
mkdir rpm_contents
pushd rpm_contents

# This spec's whole purpose is to inject the signed kernel binary
rpm2cpio %{SOURCE0} | cpio -idmv
cp %{SOURCE1} ./boot/vmlinuz-%{uname_r}

popd

%install
pushd rpm_contents

# Don't use * wildcard. It does not copy over hidden files in the root folder...
cp -rp ./. %{buildroot}/

popd

# Recalculate sha512hmac for FIPS
%{sha512hmac} %{buildroot}/boot/vmlinuz-%{uname_r} | sed -e "s,$RPM_BUILD_ROOT,," > %{buildroot}/boot/.vmlinuz-%{uname_r}.hmac
cp %{buildroot}/boot/.vmlinuz-%{uname_r}.hmac %{buildroot}/lib/modules/%{uname_r}/.vmlinuz.hmac

%triggerin -n kernel -- initramfs
mkdir -p %{_localstatedir}/lib/rpm-state/initramfs/pending
touch %{_localstatedir}/lib/rpm-state/initramfs/pending/%{uname_r}
echo "initrd generation of kernel %{uname_r} will be triggered later" >&2

%triggerun -n kernel -- initramfs
rm -rf %{_localstatedir}/lib/rpm-state/initramfs/pending/%{uname_r}
rm -rf /boot/initrd.img-%{uname_r}
echo "initrd of kernel %{uname_r} removed" >&2

%postun -n kernel
if [ ! -e /boot/mariner.cfg ]
then
     ls /boot/linux-*.cfg 1> /dev/null 2>&1
     if [ $? -eq 0 ]
     then
          list=`ls -tu /boot/linux-*.cfg | head -n1`
          test -n "$list" && ln -sf "$list" /boot/mariner.cfg
     fi
fi

%post -n kernel
/sbin/depmod -a %{uname_r}
ln -sf linux-%{uname_r}.cfg /boot/mariner.cfg

%files -n kernel
%defattr(-,root,root)
%license COPYING
/boot/System.map-%{uname_r}
/boot/config-%{uname_r}
/boot/vmlinuz-%{uname_r}
/boot/.vmlinuz-%{uname_r}.hmac
%config(noreplace) /boot/linux-%{uname_r}.cfg
%config %{_localstatedir}/lib/initramfs/kernel/%{uname_r}
%defattr(0644,root,root)
/lib/modules/%{uname_r}/*
/lib/modules/%{uname_r}/.vmlinuz.hmac
%exclude /lib/modules/%{uname_r}/build
%exclude /lib/modules/%{uname_r}/kernel/drivers/gpu
%exclude /lib/modules/%{uname_r}/kernel/sound
%exclude /module_info.ld

%changelog
<<<<<<< HEAD
* Thu Jul 21 2022 Henry Li <lihl@microsoft.com> - 5.15.48.1-5
=======
* Fri Jul 08 2022 Francis Laniel <flaniel@linux.microsoft.com> - 5.15.48.1-5
>>>>>>> a5960fae
- Bump release number to match kernel release

* Mon Jun 27 2022 Neha Agarwal <nehaagarwal@microsoft.com> - 5.15.48.1-4
- Bump release number to match kernel release

* Mon Jun 27 2022 Henry Beberman <henry.beberman@microsoft.com> - 5.15.48.1-3
- Bump release number to match kernel release

* Wed Jun 22 2022 Max Brodeur-Urbas <maxbr@microsoft.com> - 5.15.48.1-2
- Bump release number to match kernel release

* Fri Jun 17 2022 Neha Agarwal <nehaagarwal@microsoft.com> - 5.15.48.1-1
- Update source to 5.15.48.1

* Tue Jun 14 2022 Pawel Winogrodzki <pawelwi@microsoft.com> - 5.15.45.1-2
- Bump release number to match kernel release

* Thu Jun 09 2022 Cameron Baird <cameronbaird@microsoft.com> - 5.15.45.1-1
- Update source to 5.15.45.1

* Mon Jun 06 2022 Max Brodeur-Urbas <maxbr@microsoft.com> - 5.15.41.1-4
- Bump release number to match kernel release

* Wed Jun 01 2022 Pawel Winogrodzki <pawelwi@microsoft.com> - 5.15.41.1-3
- Bump release number to match kernel release

* Thu May 26 2022 Minghe Ren <mingheren@microsoft.com> - 5.15.41.1-2
- Bump release number to match kernel release

* Tue May 24 2022 Cameron Baird <cameronbaird@microsoft.com> - 5.15.41.1-1
- Update source to 5.15.41.1

* Tue May 24 2022 Neha Agarwal <nehaagarwal@microsoft.com> - 5.15.37.1-3
- Bump release number to match kernel release

* Mon May 16 2022 Neha Agarwal <nehaagarwal@microsoft.com> - 5.15.37.1-2
- Bump release number to match kernel release

* Mon May 09 2022 Neha Agarwal <nehaagarwal@microsoft.com> - 5.15.37.1-1
- Update source to 5.15.37.1

* Tue Apr 19 2022 Cameron Baird <cameronbaird@microsoft.com> - 5.15.34.1-1
- Update source to 5.15.34.1

* Tue Apr 19 2022 Max Brodeur-Urbas <maxbr@microsoft.com> - 5.15.32.1-3
- Bump release number to match kernel release

* Tue Apr 12 2022 Andrew Phelps <anphel@microsoft.com> - 5.15.32.1-2
- Bump release number to match kernel release

* Fri Apr 08 2022 Neha Agarwal <nehaagarwal@microsoft.com> - 5.15.32.1-1
- Update source to 5.15.32.1

* Tue Apr 05 2022 Henry Li <lihl@microsoft.com> - 5.15.26.1-4
- Bump release number to match kernel release 

* Mon Mar 28 2022 Rachel Menge <rachelmenge@microsoft.com> - 5.15.26.1-3
- Bump release number to match kernel release

* Mon Mar 14 2022 Vince Perri <viperri@microsoft.com> - 5.15.26.1-2
- Bump release number to match kernel release

* Tue Mar 08 2022 cameronbaird <cameronbaird@microsoft.com> - 5.15.26.1-1
- Update source to 5.15.26.1

* Mon Mar 07 2022 George Mileka <gmileka@microsoft.com> - 5.15.18.1-5
- Bump release number to match kernel release

* Fri Feb 25 2022 Henry Li <lihl@microsoft.com> - 5.15.18.1-4
- Bump release number to match kernel release

* Thu Feb 24 2022 Cameron Baird <cameronbaird@microsoft.com> - 5.15.18.1-3
- Bump release number to match kernel release

* Thu Feb 24 2022 Suresh Babu Chalamalasetty <schalam@microsoft.com> - 5.15.18.1-2
- Bump release number to match kernel release

* Mon Feb 07 2022 Cameron Baird <cameronbaird@microsoft.com> - 5.15.18.1-1
- Update source to 5.15.18.1

* Thu Feb 03 2022 Henry Li <lihl@microsoft.com> - 5.15.2.1-5
- Bump release number to match kernel release

* Wed Feb 02 2022 Rachel Menge <rachelmenge@microsoft.com> - 5.15.2.1-4
- Bump release number to match kernel release

* Thu Jan 27 2022 Daniel Mihai <dmihai@microsoft.com> - 5.15.2.1-3
- Bump release number to match kernel release

* Sun Jan 23 2022 Chris Co <chrco@microsoft.com> - 5.15.2.1-2
- Bump release number to match kernel release

* Thu Jan 06 2022 Rachel Menge <rachelmenge@microsoft.com> - 5.15.2.1-1
- Update source to 5.15.2.1

* Tue Jan 04 2022 Suresh Babu Chalamalasetty <schalam@microsoft.com> - 5.10.78.1-3
- Bump release number to match kernel release

* Tue Dec 28 2021 Suresh Babu Chalamalasetty <schalam@microsoft.com> - 5.10.78.1-2
- Bump release number to match kernel release

* Tue Nov 23 2021 Rachel Menge <rachelmenge@microsoft.com> - 5.10.78.1-1
- Update source to 5.10.78.1

* Mon Nov 15 2021 Thomas Crian <thcrain@microsoft.com> - 5.10.74.1-4
- Bump release number to match kernel release

* Thu Nov 04 2021 Andrew Phelps <anphel@microsoft.com> - 5.10.74.1-3
- Bump release number to match kernel release

* Tue Oct 26 2021 Rachel Menge <rachelmenge@microsoft.com> - 5.10.74.1-2
- Bump release number to match kernel release

* Tue Oct 19 2021 Rachel Menge <rachelmenge@microsoft.com> - 5.10.74.1-1
- Update source to 5.10.74.1
- License verified

* Thu Oct 07 2021 Rachel Menge <rachelmenge@microsoft.com> - 5.10.69.1-1
- Update source to 5.10.69.1

* Wed Sep 22 2021 Rachel Menge <rachelmenge@microsoft.com> - 5.10.64.1-2
- Bump release number to match kernel release

* Mon Sep 20 2021 Rachel Menge <rachelmenge@microsoft.com> - 5.10.64.1-1
- Update source to 5.10.64.1

* Fri Sep 17 2021 Rachel Menge <rachelmenge@microsoft.com> - 5.10.60.1-1
- Update source to 5.10.60.1

* Thu Sep 09 2021 Muhammad Falak <mwani@microsoft.com> - 5.10.52.1-2
- Bump release number to match kernel release

* Tue Jul 20 2021 Rachel Menge <rachelmenge@microsoft.com> - 5.10.52.1-1
- Update source to 5.10.52.1

* Mon Jul 19 2021 Chris Co <chrco@microsoft.com> - 5.10.47.1-2
- Bump release number to match kernel release

* Tue Jul 06 2021 Rachel Menge <rachelmenge@microsoft.com> - 5.10.47.1-1
- Update source to 5.10.47.1

* Wed Jun 30 2021 Chris Co <chrco@microsoft.com> - 5.10.42.1-4
- Bump release number to match kernel release

* Tue Jun 22 2021 Suresh Babu Chalamalasetty <schalam@microsoft.com> - 5.10.42.1-3
- Bump release number to match kernel release

* Wed Jun 16 2021 Chris Co <chrco@microsoft.com> - 5.10.42.1-2
- Bump release number to match kernel release

* Tue Jun 08 2021 Rachel Menge <rachelmenge@microsoft.com> - 5.10.42.1-1
- Update source to 5.10.42.1

* Thu Jun 03 2021 Rachel Menge <rachelmenge@microsoft.com> - 5.10.37.1-2
- Bump release number to match kernel release

* Fri May 28 2021 Rachel Menge <rachelmenge@microsoft.com> - 5.10.37.1-1
- Update source to 5.10.37.1

* Thu May 27 2021 Chris Co <chrco@microsoft.com> - 5.10.32.1-7
- Bump release number to match kernel release

* Wed May 26 2021 Chris Co <chrco@microsoft.com> - 5.10.32.1-6
- Bump release number to match kernel release

* Tue May 25 2021 Daniel Mihai <dmihai@microsoft.com> - 5.10.32.1-5
- Bump release number to match kernel release

* Thu May 20 2021 Nicolas Ontiveros <niontive@microsoft.com> - 5.10.32.1-4
- Recalculate sha512hmac on signed kernel binary

* Mon May 17 2021 Andrew Phelps <anphel@microsoft.com> - 5.10.32.1-3
- Update to kernel release 5.10.32.1-3

* Thu May 13 2021 Rachel Menge <rachelmenge@microsoft.com> - 5.10.32.1-2
- Bump release number to match kernel release

* Mon May 03 2021 Rachel Menge <rachelmenge@microsoft.com> - 5.10.32.1-1
- Update source to 5.10.32.1

* Thu Apr 22 2021 Chris Co <chrco@microsoft.com> - 5.10.28.1-4
- Bump release number to match kernel release

* Mon Apr 19 2021 Chris Co <chrco@microsoft.com> - 5.10.28.1-3
- Define a new kernel subpackage

* Thu Apr 15 2021 Rachel Menge <rachelmenge@microsoft.com> - 5.10.28.1-2
- Update to kernel release 5.10.28.1-2

* Thu Apr 08 2021 Chris Co <chrco@microsoft.com> - 5.10.28.1-1
- Update source to 5.10.28.1
- Update uname_r define to match the new value derived from the source

* Fri Mar 26 2021 Daniel Mihai <dmihai@microsoft.com> - 5.10.21.1-4
- Update to kernel release 5.10.21.1-4

* Thu Mar 18 2021 Chris Co <chrco@microsoft.com> - 5.10.21.1-3
- Fix file copy

* Wed Mar 17 2021 Nicolas Ontiveros <niontive@microsoft.com> - 5.10.21.1-2
- Update to kernel release 5.10.21.1-2

* Thu Mar 11 2021 Chris Co <chrco@microsoft.com> - 5.10.21.1-1
- Update source to 5.10.21.1

* Fri Mar 05 2021 Chris Co <chrco@microsoft.com> - 5.10.13.1-4
- Update release number to match kernel spec
- Use uname_r macro instead of version-release for kernel version

* Thu Mar 04 2021 Suresh Babu Chalamalasetty <schalam@microsoft.com> - 5.10.13.1-3
- Update to kernel release 5.10.13.1-3

* Mon Feb 22 2021 Thomas Crain <thcrain@microsoft.com> - 5.10.13.1-2
- Update to kernel release 5.10.13.1-2

* Thu Feb 18 2021 Chris Co <chrco@microsoft.com> - 5.10.13.1-1
- Update source to 5.10.13.1

* Tue Feb 16 2021 Nicolas Ontiveros <niontive@microsoft.com> - 5.4.91-5
- Update to kernel release 5.4.91-5.

* Tue Feb 09 2021 Nicolas Ontiveros <niontive@microsoft.com> - 5.4.91-4
- Update to kernel release 5.4.91-4

* Thu Jan 28 2021 Nicolas Ontiveros <niontive@microsoft.com> - 5.4.91-3
- Add hmac files for FIPS

* Wed Jan 27 2021 Daniel McIlvaney <damcilva@microsoft.com> - 5.4.91-2
- Update release number to match kernel spec

* Wed Jan 20 2021 Chris Co <chrco@microsoft.com> - 5.4.91-1
- Update source to 5.4.91

* Tue Jan 12 2021 Rachel Menge <rachelmenge@microsoft.com> - 5.4.83-4
- Update release number to match kernel spec

* Sat Jan 09 2021 Andrew Phelps <anphel@microsoft.com> - 5.4.83-3
- Update to kernel release 5.4.83-3

* Mon Dec 28 2020 Nicolas Ontiveros <niontive@microsoft.com> - 5.4.83-2
- Update to kernel release 5.4.83-2

* Tue Dec 15 2020 Henry Beberman <henry.beberman@microsoft.com> - 5.4.83-1
- Update source to 5.4.83

* Fri Dec 04 2020 Chris Co <chrco@microsoft.com> - 5.4.81-1
- Update source to 5.4.81

* Wed Nov 25 2020 Chris Co <chrco@microsoft.com> - 5.4.72-5
- Update release number to match kernel spec

* Mon Nov 23 2020 Chris Co <chrco@microsoft.com> - 5.4.72-4
- Update release number to match kernel spec

* Mon Nov 16 2020 Suresh Babu Chalamalasetty <schalam@microsoft.com> - 5.4.72-3
- Update release number

* Tue Nov 10 2020 Suresh Babu Chalamalasetty <schalam@microsoft.com> - 5.4.72-2
- Update release number

* Mon Oct 26 2020 Chris Co <chrco@microsoft.com> - 5.4.72-1
- Update source to 5.4.72
- Lint spec

* Fri Oct 16 2020 Suresh Babu Chalamalasetty <schalam@microsoft.com> - 5.4.51-11
- Update release number

* Fri Oct 02 2020 Chris Co <chrco@microsoft.com> - 5.4.51-10
- Update release number to match kernel spec

* Fri Oct 02 2020 Chris Co <chrco@microsoft.com> - 5.4.51-9
- Update release number

* Wed Sep 30 2020 Emre Girgin <mrgirgin@microsoft.com> - 5.4.51-8
- Update postun script to deal with removal in case of another installed kernel.

* Fri Sep 25 2020 Suresh Babu Chalamalasetty <schalam@microsoft.com> - 5.4.51-7
- Update release number

* Wed Sep 23 2020 Daniel McIlvaney <damcilva@microsoft.com> - 5.4.51-6
- Update release number

* Thu Sep 03 2020 Daniel McIlvaney <damcilva@microsoft.com> - 5.4.51-5
- Update release number

* Thu Sep 03 2020 Chris Co <chrco@microsoft.com> - 5.4.51-4
- Update release number

* Thu Sep 03 2020 Chris Co <chrco@microsoft.com> - 5.4.51-3
- Add missing requires

* Tue Sep 01 2020 Chris Co <chrco@microsoft.com> - 5.4.51-2
- Update release number

* Wed Aug 19 2020 Chris Co <chrco@microsoft.com> - 5.4.51-1
- Update source to 5.4.51

* Wed Aug 19 2020 Chris Co <chrco@microsoft.com> - 5.4.42-12
- Update release number

* Tue Aug 18 2020 Chris Co <chrco@microsoft.com> - 5.4.42-11
- Original version for CBL-Mariner.<|MERGE_RESOLUTION|>--- conflicted
+++ resolved
@@ -10,7 +10,7 @@
 Summary:        Signed Linux Kernel for %{buildarch} systems
 Name:           kernel-signed-%{buildarch}
 Version:        5.15.48.1
-Release:        5%{?dist}
+Release:        6%{?dist}
 License:        GPLv2
 Vendor:         Microsoft Corporation
 Distribution:   Mariner
@@ -153,11 +153,10 @@
 %exclude /module_info.ld
 
 %changelog
-<<<<<<< HEAD
-* Thu Jul 21 2022 Henry Li <lihl@microsoft.com> - 5.15.48.1-5
-=======
+* Thu Jul 21 2022 Henry Li <lihl@microsoft.com> - 5.15.48.1-6
+- Bump release number to match kernel release
+
 * Fri Jul 08 2022 Francis Laniel <flaniel@linux.microsoft.com> - 5.15.48.1-5
->>>>>>> a5960fae
 - Bump release number to match kernel release
 
 * Mon Jun 27 2022 Neha Agarwal <nehaagarwal@microsoft.com> - 5.15.48.1-4
