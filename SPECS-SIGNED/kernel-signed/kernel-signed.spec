--- conflicted
+++ resolved
@@ -10,7 +10,7 @@
 Summary:        Signed Linux Kernel for %{buildarch} systems
 Name:           kernel-signed-%{buildarch}
 Version:        5.15.18.1
-Release:        2%{?dist}
+Release:        3%{?dist}
 License:        GPLv2
 Vendor:         Microsoft Corporation
 Distribution:   Mariner
@@ -153,11 +153,10 @@
 %exclude /module_info.ld
 
 %changelog
-<<<<<<< HEAD
-* Fri Feb 25 2022 Henry Li <lihl@microsoft.com> - 5.15.18.1-2
-=======
+* Fri Feb 25 2022 Henry Li <lihl@microsoft.com> - 5.15.18.1-3
+- Bump release number to match kernel release
+
 * Thu Feb 24 2022 Suresh Babu Chalamalasetty <schalam@microsoft.com> - 5.15.18.1-2
->>>>>>> 1f0b8fa9
 - Bump release number to match kernel release
 
 * Mon Feb 07 2022 Cameron Baird <cameronbaird@microsoft.com> - 5.15.18.1-1
