%global debug_package %{nil}
%ifarch x86_64
%global buildarch x86_64
%endif

# Support for quick builds with rpmbuild --build-in-place.
# See README.build-in-place
%bcond inplace 0
Summary:        Signed systemd-boot for %{buildarch} systems
Name:           systemd-boot-%{buildarch}
%if %{without inplace}
Version:        255
%else
# determine the build information from local checkout
Version:        %(tools/meson-vcs-tag.sh . error | sed -r 's/-([0-9])/.^\1/; s/-g/_g/')
%endif
Release:        19%{?dist}
License:        LGPL-2.1-or-later AND MIT AND GPL-2.0-or-later
Vendor:         Microsoft Corporation
Distribution:   Azure Linux
URL:            https://systemd.io
# This package's "version" and "release" must reflect the unsigned version that
# was signed.
# An important consequence is that when making a change to this package, the
# unsigned version/release must be increased to keep the two versions consistent.
# Ideally though, this spec will not change much or at all, so the version will
# just track the unsigned package's version/release.
#
# To populate these sources:
#   1. Build the unsigned packages as normal
#   2. Sign the desired binary
#   3. Place the unsigned package and signed binary in this spec's folder
#   4. Build this spec
Source0:        systemd-boot-%{version}-%{release}.%{buildarch}.rpm
Source1:        systemd-bootx64.efi
ExclusiveArch:  x86_64

%description
This package contains the systemd-boot EFI binary signed for secure boot. The package is
specifically created for installing on %{buildarch} systems

%package -n     systemd-boot
Summary:        UEFI boot manager (signed version)

Provides: systemd-boot-%{efi_arch} = %version-%release
Provides: systemd-boot = %version-%release
Provides: systemd-boot%{_isa} = %{version}-%{release}
# A provides with just the version, no release or dist, used to build systemd-boot
Provides: version(systemd-boot) = %version
Provides: version(systemd-boot)%{_isa} = %version

# self-obsoletes to install both packages after split of systemd-boot
Obsoletes: systemd-udev < 252.2^
Conflicts: grub2-efi-binary

Recommends:     shim >= 15.8-3
Conflicts:      shim < 15.8-3

%description -n systemd-boot
systemd-boot (short: sd-boot) is a simple UEFI boot manager. It provides a
graphical menu to select the entry to boot and an editor for the kernel command
line. systemd-boot supports systems with UEFI firmware only.

This package contains the signed version that works with Secure Boot.

%prep

%build
mkdir rpm_contents
pushd rpm_contents

# This spec's whole purpose is to inject the signed systemd-boot binary
rpm2cpio %{SOURCE0} | cpio -idmv
cp %{SOURCE1} ./usr/lib/systemd/boot/efi/systemd-bootx64.efi

popd

%install
pushd rpm_contents

# Don't use * wildcard. It does not copy over hidden files in the root folder...
cp -rp ./. %{buildroot}/

cp %{buildroot}/usr/lib/systemd/boot/efi/systemd-bootx64.efi %{buildroot}/boot/efi/EFI/BOOT/grubx64.efi

popd

%files -n systemd-boot
/usr/lib/systemd/boot/efi/*
/usr/share/man/man5/loader.conf.5.gz
/usr/share/man/man7/sd-boot.7.gz
/usr/share/man/man7/systemd-boot.7.gz
/boot/efi/EFI/BOOT/grubx64.efi

%changelog
<<<<<<< HEAD
* Wed Dec 04 2024 Aditya Dubey <adityadubey@microsoft.com> - 255-19
- Updating to version 255-19
- Includes patch for enhancing DNSSEC signature validation integrity
=======
* Thu Dec 12 2024 Daniel McIlvaney <damcilva@microsoft.com> - 255-19
- Version bump to force signing with new Azure Linux secure boot key
- Add confilcts/recommends on shim to ensure the keys match
>>>>>>> d1ca4bea

* Fri Sep 13 2024 Thien Trung Vuong <tvuong@microsoft.com> - 255-18
- Update sd-boot install location

* Fri Aug 23 2024 Chris Co <chrco@microsoft.com> - 255-17
- Bump release to match systemd spec

* Wed Jul 10 2024 Thien Trung Vuong <tvuong@microsoft.com> - 255-16
- Bump release to match systemd spec

* Tue Jun 25 2024 Thien Trung Vuong <tvuong@microsoft.com> - 255-15
- Original version for Azure Linux.
- License verified.<|MERGE_RESOLUTION|>--- conflicted
+++ resolved
@@ -14,7 +14,7 @@
 # determine the build information from local checkout
 Version:        %(tools/meson-vcs-tag.sh . error | sed -r 's/-([0-9])/.^\1/; s/-g/_g/')
 %endif
-Release:        19%{?dist}
+Release:        20%{?dist}
 License:        LGPL-2.1-or-later AND MIT AND GPL-2.0-or-later
 Vendor:         Microsoft Corporation
 Distribution:   Azure Linux
@@ -93,15 +93,13 @@
 /boot/efi/EFI/BOOT/grubx64.efi
 
 %changelog
-<<<<<<< HEAD
-* Wed Dec 04 2024 Aditya Dubey <adityadubey@microsoft.com> - 255-19
+* Fri Jan 10 2024 Aditya Dubey <adityadubey@microsoft.com> - 255-20
 - Updating to version 255-19
 - Includes patch for enhancing DNSSEC signature validation integrity
-=======
+
 * Thu Dec 12 2024 Daniel McIlvaney <damcilva@microsoft.com> - 255-19
 - Version bump to force signing with new Azure Linux secure boot key
 - Add confilcts/recommends on shim to ensure the keys match
->>>>>>> d1ca4bea
 
 * Fri Sep 13 2024 Thien Trung Vuong <tvuong@microsoft.com> - 255-18
 - Update sd-boot install location
