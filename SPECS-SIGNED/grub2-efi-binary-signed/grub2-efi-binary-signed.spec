--- conflicted
+++ resolved
@@ -12,7 +12,7 @@
 Summary:        Signed GRand Unified Bootloader for %{buildarch} systems
 Name:           grub2-efi-binary-signed-%{buildarch}
 Version:        2.06
-Release:        6%{?dist}
+Release:        7%{?dist}
 License:        GPLv3+
 Vendor:         Microsoft Corporation
 Distribution:   Mariner
@@ -77,11 +77,10 @@
 /boot/efi/EFI/BOOT/%{grubpxeefiname}
 
 %changelog
-<<<<<<< HEAD
-* Thu Sep 08 2022 Zhichun Wan <zhichunwan@microsoft.com> - 2.06-6
-=======
+* Thu Sep 08 2022 Zhichun Wan <zhichunwan@microsoft.com> - 2.06-7
+- Bump release number to match grub release number
+
 * Thu Jul 28 2022 Minghe Ren <mingheren@microsoft.com> - 2.06-6
->>>>>>> e519da0a
 - Bump release number to match grub release number
 
 * Tue Jul 19 2022 Henry Li <lihl@microsoft.com> - 2.06-5
