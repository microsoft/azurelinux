%global debug_package %{nil}
%global sha512hmac bash %{_sourcedir}/sha512hmac-openssl.sh
%ifarch aarch64
%global buildarch aarch64
%endif
%define uname_r %{version}-%{release}
Summary:        Signed Linux Kernel for %{buildarch} systems
Name:           kernel-64k-signed-%{buildarch}
Version:        6.6.57.1
Release:        6%{?dist}
License:        GPLv2
Vendor:         Microsoft Corporation
Distribution:   Azure Linux
Group:          System Environment/Kernel
URL:            https://github.com/microsoft/CBL-Mariner-Linux-Kernel
# This package's "version" and "release" must reflect the unsigned version that
# was signed.
# An important consequence is that when making a change to this package, the
# unsigned version/release must be increased to keep the two versions consistent.
# Ideally though, this spec will not change much or at all, so the version will
# just track the unsigned package's version/release.
#
# To populate these sources:
#   1. Build the unsigned packages as normal
#   2. Sign the desired binary
#   3. Place the unsigned package and signed binary in this spec's folder
#   4. Build this spec
Source0:        kernel-64k-%{version}-%{release}.%{buildarch}.rpm
Source1:        vmlinuz-%{uname_r}
Source2:        sha512hmac-openssl.sh
BuildRequires:  cpio
BuildRequires:  grub2-rpm-macros
BuildRequires:  openssl
BuildRequires:  sed
%{?grub2_configuration_requires}

%description
This package contains the Linux kernel package with kernel signed with the production key

%package -n     kernel-64k
Summary:        Linux Kernel
Group:          System Environment/Kernel
Requires:       filesystem
Requires:       kmod
Requires(post): coreutils
Requires(postun): coreutils

%description -n kernel-64k
The kernel package contains the signed Linux kernel.

%prep

%build
mkdir rpm_contents
pushd rpm_contents

# This spec's whole purpose is to inject the signed kernel binary
rpm2cpio %{SOURCE0} | cpio -idmv
cp %{SOURCE1} ./boot/vmlinuz-%{uname_r}

popd

%install
pushd rpm_contents

# Don't use * wildcard. It does not copy over hidden files in the root folder...
cp -rp ./. %{buildroot}/

popd

# Recalculate sha512hmac for FIPS
%{sha512hmac} %{buildroot}/boot/vmlinuz-%{uname_r} | sed -e "s,$RPM_BUILD_ROOT,," > %{buildroot}/boot/.vmlinuz-%{uname_r}.hmac
cp %{buildroot}/boot/.vmlinuz-%{uname_r}.hmac %{buildroot}/lib/modules/%{uname_r}/.vmlinuz.hmac

%triggerin -n kernel-64k -- initramfs
mkdir -p %{_localstatedir}/lib/rpm-state/initramfs/pending
touch %{_localstatedir}/lib/rpm-state/initramfs/pending/%{uname_r}
echo "initrd generation of kernel %{uname_r} will be triggered later" >&2

%triggerun -n kernel-64k -- initramfs
rm -rf %{_localstatedir}/lib/rpm-state/initramfs/pending/%{uname_r}
rm -rf /boot/initramfs-%{uname_r}.img
echo "initrd of kernel %{uname_r} removed" >&2

%postun -n kernel-64k
%grub2_postun

%post -n kernel-64k
/sbin/depmod -a %{uname_r}
%grub2_post

%files -n kernel-64k
%defattr(-,root,root)
%license COPYING
/boot/System.map-%{uname_r}
/boot/config-%{uname_r}
/boot/vmlinuz-%{uname_r}
/boot/.vmlinuz-%{uname_r}.hmac
%defattr(0644,root,root)
/lib/modules/%{uname_r}/*
/lib/modules/%{uname_r}/.vmlinuz.hmac
%exclude /lib/modules/%{uname_r}/build
%exclude /lib/modules/%{uname_r}/kernel/drivers/gpu
%exclude /lib/modules/%{uname_r}/kernel/sound
%exclude /module_info.ld

%changelog
<<<<<<< HEAD
* Tue Dec 03 2024 aperezguevar <aperezguevar@microsoft.com> - 6.6.57.1-6
=======
* Mon Nov 25 2024 Ankita Pareek <ankitapareek@microsoft.com> - 6.6.57.1-6
>>>>>>> 63d05a54
- Bump release to match kernel

* Thu Nov 07 2024 Rachel Menge <rachelmenge@microsoft.com> - 6.6.57.1-5
- Original version for Azure Linux
- Starting with release 5 to align with kernel release.
- License verified<|MERGE_RESOLUTION|>--- conflicted
+++ resolved
@@ -7,7 +7,7 @@
 Summary:        Signed Linux Kernel for %{buildarch} systems
 Name:           kernel-64k-signed-%{buildarch}
 Version:        6.6.57.1
-Release:        6%{?dist}
+Release:        7%{?dist}
 License:        GPLv2
 Vendor:         Microsoft Corporation
 Distribution:   Azure Linux
@@ -105,13 +105,10 @@
 %exclude /module_info.ld
 
 %changelog
-<<<<<<< HEAD
-* Tue Dec 03 2024 aperezguevar <aperezguevar@microsoft.com> - 6.6.57.1-6
-=======
+* Tue Dec 03 2024 aperezguevar <aperezguevar@microsoft.com> - 6.6.57.1-7
+- Bump release to match kernel
 * Mon Nov 25 2024 Ankita Pareek <ankitapareek@microsoft.com> - 6.6.57.1-6
->>>>>>> 63d05a54
 - Bump release to match kernel
-
 * Thu Nov 07 2024 Rachel Menge <rachelmenge@microsoft.com> - 6.6.57.1-5
 - Original version for Azure Linux
 - Starting with release 5 to align with kernel release.
