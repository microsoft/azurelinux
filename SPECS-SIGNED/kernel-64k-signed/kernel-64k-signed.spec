--- conflicted
+++ resolved
@@ -7,11 +7,7 @@
 Summary:        Signed Linux Kernel for %{buildarch} systems
 Name:           kernel-64k-signed-%{buildarch}
 Version:        6.6.57.1
-<<<<<<< HEAD
-Release:        6%{?dist}
-=======
 Release:        7%{?dist}
->>>>>>> 06042813
 License:        GPLv2
 Vendor:         Microsoft Corporation
 Distribution:   Azure Linux
@@ -109,12 +105,9 @@
 %exclude /module_info.ld
 
 %changelog
-<<<<<<< HEAD
-=======
 * Sun Dec 22 2024 Ankita Pareek <ankitapareek@microsoft.com> - 6.6.57.1-7
 - Bump release to match kernel
 
->>>>>>> 06042813
 * Wed Dec 18 2024 Rachel Menge <rachelmenge@microsoft.com> - 6.6.57.1-6
 - Bump release to match kernel-64k
 
