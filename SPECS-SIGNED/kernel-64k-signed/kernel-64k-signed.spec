%global debug_package %{nil}
%global sha512hmac bash %{_sourcedir}/sha512hmac-openssl.sh
%ifarch aarch64
%global buildarch aarch64
%endif
%define uname_r %{version}-%{release}
Summary:        Signed Linux Kernel for %{buildarch} systems
Name:           kernel-64k-signed-%{buildarch}
Version:        6.6.64.2
<<<<<<< HEAD
Release:        1%{?dist}
=======
Release:        9%{?dist}
>>>>>>> bfd36df1
License:        GPLv2
Vendor:         Microsoft Corporation
Distribution:   Azure Linux
Group:          System Environment/Kernel
URL:            https://github.com/microsoft/CBL-Mariner-Linux-Kernel
# This package's "version" and "release" must reflect the unsigned version that
# was signed.
# An important consequence is that when making a change to this package, the
# unsigned version/release must be increased to keep the two versions consistent.
# Ideally though, this spec will not change much or at all, so the version will
# just track the unsigned package's version/release.
#
# To populate these sources:
#   1. Build the unsigned packages as normal
#   2. Sign the desired binary
#   3. Place the unsigned package and signed binary in this spec's folder
#   4. Build this spec
Source0:        kernel-64k-%{version}-%{release}.%{buildarch}.rpm
Source1:        vmlinuz-%{uname_r}
Source2:        sha512hmac-openssl.sh
BuildRequires:  cpio
BuildRequires:  grub2-rpm-macros
BuildRequires:  openssl
BuildRequires:  sed
%{?grub2_configuration_requires}

%description
This package contains the Linux kernel package with kernel signed with the production key

%package -n     kernel-64k
Summary:        Linux Kernel
Group:          System Environment/Kernel
Requires:       filesystem
Requires:       kmod
Requires(post): coreutils
Requires(postun): coreutils

%description -n kernel-64k
The kernel package contains the signed Linux kernel.

%prep

%build
mkdir rpm_contents
pushd rpm_contents

# This spec's whole purpose is to inject the signed kernel binary
rpm2cpio %{SOURCE0} | cpio -idmv
cp %{SOURCE1} ./boot/vmlinuz-%{uname_r}

popd

%install
pushd rpm_contents

# Don't use * wildcard. It does not copy over hidden files in the root folder...
cp -rp ./. %{buildroot}/

popd

# Recalculate sha512hmac for FIPS
%{sha512hmac} %{buildroot}/boot/vmlinuz-%{uname_r} | sed -e "s,$RPM_BUILD_ROOT,," > %{buildroot}/boot/.vmlinuz-%{uname_r}.hmac
cp %{buildroot}/boot/.vmlinuz-%{uname_r}.hmac %{buildroot}/lib/modules/%{uname_r}/.vmlinuz.hmac

%triggerin -n kernel-64k -- initramfs
mkdir -p %{_localstatedir}/lib/rpm-state/initramfs/pending
touch %{_localstatedir}/lib/rpm-state/initramfs/pending/%{uname_r}
echo "initrd generation of kernel %{uname_r} will be triggered later" >&2

%triggerun -n kernel-64k -- initramfs
rm -rf %{_localstatedir}/lib/rpm-state/initramfs/pending/%{uname_r}
rm -rf /boot/initramfs-%{uname_r}.img
echo "initrd of kernel %{uname_r} removed" >&2

%postun -n kernel-64k
%grub2_postun

%post -n kernel-64k
/sbin/depmod -a %{uname_r}
%grub2_post

%files -n kernel-64k
%defattr(-,root,root)
%license COPYING
/boot/System.map-%{uname_r}
/boot/config-%{uname_r}
/boot/vmlinuz-%{uname_r}
/boot/.vmlinuz-%{uname_r}.hmac
%defattr(0644,root,root)
/lib/modules/%{uname_r}/*
/lib/modules/%{uname_r}/.vmlinuz.hmac
%exclude /lib/modules/%{uname_r}/build
%exclude /lib/modules/%{uname_r}/kernel/drivers/gpu
%exclude /lib/modules/%{uname_r}/kernel/sound
%exclude /module_info.ld

%changelog
<<<<<<< HEAD
=======
* Wed Feb 05 2025 Tobias Brick <tobiasb@microsoft.com> - 6.6.64.2-9
- Bump release to match kernel

* Tue Feb 04 2025 Alberto David Perez Guevara <aperezguevar@microsoft.com> - 6.6.64.2-8
- Bump release to match kernel

* Fri Jan 31 2025 Alberto David Perez Guevara <aperezguevar@microsoft.com> - 6.6.64.2-7
- Bump release to match kernel

* Fri Jan 31 2025 Alberto David Perez Guevara <aperezguevar@microsoft.com> - 6.6.64.2-6
- Bump to match kernel-64k

* Thu Jan 30 2025 Rachel Menge <rachelmenge@microsoft.com> - 6.6.64.2-5
- Bump to match kernel-64k

* Sat Jan 18 2025 Rachel Menge <rachelmenge@microsoft.com> - 6.6.64.2-4
- Bump release to match kernel-64k

* Thu Jan 16 2025 Rachel Menge <rachelmenge@microsoft.com> - 6.6.64.2-3
- Bump release to match kernel

* Fri Jan 10 2025 Rachel Menge <rachelmenge@microsoft.com> - 6.6.64.2-2
- Bump release to match kernel-64k

>>>>>>> bfd36df1
* Thu Jan 09 2025 CBL-Mariner Servicing Account <cblmargh@microsoft.com> - 6.6.64.2-1
- Auto-upgrade to 6.6.64.2

* Wed Jan 08 2025 Tobias Brick <tobiasb@microsoft.com> - 6.6.57.1-8
- Bump release to match kernel

* Sun Dec 22 2024 Ankita Pareek <ankitapareek@microsoft.com> - 6.6.57.1-7
- Bump release to match kernel

* Wed Dec 18 2024 Rachel Menge <rachelmenge@microsoft.com> - 6.6.57.1-6
- Bump release to match kernel-64k

* Thu Nov 07 2024 Rachel Menge <rachelmenge@microsoft.com> - 6.6.57.1-5
- Original version for Azure Linux
- Starting with release 5 to align with kernel release.
- License verified<|MERGE_RESOLUTION|>--- conflicted
+++ resolved
@@ -7,11 +7,7 @@
 Summary:        Signed Linux Kernel for %{buildarch} systems
 Name:           kernel-64k-signed-%{buildarch}
 Version:        6.6.64.2
-<<<<<<< HEAD
-Release:        1%{?dist}
-=======
 Release:        9%{?dist}
->>>>>>> bfd36df1
 License:        GPLv2
 Vendor:         Microsoft Corporation
 Distribution:   Azure Linux
@@ -109,8 +105,6 @@
 %exclude /module_info.ld
 
 %changelog
-<<<<<<< HEAD
-=======
 * Wed Feb 05 2025 Tobias Brick <tobiasb@microsoft.com> - 6.6.64.2-9
 - Bump release to match kernel
 
@@ -135,7 +129,6 @@
 * Fri Jan 10 2025 Rachel Menge <rachelmenge@microsoft.com> - 6.6.64.2-2
 - Bump release to match kernel-64k
 
->>>>>>> bfd36df1
 * Thu Jan 09 2025 CBL-Mariner Servicing Account <cblmargh@microsoft.com> - 6.6.64.2-1
 - Auto-upgrade to 6.6.64.2
 
