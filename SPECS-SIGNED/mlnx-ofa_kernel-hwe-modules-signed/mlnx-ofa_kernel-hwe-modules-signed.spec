#
# Copyright (c) 2012 Mellanox Technologies. All rights reserved.
#
# This Software is licensed under one of the following licenses:
#
# 1) under the terms of the "Common Public License 1.0" a copy of which is
#    available from the Open Source Initiative, see
#    http://www.opensource.org/licenses/cpl.php.
#
# 2) under the terms of the "The BSD License" a copy of which is
#    available from the Open Source Initiative, see
#    http://www.opensource.org/licenses/bsd-license.php.
#
# 3) under the terms of the "GNU General Public License (GPL) Version 2" a
#    copy of which is available from the Open Source Initiative, see
#    http://www.opensource.org/licenses/gpl-license.php.
#
# Licensee has the right to choose one of the above licenses.
#
# Redistributions of source code must retain the above copyright
# notice and one of the license notices.
#
# Redistributions in binary form must reproduce both the above copyright
# notice, one of the license notices in the documentation
# and/or other materials provided with the distribution.
#
#

%global debug_package %{nil}
# The default %%__os_install_post macro ends up stripping the signatures off of the kernel module.
%define __os_install_post %{__os_install_post_leave_signatures} %{nil}

# hard code versions due to ADO bug:58993948
%global target_azl_build_kernel_version 6.12.57.1
%global target_kernel_release 1
%global target_kernel_version_full %{target_azl_build_kernel_version}-%{target_kernel_release}%{?dist}
%global release_suffix _%{target_azl_build_kernel_version}.%{target_kernel_release}

%global KVERSION %{target_kernel_version_full}

%{!?_name: %global _name mlnx-ofa_kernel-hwe-modules}

# mlnx-ofa_kernel-modules is a sub-package in SPECS/mlnx-ofa_kernel.
# We are making that into a main package for signing.

Summary:	 Infiniband HCA Driver
Name:		 %{_name}-signed
<<<<<<< HEAD
Version:	 25.07
Release:	 1%{release_suffix}%{?dist}
=======
Version:	 24.10
Release:	 24%{release_suffix}%{?dist}
>>>>>>> a053fd4e
License:	 GPLv2
Url:		 http://www.mellanox.com/
Group:		 System Environment/Base

#
# To populate these sources:
#   1. Build the unsigned packages as normal
#   2. Sign the desired binary
#   3. Place the unsigned package and signed binary in this spec's folder
#   4. Build this spec

Source0:        %{_name}-%{version}-%{release}.%{_arch}.rpm
Source1:        mlx_compat.ko
Source2:        ib_cm.ko
Source3:        ib_core.ko
Source4:        ib_ucm.ko
Source5:        ib_umad.ko
Source6:        ib_uverbs.ko
Source7:        iw_cm.ko
Source8:        rdma_cm.ko
Source9:        rdma_ucm.ko
Source10:       bnxt_re.ko
Source11:       efa.ko
Source12:       mlx4_ib.ko
Source13:       mlx5_ib.ko
Source14:       rdma_rxe.ko
Source15:       ib_ipoib.ko
Source16:       ib_iser.ko
Source17:       ib_isert.ko
Source18:       ib_srp.ko
Source19:       mlx5_core.ko
Source20:       mlxfw.ko
Source21:       mlxsw_spectrum.ko
Source22:       nvme-rdma.ko
Source23:       nvmet-rdma.ko
Source24:       mlxdevm.ko
Source25:       smc.ko
Source26:       smc_diag.ko
Source27:       rpcrdma.ko
Source28:       svcrdma.ko
Source29:       xprtrdma.ko
Source30:       fwctl.ko
Source31:       mlx5_fwctl.ko
Source32:       mana_ib.ko
Source33:       mlx5_dpll.ko
%ifarch aarch64
Source34:       rnbd-client.ko
Source35:       rnbd-server.ko
Source36:       iw_cxgb4.ko
Source37:       erdma.ko
Source38:       ib_mthca.ko
Source39:       ocrdma.ko
Source40:       qedr.ko
Source41:       siw.ko
Source42:       rtrs-client.ko
Source43:       rtrs-core.ko
Source44:       rtrs-server.ko
Source45:       ib_srpt.ko
Source46:       mlx5-vfio-pci.ko
Source47:       9pnet_rdma.ko
Source48:       rds_rdma.ko
%endif

Vendor:          Microsoft Corporation
Distribution:    Azure Linux


%description 
Mellanox infiniband kernel modules.
The driver sources are located at: http://www.mellanox.com/downloads/

%package -n %{_name}
Summary:        %{summary}

Obsoletes: kernel-ib
Obsoletes: mlnx-en
Obsoletes: mlnx_en
Obsoletes: mlnx-en-utils
Obsoletes: kmod-mlnx-en
Obsoletes: mlnx-en-kmp-default
Obsoletes: mlnx-en-kmp-xen
Obsoletes: mlnx-en-kmp-trace
Obsoletes: mlnx-en-doc
Obsoletes: mlnx-en-debuginfo
Obsoletes: mlnx-en-sources
Obsoletes: fwctl-hwe <= 24.10
Provides:  fwctl-hwe = %{version}-%{release}

Requires: kernel-hwe = %{target_kernel_version_full}
Requires: kmod
Requires: libstdc++
Requires: libunwind

Requires: mlnx-tools >= 5.2.0
Requires: coreutils
Requires: pciutils
Requires: grep
Requires: procps
Requires: module-init-tools
Requires: lsof
Requires: ofed-scripts
Conflicts: mlnx-ofa_kernel-modules

%description -n %{_name}
%{description}

%prep

%build
mkdir rpm_contents
pushd rpm_contents

# This spec's whole purpose is to inject the signed modules
rpm2cpio %{SOURCE0} | cpio -idmv

cp -rf %{SOURCE1} ./lib/modules/%{KVERSION}/updates/compat/mlx_compat.ko
cp -rf %{SOURCE2} ./lib/modules/%{KVERSION}/updates/drivers/infiniband/core/ib_cm.ko
cp -rf %{SOURCE3} ./lib/modules/%{KVERSION}/updates/drivers/infiniband/core/ib_core.ko
cp -rf %{SOURCE4} ./lib/modules/%{KVERSION}/updates/drivers/infiniband/core/ib_ucm.ko
cp -rf %{SOURCE5} ./lib/modules/%{KVERSION}/updates/drivers/infiniband/core/ib_umad.ko
cp -rf %{SOURCE6} ./lib/modules/%{KVERSION}/updates/drivers/infiniband/core/ib_uverbs.ko
cp -rf %{SOURCE7} ./lib/modules/%{KVERSION}/updates/drivers/infiniband/core/iw_cm.ko
cp -rf %{SOURCE8} ./lib/modules/%{KVERSION}/updates/drivers/infiniband/core/rdma_cm.ko
cp -rf %{SOURCE9} ./lib/modules/%{KVERSION}/updates/drivers/infiniband/core/rdma_ucm.ko
cp -rf %{SOURCE10} ./lib/modules/%{KVERSION}/updates/drivers/infiniband/hw/bnxt_re/bnxt_re.ko
cp -rf %{SOURCE11} ./lib/modules/%{KVERSION}/updates/drivers/infiniband/hw/efa/efa.ko
cp -rf %{SOURCE12} ./lib/modules/%{KVERSION}/updates/drivers/infiniband/hw/mlx4/mlx4_ib.ko
cp -rf %{SOURCE13} ./lib/modules/%{KVERSION}/updates/drivers/infiniband/hw/mlx5/mlx5_ib.ko
cp -rf %{SOURCE14} ./lib/modules/%{KVERSION}/updates/drivers/infiniband/sw/rxe/rdma_rxe.ko
cp -rf %{SOURCE15} ./lib/modules/%{KVERSION}/updates/drivers/infiniband/ulp/ipoib/ib_ipoib.ko
cp -rf %{SOURCE16} ./lib/modules/%{KVERSION}/updates/drivers/infiniband/ulp/iser/ib_iser.ko
cp -rf %{SOURCE17} ./lib/modules/%{KVERSION}/updates/drivers/infiniband/ulp/isert/ib_isert.ko
cp -rf %{SOURCE18} ./lib/modules/%{KVERSION}/updates/drivers/infiniband/ulp/srp/ib_srp.ko
cp -rf %{SOURCE19} ./lib/modules/%{KVERSION}/updates/drivers/net/ethernet/mellanox/mlx5/core/mlx5_core.ko
cp -rf %{SOURCE20} ./lib/modules/%{KVERSION}/updates/drivers/net/ethernet/mellanox/mlxfw/mlxfw.ko
cp -rf %{SOURCE21} ./lib/modules/%{KVERSION}/updates/drivers/net/ethernet/mellanox/mlxsw/mlxsw_spectrum.ko
cp -rf %{SOURCE22} ./lib/modules/%{KVERSION}/updates/drivers/nvme/host/nvme-rdma.ko
cp -rf %{SOURCE23} ./lib/modules/%{KVERSION}/updates/drivers/nvme/target/nvmet-rdma.ko
cp -rf %{SOURCE24} ./lib/modules/%{KVERSION}/updates/net/mlxdevm/mlxdevm.ko
cp -rf %{SOURCE25} ./lib/modules/%{KVERSION}/updates/net/smc/smc.ko
cp -rf %{SOURCE26} ./lib/modules/%{KVERSION}/updates/net/smc/smc_diag.ko
cp -rf %{SOURCE27} ./lib/modules/%{KVERSION}/updates/net/sunrpc/xprtrdma/rpcrdma.ko
cp -rf %{SOURCE28} ./lib/modules/%{KVERSION}/updates/net/sunrpc/xprtrdma/svcrdma.ko
cp -rf %{SOURCE29} ./lib/modules/%{KVERSION}/updates/net/sunrpc/xprtrdma/xprtrdma.ko
cp -rf %{SOURCE30} ./lib/modules/%{KVERSION}/updates/drivers/fwctl/fwctl.ko
cp -rf %{SOURCE31} ./lib/modules/%{KVERSION}/updates/drivers/fwctl/mlx5/mlx5_fwctl.ko
cp -rf %{SOURCE32} ./lib/modules/%{KVERSION}/updates/drivers/infiniband/hw/mana/mana_ib.ko
cp -rf %{SOURCE33} ./lib/modules/%{KVERSION}/updates/drivers/net/ethernet/mellanox/mlx5/core/mlx5_dpll.ko
%ifarch aarch64
cp -rf %{SOURCE34} ./lib/modules/%{KVERSION}/updates/drivers/block/rnbd/rnbd-client.ko
cp -rf %{SOURCE35} ./lib/modules/%{KVERSION}/updates/drivers/block/rnbd/rnbd-server.ko
cp -rf %{SOURCE36} ./lib/modules/%{KVERSION}/updates/drivers/infiniband/hw/cxgb4/iw_cxgb4.ko
cp -rf %{SOURCE37} ./lib/modules/%{KVERSION}/updates/drivers/infiniband/hw/erdma/erdma.ko
cp -rf %{SOURCE38} ./lib/modules/%{KVERSION}/updates/drivers/infiniband/hw/mthca/ib_mthca.ko
cp -rf %{SOURCE39} ./lib/modules/%{KVERSION}/updates/drivers/infiniband/hw/ocrdma/ocrdma.ko
cp -rf %{SOURCE40} ./lib/modules/%{KVERSION}/updates/drivers/infiniband/hw/qedr/qedr.ko
cp -rf %{SOURCE41} ./lib/modules/%{KVERSION}/updates/drivers/infiniband/sw/siw/siw.ko
cp -rf %{SOURCE42} ./lib/modules/%{KVERSION}/updates/drivers/infiniband/ulp/rtrs/rtrs-client.ko
cp -rf %{SOURCE43} ./lib/modules/%{KVERSION}/updates/drivers/infiniband/ulp/rtrs/rtrs-core.ko
cp -rf %{SOURCE44} ./lib/modules/%{KVERSION}/updates/drivers/infiniband/ulp/rtrs/rtrs-server.ko
cp -rf %{SOURCE45} ./lib/modules/%{KVERSION}/updates/drivers/infiniband/ulp/srpt/ib_srpt.ko
cp -rf %{SOURCE46} ./lib/modules/%{KVERSION}/updates/drivers/vfio/pci/mlx5/mlx5-vfio-pci.ko
cp -rf %{SOURCE47} ./lib/modules/%{KVERSION}/updates/net/9p/9pnet_rdma.ko
cp -rf %{SOURCE48} ./lib/modules/%{KVERSION}/updates/net/rds/rds_rdma.ko
%endif

popd

%install
pushd rpm_contents

# Don't use * wildcard. It does not copy over hidden files in the root folder...
cp -rp ./. %{buildroot}/

popd


%post -n %{_name}
/sbin/depmod %{KVERSION}

%postun -n %{_name}
if [ $1 = 0 ]; then  # 1 : Erase, not upgrade
	/sbin/depmod %{KVERSION}
fi

%files -n %{_name}
/lib/modules/%{KVERSION}/updates/
%license %{_datadir}/licenses/%{_name}/copyright

%changelog
<<<<<<< HEAD
* Tue Nov 04 2025 Suresh Babu Chalamalasetty <schalam@microsoft.com> - 25.07-1_6.12.50.2-1
- Upgrade version to 25.07.
- Enable build on x86_64 kernel hwe.
- Update additional kernel modules fwctl mana and mlx5_dpll included from 25.07
=======
* Wed Nov 05 2025 Siddharth Chintamaneni <sidchintamaneni@gmail.com> - 24.10-24_6.12.57.1.1
- Bump to match kernel-hwe
>>>>>>> a053fd4e

* Fri Oct 10 2025 Pawel Winogrodzki <pawelwi@microsoft.com> - 24.10-23_6.12.50.2-1
- Bump release to rebuild for new release

* Fri Oct 06 2025 Siddharth Chintamaneni <siddharthc@microsoft.com> - 24.10-22_6.12.50.2-1
- Bump to match kernel-hwe
- Fix signed spec for -hwe variant

* Fri Sep 12 2025 Rachel Menge <rachelmenge@microsoft.com> - 24.10-21
- Bump to match kernel-hwe

* Mon Sep 08 2025 Elaheh Dehghani <edehghani@microsoft.com> - 24.10-20
- Build using kernel-hwe for aarch64 architecture

* Fri May 23 2025 CBL-Mariner Servicing Account <cblmargh@microsoft.com> - 24.10-19
- Bump release to rebuild for new kernel release

* Tue May 13 2025 Siddharth Chintamaneni <sidchintamaneni@gmail.com> - 24.10-18
- Bump release to rebuild for new kernel release

* Tue Apr 29 2025 Siddharth Chintamaneni <sidchintamaneni@gmail.com> - 24.10-17
- Bump release to rebuild for new kernel release

* Fri Apr 25 2025 Chris Co <chrco@microsoft.com> - 24.10-16
- Bump release to rebuild for new kernel release

* Tue Apr 08 2025 Pawel Winogrodzki <pawelwi@microsoft.com> - 24.10-15
- Re-naming the package to de-duplicate the SRPM name.

* Sat Apr 05 2025 CBL-Mariner Servicing Account <cblmargh@microsoft.com> - 24.10-14
- Bump release to rebuild for new kernel release

* Fri Mar 14 2025 CBL-Mariner Servicing Account <cblmargh@microsoft.com> - 24.10-13
- Bump release to rebuild for new kernel release

* Tue Mar 11 2025 CBL-Mariner Servicing Account <cblmargh@microsoft.com> - 24.10-12
- Bump release to rebuild for new kernel release

* Mon Mar 10 2025 Chris Co <chrco@microsoft.com> - 24.10-11
- Bump release to rebuild for new kernel release

* Wed Mar 05 2025 Rachel Menge <rachelmenge@microsoft.com> - 24.10-10
- Bump release to rebuild for new kernel release

* Tue Mar 04 2025 Rachel Menge <rachelmenge@microsoft.com> - 24.10-9
- Bump release to rebuild for new kernel release

* Wed Feb 19 2025 Chris Co <chrco@microsoft.com> - 24.10-8
- Bump release to rebuild for new kernel release

* Tue Feb 11 2025 Rachel Menge <rachelmenge@microsoft.com> - 24.10-7
- Bump release to rebuild for new kernel release

* Wed Feb 05 2025 Tobias Brick <tobiasb@microsoft.com> - 24.10-6
- Bump release to rebuild for new kernel release

* Tue Feb 04 2025 Alberto David Perez Guevara <aperezguevar@microsoft.com> - 24.10-5
- Bump release to rebuild for new kernel release

* Fri Jan 31 2025 Alberto David Perez Guevara <aperezguevar@microsoft.com> - 24.10-4
- Bump release to rebuild for new kernel release

* Thu Jan 30 2025 Rachel Menge <rachelmenge@microsoft.com> - 24.10-3
- Bump release to match kernel

* Thu Jan 30 2025 Rachel Menge <rachelmenge@microsoft.com> - 24.10-2
- Bump release to match kernel

* Sat Jan 18 2025 Binu Jose Philip <bphilip@microsoft.com> - 24.10-1
- Creating signed spec
- Initial Azure Linux import from NVIDIA (license: GPLv2)
- License verified<|MERGE_RESOLUTION|>--- conflicted
+++ resolved
@@ -45,13 +45,8 @@
 
 Summary:	 Infiniband HCA Driver
 Name:		 %{_name}-signed
-<<<<<<< HEAD
 Version:	 25.07
 Release:	 1%{release_suffix}%{?dist}
-=======
-Version:	 24.10
-Release:	 24%{release_suffix}%{?dist}
->>>>>>> a053fd4e
 License:	 GPLv2
 Url:		 http://www.mellanox.com/
 Group:		 System Environment/Base
@@ -242,15 +237,13 @@
 %license %{_datadir}/licenses/%{_name}/copyright
 
 %changelog
-<<<<<<< HEAD
-* Tue Nov 04 2025 Suresh Babu Chalamalasetty <schalam@microsoft.com> - 25.07-1_6.12.50.2-1
+* Tue Nov 18 2025 Suresh Babu Chalamalasetty <schalam@microsoft.com> - 25.07-1_6.12.57.1-1
 - Upgrade version to 25.07.
 - Enable build on x86_64 kernel hwe.
 - Update additional kernel modules fwctl mana and mlx5_dpll included from 25.07
-=======
+
 * Wed Nov 05 2025 Siddharth Chintamaneni <sidchintamaneni@gmail.com> - 24.10-24_6.12.57.1.1
 - Bump to match kernel-hwe
->>>>>>> a053fd4e
 
 * Fri Oct 10 2025 Pawel Winogrodzki <pawelwi@microsoft.com> - 24.10-23_6.12.50.2-1
 - Bump release to rebuild for new release
