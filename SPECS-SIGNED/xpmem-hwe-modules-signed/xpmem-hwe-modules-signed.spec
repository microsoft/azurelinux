--- conflicted
+++ resolved
@@ -13,11 +13,7 @@
 %global KVERSION %{target_kernel_version_full}
 
 %define _name xpmem-hwe-modules
-<<<<<<< HEAD
 %{!?_mofed_full_version: %define _mofed_full_version 25.07-1%{release_suffix}%{?dist}}
-=======
-%{!?_mofed_full_version: %define _mofed_full_version 24.10-24%{release_suffix}%{?dist}}
->>>>>>> a053fd4e
 
 # xpmem-modules is a sub-package in SPECS/xpmem.
 # We are making that into a main package for signing.
@@ -25,7 +21,7 @@
 Summary:	 Cross-partition memory
 Name:		 %{_name}-signed
 Version:	 2.7.4
-Release:	 24%{release_suffix}%{?dist}
+Release:	 25%{release_suffix}%{?dist}
 License:	 GPLv2 and LGPLv2.1
 Group:		 System Environment/Libraries
 Vendor:          Microsoft Corporation
@@ -97,14 +93,12 @@
 fi
 
 %changelog
-<<<<<<< HEAD
-* Tue Nov 04 2025 Suresh Babu Chalamalasetty <schalam@microsoft.com> - 2.7.4-24_6.12.50.2-1
+* Tue Nov 18 2025 Suresh Babu Chalamalasetty <schalam@microsoft.com> - 2.7.4-25_6.12.57.1-1
 - Build with OFED 25.07.0.9.7.1.
 - Enable build on x86_64 kernel hwe.
-=======
+
 * Wed Nov 05 2025 Siddharth Chintamaneni <sidchintamaneni@gmail.com> - 2.7.4-24_6.12.57.1.1
 - Bump to match kernel-hwe
->>>>>>> a053fd4e
 
 * Fri Oct 10 2025 Pawel Winogrodzki <pawelwi@microsoft.com> - 2.7.4-23_6.12.50.2-1
 - Adjusted package dependencies on user space components.
