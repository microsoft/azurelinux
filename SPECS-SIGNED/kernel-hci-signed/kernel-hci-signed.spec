--- conflicted
+++ resolved
@@ -4,13 +4,8 @@
 %define uname_r %{version}-%{release}
 Summary:        Signed Linux Kernel for HCI
 Name:           kernel-hci-signed-%{buildarch}
-<<<<<<< HEAD
 Version:        5.15.95.1
 Release:        1%{?dist}
-=======
-Version:        5.15.94.1
-Release:        2%{?dist}
->>>>>>> 924025d9
 License:        GPLv2
 Vendor:         Microsoft Corporation
 Distribution:   Mariner
@@ -154,13 +149,11 @@
 %exclude /module_info.ld
 
 %changelog
-<<<<<<< HEAD
 * Sat Feb 25 2023 CBL-Mariner Servicing Account <cblmargh@microsoft.com> - 5.15.95.1-1
 - Auto-upgrade to 5.15.95.1
-=======
+
 * Wed Feb 15 2023 Vince Perri <viperri@microsoft.com> - 5.15.94.1-2
 - Bump release to match kernel
->>>>>>> 924025d9
 
 * Wed Feb 22 2023 CBL-Mariner Servicing Account <cblmargh@microsoft.com> - 5.15.94.1-1
 - Auto-upgrade to 5.15.94.1
