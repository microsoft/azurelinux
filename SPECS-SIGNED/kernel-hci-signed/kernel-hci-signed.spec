%global debug_package %{nil}
%global sha512hmac bash %{_sourcedir}/sha512hmac-openssl.sh
%global buildarch x86_64
%define uname_r %{version}-%{release}
Summary:        Signed Linux Kernel for HCI
Name:           kernel-hci-signed-%{buildarch}
<<<<<<< HEAD
Version:        5.15.139.1
=======
Version:        5.15.145.2
>>>>>>> 1328babb
Release:        1%{?dist}
License:        GPLv2
Vendor:         Microsoft Corporation
Distribution:   Mariner
Group:          System Environment/Kernel
URL:            https://github.com/microsoft/CBL-Mariner-Linux-Kernel
ExclusiveArch:  x86_64
# This spec purpose is to take an input kernel-hci rpm and input secure-boot-signed
# kernel binary from the same build and generate a new "kernel-hci" rpm with the
# signed kernel binary + all of the other original kernel files, triggers,
# scriptlets, requires, provides, etc.
#
# We need to ensure the kernel modules and kernel binary used are from the exact
# same build because at build time the kernel modules are signed with an
# ephemeral key that the kernel enrolls in its keyring. We enforce kernel
# module signature checking when we enable security features like kernel
# lockdown so our kernel can only load those specific kernel modules at runtime.
#
# Additionally, to complete the UEFI Secure Boot chain, we must PE-sign the
# kernel binary. Ideally we would enable secure-boot signing tools like pesign
# or sbsign to be callable from inside the rpmbuild environment, that way we can
# secure-boot sign the kernel binary during the kernel's rpmbuild. It is best
# practice to sign as soon as possible. However there are issues getting that
# secure boot signing infrastructure in place today. Hence we sign the
# resulting kernel binary and "repackage" the kernel-hci RPM (something rpm itself
# actively tries to make sure you never do...generally for good reasons).
#
# To achive this repackaging, this spec creates a new subpackage named
# "kernel-hci". To retain all of the initial kernel-hci package behaviors, we make sure
# the subpackage has the same requires, provides, triggers, post steps, and
# files as the original kernel package.
#
# This specific repackaging implementation leaves room for us to enable the
# more ideal secure-boot signing flow in the future without introducing any
# sort of breaking change or new packaging. Users still install a "kernel-hci"
# package like they normally would.
#
# Maintenance Notes:
# - This spec's "version" and "release" must reflect the unsigned version that
# was signed. An important consequence is that when making a change to this
# spec or the normal kernel-hci spec, the other spec's version version/release must
# be increased to keep the two versions consistent.
#
# - Make sure the kernel-hci subpackage's Requires, Provides, triggers, post/postun
# scriptlets, and files match the normal kernel-hci spec's. The kernel-hci subpackage
# should contain the same content as the input kernel-hci package but replace the
# kernel binary with our signed kernel binary. Since all the requires, provides,
# etc are the same, this new kernel-hci package can be a direct replacement for the
# normal kernel-hci package and RPM will resolve packages with kernel-hci dependencies
# correctly.
#
# To populate the input sources:
#   1. Build the unsigned packages as normal
#   2. Sign the desired binary
#   3. Place the unsigned package and signed binary in this spec's folder
#   4. Build this spec
Source0:        kernel-hci-%{version}-%{release}.%{buildarch}.rpm
Source1:        vmlinuz-%{uname_r}
Source2:        sha512hmac-openssl.sh
BuildRequires:  cpio
BuildRequires:  openssl
BuildRequires:  sed

%description
This package contains the Linux kernel package for HCI with kernel signed with the production key

%package -n     kernel-hci
Summary:        Linux Kernel for HCI
Group:          System Environment/Kernel
Requires:       filesystem
Requires:       kmod
Requires(post): coreutils
Requires(postun): coreutils

%description -n kernel-hci
The kernel-hci package contains the signed Linux kernel for HCI.

%prep

%build
mkdir rpm_contents
pushd rpm_contents

# This spec's whole purpose is to inject the signed kernel binary
rpm2cpio %{SOURCE0} | cpio -idmv
cp %{SOURCE1} ./boot/vmlinuz-%{uname_r}

popd

%install
pushd rpm_contents

# Don't use * wildcard. It does not copy over hidden files in the root folder...
cp -rp ./. %{buildroot}/

popd

# Recalculate sha512hmac for FIPS
%{sha512hmac} %{buildroot}/boot/vmlinuz-%{uname_r} | sed -e "s,$RPM_BUILD_ROOT,," > %{buildroot}/boot/.vmlinuz-%{uname_r}.hmac
cp %{buildroot}/boot/.vmlinuz-%{uname_r}.hmac %{buildroot}/lib/modules/%{uname_r}/.vmlinuz.hmac

%triggerin -n kernel-hci -- initramfs
mkdir -p %{_localstatedir}/lib/rpm-state/initramfs/pending
touch %{_localstatedir}/lib/rpm-state/initramfs/pending/%{uname_r}
echo "initrd generation of kernel %{uname_r} will be triggered later" >&2

%triggerun -n kernel-hci -- initramfs
rm -rf %{_localstatedir}/lib/rpm-state/initramfs/pending/%{uname_r}
rm -rf /boot/initrd.img-%{uname_r}
echo "initrd of kernel %{uname_r} removed" >&2

%postun -n kernel-hci
if [ ! -e /boot/mariner.cfg ]
then
     ls /boot/linux-*.cfg 1> /dev/null 2>&1
     if [ $? -eq 0 ]
     then
          list=`ls -tu /boot/linux-*.cfg | head -n1`
          test -n "$list" && ln -sf "$list" /boot/mariner.cfg
     fi
fi

%post -n kernel-hci
/sbin/depmod -a %{uname_r}
ln -sf linux-%{uname_r}.cfg /boot/mariner.cfg

%files -n kernel-hci
%defattr(-,root,root)
%license COPYING
/boot/System.map-%{uname_r}
/boot/config-%{uname_r}
/boot/vmlinuz-%{uname_r}
/boot/.vmlinuz-%{uname_r}.hmac
%config(noreplace) /boot/linux-%{uname_r}.cfg
%config %{_localstatedir}/lib/initramfs/kernel/%{uname_r}
%defattr(0644,root,root)
/lib/modules/%{uname_r}/*
/lib/modules/%{uname_r}/.vmlinuz.hmac
%exclude /lib/modules/%{uname_r}/build
%exclude /lib/modules/%{uname_r}/kernel/drivers/gpu
%exclude /lib/modules/%{uname_r}/kernel/sound
%exclude /module_info.ld

%changelog
<<<<<<< HEAD
=======
* Tue Jan 16 2024 Gary Swalling <gaswal@microsoft.com> - 5.15.145.2-1
- Update to 5.15.145.2

>>>>>>> 1328babb
* Tue Dec 05 2023 CBL-Mariner Servicing Account <cblmargh@microsoft.com> - 5.15.139.1-1
- Auto-upgrade to 5.15.139.1

* Tue Nov 21 2023 CBL-Mariner Servicing Account <cblmargh@microsoft.com> - 5.15.138.1-1
- Auto-upgrade to 5.15.138.1

* Mon Nov 20 2023 Rachel Menge <rachelmenge@microsoft.com> - 5.15.137.1-2
- Bump release to match kernel

* Mon Nov 06 2023 CBL-Mariner Servicing Account <cblmargh@microsoft.com> - 5.15.137.1-1
- Auto-upgrade to 5.15.137.1

* Tue Oct 17 2023 CBL-Mariner Servicing Account <cblmargh@microsoft.com> - 5.15.135.1-1
- Auto-upgrade to 5.15.135.1

* Tue Sep 26 2023 CBL-Mariner Servicing Account <cblmargh@microsoft.com> - 5.15.133.1-1
- Auto-upgrade to 5.15.133.1

* Tue Sep 22 2023 Cameron Baird <cameronbaird@microsoft.com> - 5.15.131.1-3
- Bump release to match kernel

* Wed Sep 20 2023 Jon Slobodzian <joslobo@microsoft.com> - 5.15.131.1-2
- Recompile with stack-protection fixed gcc version (CVE-2023-4039)

* Fri Sep 08 2023 CBL-Mariner Servicing Account <cblmargh@microsoft.com> - 5.15.131.1-1
- Auto-upgrade to 5.15.131.1

* Mon Aug 14 2023 CBL-Mariner Servicing Account <cblmargh@microsoft.com> - 5.15.126.1-1
- Auto-upgrade to 5.15.126.1

* Wed Aug 09 2023 CBL-Mariner Servicing Account <cblmargh@microsoft.com> - 5.15.125.1-1
- Auto-upgrade to 5.15.125.1

* Mon Aug 07 2023 Lanze Liu <lanzeliu@microsoft.com> - 5.15.123.1-2
- Bump release number to match kernel release.

* Tue Aug 01 2023 CBL-Mariner Servicing Account <cblmargh@microsoft.com> - 5.15.123.1-1
- Auto-upgrade to 5.15.123.1

* Fri Jul 28 2023 Vince Perri <viperri@microsoft.com> - 5.15.122.1-2
- Bump release number to match kernel release.

* Wed Jul 26 2023 CBL-Mariner Servicing Account <cblmargh@microsoft.com> - 5.15.122.1-1
- Auto-upgrade to 5.15.122.1

* Wed Jun 28 2023 CBL-Mariner Servicing Account <cblmargh@microsoft.com> - 5.15.118.1-1
- Auto-upgrade to 5.15.118.1

* Tue Jun 13 2023 CBL-Mariner Servicing Account <cblmargh@microsoft.com> - 5.15.116.1-1
- Auto-upgrade to 5.15.116.1

* Tue May 23 2023 CBL-Mariner Servicing Account <cblmargh@microsoft.com> - 5.15.112.1-1
- Auto-upgrade to 5.15.112.1

* Mon May 15 2023 CBL-Mariner Servicing Account <cblmargh@microsoft.com> - 5.15.111.1-1
- Auto-upgrade to 5.15.111.1

* Thu May 11 2023 Elaheh Dehghani <edehghani@microsoft.com> - 5.15.110.1-2
- Enable mstflint driver for secure boot.

* Mon May 01 2023 CBL-Mariner Servicing Account <cblmargh@microsoft.com> - 5.15.110.1-1
- Auto-upgrade to 5.15.110.1

* Wed Apr 19 2023 Rachel Menge <rachelmenge@microsoft.com> - 5.15.107.1-2
- Bump release to match kernel-hci

* Tue Apr 18 2023 CBL-Mariner Servicing Account <cblmargh@microsoft.com> - 5.15.107.1-1
- Auto-upgrade to 5.15.107.1

* Tue Apr 11 2023 Kanika Nema <kanikanema@microsoft.com> - 5.15.102.1-2
- Bump release number to match kernel release.

* Tue Mar 14 2023 CBL-Mariner Servicing Account <cblmargh@microsoft.com> - 5.15.102.1-1
- Auto-upgrade to 5.15.102.1

* Mon Mar 06 2023 CBL-Mariner Servicing Account <cblmargh@microsoft.com> - 5.15.98.1-1
- Auto-upgrade to 5.15.98.1

* Sat Feb 25 2023 CBL-Mariner Servicing Account <cblmargh@microsoft.com> - 5.15.95.1-1
- Auto-upgrade to 5.15.95.1

* Wed Feb 15 2023 Vince Perri <viperri@microsoft.com> - 5.15.94.1-2
- Bump release to match kernel

* Wed Feb 22 2023 CBL-Mariner Servicing Account <cblmargh@microsoft.com> - 5.15.94.1-1
- Auto-upgrade to 5.15.94.1

* Tue Feb 21 2023 Rachel Menge <rachelmenge@microsoft.com> - 5.15.92.1-2
- Bump release to match kernel-hci

* Mon Feb 06 2023 CBL-Mariner Servicing Account <cblmargh@microsoft.com> - 5.15.92.1-1
- Auto-upgrade to 5.15.92.1

* Wed Jan 25 2023 CBL-Mariner Servicing Account <cblmargh@microsoft.com> - 5.15.90.1-1
- Auto-upgrade to 5.15.90.1

* Sat Jan 14 2023 CBL-Mariner Servicing Account <cblmargh@microsoft.com> - 5.15.87.1-1
- Auto-upgrade to 5.15.87.1

* Tue Jan 03 2023 CBL-Mariner Servicing Account <cblmargh@microsoft.com> - 5.15.86.1-1
- Auto-upgrade to 5.15.86.1

* Fri Dec 23 2022 CBL-Mariner Servicing Account <cblmargh@microsoft.com> - 5.15.85.1-1
- Auto-upgrade to 5.15.85.1

* Tue Dec 13 2022 CBL-Mariner Servicing Account <cblmargh@microsoft.com> - 5.15.82.1-1
- Auto-upgrade to 5.15.82.1

* Wed Dec 07 2022 CBL-Mariner Servicing Account <cblmargh@microsoft.com> - 5.15.81.1-1
- Auto-upgrade to 5.15.81.1

* Tue Nov 29 2022 Vince Perri <viperri@microsoft.com> - 5.15.80.1-1
- Original version for CBL-Mariner.
- License verified<|MERGE_RESOLUTION|>--- conflicted
+++ resolved
@@ -4,11 +4,7 @@
 %define uname_r %{version}-%{release}
 Summary:        Signed Linux Kernel for HCI
 Name:           kernel-hci-signed-%{buildarch}
-<<<<<<< HEAD
-Version:        5.15.139.1
-=======
 Version:        5.15.145.2
->>>>>>> 1328babb
 Release:        1%{?dist}
 License:        GPLv2
 Vendor:         Microsoft Corporation
@@ -153,12 +149,9 @@
 %exclude /module_info.ld
 
 %changelog
-<<<<<<< HEAD
-=======
 * Tue Jan 16 2024 Gary Swalling <gaswal@microsoft.com> - 5.15.145.2-1
 - Update to 5.15.145.2
 
->>>>>>> 1328babb
 * Tue Dec 05 2023 CBL-Mariner Servicing Account <cblmargh@microsoft.com> - 5.15.139.1-1
 - Auto-upgrade to 5.15.139.1
 
