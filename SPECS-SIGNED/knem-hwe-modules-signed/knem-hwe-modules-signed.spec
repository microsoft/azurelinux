--- conflicted
+++ resolved
@@ -44,7 +44,7 @@
 Summary:	 KNEM: High-Performance Intra-Node MPI Communication
 Name:		 %{_name}-signed
 Version:	 1.1.4.90mlnx3
-Release:	 24%{release_suffix}%{?dist}
+Release:	 25%{release_suffix}%{?dist}
 Provides:	 knem-hwe-mlnx = %{version}-%{release}
 Obsoletes:	 knem-hwe-mlnx < %{version}-%{release}
 License:	 BSD and GPLv2
@@ -110,14 +110,12 @@
 /lib/modules/
 
 %changelog
-<<<<<<< HEAD
-* Tue Nov 04 2025 Suresh Babu Chalamalasetty <schalam@microsoft.com> - 1.1.4.90mlnx3-24_6.12.50.2-1
+* Tue Nov 18 2025 Suresh Babu Chalamalasetty <schalam@microsoft.com> - 1.1.4.90mlnx3-25_6.12.57.1-1
 - Build with OFED 25.07.0.9.7.1.
 - Enable build on x86_64 kernel hwe.
-=======
+
 * Wed Nov 05 2025 Siddharth Chintamaneni <sidchintamaneni@gmail.com> - 1.1.4.90mlnx3-24_6.12.57.1.1
 - Bump to match kernel-hwe
->>>>>>> a053fd4e
 
 * Fri Oct 10 2025 Pawel Winogrodzki <pawelwi@microsoft.com> - 1.1.4.90mlnx3-23_6.12.50.2-1
 - Bump release to rebuild for new release
