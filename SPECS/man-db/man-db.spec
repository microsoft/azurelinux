Summary:        Programs for finding and viewing man pages
Name:           man-db
Version:        2.8.4
Release:        8%{?dist}
License:        GPLv2+
URL:            https://nongnu.org/man-db
Group:          Applications/System
Vendor:         Microsoft Corporation
Distribution:   Mariner
Source0:        https://download.savannah.nongnu.org/releases/man-db/%{name}-%{version}.tar.xz
Provides:       man = %{version}-%{release}
Requires:       libpipeline
Requires:       gdbm
Requires:       xz
Requires:       groff
Requires(pre):  /usr/sbin/useradd /usr/sbin/groupadd
Requires(postun):/usr/sbin/userdel /usr/sbin/groupdel
%if %{with_check}
BuildRequires:  shadow-utils
%endif
BuildRequires:  libpipeline-devel
BuildRequires:  gdbm-devel
BuildRequires:  xz
BuildRequires:  groff
Provides:       man-pages-reader = %{version}

%description
The Man-DB package contains programs for finding and viewing man pages.

%prep
%setup -qn %{name}-%{version}
%build
%configure \
    --docdir=%{_defaultdocdir}/%{name}-%{version} \
    --disable-setuid \
    --with-browser=%{_bindir}/lynx \
    --with-vgrind=%{_bindir}/vgrind \
    --with-grap=%{_bindir}/grap \
    --disable-silent-rules

make %{?_smp_mflags}

%install
make DESTDIR=%{buildroot} install
find %{buildroot}%{_libdir} -name '*.la' -delete
%find_lang %{name} --all-name

# remove zsoelim man page - part of groff package
rm %{buildroot}%{_datadir}/man/man1/zsoelim.1

%check
getent group man >/dev/null || groupadd -r man
getent passwd man >/dev/null || useradd -c "man" -d /var/cache/man -g man \
        -s /bin/false -M -r man
make %{?_smp_mflags} check

%pre
getent group man >/dev/null || groupadd -r man
getent passwd man >/dev/null || useradd -c "man" -d /var/cache/man -g man \
        -s /bin/false -M -r man

%post -p /sbin/ldconfig

%postun
if [ $1 -eq 0 ] ; then
    getent passwd man >/dev/null && userdel man
    getent group man >/dev/null && groupdel man
fi
/sbin/ldconfig

%files -f %{name}.lang
%defattr(-,root,root)
%license docs/COPYING
%{_sysconfdir}/man_db.conf
%{_bindir}/*
%{_sbindir}/*
%{_libexecdir}/man-db/*
%{_libdir}/man-db/*
%{_defaultdocdir}/%{name}-%{version}/*
%{_mandir}/*/*
%{_libdir}/tmpfiles.d/man-db.conf

%changelog
<<<<<<< HEAD
* Wed Jun 09 2021 Muhammad Falak Wani <mwani@microsoft.com> 2.8.4-8
- Add an explict provides for "man-pages-reader"
* Thu May 13 2021 Henry Li <lihl@microsoft.com> 2.8.4-7
- Remove zsoelim man page, which is provided by groff
=======
* Sat May 09 2020 Nick Samson <nisamson@microsoft.com>
- Added %%license line automatically
>>>>>>> a6f8e0a4

*   Mon Sep 28 2020 Ruying Chen <v-ruyche@microsoft.com> 2.8.4-6
-   Add explicit provide for "man"
*   Sat May 09 2020 Nick Samson <nisamson@microsoft.com> 2.8.4-5
-   Added %%license line automatically
*   Fri Apr 17 2020 Emre Girgin <mrgirgin@microsoft.com> 2.8.4-4
-   Rename shadow to shadow-utils.
*   Tue Apr 07 2020 Joe Schmitt <joschmit@microsoft.com> 2.8.4-3
-   Update Source0 with valid URL.
-   Update URL.
-   Remove sha1 macro.
-   License verified.
*   Tue Sep 03 2019 Mateusz Malisz <mamalisz@microsoft.com> 2.8.4-2
-   Initial CBL-Mariner import from Photon (license: Apache2).
*   Mon Oct 22 2018 Sujay G <gsujay@vmware.com> 2.8.4-1
-   Bump man-db version to 2.8.4
*   Mon Sep 18 2017 Alexey Makhalov <amakhalov@vmware.com> 2.7.6-4
-   Remove shadow from requires and use explicit tools for post actions
*   Fri Aug 04 2017 Chang Lee <changlee@vmware.com> 2.7.6-3
-   Setup a testing environment before %check
*   Fri Jun 23 2017 Xiaolin Li <xiaolinl@vmware.com> 2.7.6-2
-   Add gdbm-devel to BuildRequires
*   Fri Mar 31 2017 Michelle Wang <michellew@vmware.com> 2.7.6-1
-   Update package version
*   Mon Oct 03 2016 ChangLee <changlee@vmware.com> 2.7.5-5
-   Modified check
*   Tue May 24 2016 Priyesh Padmavilasom <ppadmavilasom@vmware.com> 2.7.5-4
-   GA - Bump release of all rpms
*   Mon May 16 2016 Xiaolin Li <xiaolinl@vmware.com> 2.7.5-3
-   Fix user man:man adding.
*   Thu May 05 2016 Kumar Kaushik <kaushikk@vmware.com> 2.7.5-2
-   Adding support for upgrade in pre/post/un scripts.
*   Wed Feb 24 2016 Kumar Kaushik <kaushikk@vmware.com> 2.7.5-1
-   Updated to new version.
*   Tue Nov 10 2015 Xiaolin Li <xiaolinl@vmware.com> 2.6.6-2
-   Handled locale files with macro find_lang
*   Wed Nov 5 2014 Divya Thaluru <dthaluru@vmware.com> 2.6.6-1
-   Initial build. First version<|MERGE_RESOLUTION|>--- conflicted
+++ resolved
@@ -81,50 +81,62 @@
 %{_libdir}/tmpfiles.d/man-db.conf
 
 %changelog
-<<<<<<< HEAD
 * Wed Jun 09 2021 Muhammad Falak Wani <mwani@microsoft.com> 2.8.4-8
 - Add an explict provides for "man-pages-reader"
+
 * Thu May 13 2021 Henry Li <lihl@microsoft.com> 2.8.4-7
 - Remove zsoelim man page, which is provided by groff
-=======
-* Sat May 09 2020 Nick Samson <nisamson@microsoft.com>
+
+* Mon Sep 28 2020 Ruying Chen <v-ruyche@microsoft.com> 2.8.4-6
+- Add explicit provide for "man"
+
+* Sat May 09 2020 Nick Samson <nisamson@microsoft.com> 2.8.4-5
 - Added %%license line automatically
->>>>>>> a6f8e0a4
 
-*   Mon Sep 28 2020 Ruying Chen <v-ruyche@microsoft.com> 2.8.4-6
--   Add explicit provide for "man"
-*   Sat May 09 2020 Nick Samson <nisamson@microsoft.com> 2.8.4-5
--   Added %%license line automatically
-*   Fri Apr 17 2020 Emre Girgin <mrgirgin@microsoft.com> 2.8.4-4
--   Rename shadow to shadow-utils.
-*   Tue Apr 07 2020 Joe Schmitt <joschmit@microsoft.com> 2.8.4-3
--   Update Source0 with valid URL.
--   Update URL.
--   Remove sha1 macro.
--   License verified.
-*   Tue Sep 03 2019 Mateusz Malisz <mamalisz@microsoft.com> 2.8.4-2
--   Initial CBL-Mariner import from Photon (license: Apache2).
-*   Mon Oct 22 2018 Sujay G <gsujay@vmware.com> 2.8.4-1
--   Bump man-db version to 2.8.4
-*   Mon Sep 18 2017 Alexey Makhalov <amakhalov@vmware.com> 2.7.6-4
--   Remove shadow from requires and use explicit tools for post actions
-*   Fri Aug 04 2017 Chang Lee <changlee@vmware.com> 2.7.6-3
--   Setup a testing environment before %check
-*   Fri Jun 23 2017 Xiaolin Li <xiaolinl@vmware.com> 2.7.6-2
--   Add gdbm-devel to BuildRequires
-*   Fri Mar 31 2017 Michelle Wang <michellew@vmware.com> 2.7.6-1
--   Update package version
-*   Mon Oct 03 2016 ChangLee <changlee@vmware.com> 2.7.5-5
--   Modified check
-*   Tue May 24 2016 Priyesh Padmavilasom <ppadmavilasom@vmware.com> 2.7.5-4
--   GA - Bump release of all rpms
-*   Mon May 16 2016 Xiaolin Li <xiaolinl@vmware.com> 2.7.5-3
--   Fix user man:man adding.
-*   Thu May 05 2016 Kumar Kaushik <kaushikk@vmware.com> 2.7.5-2
--   Adding support for upgrade in pre/post/un scripts.
-*   Wed Feb 24 2016 Kumar Kaushik <kaushikk@vmware.com> 2.7.5-1
--   Updated to new version.
-*   Tue Nov 10 2015 Xiaolin Li <xiaolinl@vmware.com> 2.6.6-2
--   Handled locale files with macro find_lang
-*   Wed Nov 5 2014 Divya Thaluru <dthaluru@vmware.com> 2.6.6-1
--   Initial build. First version+* Fri Apr 17 2020 Emre Girgin <mrgirgin@microsoft.com> 2.8.4-4
+- Rename shadow to shadow-utils.
+
+* Tue Apr 07 2020 Joe Schmitt <joschmit@microsoft.com> 2.8.4-3
+- Update Source0 with valid URL.
+- Update URL.
+- Remove sha1 macro.
+- License verified.
+
+* Tue Sep 03 2019 Mateusz Malisz <mamalisz@microsoft.com> 2.8.4-2
+- Initial CBL-Mariner import from Photon (license: Apache2).
+
+* Mon Oct 22 2018 Sujay G <gsujay@vmware.com> 2.8.4-1
+- Bump man-db version to 2.8.4
+
+* Mon Sep 18 2017 Alexey Makhalov <amakhalov@vmware.com> 2.7.6-4
+- Remove shadow from requires and use explicit tools for post actions
+
+* Fri Aug 04 2017 Chang Lee <changlee@vmware.com> 2.7.6-3
+- Setup a testing environment before %check
+
+* Fri Jun 23 2017 Xiaolin Li <xiaolinl@vmware.com> 2.7.6-2
+- Add gdbm-devel to BuildRequires
+
+* Fri Mar 31 2017 Michelle Wang <michellew@vmware.com> 2.7.6-1
+- Update package version
+
+* Mon Oct 03 2016 ChangLee <changlee@vmware.com> 2.7.5-5
+- Modified check
+
+* Tue May 24 2016 Priyesh Padmavilasom <ppadmavilasom@vmware.com> 2.7.5-4
+- GA - Bump release of all rpms
+
+* Mon May 16 2016 Xiaolin Li <xiaolinl@vmware.com> 2.7.5-3
+- Fix user man:man adding.
+
+* Thu May 05 2016 Kumar Kaushik <kaushikk@vmware.com> 2.7.5-2
+- Adding support for upgrade in pre/post/un scripts.
+
+* Wed Feb 24 2016 Kumar Kaushik <kaushikk@vmware.com> 2.7.5-1
+- Updated to new version.
+
+* Tue Nov 10 2015 Xiaolin Li <xiaolinl@vmware.com> 2.6.6-2
+- Handled locale files with macro find_lang
+
+* Wed Nov 5 2014 Divya Thaluru <dthaluru@vmware.com> 2.6.6-1
+- Initial build. First version