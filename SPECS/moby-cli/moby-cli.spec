%define upstream_name cli
%define commit_hash b82b9f3a0e763304a250531cb9350aa6d93723c9

Summary: The open-source application container engine client.
Name: moby-%{upstream_name}
Version: 20.10.27
Release: 3%{?dist}
License: ASL 2.0
Group: Tools/Container
URL: https://github.com/docker/cli
Vendor: Microsoft Corporation
Distribution: Mariner

Source0: https://github.com/docker/cli/archive/v%{version}.tar.gz#/%{name}-%{version}.tar.gz
Patch0: CVE-2023-48795.patch
<<<<<<< HEAD
Patch1: CVE-2021-44716.patch
=======
Patch1: CVE-2022-21698.patch
>>>>>>> 298f5d5a

BuildRequires: golang >= 1.16.12
BuildRequires: make
BuildRequires: git
BuildRequires: go-md2man

Requires: /bin/sh
Requires: tar
Requires: xz

%description
%{summary}

%define OUR_GOPATH  %{_topdir}/.gopath

%prep
%autosetup -p1 -n %{upstream_name}-%{version}
mkdir -p %{OUR_GOPATH}/src/github.com/docker
ln -sfT %{_builddir}/%{upstream_name}-%{version} %{OUR_GOPATH}/src/github.com/docker/cli

%build
export GOPATH=%{OUR_GOPATH}
export GOCACHE=%{OUR_GOPATH}/.cache
export GOPROXY=off
export DISABLE_WARN_OUTSIDE_CONTAINER=1
export GO111MODULE=off
export GOGC=off
export CGO_ENABLED=1

make \
    LDFLAGS='' \
    VERSION=%{version} \
    GITCOMMIT=%{commit_hash} \
    dynbinary

# Generating man pages.
mkdir -p ./github.com/docker
ln -sfT %{_builddir}/%{upstream_name}-%{version} ./github.com/docker/cli
make manpages

%install
mkdir -p %{buildroot}/%{_bindir}
cp -aLT build/docker %{buildroot}/%{_bindir}/docker

install -dp %{buildroot}%{_mandir}/man{1,5,8}
install -p -m 644 man/man1/*.1 %{buildroot}/%{_mandir}/man1
install -p -m 644 man/man5/*.5 %{buildroot}/%{_mandir}/man5
install -p -m 644 man/man8/*.8 %{buildroot}/%{_mandir}/man8

install -d %{buildroot}%{_datadir}/bash-completion/completions
install -d %{buildroot}%{_datadir}/zsh/vendor-completions
install -d %{buildroot}%{_datadir}/fish/vendor_completions.d
install -p -m 644 contrib/completion/bash/docker %{buildroot}%{_datadir}/bash-completion/completions/docker
install -p -m 644 contrib/completion/zsh/_docker %{buildroot}%{_datadir}/zsh/vendor-completions/_docker
install -p -m 644 contrib/completion/fish/docker.fish %{buildroot}%{_datadir}/fish/vendor_completions.d/docker.fish

# list files owned by the package here
%files
%license NOTICE LICENSE
%{_bindir}/docker
%{_mandir}/man1/*
%{_mandir}/man5/*
%{_mandir}/man8/*
%{_datadir}/bash-completion/completions/docker
%{_datadir}/zsh/vendor-completions/_docker
%{_datadir}/fish/vendor_completions.d/docker.fish

%changelog
<<<<<<< HEAD
* Tue Feb 5 2024 Nicolas Guibourge <nicolasg@microsoft.com> - 20.10.27-3
- Patch CVE-2021-44716
=======
* Fri Feb 02 2024 Tobias Brick <tobiasb@microsoft.com> - 20.10.27-3
- Patch CVE-2022-21698
>>>>>>> 298f5d5a

* Tue Jan 9 2024 corvus-callidus <108946721+corvus-callidus@users.noreply.github.com> - 20.10.27-2
- Patch CVE-2023-48795

* Fri Dec 15 2023 Rohit Rawat <rohitrawat@microsoft.com> - 20.10.27-1
- Bump version to to match with moby-engine

* Mon Oct 16 2023 CBL-Mariner Servicing Account <cblmargh@microsoft.com> - 20.10.25-3
- Bump release to rebuild with go 1.20.9

* Tue Oct 10 2023 Dan Streetman <ddstreet@ieee.org> - 20.10.25-2
- Bump release to rebuild with updated version of Go.

* Thu Aug 17 2023 Muhammad Falak <mwani@microsoft.com> - 20.10.25-1
- Bump version to 20.10.25

* Mon Aug 07 2023 CBL-Mariner Servicing Account <cblmargh@microsoft.com> - 20.10.24-4
- Bump release to rebuild with go 1.19.12

* Thu Jul 13 2023 CBL-Mariner Servicing Account <cblmargh@microsoft.com> - 20.10.24-3
- Bump release to rebuild with go 1.19.11

* Thu Jun 15 2023 CBL-Mariner Servicing Account <cblmargh@microsoft.com> - 20.10.24-2
- Bump release to rebuild with go 1.19.10

* Fri Apr 21 2023 CBL-Mariner Servicing Account <cblmargh@microsoft.com> - 20.10.24-1
- Auto-upgrade to 20.10.24 - none

* Wed Apr 05 2023 CBL-Mariner Servicing Account <cblmargh@microsoft.com> - 20.10.12-10
- Bump release to rebuild with go 1.19.8

* Tue Mar 28 2023 CBL-Mariner Servicing Account <cblmargh@microsoft.com> - 20.10.12-9
- Bump release to rebuild with go 1.19.7

* Wed Mar 15 2023 CBL-Mariner Servicing Account <cblmargh@microsoft.com> - 20.10.12-8
- Bump release to rebuild with go 1.19.6

* Fri Feb 03 2023 CBL-Mariner Servicing Account <cblmargh@microsoft.com> - 20.10.12-7
- Bump release to rebuild with go 1.19.5

* Wed Jan 18 2023 CBL-Mariner Servicing Account <cblmargh@microsoft.com> - 20.10.12-6
- Bump release to rebuild with go 1.19.4

* Fri Dec 16 2022 Daniel McIlvaney <damcilva@microsoft.com> - 20.10.12-5
- Bump release to rebuild with go 1.18.8 with patch for CVE-2022-41717

* Tue Nov 01 2022 Olivia Crain <oliviacrain@microsoft.com> - 20.10.12-4
- Bump release to rebuild with go 1.18.8

* Mon Aug 22 2022 Olivia Crain <oliviacrain@microsoft.com> - 20.10.12-3
- Bump release to rebuild against Go 1.18.5

* Tue Jun 14 2022 Muhammad Falak <mwani@microsoft.com> - 20.10.12-2
- Bump release to rebuild with golang 1.18.3

* Thu Feb 3 2022 Nicolas Guibourge <nicolasg@microsoft.com> - 20.10.12-1
- Update to version 20.10.12
- Use code from upstream instead of Azure fork.

* Tue Jun 08 2021 Henry Beberman <henry.beberman@microsoft.com> 19.03.15+azure-2
- Increment release to force republishing using golang 1.15.13.

* Thu Apr 15 2021 Andrew Phelps <anphel@microsoft.com> 19.03.15+azure-1
- Update to version 19.03.15+azure
- Rename 'md2man' to 'go-md2man' in md2man-all.sh

* Thu Dec 10 2020 Andrew Phelps <anphel@microsoft.com> 19.03.11+azure-2
- Increment release to force republishing using golang 1.15.

* Thu Jun 11 2020 Andrew Phelps <anphel@microsoft.com> 19.03.11+azure-1
- Update to version 19.03.11+azure

* Wed May 20 2020 Joe Schmitt <joschmit@microsoft.com> 3.0.12~rc.1+azure-5
- Remove reliance on existing GOPATH environment variable.

* Sat May 09 2020 Nick Samson <nisamson@microsoft.com> 3.0.12~rc.1+azure-4
- Added %%license line automatically

* Tue May 05 2020 Eric Li <eli@microsoft.com> 3.0.12~rc.1+azure-3
- Add #Source0:, update URL:, and license verified

* Fri May 01 2020 Emre Girgin <mrgirgin@microsoft.com> 3.0.12~rc.1+azure-2
- Renaming go to golang

* Fri Apr 03 2020 Mohan Datla <mdatla@microsoft.com> 3.0.12~rc.1+azure-1
- Initial CBL-Mariner import from Azure.

* Mon Jan 27 2020 Brian Goffs <brgoff@microsoft.com>
- Use dynamic linking and issue build commands from rpm spec

* Tue Aug 7 2018 Robledo Pontes <rafilho@microsoft.com>
- Adding to moby build tools.

* Mon Mar 12 2018 Xing Wu <xingwu@microsoft.com>
- First draft<|MERGE_RESOLUTION|>--- conflicted
+++ resolved
@@ -4,7 +4,7 @@
 Summary: The open-source application container engine client.
 Name: moby-%{upstream_name}
 Version: 20.10.27
-Release: 3%{?dist}
+Release: 4%{?dist}
 License: ASL 2.0
 Group: Tools/Container
 URL: https://github.com/docker/cli
@@ -13,11 +13,8 @@
 
 Source0: https://github.com/docker/cli/archive/v%{version}.tar.gz#/%{name}-%{version}.tar.gz
 Patch0: CVE-2023-48795.patch
-<<<<<<< HEAD
-Patch1: CVE-2021-44716.patch
-=======
 Patch1: CVE-2022-21698.patch
->>>>>>> 298f5d5a
+Patch2: CVE-2021-44716.patch
 
 BuildRequires: golang >= 1.16.12
 BuildRequires: make
@@ -86,13 +83,11 @@
 %{_datadir}/fish/vendor_completions.d/docker.fish
 
 %changelog
-<<<<<<< HEAD
-* Tue Feb 5 2024 Nicolas Guibourge <nicolasg@microsoft.com> - 20.10.27-3
+* Tue Feb 05 2024 Nicolas Guibourge <nicolasg@microsoft.com> - 20.10.27-4
 - Patch CVE-2021-44716
-=======
+
 * Fri Feb 02 2024 Tobias Brick <tobiasb@microsoft.com> - 20.10.27-3
 - Patch CVE-2022-21698
->>>>>>> 298f5d5a
 
 * Tue Jan 9 2024 corvus-callidus <108946721+corvus-callidus@users.noreply.github.com> - 20.10.27-2
 - Patch CVE-2023-48795
