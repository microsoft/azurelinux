--- conflicted
+++ resolved
@@ -3,15 +3,7 @@
 Summary:        The open-source application container engine client.
 Name:           moby-cli
 Version:        24.0.9
-<<<<<<< HEAD
-<<<<<<< HEAD
-Release:        4%{?dist}
-=======
 Release:        6%{?dist}
->>>>>>> 8ba100af4 (Patch CVE-2024-24786 in moby-cli (#11320))
-=======
-Release:        5%{?dist}
->>>>>>> 888e63e2
 License:        ASL 2.0
 Vendor:         Microsoft Corporation
 Distribution:   Azure Linux
@@ -21,15 +13,8 @@
 Source1:        %{name}-%{version}-govendor-v1.tar.gz
 Patch0:         disable_manpage_vendor.patch
 Patch1:         CVE-2023-45288.patch
-<<<<<<< HEAD
-<<<<<<< HEAD
-=======
 Patch2:         CVE-2024-36623.patch
 Patch3:         CVE-2024-24786.patch
->>>>>>> 8ba100af4 (Patch CVE-2024-24786 in moby-cli (#11320))
-=======
-Patch2:         CVE-2024-36623.patch
->>>>>>> 888e63e2
 BuildRequires:  git
 BuildRequires:  go-md2man
 BuildRequires:  golang
@@ -95,21 +80,12 @@
 %{_datadir}/fish/vendor_completions.d/docker.fish
 
 %changelog
-<<<<<<< HEAD
-<<<<<<< HEAD
-=======
 * Fri Dec 13 2024 Suresh Thelkar <sthelkar@microsoft.com> - 24.0.9-6
 - Patch CVE-2024-24786
 
 * Tue Dec 10 2024 Sudipta Pandit <sudpandit@microsoft.com> - 24.0.9-5
 - Add patch for CVE-2024-36623
 
->>>>>>> 8ba100af4 (Patch CVE-2024-24786 in moby-cli (#11320))
-=======
-* Tue Dec 10 2024 Sudipta Pandit <sudpandit@microsoft.com> - 24.0.9-5
-- Add patch for CVE-2024-36623
-
->>>>>>> 888e63e2
 * Mon Sep 09 2024 CBL-Mariner Servicing Account <cblmargh@microsoft.com> - 24.0.9-4
 - Bump release to rebuild with go 1.22.7
 
