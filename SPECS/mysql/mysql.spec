--- conflicted
+++ resolved
@@ -3,7 +3,7 @@
 Summary:        MySQL.
 Name:           mysql
 Version:        8.0.40
-Release:        2%{?dist}
+Release:        3%{?dist}
 License:        GPLv2 with exceptions AND LGPLv2 AND BSD
 Vendor:         Microsoft Corporation
 Distribution:   Azure Linux
@@ -11,13 +11,10 @@
 URL:            https://www.mysql.com
 Source0:        https://dev.mysql.com/get/Downloads/MySQL-%{majmin}/%{name}-boost-%{version}.tar.gz
 Patch0:         CVE-2012-5627.nopatch
-<<<<<<< HEAD
-Patch1:         CVE-2012-2677.patch
-=======
 # AZL's OpenSSL builds with the "no-chacha" option making all ChaCha
 # ciphers unavailable.
 Patch1:         fix-tests-for-unsupported-chacha-ciphers.patch
->>>>>>> 07c7a6f6
+Patch2:         CVE-2012-2677.patch
 BuildRequires:  cmake
 BuildRequires:  libtirpc-devel
 BuildRequires:  openssl-devel
@@ -107,13 +104,11 @@
 %{_libdir}/pkgconfig/mysqlclient.pc
 
 %changelog
-<<<<<<< HEAD
-* Wed Oct 30 2024 Pawel Winogrodzki <pawelwi@microsoft.com> - 8.0.40-2
+* Wed Oct 30 2024 Pawel Winogrodzki <pawelwi@microsoft.com> - 8.0.40-3
 - Patched CVE-2012-2677.
-=======
+
 * Mon Oct 28 2024 Pawel Winogrodzki <pawelwi@microsoft.com> - 8.0.40-2
 - Switch to ALZ version of protobuf instead of using the bundled one.
->>>>>>> 07c7a6f6
 
 * Fri Oct 18 2024 CBL-Mariner Servicing Account <cblmargh@microsoft.com> - 8.0.40-1
 - Auto-upgrade to 8.0.40 - Fix multiple CVEs -- CVE-2024-21193, CVE-2024-21194, CVE-2024-21162, CVE-2024-21157, CVE-2024-21130,
