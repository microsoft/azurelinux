--- conflicted
+++ resolved
@@ -3,7 +3,7 @@
 Summary:        MySQL.
 Name:           mysql
 Version:        8.0.40
-Release:        3%{?dist}
+Release:        4%{?dist}
 License:        GPLv2 with exceptions AND LGPLv2 AND BSD
 Vendor:         Microsoft Corporation
 Distribution:   Azure Linux
@@ -108,13 +108,11 @@
 %{_libdir}/pkgconfig/mysqlclient.pc
 
 %changelog
-<<<<<<< HEAD
-* Wed Oct 30 2024 Pawel Winogrodzki <pawelwi@microsoft.com> - 8.0.40-3
+* Tue Nov 12 2024 Pawel Winogrodzki <pawelwi@microsoft.com> - 8.0.40-4
 - Patched CVE-2012-2677.
-=======
+
 * Tue Nov 05 2024 Pawel Winogrodzki <pawelwi@microsoft.com> - 8.0.40-3
 - Explicitly setting "WITH_CURL=none".
->>>>>>> 8245797c
 
 * Mon Oct 28 2024 Pawel Winogrodzki <pawelwi@microsoft.com> - 8.0.40-2
 - Switch to ALZ version of protobuf instead of using the bundled one.
