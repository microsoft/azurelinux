--- conflicted
+++ resolved
@@ -10,13 +10,9 @@
 Vendor:         Microsoft Corporation
 Distribution:   Mariner
 BuildRequires:  libsepol-devel
-<<<<<<< HEAD
-BuildRequires:  pcre-devel, swig
-=======
 BuildRequires:  pcre-devel
 BuildRequires:  swig
 BuildRequires:  python2-devel
->>>>>>> a6f8e0a4
 BuildRequires:  python3-devel
 Requires:       pcre-libs
 Requires:       libsepol
@@ -121,44 +117,53 @@
 %{python3_sitelib}/*
 
 %changelog
-<<<<<<< HEAD
-*   Mon May 19 2021 Nick Samson <nisamson@microsoft.com> - 2.9-6
--   Removed python2 module support
+* Mon May 19 2021 Nick Samson <nisamson@microsoft.com> - 2.9-6
+- Removed python2 module support
+
 * Fri Feb 05 2021 Joe Schmitt <joschmit@microsoft.com> - 2.9-5
 - Replace incorrect %%{_lib} usage with %%{_libdir}
 
-*   Mon Sep 28 2020 Ruying Chen <v-ruyche@microsoft.com> 2.9-4
--   Provide python3-libselinux for -python3 subpackage
-*   Sat May 09 2020 Nick Samson <nisamson@microsoft.com> 2.9-3
--   Added %%license line automatically
-=======
-* Sat May 09 2020 Nick Samson <nisamson@microsoft.com> - 2.9-3
+* Mon Sep 28 2020 Ruying Chen <v-ruyche@microsoft.com> 2.9-4
+- Provide python3-libselinux for -python3 subpackage
+
+* Sat May 09 2020 Nick Samson <nisamson@microsoft.com> 2.9-3
 - Added %%license line automatically
 
->>>>>>> a6f8e0a4
-*   Tue Mar 24 2020 Henry Beberman <henry.beberman@microsoft.com> 2.9-2
--   Add -Wno-error=strict-overflow to resolve build break with gcc9
-*   Tue Mar 17 2020 Henry Beberman <henry.beberman@microsoft.com> 2.9-1
--   Update to 2.9. Fix Source0 URL. License verified.
-*   Tue Sep 03 2019 Mateusz Malisz <mamalisz@microsoft.com> 2.8-3
--   Initial CBL-Mariner import from Photon (license: Apache2).
-*   Tue Jan 08 2019 Alexey Makhalov <amakhalov@vmware.com> 2.8-2
--   Added BuildRequires python2-devel
-*   Fri Aug 10 2018 Srivatsa S. Bhat <srivatsa@csail.mit.edu> 2.8-1
--   Update to version 2.8 to get it to build with gcc 7.3
-*   Thu Aug 24 2017 Alexey Makhalov <amakhalov@vmware.com> 2.6-4
--   Fix compilation issue for glibc-2.26
-*   Wed May 31 2017 Xiaolin Li <xiaolinl@vmware.com> 2.6-3
--   Include pytho3 packages.
-*   Mon May 22 2017 Harish Udaiya Kumar <hudaiyakumar@vmware.com> 2.6-2
--   Include python subpackage.
-*   Wed May 03 2017 Harish Udaiya Kumar <hudaiyakumar@vmware.com> 2.6-1
--   Upgraded to version 2.6
-*   Tue May 02 2017 Anish Swaminathan <anishs@vmware.com> 2.5-3
--   Remove pcre requires and add requires on pcre-libs
-*   Tue May 24 2016 Priyesh Padmavilasom <ppadmavilasom@vmware.com> 2.5-2
--   GA - Bump release of all rpms
-*   Fri Jan 22 2016 Xiaolin Li <xiaolinl@vmware.com> 2.5-1
--   Updated to version 2.5
-*   Wed Feb 25 2015 Divya Thaluru <dthaluru@vmware.com> 2.4-1
--   Initial build.  First version+* Tue Mar 24 2020 Henry Beberman <henry.beberman@microsoft.com> 2.9-2
+- Add -Wno-error=strict-overflow to resolve build break with gcc9
+
+* Tue Mar 17 2020 Henry Beberman <henry.beberman@microsoft.com> 2.9-1
+- Update to 2.9. Fix Source0 URL. License verified.
+
+* Tue Sep 03 2019 Mateusz Malisz <mamalisz@microsoft.com> 2.8-3
+- Initial CBL-Mariner import from Photon (license: Apache2).
+
+* Tue Jan 08 2019 Alexey Makhalov <amakhalov@vmware.com> 2.8-2
+- Added BuildRequires python2-devel
+
+* Fri Aug 10 2018 Srivatsa S. Bhat <srivatsa@csail.mit.edu> 2.8-1
+- Update to version 2.8 to get it to build with gcc 7.3
+
+* Thu Aug 24 2017 Alexey Makhalov <amakhalov@vmware.com> 2.6-4
+- Fix compilation issue for glibc-2.26
+
+* Wed May 31 2017 Xiaolin Li <xiaolinl@vmware.com> 2.6-3
+- Include pytho3 packages.
+
+* Mon May 22 2017 Harish Udaiya Kumar <hudaiyakumar@vmware.com> 2.6-2
+- Include python subpackage.
+
+* Wed May 03 2017 Harish Udaiya Kumar <hudaiyakumar@vmware.com> 2.6-1
+- Upgraded to version 2.6
+
+* Tue May 02 2017 Anish Swaminathan <anishs@vmware.com> 2.5-3
+- Remove pcre requires and add requires on pcre-libs
+
+* Tue May 24 2016 Priyesh Padmavilasom <ppadmavilasom@vmware.com> 2.5-2
+- GA - Bump release of all rpms
+
+* Fri Jan 22 2016 Xiaolin Li <xiaolinl@vmware.com> 2.5-1
+- Updated to version 2.5
+
+* Wed Feb 25 2015 Divya Thaluru <dthaluru@vmware.com> 2.4-1
+- Initial build.  First version