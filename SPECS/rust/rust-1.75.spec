# Prevent librustc_driver from inadvertently being listed as a requirement
%global __requires_exclude ^librustc_driver-

# Release date and version of stage 0 compiler can be found in "src/stage0.json" inside the extracted "Source0".
# Look for "date:" and "rustc:".
%define release_date 2023-11-16
%define stage0_version 1.74.0

Summary:        Rust Programming Language
Name:           rust
Version:        1.75.0
Release:        22%{?dist}
License:        (ASL 2.0 OR MIT) AND BSD AND CC-BY-3.0
Vendor:         Microsoft Corporation
Distribution:   Azure Linux
Group:          Applications/System
URL:            https://www.rust-lang.org/
# Notes:
#  - rust source official repo is https://github.com/rust-lang/rust
#  - cargo source official repo is https://github.com/rust-lang/cargo
#  - crates.io source official repo is https://github.com/rust-lang/crates.io
Source0:        https://static.rust-lang.org/dist/rustc-%{version}-src.tar.xz
# Note: the rust-%%{version}-cargo.tar.gz file contains a cache created by capturing the contents downloaded into $CARGO_HOME.
# To update the cache, leverage the: generate_source_tarball.sh
#
# An example run for rust 1.68.2:
# - Download Rust Source (1.68.2):
#   wget https://static.rust-lang.org/dist/rustc-1.68.2-src.tar.xz
# - Create a directory to store the output from the script:
#   mkdir rustOutputDir
# - Get prereqs for the script (for a mariner container):
#   tdnf -y install rust wget jq tar ca-certificates
# - Run the script:
#   ./generate_source_tarball --srcTarball path/to/rustc-1.68.2-src.tar.xz --outFolder path/to/rustOutputDir --pkgVersion 1.68.2
#

Source1:        rustc-%{version}-src-cargo.tar.gz
Source2:        https://static.rust-lang.org/dist/%{release_date}/cargo-%{stage0_version}-x86_64-unknown-linux-gnu.tar.xz
Source3:        https://static.rust-lang.org/dist/%{release_date}/rustc-%{stage0_version}-x86_64-unknown-linux-gnu.tar.xz
Source4:        https://static.rust-lang.org/dist/%{release_date}/rust-std-%{stage0_version}-x86_64-unknown-linux-gnu.tar.xz
Source5:        https://static.rust-lang.org/dist/%{release_date}/cargo-%{stage0_version}-aarch64-unknown-linux-gnu.tar.xz
Source6:        https://static.rust-lang.org/dist/%{release_date}/rustc-%{stage0_version}-aarch64-unknown-linux-gnu.tar.xz
Source7:        https://static.rust-lang.org/dist/%{release_date}/rust-std-%{stage0_version}-aarch64-unknown-linux-gnu.tar.xz
Patch0:         CVE-2023-45853.patch
Patch1:         CVE-2024-32884.patch
Patch2:         CVE-2024-31852.patch
Patch3:         CVE-2025-4574_1.75.patch
Patch4:         CVE-2025-53605_1.75.patch
Patch5:         CVE-2023-48795_1.75.patch

BuildRequires:  binutils
BuildRequires:  cmake
# make sure rust relies on curl from CBL-Mariner (instead of using its vendored flavor)
BuildRequires:  curl-devel
BuildRequires:  git
BuildRequires:  glibc
# make sure rust relies on libgit2 from CBL-Mariner (instead of using its vendored flavor)
BuildRequires:  libgit2-devel
# make sure rust relies on nghttp2 from CBL-Mariner (instead of using its vendored flavor)
BuildRequires:  nghttp2-devel
BuildRequires:  ninja-build
# make sure rust relies on openssl from CBL-Mariner (instead of using its vendored flavor)
BuildRequires:  openssl-devel
BuildRequires:  python3
# make sure rust depends on system zlib
BuildRequires:  zlib-devel
%if 0%{?with_check}
BuildRequires:  glibc-static >= 2.38-16%{?dist}
BuildRequires:  sudo
%endif
# rustc uses a C compiler to invoke the linker, and links to glibc in most cases
Requires:       binutils
Requires:       curl
Requires:       gcc
Requires:       glibc-devel
Requires:       libgit2
Requires:       nghttp2
Requires:       openssl
Provides:       cargo = %{version}-%{release}

%description
Rust Programming Language

%package doc
Summary:        Rust documentation.
BuildArch:      noarch

%description doc
Documentation package for Rust.

%prep
# Setup .cargo directory
mkdir -p $HOME
pushd $HOME
tar -xf %{SOURCE1} --no-same-owner
popd
%autosetup -p1 -n rustc-%{version}-src

# Setup build/cache directory
BUILD_CACHE_DIR="build/cache/%{release_date}"
mkdir -pv "$BUILD_CACHE_DIR"
%ifarch x86_64
cp %{SOURCE2} "$BUILD_CACHE_DIR"
cp %{SOURCE3} "$BUILD_CACHE_DIR"
cp %{SOURCE4} "$BUILD_CACHE_DIR"
%endif
%ifarch aarch64
cp %{SOURCE5} "$BUILD_CACHE_DIR"
cp %{SOURCE6} "$BUILD_CACHE_DIR"
cp %{SOURCE7} "$BUILD_CACHE_DIR"
%endif

%build
# Disable symbol generation
export CFLAGS="`echo " %{build_cflags} " | sed 's/ -g//'`"
export CXXFLAGS="`echo " %{build_cxxflags} " | sed 's/ -g//'`"

sh ./configure \
    --prefix=%{_prefix} \
    --enable-extended \
    --enable-profiler \
    --tools="cargo,clippy,rustfmt,rust-analyzer-proc-macro-srv,rust-demangler" \
    --release-channel="stable" \
    --release-description="Azure Linux %{version}-%{release}"

# SUDO_USER=root bypasses a check in the python bootstrap that
# makes rust refuse to pull sources from the internet
USER=root SUDO_USER=root %make_build

%check
# We expect to generate dynamic CI contents in this folder, but it will fail since the .github folder is not included
# with the published sources.
mkdir -p .github/workflows
./x.py run src/tools/expand-yaml-anchors

ln -s %{_topdir}/BUILD/rustc-%{version}-src/build/x86_64-unknown-linux-gnu/stage2-tools-bin/rustfmt %{_topdir}/BUILD/rustc-%{version}-src/build/x86_64-unknown-linux-gnu/stage0/bin/
ln -s %{_topdir}/BUILD/rustc-%{version}-src/vendor/ /root/vendor
# remove rustdoc ui flaky test issue-98690.rs (which is tagged with 'unstable-options')
rm -v ./tests/rustdoc-ui/issue-98690.*
useradd -m -d /home/test test
chown -R test:test .
sudo -u test %make_build check
userdel -r test

%install
USER=root SUDO_USER=root %make_install
mv %{buildroot}%{_docdir}/%{name}/LICENSE-THIRD-PARTY .
rm %{buildroot}%{_docdir}/%{name}/{COPYRIGHT,LICENSE-APACHE,LICENSE-MIT}
rm %{buildroot}%{_docdir}/%{name}/html/.lock
rm %{buildroot}%{_docdir}/%{name}/*.old
rm %{buildroot}%{_bindir}/*.old

%ldconfig_scriptlets

%files
%license LICENSE-APACHE LICENSE-MIT LICENSE-THIRD-PARTY COPYRIGHT
%{_bindir}/rustc
%{_bindir}/rustdoc
%{_bindir}/rust-lldb
%{_libdir}/lib*.so
%{_libdir}/rustlib/*
%{_libexecdir}/rust-analyzer-proc-macro-srv
%{_bindir}/rust-gdb
%{_bindir}/rust-gdbgui
%{_bindir}/rust-demangler
%{_bindir}/cargo
%{_bindir}/cargo-clippy
%{_bindir}/cargo-fmt
%{_bindir}/clippy-driver
%{_bindir}/rustfmt
%{_datadir}/zsh/*
%{_sysconfdir}/bash_completion.d/cargo

%files doc
%license LICENSE-APACHE LICENSE-MIT LICENSE-THIRD-PARTY COPYRIGHT
%doc %{_docdir}/%{name}/html/*
%doc %{_docdir}/%{name}/README.md
%doc CONTRIBUTING.md README.md RELEASES.md
%doc src/tools/clippy/CHANGELOG.md
%doc src/tools/rustfmt/Configurations.md
%{_mandir}/man1/*

%changelog
<<<<<<< HEAD
* Sat Oct 25 2025 Kshitiz Godara <kgodara@microsoft.com> - 1.75.0-22
- Patch for CVE-2023-48795
=======
* Mon Nov 10 2025 Andrew Phelps <anphel@microsoft.com> - 1.75.0-22
- Bump to rebuild with updated glibc
>>>>>>> ff3dac82

* Thu Oct 23 2025 Kanishk Bansal <kanbansal@microsoft.com> - 1.75.0-21
- Bump to rebuild with updated glibc

* Wed Oct 08 2025 Andrew Phelps <anphel@microsoft.com> - 1.75.0-20
- Bump to rebuild with updated glibc

* Thu Aug 28 2025 Kanishk Bansal <kanbansal@microsoft.com> - 1.75.0-19
- Bump to rebuild with updated glibc

* Mon Aug 25 2025 Andrew Phelps <anphel@microsoft.com> - 1.75.0-18
- Bump to rebuild with updated glibc

* Mon Jul 21 2025 Jyoti Kanase <v-jykanase@microsoft.com> - 1.75.0-17
- Add patch for CVE-2025-53605

* Tue Jun 10 2025 Kavya Sree Kaitepalli kkaitepalli@microsoft.com - 1.75.0-16
- Run %check as non root user to fix ptests
- Patch CVE-2025-4574

* Thu May 22 2025 Kanishk Bansal <kanbansal@microsoft.com> - 1.75.0-15
- Bump to rebuild with updated glibc


* Mon May 12 2025 Andrew Phelps anphel@microsoft.com - 1.75.0-14
- Bump to rebuild with updated glibc

* Sun Apr 20 2025 Kavya Sree Kaitepalli <kkaitepalli@microsoft.com> - 1.75.0-13
- Support rust 1.75 version
- Add explicit build dependency on zlib

* Thu Feb 27 2025 Chris Co <chrco@microsoft.com> - 1.75.0-12
- Bump to rebuild with updated glibc

* Mon Aug 26 2024 Rachel Menge <rachelmenge@microsoft.com> - 1.75.0-11
- Update to build dep latest glibc-static version

* Wed Aug 21 2024 Chris Co <chrco@microsoft.com> - 1.75.0-10
- Bump to rebuild with updated glibc

* Fri Aug 09 2024 corvus-callidus <108946721+corvus-callidus@users.noreply.github.com> - 1.75.0-9
- Patch CVE-2024-32884 and CVE-2024-31852

* Wed May 29 2024 Neha Agarwal <nehaagarwal@microsoft.com> - 1.75.0-8
- Bump release to build with new llvm to fix CVE-2024-31852

* Wed May 22 2024 Suresh Babu Chalamalasetty <schalam@microsoft.com> - 1.75.0-7
- update to build dep latest glibc-static version

* Mon May 13 2024 Chris Co <chrco@microsoft.com> - 1.75.0-6
- Update to build dep latest glibc-static version

* Mon Apr 01 2024 Muhammad Falak <mwani@microsoft.com> - 1.75.0-5
- Enable profiler support

* Mon Mar 11 2024 Dan Streetman <ddstreet@microsoft.com> - 1.75.0-4
- update to build dep latest glibc-static version

* Thu Feb 29 2024 Pawel Winogrodzki <pawelwi@microsoft.com> - 1.75.0-3
- Updating naming for 3.0 version of Azure Linux.

* Tue Feb 27 2024 Dan Streetman <ddstreet@microsoft.com> - 1.75.0-2
- updated glibc-static buildrequires release

* Mon Jan 29 2024 Muhammad Falak <mwani@microsoft.com> - 1.75.0-1
- Bump version to 1.75.0

* Tue Nov 07 2023 Andrew Phelps <anphel@microsoft.com> - 1.72.0-6
- Bump release to rebuild against glibc 2.38-1

* Mon Oct 30 2023 Rohit Rawat <rohitrawat@microsoft.com> - 1.72.0-5
- Patch CVE-2023-45853 in vendor/libz-sys/src/zlib

* Tue Oct 10 2023 Daniel McIlvaney <damcilva@microsoft.com> - 1.72.2-4
- Explicitly call './x.py' instead of 'x.py'

* Wed Oct 04 2023 Minghe Ren <mingheren@microsoft.com> - 1.72.2-3
- Bump release to rebuild against glibc 2.35-6

* Tue Oct 03 2023 Mandeep Plaha <mandeepplaha@microsoft.com> - 1.72.2-2
- Bump release to rebuild against glibc 2.35-5

* Wed Sep 06 2023 Daniel McIlvaney <damcilva@microsoft.com> - 1.72.2-1
- Bump to version 1.72.2 to address CVE-2023-38497, CVE-2023-40030

* Tue Aug 22 2023 Rachel Menge <rachelmenge@microsoft.com> - 1.68.2-5
- Bump release to rebuild against openssl 1.1.1k-26

* Wed Jul 05 2023 Andrew Phelps <anphel@microsoft.com> - 1.68.2-4
- Bump release to rebuild against glibc 2.35-4

* Wed Jun 21 2023 Jonathan Behrens <jbehrens@microsoft.com> - 1.68.2-3
- Include "cargo-clippy" tool in the package.

* Wed May 17 2023 Tobias Brick <tobiasb@microsoft.com> - 1.68.2-2
- Fix CVE-2023-27477 by patching cranelift vulnerability that is exposed in rust

* Tue Mar 28 2023 Muhammad Falak <mwani@microsoft.com> - 1.68.2-1
- Bump version to 1.68.2 to revoke leaked github keys

* Mon Mar 13 2023 Nicolas Guibourge <nicolasg@microsoft.com> - 1.68.0-1
- Updating to version 1.68.0

* Thu Nov 24 2022 Pawel Winogrodzki <pawelwi@microsoft.com> - 1.62.1-4
- Split out separate 'doc' subpackage to reduce default package size.
- Updated license information.

* Tue Nov 01 2022 Pawel Winogrodzki <pawelwi@microsoft.com> - 1.62.1-3
- Adding missing test dependency on "glibc-static".

* Wed Aug 31 2022 Olivia Crain <oliviacrain@microsoft.com> - 1.62.1-2
- Breaking change: Configure as a stable release, which disables unstable features
- Add runtime requirements on gcc, binutils, glibc-devel
- Package ASL 2.0 license, additional copyright information
- Fix licensing info- dual-licensed, not multiply-licensed
- License verified

* Thu Aug 18 2022 Chris Co <chrco@microsoft.com> - 1.62.1-1
- Updating to version 1.62.1

* Mon Mar 07 2022 Pawel Winogrodzki <pawelwi@microsoft.com> - 1.59.0-1
- Updating to version 1.59.0 to fix CVE-2022-21658.
- Updating build instructions to fix tests.

* Thu Mar 03 2022 Bala <balakumaran.kannan@microsoft.com> - 1.56.1-2
- Build rustfmt tool as it is required to run PTest
- Create softlink for rustfmt in stage0

* Wed Nov 24 2021 Pawel Winogrodzki <pawelwi@microsoft.com> - 1.56.1-1
- Updating to version 1.56.1.
- Switching to building with Python 3.

* Mon May 17 2021 Thomas Crain <thcrain@microsoft.com> - 1.47.0-5
- Add provides for 'cargo' from the base package

* Tue May 04 2021 Thomas Crain <thcrain@microsoft.com> - 1.47.0-4
- Remove XZ support detection in bootstrap

* Mon Apr 26 2021 Thomas Crain <thcrain@microsoft.com> - 1.47.0-3
- Patch CVE-2020-36317, CVE-2021-28875, CVE-2021-28876, CVE-2021-28877, CVE-2021-28878
- Redo patch for CVE-2021-28879 with regards to patches listed above

* Mon Apr 19 2021 Thomas Crain <thcrain@microsoft.com> - 1.47.0-2
- Patch CVE-2021-28879

* Wed Feb 24 2021 Andrew Phelps <anphel@microsoft.com> - 1.47.0-1
- Update version to 1.47.0

* Wed Jan 06 2021 Thomas Crain <thcrain@microsoft.com> - 1.39.0-8
- Add python-xml BR for package test
- Add ignore-linker-output-non-utf8-test patch to skip faulty test

* Wed Aug 12 2020 Mateusz Malisz <mamalisz@microsoft.com> - 1.39.0-7
- Add patch for the build to not fail on file not found error.

* Fri Jun 12 2020 Henry Beberman <henry.beberman@microsoft.com> - 1.39.0-6
- Temporarily disable generation of debug symbols.

* Thu May 28 2020 Chris Co <chrco@microsoft.com> - 1.39.0-5
- Update source checkout and prep steps

* Sat May 09 2020 Nick Samson <nisamson@microsoft.com> - 1.39.0-4
- Added %%license line automatically

* Mon May 4 2020 Nicolas Guibourge <nicolasg@microsoft.com> - 1.39.0-3
- Fix build issue when building from Docker

* Tue Apr 21 2020 Andrew Phelps <anphel@microsoft.com> - 1.39.0-2
- Support building offline.

* Thu Mar 19 2020 Henry Beberman <henry.beberman@microsoft.com> - 1.39.0-1
- Update to 1.39.0. Fix URL. Fix Source0 URL. License verified.

* Thu Feb 27 2020 Henry Beberman <hebeberm@microsoft.com> - 1.34.2-3
- Set SUDO_USER and USER to allow rust to hydrate as root

* Wed Sep 25 2019 Saravanan Somasundaram <sarsoma@microsoft.com> - 1.34.2-2
- Initial CBL-Mariner import from Photon (license: Apache2).

* Wed May 15 2019 Ankit Jain <ankitja@vmware.com> - 1.34.2-1
- Initial build. First version<|MERGE_RESOLUTION|>--- conflicted
+++ resolved
@@ -9,7 +9,7 @@
 Summary:        Rust Programming Language
 Name:           rust
 Version:        1.75.0
-Release:        22%{?dist}
+Release:        23%{?dist}
 License:        (ASL 2.0 OR MIT) AND BSD AND CC-BY-3.0
 Vendor:         Microsoft Corporation
 Distribution:   Azure Linux
@@ -181,13 +181,11 @@
 %{_mandir}/man1/*
 
 %changelog
-<<<<<<< HEAD
-* Sat Oct 25 2025 Kshitiz Godara <kgodara@microsoft.com> - 1.75.0-22
+* Thu Nov 20 2025 Kshitiz Godara <kgodara@microsoft.com> - 1.75.0-23
 - Patch for CVE-2023-48795
-=======
+
 * Mon Nov 10 2025 Andrew Phelps <anphel@microsoft.com> - 1.75.0-22
 - Bump to rebuild with updated glibc
->>>>>>> ff3dac82
 
 * Thu Oct 23 2025 Kanishk Bansal <kanbansal@microsoft.com> - 1.75.0-21
 - Bump to rebuild with updated glibc
