--- conflicted
+++ resolved
@@ -9,7 +9,7 @@
 Summary:        Rust Programming Language
 Name:           rust
 Version:        1.75.0
-Release:        17%{?dist}
+Release:        18%{?dist}
 License:        (ASL 2.0 OR MIT) AND BSD AND CC-BY-3.0
 Vendor:         Microsoft Corporation
 Distribution:   Azure Linux
@@ -180,13 +180,11 @@
 %{_mandir}/man1/*
 
 %changelog
-<<<<<<< HEAD
-* Tue Jul 29 2025 Andrew Phelps <anphel@microsoft.com> - 1.75.0-17
-- Bump to rebuild with updated glibc
-=======
+* Tue Jul 29 2025 Andrew Phelps <anphel@microsoft.com> - 1.75.0-18
+- Bump to rebuild with updated glibc
+
 * Mon Jul 21 2025 Jyoti Kanase <v-jykanase@microsoft.com> - 1.75.0-17
 - Add patch for CVE-2025-53605
->>>>>>> 1472413a
 
 * Tue Jun 10 2025 Kavya Sree Kaitepalli kkaitepalli@microsoft.com - 1.75.0-16
 - Run %check as non root user to fix ptests
