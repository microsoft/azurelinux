# Prevent librustc_driver from inadvertently being listed as a requirement
%global __requires_exclude ^librustc_driver-

# Release date and version of stage 0 compiler can be found in "src/stage0.json" inside the extracted "Source0".
# Look for "date:" and "rustc:".
%define release_date 2023-11-16
%define stage0_version 1.74.0

Summary:        Rust Programming Language
Name:           rust
Version:        1.75.0
Release:        18%{?dist}
License:        (ASL 2.0 OR MIT) AND BSD AND CC-BY-3.0
Vendor:         Microsoft Corporation
Distribution:   Azure Linux
Group:          Applications/System
URL:            https://www.rust-lang.org/
# Notes:
#  - rust source official repo is https://github.com/rust-lang/rust
#  - cargo source official repo is https://github.com/rust-lang/cargo
#  - crates.io source official repo is https://github.com/rust-lang/crates.io
Source0:        https://static.rust-lang.org/dist/rustc-%{version}-src.tar.xz
# Note: the rust-%%{version}-cargo.tar.gz file contains a cache created by capturing the contents downloaded into $CARGO_HOME.
# To update the cache, leverage the: generate_source_tarball.sh
#
# An example run for rust 1.68.2:
# - Download Rust Source (1.68.2):
#   wget https://static.rust-lang.org/dist/rustc-1.68.2-src.tar.xz
# - Create a directory to store the output from the script:
#   mkdir rustOutputDir
# - Get prereqs for the script (for a mariner container):
#   tdnf -y install rust wget jq tar ca-certificates
# - Run the script:
#   ./generate_source_tarball --srcTarball path/to/rustc-1.68.2-src.tar.xz --outFolder path/to/rustOutputDir --pkgVersion 1.68.2
#

Source1:        rustc-%{version}-src-cargo.tar.gz
Source2:        https://static.rust-lang.org/dist/%{release_date}/cargo-%{stage0_version}-x86_64-unknown-linux-gnu.tar.xz
Source3:        https://static.rust-lang.org/dist/%{release_date}/rustc-%{stage0_version}-x86_64-unknown-linux-gnu.tar.xz
Source4:        https://static.rust-lang.org/dist/%{release_date}/rust-std-%{stage0_version}-x86_64-unknown-linux-gnu.tar.xz
Source5:        https://static.rust-lang.org/dist/%{release_date}/cargo-%{stage0_version}-aarch64-unknown-linux-gnu.tar.xz
Source6:        https://static.rust-lang.org/dist/%{release_date}/rustc-%{stage0_version}-aarch64-unknown-linux-gnu.tar.xz
Source7:        https://static.rust-lang.org/dist/%{release_date}/rust-std-%{stage0_version}-aarch64-unknown-linux-gnu.tar.xz
Patch0:         CVE-2023-45853.patch
Patch1:         CVE-2024-32884.patch
Patch2:         CVE-2024-31852.patch
Patch3:         CVE-2025-4574_1.75.patch
Patch4:         CVE-2025-53605_1.75.patch

BuildRequires:  binutils
BuildRequires:  cmake
# make sure rust relies on curl from CBL-Mariner (instead of using its vendored flavor)
BuildRequires:  curl-devel
BuildRequires:  git
BuildRequires:  glibc
# make sure rust relies on libgit2 from CBL-Mariner (instead of using its vendored flavor)
BuildRequires:  libgit2-devel
# make sure rust relies on nghttp2 from CBL-Mariner (instead of using its vendored flavor)
BuildRequires:  nghttp2-devel
BuildRequires:  ninja-build
# make sure rust relies on openssl from CBL-Mariner (instead of using its vendored flavor)
BuildRequires:  openssl-devel
BuildRequires:  python3
# make sure rust depends on system zlib
BuildRequires:  zlib-devel
%if 0%{?with_check}
BuildRequires:  glibc-static >= 2.38-12%{?dist}
BuildRequires:  sudo
%endif
# rustc uses a C compiler to invoke the linker, and links to glibc in most cases
Requires:       binutils
Requires:       curl
Requires:       gcc
Requires:       glibc-devel
Requires:       libgit2
Requires:       nghttp2
Requires:       openssl
Provides:       cargo = %{version}-%{release}

%description
Rust Programming Language

%package doc
Summary:        Rust documentation.
BuildArch:      noarch

%description doc
Documentation package for Rust.

%prep
# Setup .cargo directory
mkdir -p $HOME
pushd $HOME
tar -xf %{SOURCE1} --no-same-owner
popd
%autosetup -p1 -n rustc-%{version}-src

# Setup build/cache directory
BUILD_CACHE_DIR="build/cache/%{release_date}"
mkdir -pv "$BUILD_CACHE_DIR"
%ifarch x86_64
cp %{SOURCE2} "$BUILD_CACHE_DIR"
cp %{SOURCE3} "$BUILD_CACHE_DIR"
cp %{SOURCE4} "$BUILD_CACHE_DIR"
%endif
%ifarch aarch64
cp %{SOURCE5} "$BUILD_CACHE_DIR"
cp %{SOURCE6} "$BUILD_CACHE_DIR"
cp %{SOURCE7} "$BUILD_CACHE_DIR"
%endif

%build
# Disable symbol generation
export CFLAGS="`echo " %{build_cflags} " | sed 's/ -g//'`"
export CXXFLAGS="`echo " %{build_cxxflags} " | sed 's/ -g//'`"

sh ./configure \
    --prefix=%{_prefix} \
    --enable-extended \
    --enable-profiler \
    --tools="cargo,clippy,rustfmt,rust-analyzer-proc-macro-srv,rust-demangler" \
    --release-channel="stable" \
    --release-description="Azure Linux %{version}-%{release}"

# SUDO_USER=root bypasses a check in the python bootstrap that
# makes rust refuse to pull sources from the internet
USER=root SUDO_USER=root %make_build

%check
# We expect to generate dynamic CI contents in this folder, but it will fail since the .github folder is not included
# with the published sources.
mkdir -p .github/workflows
./x.py run src/tools/expand-yaml-anchors

ln -s %{_topdir}/BUILD/rustc-%{version}-src/build/x86_64-unknown-linux-gnu/stage2-tools-bin/rustfmt %{_topdir}/BUILD/rustc-%{version}-src/build/x86_64-unknown-linux-gnu/stage0/bin/
ln -s %{_topdir}/BUILD/rustc-%{version}-src/vendor/ /root/vendor
# remove rustdoc ui flaky test issue-98690.rs (which is tagged with 'unstable-options')
rm -v ./tests/rustdoc-ui/issue-98690.*
useradd -m -d /home/test test
chown -R test:test .
sudo -u test %make_build check
userdel -r test

%install
USER=root SUDO_USER=root %make_install
mv %{buildroot}%{_docdir}/%{name}/LICENSE-THIRD-PARTY .
rm %{buildroot}%{_docdir}/%{name}/{COPYRIGHT,LICENSE-APACHE,LICENSE-MIT}
rm %{buildroot}%{_docdir}/%{name}/html/.lock
rm %{buildroot}%{_docdir}/%{name}/*.old
rm %{buildroot}%{_bindir}/*.old

%ldconfig_scriptlets

%files
%license LICENSE-APACHE LICENSE-MIT LICENSE-THIRD-PARTY COPYRIGHT
%{_bindir}/rustc
%{_bindir}/rustdoc
%{_bindir}/rust-lldb
%{_libdir}/lib*.so
%{_libdir}/rustlib/*
%{_libexecdir}/rust-analyzer-proc-macro-srv
%{_bindir}/rust-gdb
%{_bindir}/rust-gdbgui
%{_bindir}/rust-demangler
%{_bindir}/cargo
%{_bindir}/cargo-clippy
%{_bindir}/cargo-fmt
%{_bindir}/clippy-driver
%{_bindir}/rustfmt
%{_datadir}/zsh/*
%{_sysconfdir}/bash_completion.d/cargo

%files doc
%license LICENSE-APACHE LICENSE-MIT LICENSE-THIRD-PARTY COPYRIGHT
%doc %{_docdir}/%{name}/html/*
%doc %{_docdir}/%{name}/README.md
%doc CONTRIBUTING.md README.md RELEASES.md
%doc src/tools/clippy/CHANGELOG.md
%doc src/tools/rustfmt/Configurations.md
%{_mandir}/man1/*

%changelog
<<<<<<< HEAD
* Thu Aug 28 2025 Kanishk Bansal <kanbansal@microsoft.com> - 1.75.0-18
=======
* Mon Aug 25 2025 Andrew Phelps <anphel@microsoft.com> - 1.75.0-18
>>>>>>> 6d2deb1d
- Bump to rebuild with updated glibc

* Mon Jul 21 2025 Jyoti Kanase <v-jykanase@microsoft.com> - 1.75.0-17
- Add patch for CVE-2025-53605

* Tue Jun 10 2025 Kavya Sree Kaitepalli kkaitepalli@microsoft.com - 1.75.0-16
- Run %check as non root user to fix ptests
- Patch CVE-2025-4574

* Thu May 22 2025 Kanishk Bansal <kanbansal@microsoft.com> - 1.75.0-15
- Bump to rebuild with updated glibc


* Mon May 12 2025 Andrew Phelps anphel@microsoft.com - 1.75.0-14
- Bump to rebuild with updated glibc

* Sun Apr 20 2025 Kavya Sree Kaitepalli <kkaitepalli@microsoft.com> - 1.75.0-13
- Support rust 1.75 version
- Add explicit build dependency on zlib

* Thu Feb 27 2025 Chris Co <chrco@microsoft.com> - 1.75.0-12
- Bump to rebuild with updated glibc

* Mon Aug 26 2024 Rachel Menge <rachelmenge@microsoft.com> - 1.75.0-11
- Update to build dep latest glibc-static version

* Wed Aug 21 2024 Chris Co <chrco@microsoft.com> - 1.75.0-10
- Bump to rebuild with updated glibc

* Fri Aug 09 2024 corvus-callidus <108946721+corvus-callidus@users.noreply.github.com> - 1.75.0-9
- Patch CVE-2024-32884 and CVE-2024-31852

* Wed May 29 2024 Neha Agarwal <nehaagarwal@microsoft.com> - 1.75.0-8
- Bump release to build with new llvm to fix CVE-2024-31852

* Wed May 22 2024 Suresh Babu Chalamalasetty <schalam@microsoft.com> - 1.75.0-7
- update to build dep latest glibc-static version

* Mon May 13 2024 Chris Co <chrco@microsoft.com> - 1.75.0-6
- Update to build dep latest glibc-static version

* Mon Apr 01 2024 Muhammad Falak <mwani@microsoft.com> - 1.75.0-5
- Enable profiler support

* Mon Mar 11 2024 Dan Streetman <ddstreet@microsoft.com> - 1.75.0-4
- update to build dep latest glibc-static version

* Thu Feb 29 2024 Pawel Winogrodzki <pawelwi@microsoft.com> - 1.75.0-3
- Updating naming for 3.0 version of Azure Linux.

* Tue Feb 27 2024 Dan Streetman <ddstreet@microsoft.com> - 1.75.0-2
- updated glibc-static buildrequires release

* Mon Jan 29 2024 Muhammad Falak <mwani@microsoft.com> - 1.75.0-1
- Bump version to 1.75.0

* Tue Nov 07 2023 Andrew Phelps <anphel@microsoft.com> - 1.72.0-6
- Bump release to rebuild against glibc 2.38-1

* Mon Oct 30 2023 Rohit Rawat <rohitrawat@microsoft.com> - 1.72.0-5
- Patch CVE-2023-45853 in vendor/libz-sys/src/zlib

* Tue Oct 10 2023 Daniel McIlvaney <damcilva@microsoft.com> - 1.72.2-4
- Explicitly call './x.py' instead of 'x.py'

* Wed Oct 04 2023 Minghe Ren <mingheren@microsoft.com> - 1.72.2-3
- Bump release to rebuild against glibc 2.35-6

* Tue Oct 03 2023 Mandeep Plaha <mandeepplaha@microsoft.com> - 1.72.2-2
- Bump release to rebuild against glibc 2.35-5

* Wed Sep 06 2023 Daniel McIlvaney <damcilva@microsoft.com> - 1.72.2-1
- Bump to version 1.72.2 to address CVE-2023-38497, CVE-2023-40030

* Tue Aug 22 2023 Rachel Menge <rachelmenge@microsoft.com> - 1.68.2-5
- Bump release to rebuild against openssl 1.1.1k-26

* Wed Jul 05 2023 Andrew Phelps <anphel@microsoft.com> - 1.68.2-4
- Bump release to rebuild against glibc 2.35-4

* Wed Jun 21 2023 Jonathan Behrens <jbehrens@microsoft.com> - 1.68.2-3
- Include "cargo-clippy" tool in the package.

* Wed May 17 2023 Tobias Brick <tobiasb@microsoft.com> - 1.68.2-2
- Fix CVE-2023-27477 by patching cranelift vulnerability that is exposed in rust

* Tue Mar 28 2023 Muhammad Falak <mwani@microsoft.com> - 1.68.2-1
- Bump version to 1.68.2 to revoke leaked github keys

* Mon Mar 13 2023 Nicolas Guibourge <nicolasg@microsoft.com> - 1.68.0-1
- Updating to version 1.68.0

* Thu Nov 24 2022 Pawel Winogrodzki <pawelwi@microsoft.com> - 1.62.1-4
- Split out separate 'doc' subpackage to reduce default package size.
- Updated license information.

* Tue Nov 01 2022 Pawel Winogrodzki <pawelwi@microsoft.com> - 1.62.1-3
- Adding missing test dependency on "glibc-static".

* Wed Aug 31 2022 Olivia Crain <oliviacrain@microsoft.com> - 1.62.1-2
- Breaking change: Configure as a stable release, which disables unstable features
- Add runtime requirements on gcc, binutils, glibc-devel
- Package ASL 2.0 license, additional copyright information
- Fix licensing info- dual-licensed, not multiply-licensed
- License verified

* Thu Aug 18 2022 Chris Co <chrco@microsoft.com> - 1.62.1-1
- Updating to version 1.62.1

* Mon Mar 07 2022 Pawel Winogrodzki <pawelwi@microsoft.com> - 1.59.0-1
- Updating to version 1.59.0 to fix CVE-2022-21658.
- Updating build instructions to fix tests.

* Thu Mar 03 2022 Bala <balakumaran.kannan@microsoft.com> - 1.56.1-2
- Build rustfmt tool as it is required to run PTest
- Create softlink for rustfmt in stage0

* Wed Nov 24 2021 Pawel Winogrodzki <pawelwi@microsoft.com> - 1.56.1-1
- Updating to version 1.56.1.
- Switching to building with Python 3.

* Mon May 17 2021 Thomas Crain <thcrain@microsoft.com> - 1.47.0-5
- Add provides for 'cargo' from the base package

* Tue May 04 2021 Thomas Crain <thcrain@microsoft.com> - 1.47.0-4
- Remove XZ support detection in bootstrap

* Mon Apr 26 2021 Thomas Crain <thcrain@microsoft.com> - 1.47.0-3
- Patch CVE-2020-36317, CVE-2021-28875, CVE-2021-28876, CVE-2021-28877, CVE-2021-28878
- Redo patch for CVE-2021-28879 with regards to patches listed above

* Mon Apr 19 2021 Thomas Crain <thcrain@microsoft.com> - 1.47.0-2
- Patch CVE-2021-28879

* Wed Feb 24 2021 Andrew Phelps <anphel@microsoft.com> - 1.47.0-1
- Update version to 1.47.0

* Wed Jan 06 2021 Thomas Crain <thcrain@microsoft.com> - 1.39.0-8
- Add python-xml BR for package test
- Add ignore-linker-output-non-utf8-test patch to skip faulty test

* Wed Aug 12 2020 Mateusz Malisz <mamalisz@microsoft.com> - 1.39.0-7
- Add patch for the build to not fail on file not found error.

* Fri Jun 12 2020 Henry Beberman <henry.beberman@microsoft.com> - 1.39.0-6
- Temporarily disable generation of debug symbols.

* Thu May 28 2020 Chris Co <chrco@microsoft.com> - 1.39.0-5
- Update source checkout and prep steps

* Sat May 09 2020 Nick Samson <nisamson@microsoft.com> - 1.39.0-4
- Added %%license line automatically

* Mon May 4 2020 Nicolas Guibourge <nicolasg@microsoft.com> - 1.39.0-3
- Fix build issue when building from Docker

* Tue Apr 21 2020 Andrew Phelps <anphel@microsoft.com> - 1.39.0-2
- Support building offline.

* Thu Mar 19 2020 Henry Beberman <henry.beberman@microsoft.com> - 1.39.0-1
- Update to 1.39.0. Fix URL. Fix Source0 URL. License verified.

* Thu Feb 27 2020 Henry Beberman <hebeberm@microsoft.com> - 1.34.2-3
- Set SUDO_USER and USER to allow rust to hydrate as root

* Wed Sep 25 2019 Saravanan Somasundaram <sarsoma@microsoft.com> - 1.34.2-2
- Initial CBL-Mariner import from Photon (license: Apache2).

* Wed May 15 2019 Ankit Jain <ankitja@vmware.com> - 1.34.2-1
- Initial build. First version<|MERGE_RESOLUTION|>--- conflicted
+++ resolved
@@ -9,7 +9,7 @@
 Summary:        Rust Programming Language
 Name:           rust
 Version:        1.75.0
-Release:        18%{?dist}
+Release:        19%{?dist}
 License:        (ASL 2.0 OR MIT) AND BSD AND CC-BY-3.0
 Vendor:         Microsoft Corporation
 Distribution:   Azure Linux
@@ -180,11 +180,10 @@
 %{_mandir}/man1/*
 
 %changelog
-<<<<<<< HEAD
-* Thu Aug 28 2025 Kanishk Bansal <kanbansal@microsoft.com> - 1.75.0-18
-=======
+* Thu Aug 28 2025 Kanishk Bansal <kanbansal@microsoft.com> - 1.75.0-19
+- Bump to rebuild with updated glibc
+
 * Mon Aug 25 2025 Andrew Phelps <anphel@microsoft.com> - 1.75.0-18
->>>>>>> 6d2deb1d
 - Bump to rebuild with updated glibc
 
 * Mon Jul 21 2025 Jyoti Kanase <v-jykanase@microsoft.com> - 1.75.0-17
