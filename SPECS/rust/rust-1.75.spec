--- conflicted
+++ resolved
@@ -9,11 +9,7 @@
 Summary:        Rust Programming Language
 Name:           rust
 Version:        1.75.0
-<<<<<<< HEAD
-Release:        18%{?dist}
-=======
-Release:        21%{?dist}
->>>>>>> 39a9d858
+Release:        22%{?dist}
 License:        (ASL 2.0 OR MIT) AND BSD AND CC-BY-3.0
 Vendor:         Microsoft Corporation
 Distribution:   Azure Linux
@@ -185,10 +181,9 @@
 %{_mandir}/man1/*
 
 %changelog
-<<<<<<< HEAD
-* Mon Aug 26 2025 Azure Linux Security Servicing Account <azurelinux-security@microsoft.com> - 1.75.0-18
+* Sat Oct 25 2025 Azure Linux Security Servicing Account <azurelinux-security@microsoft.com> - 1.75.0-22
 - Patch for CVE-2023-48795
-=======
+
 * Thu Oct 23 2025 Kanishk Bansal <kanbansal@microsoft.com> - 1.75.0-21
 - Bump to rebuild with updated glibc
 
@@ -200,7 +195,6 @@
 
 * Mon Aug 25 2025 Andrew Phelps <anphel@microsoft.com> - 1.75.0-18
 - Bump to rebuild with updated glibc
->>>>>>> 39a9d858
 
 * Mon Jul 21 2025 Jyoti Kanase <v-jykanase@microsoft.com> - 1.75.0-17
 - Add patch for CVE-2025-53605
