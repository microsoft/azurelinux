--- conflicted
+++ resolved
@@ -9,11 +9,7 @@
 Summary:        Rust Programming Language
 Name:           rust
 Version:        1.86.0
-<<<<<<< HEAD
-Release:        6%{?dist}
-=======
-Release:        9%{?dist}
->>>>>>> 39a9d858
+Release:        10%{?dist}
 License:        (ASL 2.0 OR MIT) AND BSD AND CC-BY-3.0
 Vendor:         Microsoft Corporation
 Distribution:   Azure Linux
@@ -45,7 +41,7 @@
 Source5:        https://static.rust-lang.org/dist/%{release_date}/cargo-%{stage0_version}-aarch64-unknown-linux-gnu.tar.xz
 Source6:        https://static.rust-lang.org/dist/%{release_date}/rustc-%{stage0_version}-aarch64-unknown-linux-gnu.tar.xz
 Source7:        https://static.rust-lang.org/dist/%{release_date}/rust-std-%{stage0_version}-aarch64-unknown-linux-gnu.tar.xz
-Patch0:		CVE-2025-4574.patch
+Patch0:	        CVE-2025-4574.patch
 Patch1:         CVE-2025-53605.patch
 Patch2:         CVE-2024-11738.patch
 Patch3:         CVE-2023-48795.patch
@@ -186,10 +182,9 @@
 %{_mandir}/man1/*
 
 %changelog
-<<<<<<< HEAD
-* Mon Aug 26 2025 Azure Linux Security Servicing Account <azurelinux-security@microsoft.com> - 1.86.0-6
+* Sat Oct 25 2025 Azure Linux Security Servicing Account <azurelinux-security@microsoft.com> - 1.86.0-10
 - Patch for CVE-2023-48795
-=======
+
 * Thu Oct 23 2025 Kanishk Bansal <kanbansal@microsoft.com> - 1.86.0-9
 - Bump to rebuild with updated glibc
 
@@ -201,7 +196,6 @@
 
 * Mon Aug 25 2025 Andrew Phelps <anphel@microsoft.com> - 1.86.0-6
 - Bump to rebuild with updated glibc
->>>>>>> 39a9d858
 
 * Fri Aug 08 2025 Azure Linux Security Servicing Account <azurelinux-security@microsoft.com> - 1.86.0-5
 - Patch for CVE-2024-11738
