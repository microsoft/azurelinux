--- conflicted
+++ resolved
@@ -8,13 +8,8 @@
 
 Summary:        Rust Programming Language
 Name:           rust
-<<<<<<< HEAD
-Version:        1.85.0
-Release:        3%{?dist}
-=======
 Version:        1.86.0
-Release:        1%{?dist}
->>>>>>> de0177cc
+Release:        2%{?dist}
 License:        (ASL 2.0 OR MIT) AND BSD AND CC-BY-3.0
 Vendor:         Microsoft Corporation
 Distribution:   Azure Linux
@@ -185,13 +180,11 @@
 %{_mandir}/man1/*
 
 %changelog
-<<<<<<< HEAD
-* Thu May 22 2025 Kanishk Bansal <kanbansal@microsoft.com> - 1.85.0-3
+* Thu May 22 2025 Kanishk Bansal <kanbansal@microsoft.com> - 1.86.0-2
 - Bump to rebuild with updated glibc
-=======
+
 * Tue May 13 2025 Kavya Sree Kaitepalli <kkaitepalli@microsoft.com> - 1.86.0-1
 - Upgrade to 1.86.0
->>>>>>> de0177cc
 
 * Mon May 12 2025 Andrew Phelps <anphel@microsoft.com> - 1.85.0-2
 - Bump to rebuild with updated glibc
