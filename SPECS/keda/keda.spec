Summary:        Kubernetes-based Event Driven Autoscaling
Name:           keda
Version:        2.4.0
Release:        28%{?dist}
License:        ASL 2.0
Vendor:         Microsoft Corporation
Distribution:   Mariner
URL:            https://github.com/kedacore/keda
#Source0:       https://github.com/kedacore/%%{name}/archive/refs/tags/v%%{version}.tar.gz
Source0:        %{name}-%{version}.tar.gz
# Below is a manually created tarball, no download link.
# We're using pre-populated Go modules from this tarball, since network is disabled during build time.
# A couple of notes:
#   A: The -v2 suffix just increases as we make more vendored tarballs.
#   B: Make sure to apply the appropriate patches before creating the tarball.
#
# How to re-build this file.
#   1. wget https://github.com/kedacore/%%{name}/archive/refs/tags/v%%{version}.tar.gz -O %%{name}-%%{version}.tar.gz
#   2. tar -xf %%{name}-%%{version}.tar.gz
#   3. cd %%{name}-%%{version}
#   4. Apply appropriate patches
#   5. go mod vendor
#   6. tar  --sort=name \
#           --owner=0 --group=0 --numeric-owner \
#           --pax-option=exthdr.name=%d/PaxHeaders/%f,delete=atime,delete=ctime \
#           -cf %%{name}-%%{version}-vendor-v2.tar.gz vendor
#
Source1:        %{name}-%{version}-vendor-v2.tar.gz
# Patches the version of client_golang used in the vendored source. Should be applied before creating the vendored tarball.
# Can be removed if we upgrade keda to 2.6.0 or later.
Patch0:         CVE-2022-21698.patch
Patch1:         CVE-2023-44487.patch
Patch2:         CVE-2021-44716.patch
Patch3:         CVE-2022-32149.patch
Patch4:         CVE-2024-6104.patch
Patch5:         CVE-2024-45338.patch
Patch6:         CVE-2024-28180.patch
Patch7:         CVE-2025-27144.patch
<<<<<<< HEAD
Patch8:         CVE-2025-22870.patch
Patch9:         CVE-2024-51744.patch
=======
Patch8:         CVE-2022-3162.patch
>>>>>>> 9bfc14fd

BuildRequires:  golang

%description
KEDA is a Kubernetes-based Event Driven Autoscaling component.
It provides event driven scale for any container running in Kubernetes

%prep
%autosetup -N
# create vendor folder from the vendor tarball and set vendor mode
tar -xf %{SOURCE1} --no-same-owner
%autopatch -p1

%build
export LDFLAGS="-X=github.com/kedacore/keda/v2/version.GitCommit= -X=github.com/kedacore/keda/v2/version.Version=main"

go build -ldflags "$LDFLAGS" -mod=vendor -v -o bin/keda main.go

gofmt -l -w -s .
go vet ./...

go build -ldflags "$LDFLAGS" -mod=vendor -v -o bin/keda-adapter adapter/main.go

%install
mkdir -p %{buildroot}%{_bindir}
cp ./bin/keda %{buildroot}%{_bindir}
cp ./bin/keda-adapter %{buildroot}%{_bindir}

%files
%defattr(-,root,root)
%license LICENSE
%{_bindir}/%{name}
%{_bindir}/%{name}-adapter

%changelog
<<<<<<< HEAD
* Fri Mar 14 2025 Sreeniavsulu Malavathula <v-smalavathu@microsoft.com> - 2.4.0-28
- Patch to fix CVE-2025-22870, CVE-2024-51744 with an upstream patch
=======
* Thu Mar 06 2025 Sandeep Karambelkar <skarambelkar@microsoft.com> - 2.4.0-28
- Fix CVE-2022-3162 with upstream patch
>>>>>>> 9bfc14fd

* Fri Feb 28 2025 Kanishk Bansal <kanbansal@microsoft.com> - 2.4.0-27
- Fix CVE-2025-27144 with an upstream patch

* Fri Jan 31 2025 Kanishk Bansal <kanbansal@microsoft.com> - 2.4.0-26
- Fix CVE-2024-28180 with an upstream patch

* Thu Jan 02 2025 Sumedh Sharma <sumsharma@microsoft.com> - 2.4.0-25
- Add patch for CVE-2024-45338.

* Mon Sep 09 2024 CBL-Mariner Servicing Account <cblmargh@microsoft.com> - 2.4.0-24
- Bump release to rebuild with go 1.22.7

* Fri Aug 30 2024 Sindhu Karri <lakarri@microsoft.com> - 2.4.0-23
- Fix CVE-2022-32149 with a patch

* Thu Aug 01 2024 Bala <balakumaran.kannan@microsoft.com> - 2.4.0-22
- Patch CVE-2024-6104

* Wed Jul 17 2024 Muhammad Falak R Wani <mwani@microsoft.com> - 2.4.0-21
- Drop requirement on a specific version of golang

* Thu Jun 06 2024 CBL-Mariner Servicing Account <cblmargh@microsoft.com> - 2.4.0-20
- Bump release to rebuild with go 1.21.11

* Fri Feb 09 2024 Pawel Winogrodzki <pawelwi@microsoft.com> - 2.4.0-19
- Bump release to rebuild with go 1.21.6.

* Mon Feb 05 2024 Nicolas Guibourge <nicolasg@microsoft.com> - 2.4.0-18
- Patch CVE-2021-44716

* Mon Feb 05 2024 Daniel McIlvaney <damcilva@microsoft.com> - 2.4.0-17
- Address CVE-2023-44487 by patching vendored golang.org/x/net/http2

* Tue Jan 01 2024 Tobias Brick <tobiasb@microsoft.com> - 2.4.0-16
- Patch CVE-2022-21698
- Update vendored tarball
- Move tarball expansion to %prep

* Mon Oct 16 2023 CBL-Mariner Servicing Account <cblmargh@microsoft.com> - 2.4.0-15
- Bump release to rebuild with go 1.20.9

* Tue Oct 10 2023 Dan Streetman <ddstreet@ieee.org> - 2.4.0-14
- Bump release to rebuild with updated version of Go.

* Mon Aug 07 2023 CBL-Mariner Servicing Account <cblmargh@microsoft.com> - 2.4.0-13
- Bump release to rebuild with go 1.19.12

* Thu Jul 13 2023 CBL-Mariner Servicing Account <cblmargh@microsoft.com> - 2.4.0-12
- Bump release to rebuild with go 1.19.11

* Thu Jun 15 2023 CBL-Mariner Servicing Account <cblmargh@microsoft.com> - 2.4.0-11
- Bump release to rebuild with go 1.19.10

* Wed Apr 05 2023 CBL-Mariner Servicing Account <cblmargh@microsoft.com> - 2.4.0-10
- Bump release to rebuild with go 1.19.8

* Tue Mar 28 2023 CBL-Mariner Servicing Account <cblmargh@microsoft.com> - 2.4.0-9
- Bump release to rebuild with go 1.19.7

* Wed Mar 15 2023 CBL-Mariner Servicing Account <cblmargh@microsoft.com> - 2.4.0-8
- Bump release to rebuild with go 1.19.6

* Fri Feb 03 2023 CBL-Mariner Servicing Account <cblmargh@microsoft.com> - 2.4.0-7
- Bump release to rebuild with go 1.19.5

* Wed Jan 18 2023 CBL-Mariner Servicing Account <cblmargh@microsoft.com> - 2.4.0-6
- Bump release to rebuild with go 1.19.4

* Fri Dec 16 2022 Daniel McIlvaney <damcilva@microsoft.com> - 2.4.0-5
- Bump release to rebuild with go 1.18.8 with patch for CVE-2022-41717

* Tue Nov 01 2022 Olivia Crain <oliviacrain@microsoft.com> - 2.4.0-4
- Bump release to rebuild with go 1.18.8

* Mon Aug 22 2022 Olivia Crain <oliviacrain@microsoft.com> - 2.4.0-3
- Bump release to rebuild against Go 1.18.5

* Tue Jun 14 2022 Muhammad Falak <mwani@microsoft.com> - 2.4.0-2
- Bump release to rebuild with golang 1.18.3
- License verified

* Wed Aug 25 2021 Henry Li <lihl@microsoft.com> - 2.4.0-1
- Original version for CBL-Mariner<|MERGE_RESOLUTION|>--- conflicted
+++ resolved
@@ -1,7 +1,7 @@
 Summary:        Kubernetes-based Event Driven Autoscaling
 Name:           keda
 Version:        2.4.0
-Release:        28%{?dist}
+Release:        29%{?dist}
 License:        ASL 2.0
 Vendor:         Microsoft Corporation
 Distribution:   Mariner
@@ -36,12 +36,9 @@
 Patch5:         CVE-2024-45338.patch
 Patch6:         CVE-2024-28180.patch
 Patch7:         CVE-2025-27144.patch
-<<<<<<< HEAD
-Patch8:         CVE-2025-22870.patch
-Patch9:         CVE-2024-51744.patch
-=======
 Patch8:         CVE-2022-3162.patch
->>>>>>> 9bfc14fd
+Patch9:         CVE-2025-22870.patch
+Patch10:        CVE-2024-51744.patch
 
 BuildRequires:  golang
 
@@ -77,13 +74,11 @@
 %{_bindir}/%{name}-adapter
 
 %changelog
-<<<<<<< HEAD
-* Fri Mar 14 2025 Sreeniavsulu Malavathula <v-smalavathu@microsoft.com> - 2.4.0-28
+* Fri Mar 14 2025 Sreeniavsulu Malavathula <v-smalavathu@microsoft.com> - 2.4.0-29
 - Patch to fix CVE-2025-22870, CVE-2024-51744 with an upstream patch
-=======
+
 * Thu Mar 06 2025 Sandeep Karambelkar <skarambelkar@microsoft.com> - 2.4.0-28
 - Fix CVE-2022-3162 with upstream patch
->>>>>>> 9bfc14fd
 
 * Fri Feb 28 2025 Kanishk Bansal <kanbansal@microsoft.com> - 2.4.0-27
 - Fix CVE-2025-27144 with an upstream patch
