Summary:        Kubernetes-based Event Driven Autoscaling
Name:           keda
Version:        2.14.1
<<<<<<< HEAD
Release:        4%{?dist}
=======
Release:        5%{?dist}
>>>>>>> 8bb86d48
License:        ASL 2.0
Vendor:         Microsoft Corporation
Distribution:   Azure Linux
URL:            https://github.com/kedacore/keda
#Source0:       https://github.com/kedacore/%%{name}/archive/refs/tags/v%%{version}.tar.gz
Source0:        %{name}-%{version}.tar.gz
# Below is a manually created tarball, no download link.
# We're using pre-populated Go modules from this tarball, since network is disabled during build time.
# How to re-build this file:
#   1. wget https://github.com/kedacore/%%{name}/archive/refs/tags/v%%{version}.tar.gz -O %%{name}-%%{version}.tar.gz
#   2. tar -xf %%{name}-%%{version}.tar.gz
#   3. cd %%{name}-%%{version}
#   4. go mod vendor
#   5. tar  --sort=name \
#           --mtime="2021-04-26 00:00Z" \
#           --owner=0 --group=0 --numeric-owner \
#           --pax-option=exthdr.name=%d/PaxHeaders/%f,delete=atime,delete=ctime \
#           -cf %%{name}-%%{version}-vendor.tar.gz vendor
#
Source1:        %{name}-%{version}-vendor.tar.gz
Patch0:         CVE-2024-6104.patch
Patch1:         CVE-2024-45338.patch
Patch2:         CVE-2025-27144.patch
Patch3:         CVE-2025-22868.patch
<<<<<<< HEAD
Patch4:         CVE-2025-22870.patch
Patch5:         CVE-2024-51744.patch
=======
Patch4:         CVE-2025-29786.patch
Patch5:         CVE-2025-30204.patch
Patch6:         CVE-2025-29923.patch
>>>>>>> 8bb86d48
BuildRequires:  golang >= 1.15

%description
KEDA is a Kubernetes-based Event Driven Autoscaling component. 
It provides event driven scale for any container running in Kubernetes 

%prep
%autosetup -p1 -a 1

%build
# create vendor folder from the vendor tarball and set vendor mode
tar -xf %{SOURCE1} --no-same-owner
export LDFLAGS="-X=github.com/kedacore/keda/v2/version.GitCommit= -X=github.com/kedacore/keda/v2/version.Version=main"

go build -ldflags "$LDFLAGS" -mod=vendor -v -o bin/keda cmd/operator/main.go

gofmt -l -w -s .
go vet ./...

go build -ldflags "$LDFLAGS" -mod=vendor -v -o bin/keda-adapter cmd/adapter/main.go

go build -ldflags "$LDFLAGS" -mod=vendor -v -o bin/keda-admission-webhooks cmd/webhooks/main.go

%install
mkdir -p %{buildroot}%{_bindir}
cp ./bin/keda %{buildroot}%{_bindir}
cp ./bin/keda-adapter %{buildroot}%{_bindir}
cp ./bin/keda-admission-webhooks %{buildroot}%{_bindir}

%files
%defattr(-,root,root)
%license LICENSE
%{_bindir}/%{name}
%{_bindir}/%{name}-adapter
%{_bindir}/%{name}-admission-webhooks

%changelog
<<<<<<< HEAD
* Fri Mar 14 2025 Sreeniavsulu Malavathula <v-smalavathu@microsoft.com> - 2.14.1-4
- Patch to fix CVE-2025-22870, CVE-2024-51744 with an upstream patch
=======
* Sun Mar 30 2025 Kanishk Bansal <kanbansal@microsoft.com> - 2.14.1-5
- Patch CVE-2025-30204, CVE-2025-29923

* Mon Mar 24 2025 Kshitiz Godara <kgodara@microsoft.com> - 2.14.1-4
- Fix CVE-2025-29786 with an upstream patch
>>>>>>> 8bb86d48

* Mon Mar 03 2025 Kanishk Bansal <kanbansal@microsoft.com> - 2.14.1-3
- Fix CVE-2025-27144, CVE-2025-22868 with an upstream patch

* Wed Jan 08 2025 <rohitrawat@microsoft.com> - 2.14.1-2
- Add patch for CVE-2024-45338

* Fri Sep 27 2024 Archana Choudhary <archana1@microsoft.com> - 2.14.1-1
- Upgrade to 2.14.1
- Fix CVE-2024-35255 in github.com/Azure/azure-sdk-for-go/sdk/azidentity 

* Thu Aug 01 2024 Bala <balakumaran.kannan@microsoft.com> - 2.14.0-2
- Added CVE-2024-6104.patch

* Mon May 06 2024 Sean Dougherty <sdougherty@microsoft.com> - 2.14.0-1
- Upgrade to 2.14.0 for Azure Linux 3.0
- Added keda-admission-webhooks binary, added to KEDA in v2.10.0

* Mon Oct 16 2023 CBL-Mariner Servicing Account <cblmargh@microsoft.com> - 2.4.0-15
- Bump release to rebuild with go 1.20.10

* Tue Oct 10 2023 Dan Streetman <ddstreet@ieee.org> - 2.4.0-14
- Bump release to rebuild with updated version of Go.

* Mon Aug 07 2023 CBL-Mariner Servicing Account <cblmargh@microsoft.com> - 2.4.0-13
- Bump release to rebuild with go 1.19.12

* Thu Jul 13 2023 CBL-Mariner Servicing Account <cblmargh@microsoft.com> - 2.4.0-12
- Bump release to rebuild with go 1.19.11

* Thu Jun 15 2023 CBL-Mariner Servicing Account <cblmargh@microsoft.com> - 2.4.0-11
- Bump release to rebuild with go 1.19.10

* Wed Apr 05 2023 CBL-Mariner Servicing Account <cblmargh@microsoft.com> - 2.4.0-10
- Bump release to rebuild with go 1.19.8

* Tue Mar 28 2023 CBL-Mariner Servicing Account <cblmargh@microsoft.com> - 2.4.0-9
- Bump release to rebuild with go 1.19.7

* Wed Mar 15 2023 CBL-Mariner Servicing Account <cblmargh@microsoft.com> - 2.4.0-8
- Bump release to rebuild with go 1.19.6

* Fri Feb 03 2023 CBL-Mariner Servicing Account <cblmargh@microsoft.com> - 2.4.0-7
- Bump release to rebuild with go 1.19.5

* Wed Jan 18 2023 CBL-Mariner Servicing Account <cblmargh@microsoft.com> - 2.4.0-6
- Bump release to rebuild with go 1.19.4

* Fri Dec 16 2022 Daniel McIlvaney <damcilva@microsoft.com> - 2.4.0-5
- Bump release to rebuild with go 1.18.8 with patch for CVE-2022-41717

* Tue Nov 01 2022 Olivia Crain <oliviacrain@microsoft.com> - 2.4.0-4
- Bump release to rebuild with go 1.18.8

* Mon Aug 22 2022 Olivia Crain <oliviacrain@microsoft.com> - 2.4.0-3
- Bump release to rebuild against Go 1.18.5

* Tue Jun 14 2022 Muhammad Falak <mwani@microsoft.com> - 2.4.0-2
- Bump release to rebuild with golang 1.18.3
- License verified

* Wed Aug 25 2021 Henry Li <lihl@microsoft.com> - 2.4.0-1
- Original version for CBL-Mariner<|MERGE_RESOLUTION|>--- conflicted
+++ resolved
@@ -1,11 +1,7 @@
 Summary:        Kubernetes-based Event Driven Autoscaling
 Name:           keda
 Version:        2.14.1
-<<<<<<< HEAD
-Release:        4%{?dist}
-=======
-Release:        5%{?dist}
->>>>>>> 8bb86d48
+Release:        6%{?dist}
 License:        ASL 2.0
 Vendor:         Microsoft Corporation
 Distribution:   Azure Linux
@@ -30,14 +26,11 @@
 Patch1:         CVE-2024-45338.patch
 Patch2:         CVE-2025-27144.patch
 Patch3:         CVE-2025-22868.patch
-<<<<<<< HEAD
-Patch4:         CVE-2025-22870.patch
-Patch5:         CVE-2024-51744.patch
-=======
 Patch4:         CVE-2025-29786.patch
 Patch5:         CVE-2025-30204.patch
 Patch6:         CVE-2025-29923.patch
->>>>>>> 8bb86d48
+Patch7:         CVE-2025-22870.patch
+Patch8:         CVE-2024-51744.patch
 BuildRequires:  golang >= 1.15
 
 %description
@@ -75,16 +68,14 @@
 %{_bindir}/%{name}-admission-webhooks
 
 %changelog
-<<<<<<< HEAD
-* Fri Mar 14 2025 Sreeniavsulu Malavathula <v-smalavathu@microsoft.com> - 2.14.1-4
+* Thu Apr 03 2025 Sreeniavsulu Malavathula <v-smalavathu@microsoft.com> - 2.14.1-6
 - Patch to fix CVE-2025-22870, CVE-2024-51744 with an upstream patch
-=======
+
 * Sun Mar 30 2025 Kanishk Bansal <kanbansal@microsoft.com> - 2.14.1-5
 - Patch CVE-2025-30204, CVE-2025-29923
 
 * Mon Mar 24 2025 Kshitiz Godara <kgodara@microsoft.com> - 2.14.1-4
 - Fix CVE-2025-29786 with an upstream patch
->>>>>>> 8bb86d48
 
 * Mon Mar 03 2025 Kanishk Bansal <kanbansal@microsoft.com> - 2.14.1-3
 - Fix CVE-2025-27144, CVE-2025-22868 with an upstream patch
