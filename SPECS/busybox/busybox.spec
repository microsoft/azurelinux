Summary:        Statically linked binary providing simplified versions of system commands
Name:           busybox
Version:        1.36.1
<<<<<<< HEAD
Release:        16%{?dist}
=======
Release:        17%{?dist}
>>>>>>> 55cb1745
License:        GPLv2
Vendor:         Microsoft Corporation
Distribution:   Azure Linux
URL:            https://busybox.net/
Source:         https://www.busybox.net/downloads/%{name}-%{version}.tar.bz2
Source1:        busybox-static.config
Source2:        busybox-petitboot.config
Patch0:         busybox-1.31.1-stime-fix.patch
Patch1:         CVE-2022-28391.patch
Patch2:         CVE-2021-42380.patch
Patch3:         CVE-2023-42363.patch
# Also Fixes CVE-2023-42364
Patch4:         CVE-2023-42365.patch
Patch5:         CVE-2023-42366.patch
Patch6:         CVE-2023-39810.patch
Patch7:         CVE-2022-48174.patch
BuildRequires:  gcc
<<<<<<< HEAD
BuildRequires:  glibc-static >= 2.38-13%{?dist}
=======
BuildRequires:  glibc-static >= 2.38-14%{?dist}
>>>>>>> 55cb1745
BuildRequires:  libselinux-devel >= 1.27.7-2
BuildRequires:  libsepol-devel
%if 0%{?with_check}
BuildRequires:  sharutils
BuildRequires:  zip
%endif

# libbb/hash_md5_sha.c
# https://bugzilla.redhat.com/1024549
Provides:       bundled(md5-drepper2)

%package petitboot
Summary:        Version of busybox configured for use with petitboot

%description
Busybox is a single binary which includes versions of a large number
of system commands, including a shell.  This package can be very
useful for recovering from certain types of system failures,
particularly those involving broken shared libraries.

%description petitboot
Busybox is a single binary which includes versions of a large number
of system commands, including a shell.  The version contained in this
package is a minimal configuration intended for use with the Petitboot
bootloader used on PlayStation 3. The busybox package provides a binary
better suited to normal use.

%prep
%autosetup -p1

%build

cp %{SOURCE1} .config
# set all new options to defaults
yes "" | make oldconfig
mv .config .config1
grep -v \
     -e ^CONFIG_FEATURE_HAVE_RPC \
     -e ^CONFIG_FEATURE_MOUNT_NFS \
     -e ^CONFIG_FEATURE_INETD_RPC \
     .config1 >.config
echo "# CONFIG_FEATURE_HAVE_RPC is not set" >>.config
echo "# CONFIG_FEATURE_MOUNT_NFS is not set" >>.config
echo "# CONFIG_FEATURE_INETD_RPC is not set" >>.config
yes "" | make oldconfig
cat .config
make V=1 CC="gcc %{optflags}"
cp busybox_unstripped busybox.static
cp docs/busybox.1 docs/busybox.static.1

# create busybox optimized for petitboot
make clean
# copy new configuration file
cp %{SOURCE2} .config
# set all new options to defaults
yes "" | make oldconfig
cat .config
make V=1 CC="gcc %{optflags}"
cp busybox_unstripped busybox.petitboot
cp docs/busybox.1 docs/busybox.petitboot.1

%install
mkdir -p %{buildroot}/sbin
install -m 755 busybox.static %{buildroot}/sbin/busybox
install -m 755 busybox.petitboot %{buildroot}/sbin/busybox.petitboot
mkdir -p %{buildroot}/%{_mandir}/man1
install -m 644 docs/busybox.static.1 %{buildroot}/%{_mandir}/man1/busybox.1
install -m 644 docs/busybox.petitboot.1 %{buildroot}/%{_mandir}/man1/busybox.petitboot.1

%check
cd testsuite
SKIP_KNOWN_BUGS=1 ./runtest

%files
%license LICENSE
%doc README
/sbin/busybox
%{_mandir}/man1/busybox.1.gz

%files petitboot
%license LICENSE
%doc README
/sbin/busybox.petitboot
%{_mandir}/man1/busybox.petitboot.1.gz

%changelog
<<<<<<< HEAD
=======
* Wed Oct 08 2025 Andrew Phelps <anphel@microsoft.com> - 1.36.1-17
- Bump to rebuild with updated glibc

>>>>>>> 55cb1745
* Thu Aug 28 2025 Kanishk Bansal <kanbansal@microsoft.com> - 1.36.1-16
- Bump to rebuild with updated glibc

* Mon Aug 25 2025 Andrew Phelps <anphel@microsoft.com> - 1.36.1-15
- Bump to rebuild with updated glibc

* Mon Jul 07 2025 Kanishk Bansal <kanbansal@microsoft.com> - 1.36.1-14
- Patch CVE-2022-48174

* Thu May 22 2025 Kanishk Bansal <kanbansal@microsoft.com> - 1.36.1-13
- Bump to rebuild with updated glibc

* Mon May 12 2025 Andrew Phelps <anphel@microsoft.com> - 1.36.1-12
- Bump to rebuild with updated glibc

* Thu May 01 2025 Kshitiz Godara <kgodara@microsoft.com> - 1.36.1-11
- Added patch for CVE-2023-39810

* Tue Feb 25 2025 Chris Co <chrco@microsoft.com> - 1.36.1-10
- Bump to rebuild with updated glibc

* Tue Nov 12 2024 Ankita Pareek <ankitapareek@microsoft.com> - 1.36.1-9
- Address CVE-2023-42366

* Mon Aug 26 2024 Rachel Menge <rachelmenge@microsoft.com> - 1.36.1-8
- Update to build dep latest glibc-static version

* Wed Aug 21 2024 Chris Co <chrco@microsoft.com> - 1.36.1-7
- Bump to rebuild with updated glibc

* Mon Aug 12 2024 Muhammad Falak <mwani@microsoft.com> - 1.36.1-6
- Address CVE-2021-42380, CVE-2023-42363, CVE-2023-42364 & CVE-2023-42365

* Wed May 22 2024 Suresh Babu Chalamalasetty <schalam@microsoft.com> - 1.36.1-5
- update to build dep latest glibc-static version

* Mon May 13 2024 Chris Co <chrco@microsoft.com> - 1.36.1-4
- Update to build dep latest glibc-static version

* Mon Mar 11 2024 Dan Streetman <ddstreet@microsoft.com> - 1.36.1-3
- update to build dep latest glibc-static version

* Tue Feb 27 2024 Dan Streetman <ddstreet@microsoft.com> - 1.36.1-2
- updated glibc-static buildrequires release

* Thu Feb 01 2024 Rachel Menge <rachelmenge@microsoft.com> - 1.36.1-1
- Upgrade to version 1.36.1
- Add check section to run testsuite

* Tue Nov 07 2023 Andrew Phelps <anphel@microsoft.com> - 1.35.0-9
- Bump release to rebuild against glibc 2.38-1

* Wed Oct 04 2023 Minghe Ren <mingheren@microsoft.com> - 1.35.0-8
- Bump release to rebuild against glibc 2.35-6

* Tue Oct 03 2023 Mandeep Plaha <mandeepplaha@microsoft.com> - 1.35.0-7
- Bump release to rebuild against glibc 2.35-5

* Wed Sep 20 2023 Jon Slobodzian <joslobo@microsoft.com> - 1.35.0-6
- Recompile with stack-protection fixed gcc version (CVE-2023-4039)

* Wed Jul 05 2023 Andrew Phelps <anphel@microsoft.com> - 1.35.0-5
- Bump release to rebuild against glibc 2.35-4

* Fri Oct 07 2022 Andy Caldwell <andycaldwell@microsoft.com> - 1.35.0-4
- Build with `glibc-static` on all platforms

* Wed Aug 10 2022 Muhammad Falak <mwani@microsoft.com> - 1.35.0-3
- Patch CVE-2022-30065
- Introduce patch for: awk: input numbers are never octal or hex
- Introduce patch for: use-after-free in pattern substituon code
- Introduce patch for: use-after-free in bash pattern substitution

* Fri May 20 2022 Pawel Winogrodzki <pawelwi@microsoft.com> - 1.35.0-2
- Patch CVE-2022-28391.

* Thu Jan 06 2022 Henry Li <lihl@microsoft.com> - 1.35.0-1
- Upgrade to version 1.35.0

* Fri Mar 26 2021 Henry Beberman <henry.beberman@microsoft.com> - 1.32.0-2
- Patch CVE-2021-28831

* Thu Oct 15 2020 Mateusz Malisz <mamalisz@microsoft.com> - 1.32.0-1
- Initial CBL-Mariner import from Fedora 32 (license: MIT)
- License Verified
- Add -fno-stack-protector for x86 builds
- Changed version from 1.31.1 to 1.32.0

* Tue Jan 28 2020 Fedora Release Engineering <releng@fedoraproject.org> - 1:1.31.1-2
- Rebuilt for https://fedoraproject.org/wiki/Fedora_32_Mass_Rebuild

* Wed Nov 13 2019 Tom Callaway <spot@fedoraproject.org> - 1:1.31.1-1
- update to 1.31.1 (fix FTBFS)

* Wed Jul 24 2019 Fedora Release Engineering <releng@fedoraproject.org> - 1:1.30.1-3
- Rebuilt for https://fedoraproject.org/wiki/Fedora_31_Mass_Rebuild

* Mon May 13 2019 Denys Vlasenko <dvlasenk@redhat.com> - 1:1.30.1-2
- Tweak .config files

* Mon May 13 2019 Denys Vlasenko <dvlasenk@redhat.com> - 1:1.30.1-1
- Update to 1.30.1

* Thu Jan 31 2019 Fedora Release Engineering <releng@fedoraproject.org> - 1:1.28.3-3
- Rebuilt for https://fedoraproject.org/wiki/Fedora_30_Mass_Rebuild

* Thu Jul 12 2018 Fedora Release Engineering <releng@fedoraproject.org> - 1:1.28.3-2
- Rebuilt for https://fedoraproject.org/wiki/Fedora_29_Mass_Rebuild

* Thu Apr 05 2018 Denys Vlasenko <dvlasenk@redhat.com> - 1:1.28.3-1
- Update to 1.28.3

* Mon Mar 26 2018 Denys Vlasenko <dvlasenk@redhat.com> - 1:1.28.2-1
- Update to 1.28.2

* Wed Feb 07 2018 Fedora Release Engineering <releng@fedoraproject.org> - 1:1.26.2-4
- Rebuilt for https://fedoraproject.org/wiki/Fedora_28_Mass_Rebuild

* Wed Aug 02 2017 Fedora Release Engineering <releng@fedoraproject.org> - 1:1.26.2-3
- Rebuilt for https://fedoraproject.org/wiki/Fedora_27_Binutils_Mass_Rebuild

* Wed Jul 26 2017 Fedora Release Engineering <releng@fedoraproject.org> - 1:1.26.2-2
- Rebuilt for https://fedoraproject.org/wiki/Fedora_27_Mass_Rebuild

* Thu Mar 30 2017 Denys Vlasenko <dvlasenk@redhat.com> - 1:1.26.2-1
- Update to 1.26.2

* Fri Feb 10 2017 Fedora Release Engineering <releng@fedoraproject.org> - 1:1.22.1-6
- Rebuilt for https://fedoraproject.org/wiki/Fedora_26_Mass_Rebuild

* Wed Feb 03 2016 Fedora Release Engineering <releng@fedoraproject.org> - 1:1.22.1-5
- Rebuilt for https://fedoraproject.org/wiki/Fedora_24_Mass_Rebuild

* Wed Jun 17 2015 Fedora Release Engineering <rel-eng@lists.fedoraproject.org> - 1:1.22.1-4
- Rebuilt for https://fedoraproject.org/wiki/Fedora_23_Mass_Rebuild

* Tue Apr 14 2015 Michael Schwendt <mschwendt@fedoraproject.org> - 1:1.22.1-3
- Provides: bundled(md5-drepper2)  (rhbz #1024549)

* Thu Mar 05 2015 Dan Horák <dan[at]danny.cz> - 1:1.22.1-2
- drop unneeded patch (#1182677)

* Tue Dec 16 2014 Denys Vlasenko <dvlasenk@redhat.com> - 1:1.22.1-1
- Update to 1.22.1

* Fri Aug 15 2014 Fedora Release Engineering <rel-eng@lists.fedoraproject.org> - 1:1.19.4-15
- Rebuilt for https://fedoraproject.org/wiki/Fedora_21_22_Mass_Rebuild

* Sat Jun 07 2014 Fedora Release Engineering <rel-eng@lists.fedoraproject.org> - 1:1.19.4-14
- Rebuilt for https://fedoraproject.org/wiki/Fedora_21_Mass_Rebuild

* Mon May 19 2014 Peter Robinson <pbrobinson@fedoraproject.org> 1:1.19.4-13
- uClibc not supported on aarch64

* Fri May 16 2014 Jaromir Capik <jcapik@redhat.com> - 1:1.19.4-12
- Disabled uClibc on ppc64le

* Sat Aug 03 2013 Fedora Release Engineering <rel-eng@lists.fedoraproject.org> - 1:1.19.4-11
- Rebuilt for https://fedoraproject.org/wiki/Fedora_20_Mass_Rebuild

* Fri May 24 2013 Dan Horák <dan[at]danny.cz> - 1.19.4-10
- disable uClib on s390(x)

* Wed May 15 2013 Karsten Hopp <karsten@redhat.com> 1.19.4-9
- disable uClibc on ppc, too

* Wed May 15 2013 Karsten Hopp <karsten@redhat.com> 1.19.4-8
- include sys/resource.h for RLIMIT_FSIZE (rhbz #961542) on PPC*

* Wed Feb 13 2013 Fedora Release Engineering <rel-eng@lists.fedoraproject.org> - 1:1.19.4-7
- Rebuilt for https://fedoraproject.org/wiki/Fedora_19_Mass_Rebuild

* Wed Jul 18 2012 Fedora Release Engineering <rel-eng@lists.fedoraproject.org> - 1:1.19.4-6
- Rebuilt for https://fedoraproject.org/wiki/Fedora_18_Mass_Rebuild

* Fri Jun  1 2012 Denys Vlasenko <dvlasenk@redhat.com> - 1:1.19.4-5
- Added bboconfig applet - useful for running testsuite

* Fri Apr 13 2012 Denys Vlasenko <dvlasenk@redhat.com> - 1:1.19.4-4
- Fixed breakage with newer kernel headers
- Excluded Sun-RPC dependednt features not available in newer static glibc

* Mon Mar 12 2012 Denys Vlasenko <dvlasenk@redhat.com> - 1:1.19.4-3
- Tweaked spec file again to generate even more proper debuginfo package

* Wed Mar  7 2012 Denys Vlasenko <dvlasenk@redhat.com> - 1:1.19.4-2
- Tweaked spec file to generate proper debuginfo package

* Tue Feb 28 2012 Denys Vlasenko <dvlasenk@redhat.com> - 1:1.19.4-1
- update to 1.19.4

* Thu Jan 12 2012 Fedora Release Engineering <rel-eng@lists.fedoraproject.org> - 1:1.19.3-2
- Rebuilt for https://fedoraproject.org/wiki/Fedora_17_Mass_Rebuild

* Mon Oct 31 2011 Denys Vlasenko <dvlasenk@redhat.com> - 1:1.19.3-1
- update to 1.19.3

* Sat Aug 27 2011 Daniel Drake <dsd@laptop.org> - 1:1.18.2-6
- Fix compilation against uClibc and Linux-3.0 headers

* Fri Aug 26 2011 Daniel Drake <dsd@laptop.org> - 1:1.18.2-5
- Remove Linux 2.4 support from insmod/modprobe/etc.
- Fixes build failures on ARM, where such ancient syscalls are not present

* Sat Jun 11 2011 Peter Robinson <pbrobinson@gmail.com> - 1:1.18.2-4
- Add support for ARM

* Tue Feb 08 2011 Fedora Release Engineering <rel-eng@lists.fedoraproject.org> - 1:1.18.2-3
- Rebuilt for https://fedoraproject.org/wiki/Fedora_15_Mass_Rebuild

* Mon Feb  7 2011 Tom Callaway <spot@fedoraproject.org> - 1:1.18.2-2
- apply fixes from upstream

* Mon Feb  7 2011 Tom Callaway <spot@fedoraproject.org> - 1:1.18.2-1
- update to 1.18.2
- use system uClibc

* Mon Oct  4 2010 Denys Vlasenko <dvlasenk@redhat.com> - 1:1.15.1-10
- add compatibility with man-db config file (#639461)

* Wed Sep 29 2010 jkeating - 1:1.15.1-9
- Rebuilt for gcc bug 634757

* Fri Sep 17 2010 Denys Vlasenko <dvlasenk@redhat.com> - 1:1.15.1-8
- fix build system so that it works with make 3.82 too

* Wed May  5 2010 Denys Vlasenko <dvlasenk@redhat.com> - 1:1.15.1-7
- teach uclibc to use /etc/localtime

* Wed Feb 24 2010 Denys Vlasenko <dvlasenk@redhat.com> - 1:1.15.1-6
- tweak installed docs

* Wed Jan 27 2010 Denys Vlasenko <dvlasenk@redhat.com> - 1:1.15.1-5
- enable Fedora-specific uname -p behavior (#534081)

* Thu Nov 26 2009 Denys Vlasenko <dvlasenk@redhat.com> - 1:1.15.1-4
- make uclibc use 32-bit compat struct utmp (#541587)

* Tue Nov 10 2009 Denys Vlasenko <dvlasenk@redhat.com> - 1:1.15.1-3
- re-enable rpm applet (#534092)

* Fri Oct  2 2009 Denys Vlasenko <dvlasenk@redhat.com> - 1:1.15.1-2
- add manpage generation (#525658)

* Sun Sep 13 2009 Denys Vlasenko <dvlasenk@redhat.com> - 1:1.15.1-1
- Rebase to 1.15.1

* Fri Sep 11 2009 Denys Vlasenko <dvlasenk@redhat.com> - 1:1.14.1-6
- REALLY fix build on s390, ia64

* Fri Sep 11 2009 Denys Vlasenko <dvlasenk@redhat.com> - 1:1.14.1-5
- fix build on s390, ia64

* Wed Sep 02 2009 Chris Lumens <clumens@redhat.com> 1.14.1-4
- Remove busybox-anaconda (#514319).

* Fri Jul 24 2009 Fedora Release Engineering <rel-eng@lists.fedoraproject.org> - 1:1.14.1-3
- Rebuilt for https://fedoraproject.org/wiki/Fedora_12_Mass_Rebuild

* Fri Jun 12 2009 Ivana Varekova <varekova@redhat.com> - 1:1.14.1-2
- add new options to readlink - patch created by Denys Valsenko

* Thu May 28 2009 Ivana Varekova <varekova@redhat.com> - 1:1.14.1-1
- fix ppc problem
- update to 1.14.1

* Sun May 24 2009 Milos Jakubicek <xjakub@fi.muni.cz> - 1:1.13.2-4
- Fixing FTBFS on i586/x86_64/ppc, ppc64 still an issue:
- Updated uClibc to 0.9.30.1, subsequently:
- Removed uClibc-0.9.30 patch (merged upstream).
- Added uClibc-0.9.30.1-getline.patch -- prevents conflicts with getline()
  from stdio.h
- Temporarily disable C99 math to bypass ppc bug, see https://bugs.uclibc.org/show_bug.cgi?id=55

* Mon Feb 23 2009 Fedora Release Engineering <rel-eng@lists.fedoraproject.org> - 1:1.13.2-3
- Rebuilt for https://fedoraproject.org/wiki/Fedora_11_Mass_Rebuild

* Mon Feb  9 2009 Ivana Varekova <varekova@redhat.com> - 1:1.13.2-2
- use uClibc instead of glibc for static build - thanks Denys Vlasenko

* Mon Jan 19 2009 Ivana Varekova <varekova@redhat.com> - 1:1.13.2-1
- update to 1.13.2

* Tue Dec  2 2008 Ivana Varekova <varekova@redhat.com> - 1:1.12.1-2
- enable selinux in static version of busybox (#462724)

* Mon Nov 10 2008 Ivana Varekova <varekova@redhat.com> - 1:1.12.1-1
- update to 1.12.1

* Tue Aug 26 2008 Ivana Varekova <varekova@redhat.com> - 1:1.10.3-3
- fix findfs problem - #455998

* Wed Jul 23 2008 Ivana Varekova <varekova@redhat.com> - 1:1.10.3-2
- add findfs to static version of busybox
  (kexec-tools need it #455998)

* Tue Jun 10 2008 Ivana Varekova <varekova@redhat.com> - 1:1.10.3-1
- update to 1.10.3

* Fri May 16 2008 Ivana Varekova <varekova@redhat.com> - 1:1.10.2-1
- update to 1.10.2

* Fri May  9 2008 Ivana Varekova <varekova@redhat.com> - 1:1.10.1-1
- update to 1.10.1

* Thu Feb 14 2008 Ivana Varekova <varekova@redhat.com> - 1:1.9.1-1
- update to 1.9.1
- fix a problem with netfilter.h - thanks dwmw2

* Fri Feb  8 2008 Ivana Varekova <varekova@redhat.com> - 1:1.9.0-2
- fix hwclock on ia64 machines

* Mon Jan  7 2008 Ivana Varekova <varekova@redhat.com> - 1:1.9.0-1
- update to 1.9.0

* Mon Dec  3 2007 Ivana Varekova <varekova@redhat.com> - 1:1.8.2-1
- update to 1.8.2

* Wed Nov 21 2007 Ivana Varekova <varekova@redhat.com> - 1:1.8.1-1
- update to 1.8.1

* Tue Nov  6 2007 Ivana Varekova <varekova@redhat.com> - 1:1.7.3-1
- update to 1.7.3
- remove --gc-sections from static build Makefile

* Thu Nov  1 2007 Ivana Varekova <varekova@redhat.com> - 1:1.7.2-4
- fix 359371 - problem with grep output

* Wed Oct 31 2007 Ivana Varekova <varekova@redhat.com> - 1:1.7.2-3
- fix another sed problem (forgotten fflush - #356111)

* Mon Oct 29 2007 Ivana Varekova <varekova@redhat.com> - 1:1.7.2-2
- fix sed problem with output (#356111)

* Mon Oct 22 2007 Ivana Varekova <varekova@redhat.com> - 1:1.7.2-1
- update to 1.7.2

* Tue Sep  4 2007 Ivana Varekova <varekova@redhat.com> - 1:1.6.1-2
- spec file cleanup

* Mon Jul 23 2007 Ivana Varekova <varekova@redhat.com> - 1:1.6.1-1
- update to 1.6.1

* Fri Jun  1 2007 Ivana Varekova <varekova@redhat.com> - 1:1.5.1-2
- add msh shell

* Thu May 24 2007 Ivana Varekova <varekova@redhat.com> - 1:1.5.1-1
- update to 1.5.1

* Sat Apr  7 2007 David Woodhouse <dwmw2@redhat.com> - 1:1.2.2-8
- Add busybox-petitboot subpackage

* Mon Apr  2 2007 Ivana Varekova <varekova@redhat.com> - 1:1.2.2-7
- Resolves: 234769
  busybox ls does not work without a tty

* Mon Feb 19 2007 Ivana Varekova <varekova@redhat.com> - 1:1.2.2-6
- incorporate package review feedback

* Fri Feb  2 2007 Ivana Varekova <varekova@redhat.com> - 1:1.2.2-5
- fix id_ps patch (thanks Chris MacGregor)

* Tue Jan 30 2007 Ivana Varekova <varekova@redhat.com> - 1:1.2.2-4
- remove debuginfo

* Mon Jan 22 2007 Ivana Varekova <varekova@redhat.com> - 1:1.2.2-3
- Resolves: 223620
  id output shows context twice
- fix iptunnel x kernel-headers problem

* Sun Dec 10 2006 Ivana Varekova <varekova@redhat.com> - 1:1.2.2-2
- enable ash

* Thu Nov 16 2006 Ivana Varekova <varekova@redhat.com> - 1:1.2.2-1
- update to 1.2.2

* Mon Aug 28 2006 Ivana Varekova <varekova@redhat.com> - 1:1.2.0-3
- fix #200470 - dmesg aborts
  backport dmesg upstream changes

* Mon Aug 28 2006 Ivana Varekova <varekova@redhat.com> - 1:1.2.0-2
- fix #202891 - tar problem

* Wed Jul 12 2006 Jesse Keating <jkeating@redhat.com> - 1:1.2.0-1.1
- rebuild

* Tue Jul  4 2006 Ivana Varekova <varekova@redhat.com> - 1:1.2.0-1
- update to 1.2.0

* Thu Jun  8 2006 Jeremy Katz <katzj@redhat.com> - 1:1.1.3-2
- fix so that busybox.anaconda has sh

* Wed May 31 2006 Ivana Varekova <varekova@redhat.com> - 1:1.1.3-1
- update to 1.1.3

* Mon May 29 2006 Ivana Varekova <varekova@redhat.com> - 1:1.1.2-3
- fix Makefile typo (#193354)

* Fri May  5 2006 Ivana Varekova <varekova@redhat.com> - 1:1.1.2-1
- update to 1.1.2

* Thu May  4 2006 Ivana Varekova <varekova@redhat.com> - 1:1.1.1-2
- add -Z option to id command, rename ps command -Z option (#190534)

* Wed May 03 2006 Ivana Varekova <varekova@redhat.com> - 1:1.1.1-1
- update to 1.1.1
- fix CVE-2006-1058 - BusyBox passwd command
  fails to generate password with salt (#187386)
- add -minimal-toc option
- add RPM_OPT_FLAGS
- remove asm/page.h used sysconf command to get PAGE_SIZE
- add overfl patch to aviod Buffer warning

* Fri Feb 10 2006 Jesse Keating <jkeating@redhat.com> - 1:1.01-2.2.1
- bump again for double-long bug on ppc(64)

* Tue Feb 07 2006 Jesse Keating <jkeating@redhat.com> - 1:1.01-2.2
- rebuilt for new gcc4.1 snapshot and glibc changes

* Fri Dec 09 2005 Jesse Keating <jkeating@redhat.com>
- rebuilt

* Thu Oct 13 2005 Daniel Walsh <dwalsh@redhat.com> -  1.01-2
- Add sepol for linking load_policy

* Thu Sep  1 2005 Ivana Varekova <varekova@redhat.com> - 1.01-1
- update to 1.01

* Wed May 11 2005 Ivana Varekova <varekova@redhat.com> - 1.00-5
- add debug files to debug_package

* Mon Mar  7 2005 Ivana Varekova <varekova@redhat.com> - 1.00-4
- rebuilt

* Wed Jan 26 2005 Ivana Varekova <varekova@redhat.com> - 1.00-3
- update to 1.00 - fix bug #145681
- rebuild

* Thu Jan 13 2005 Jeremy Katz <katzj@redhat.com> - 1.00.rc1-6
- enable ash as the shell in busybox-anaconda

* Sat Oct  2 2004 Bill Nottingham <notting@redhat.com> - 1.00.rc1-5
- fix segfault in SELinux patch (#134404, #134406)

* Fri Sep 17 2004 Phil Knirsch <pknirsch@redhat.com> - 1.00.rc1-4
- Fixed double free in freecon() call (#132809)

* Fri Sep 10 2004 Daniel Walsh <dwalsh@redhat.com> - 1.00.rc1-3
- Add CONFIG_STATIC=y for static builds

* Wed Aug 25 2004 Jeremy Katz <katzj@redhat.com> - 1.00.rc1-2
- rebuild

* Fri Jun 25 2004 Dan Walsh <dwalsh@redhat.com> 1.00-pre10.1
- Add BuildRequires libselinux-devel
- Update to latest from upstream

* Tue Jun 15 2004 Elliot Lee <sopwith@redhat.com>
- rebuilt

* Tue May 11 2004 Karsten Hopp <karsten@redhat.de> 1.00.pre8-4
- add mknod to busybox-anaconda

* Wed Apr 21 2004 Karsten Hopp <karsten@redhat.de> 1.00.pre8-3
- fix LS_COLOR in anaconda patch

* Tue Mar 23 2004 Jeremy Katz <katzj@redhat.com> 1.00.pre8-2
- add awk to busybox-anaconda

* Sat Mar 20 2004 Dan Walsh <dwalsh@redhat.com> 1.00-pre8.1
- Update with latest patch.
- Turn off LS_COLOR in static patch

* Fri Feb 13 2004 Elliot Lee <sopwith@redhat.com>
- rebuilt

* Tue Jan 27 2004 Dan Walsh <dwalsh@redhat.com> 1.00-pre5.2
- Fix is_selinux_enabled calls

* Mon Dec 29 2003 Dan Walsh <dwalsh@redhat.com> 1.00-pre5.1
-Latest update

* Wed Nov 26 2003 Dan Walsh <dwalsh@redhat.com> 1.00-pre3.2
- Add insmod

* Mon Sep 15 2003 Dan Walsh <dwalsh@redhat.com> 1.00-pre3.1
- Upgrade to pre3

* Thu Sep 11 2003 Dan Walsh <dwalsh@redhat.com> 1.00.2
- Upgrade selinux support

* Wed Jul 23 2003 Dan Walsh <dwalsh@redhat.com> 1.00.1
- Upgrade to 1.00 package

* Wed Jul 16 2003 Elliot Lee <sopwith@redhat.com> 0.60.5-10
- Rebuild

* Mon Jul 14 2003 Jeremy Katz <katzj@redhat.com> 0.60.5-9
- rebuild

* Mon Jul 14 2003 Jeremy Katz <katzj@redhat.com> 0.60.5-8
- add dmesg to busybox-anaconda

* Wed Jun 04 2003 Elliot Lee <sopwith@redhat.com>
- rebuilt

* Wed Jan 22 2003 Tim Powers <timp@redhat.com>
- rebuilt

* Mon Jan 13 2003 Jeremy Katz <katzj@redhat.com> 0.60.5-5
- lost nolock for anaconda mount when rediffing, it returns (#81764)

* Mon Jan 6 2003 Dan Walsh <dwalsh@redhat.com> 0.60.5-4
- Upstream developers wanted to eliminate the use of floats

* Fri Jan 3 2003 Dan Walsh <dwalsh@redhat.com> 0.60.5-3
- Fix free to work on large memory machines.

* Sat Dec 28 2002 Jeremy Katz <katzj@redhat.com> 0.60.5-2
- update Config.h for anaconda build to include more useful utils

* Thu Dec 19 2002 Dan Walsh <dwalsh@redhat.com> 0.60.5-1
- update latest release

* Thu Dec 19 2002 Dan Walsh <dwalsh@redhat.com> 0.60.2-8
- incorporate hammer changes

* Fri Jun 21 2002 Tim Powers <timp@redhat.com>
- automated rebuild

* Thu May 23 2002 Tim Powers <timp@redhat.com>
- automated rebuild

* Mon May 06 2002 Florian La Roche <Florian.LaRoche@redhat.de>
- fix compilation on mainframe

* Tue Apr  2 2002 Jeremy Katz <katzj@redhat.com>
- fix static busybox (#60701)

* Thu Feb 28 2002 Jeremy Katz <katzj@redhat.com>
- don't include mknod in busybox.anaconda so we get collage mknod

* Fri Feb 22 2002 Jeremy Katz <katzj@redhat.com>
- rebuild in new environment

* Wed Jan 30 2002 Jeremy Katz <katzj@redhat.com>
- update to 0.60.2
- include more pieces for the anaconda version so that collage can go away
- make the mount in busybox.anaconda default to -onolock

* Wed Jan 09 2002 Tim Powers <timp@redhat.com>
`- automated rebuild

* Mon Jul  9 2001 Tim Powers <timp@redhat.com>
- don't obsolete sash
- fix URL and spelling in desc. to satisfy rpmlint

* Thu Jul 05 2001 Florian La Roche <Florian.LaRoche@redhat.de>
- add missing defattr for anaconda subpackage

* Thu Jun 28 2001 Erik Troan <ewt@redhat.com>
- initial build for Red Hat<|MERGE_RESOLUTION|>--- conflicted
+++ resolved
@@ -1,11 +1,7 @@
 Summary:        Statically linked binary providing simplified versions of system commands
 Name:           busybox
 Version:        1.36.1
-<<<<<<< HEAD
-Release:        16%{?dist}
-=======
 Release:        17%{?dist}
->>>>>>> 55cb1745
 License:        GPLv2
 Vendor:         Microsoft Corporation
 Distribution:   Azure Linux
@@ -23,11 +19,7 @@
 Patch6:         CVE-2023-39810.patch
 Patch7:         CVE-2022-48174.patch
 BuildRequires:  gcc
-<<<<<<< HEAD
-BuildRequires:  glibc-static >= 2.38-13%{?dist}
-=======
 BuildRequires:  glibc-static >= 2.38-14%{?dist}
->>>>>>> 55cb1745
 BuildRequires:  libselinux-devel >= 1.27.7-2
 BuildRequires:  libsepol-devel
 %if 0%{?with_check}
@@ -114,12 +106,9 @@
 %{_mandir}/man1/busybox.petitboot.1.gz
 
 %changelog
-<<<<<<< HEAD
-=======
 * Wed Oct 08 2025 Andrew Phelps <anphel@microsoft.com> - 1.36.1-17
 - Bump to rebuild with updated glibc
 
->>>>>>> 55cb1745
 * Thu Aug 28 2025 Kanishk Bansal <kanbansal@microsoft.com> - 1.36.1-16
 - Bump to rebuild with updated glibc
 
