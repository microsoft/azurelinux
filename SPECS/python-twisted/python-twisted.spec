%{!?python2_sitelib: %define python2_sitelib %(python2 -c "from distutils.sysconfig import get_python_lib;print(get_python_lib())")}
%{!?python3_sitelib: %define python3_sitelib %(python3 -c "from distutils.sysconfig import get_python_lib;print(get_python_lib())")}
Summary:        An asynchronous networking framework written in Python
Name:           python-twisted
Version:        19.2.1
Release:        6%{?dist}
License:        MIT
Vendor:         Microsoft Corporation
Distribution:   Mariner
Group:          Development/Languages/Python
URL:            https://twistedmatrix.com
Source0:        https://pypi.python.org/packages/source/T/Twisted/Twisted-%{version}.tar.bz2
Patch0:         extra_dependency.patch
Patch1:         no_packet.patch
BuildRequires:  pyOpenSSL
BuildRequires:  python-cryptography
BuildRequires:  python-incremental
BuildRequires:  python-setuptools
BuildRequires:  python-six
BuildRequires:  python-zope-interface
BuildRequires:  python2
BuildRequires:  python2-devel
BuildRequires:  python2-libs
BuildRequires:  python3-devel
BuildRequires:  python3-incremental
BuildRequires:  python3-libs
BuildRequires:  python3-setuptools
BuildRequires:  python3-xml
BuildRequires:  python3-zope-interface
Requires:       python-attrs
Requires:       python-constantly
Requires:       python-hyperlink
Requires:       python-incremental
Requires:       python-netaddr
Requires:       python-zope-interface
Requires:       python2
Requires:       python2-libs
AutoReqProv:    no
Provides:       python2dist(twisted) = %{version}-%{release}
Provides:       python2.7dist(twisted) = %{version}-%{release}

%description
Twisted is an event-driven networking engine written in Python and licensed under the open source ​MIT license. Twisted runs on Python 2 and an ever growing subset also works with Python 3.

Twisted also supports many common network protocols, including SMTP, POP3, IMAP, SSHv2, and DNS.

%package -n     python3-twisted
Summary:        python3-twisted
Requires:       python3
Requires:       python3-attrs
Requires:       python3-constantly
Requires:       python3-hyperlink
Requires:       python3-incremental
Requires:       python3-libs
Requires:       python3-netaddr
Requires:       python3-zope-interface
AutoReqProv:    no
Provides:       python3dist(twisted) = %{version}-%{release}
Provides:       python3.7dist(twisted) = %{version}-%{release}

%description -n python3-twisted
Python 3 version.

%prep
%setup -q -n Twisted-%{version}
%patch0 -p1
%patch1 -p1
rm -rf ../p3dir
cp -a . ../p3dir

%build
python2 setup.py build
pushd ../p3dir
python3 setup.py build
popd

%install
pushd ../p3dir
python3 setup.py install --prefix=%{_prefix} --root=%{buildroot}
mv %{buildroot}/%{_bindir}/twistd %{buildroot}/%{_bindir}/twistd3
mv %{buildroot}/%{_bindir}/trial %{buildroot}/%{_bindir}/trial3
mv %{buildroot}/%{_bindir}/tkconch %{buildroot}/%{_bindir}/tkconch3
mv %{buildroot}/%{_bindir}/pyhtmlizer %{buildroot}/%{_bindir}/pyhtmlizer3
mv %{buildroot}/%{_bindir}/twist %{buildroot}/%{_bindir}/twist3
mv %{buildroot}/%{_bindir}/conch %{buildroot}/%{_bindir}/conch3
mv %{buildroot}/%{_bindir}/ckeygen %{buildroot}/%{_bindir}/ckeygen3
mv %{buildroot}/%{_bindir}/cftp %{buildroot}/%{_bindir}/cftp3
popd
python2 setup.py install --prefix=%{_prefix} --root=%{buildroot}

%check
easy_install_2=$(ls %{_bindir} |grep easy_install |grep 2)
route add -net 224.0.0.0 netmask 240.0.0.0 dev lo
$easy_install_2 pip
pip install --upgrade tox
chmod g+w . -R
useradd test -G root -m
LANG=en_US.UTF-8 sudo -u test tox -e py27-tests
pushd ../p3dir
easy_install_3=$(ls %{_bindir} |grep easy_install |grep 3)
$easy_install_3 pip
pip install --upgrade tox
chmod g+w . -R
LANG=en_US.UTF-8 sudo -u test tox -e py36-tests
popd

%files
%defattr(-,root,root)
%license LICENSE
%{python2_sitelib}/*
%{_bindir}/twistd
%{_bindir}/trial
%{_bindir}/tkconch
%{_bindir}/pyhtmlizer
%{_bindir}/twist
%{_bindir}/mailmail
%{_bindir}/conch
%{_bindir}/ckeygen
%{_bindir}/cftp

%files -n python3-twisted
%defattr(-,root,root)
%{python3_sitelib}/*
%{_bindir}/twistd3
%{_bindir}/trial3
%{_bindir}/tkconch3
%{_bindir}/pyhtmlizer3
%{_bindir}/twist3
%{_bindir}/conch3
%{_bindir}/ckeygen3
%{_bindir}/cftp3

%changelog
<<<<<<< HEAD
* Tue Jan 05 2021 Ruying Chen <v-ruyche@microsoft.com> - 19.2.1-6
- Disable auto dependency generator

* Sat May 09 00:21:10 PST 2020 Nick Samson <nisamson@microsoft.com> - 19.2.1-5
=======
* Sat May 09 2020 Nick Samson <nisamson@microsoft.com> - 19.2.1-5
>>>>>>> a6f8e0a4
- Added %%license line automatically

* Wed Apr 29 2020 Emre Girgin <mrgirgin@microsoft.com> 19.2.1-4
- Renaming python-zope.interface to python-zope-interface

* Wed Apr 29 2020 Emre Girgin <mrgirgin@microsoft.com> 19.2.1-3
- Renaming python-pyOpenSSL to pyOpenSSL

* Tue Apr 28 2020 Emre Girgin <mrgirgin@microsoft.com> 19.2.1-2
- Renaming python-Twisted to python-twisted

* Thu Mar 19 2020 Paul Monson <paulmon@microsoft.com> 19.2.1-1
- Update to 19.2.1. Fix Source0 URL. License verified.

* Tue Sep 03 2019 Mateusz Malisz <mamalisz@microsoft.com> 18.7.0-3
- Initial CBL-Mariner import from Photon (license: Apache2).

* Tue Oct 30 2018 Tapas Kundu <tkundu@vmware.com> 18.7.0-2
- Moved build requires from subpackage
- Added attrs package in requires.

* Thu Sep 13 2018 Tapas Kundu <tkundu@vmware.com> 18.7.0-1
- Upgraded to release 18.7.0

* Fri Oct 13 2017 Alexey Makhalov <amakhalov@vmware.com> 17.5.0-3
- Remove BuildArch

* Mon Sep 11 2017 Dheeraj Shetty <dheerajs@vmware.com> 17.5.0-2
- Added python-automat, python-hyperlink and its python3 version to the
- requires.

* Tue Aug 29 2017 Dheeraj Shetty <dheerajs@vmware.com> 17.5.0-1
- Upgrade version

* Wed Jun 07 2017 Xiaolin Li <xiaolinl@vmware.com> 17.1.0-6
- Add python3-setuptools and python3-xml to python3 sub package Buildrequires.

* Thu Jun 01 2017 Dheeraj Shetty <dheerajs@vmware.com> 17.1.0-5
- Adding python3 scripts to bin directory

* Tue May 09 2017 Rongrong Qiu <rqiu@vmware.com> 17.1.0-4
- Added python-constantly to the requires.

* Mon Mar 27 2017 Xiaolin Li <xiaolinl@vmware.com> 17.1.0-3
- Added python-netaddr and python-incremental to the requires.

* Thu Mar 23 2017 Xiaolin Li <xiaolinl@vmware.com> 17.1.0-2
- Change requires

* Wed Mar 01 2017 Xiaolin Li <xiaolinl@vmware.com> 17.1.0-1
- Added python3 package and updated to version 17.1.0.

* Mon Oct 10 2016 ChangLee <changlee@vmware.com> 15.5.0-3
- Modified %check

* Tue May 24 2016 Priyesh Padmavilasom <ppadmavilasom@vmware.com> 15.5.0-2
- GA - Bump release of all rpms

* Thu Jan 21 2016 Anish Swaminathan <anishs@vmware.com> 15.5.0-1
- Upgrade version

* Tue Oct 27 2015 Mahmoud Bassiouny <mbassiouny@vmware.com>
- Initial packaging for Photon<|MERGE_RESOLUTION|>--- conflicted
+++ resolved
@@ -131,14 +131,10 @@
 %{_bindir}/cftp3
 
 %changelog
-<<<<<<< HEAD
 * Tue Jan 05 2021 Ruying Chen <v-ruyche@microsoft.com> - 19.2.1-6
 - Disable auto dependency generator
 
-* Sat May 09 00:21:10 PST 2020 Nick Samson <nisamson@microsoft.com> - 19.2.1-5
-=======
 * Sat May 09 2020 Nick Samson <nisamson@microsoft.com> - 19.2.1-5
->>>>>>> a6f8e0a4
 - Added %%license line automatically
 
 * Wed Apr 29 2020 Emre Girgin <mrgirgin@microsoft.com> 19.2.1-4
