Summary:        Bluetooth utilities
Name:           bluez
Version:        5.63
Release:        3%{?dist}
License:        GPLv2+ AND LGPLv2+
Vendor:         Microsoft Corporation
Distribution:   Mariner
URL:            http://www.bluez.org/
Source0:        http://www.kernel.org/pub/linux/bluetooth/%{name}-%{version}.tar.xz
Source1:        bluez.gitignore
# https://github.com/hadess/bluez/commits/obex-5.46
Patch1:         0001-obex-Use-GLib-helper-function-to-manipulate-paths.patch
# https://github.com/hadess/bluez/commits/systemd-hardening
Patch2:         0001-build-Always-define-confdir-and-statedir.patch
Patch3:         0002-systemd-Add-PrivateTmp-and-NoNewPrivileges-options.patch
Patch4:         0003-systemd-Add-more-filesystem-lockdown.patch
Patch5:         0004-systemd-More-lockdown.patch
# Fix FTBFS with newer glib versions
Patch6:         0002-Use-g_memdup2-everywhere.patch
# Fix initialization problems with Logitech MX Master mice
# https://bugzilla.redhat.com/show_bug.cgi?id=2019970
# https://github.com/bluez/bluez/issues/220
# Both patches have one rediff necessary to apply to 5.63
Patch7:         0001-hog-Fix-read-order-of-attributes-rediffed.patch
Patch8:         0002-hog-Add-input-queue-while-uhid-device-has-not-been-c-rediffed.patch
Patch9:         CVE-2022-3563.patch
BuildRequires:  autoconf
BuildRequires:  automake
# For printing
BuildRequires:  cups-devel
BuildRequires:  dbus-devel >= 1.6
BuildRequires:  glib2-devel
# For bluetooth mesh
BuildRequires:  json-c-devel
BuildRequires:  libell-devel >= 0.37
BuildRequires:  libical-devel
# For autoreconf
BuildRequires:  libtool
BuildRequires:  make
# For man pages
BuildRequires:  python3-docutils
BuildRequires:  readline-devel
# For cable pairing
BuildRequires:  systemd-devel
Requires:       dbus >= 1.6
Requires(post): systemd
Requires(postun): systemd
Requires(preun): systemd

%description
Utilities for use in Bluetooth applications:
	- avinfo
	- bluemoon
	- bluetoothctl
	- bluetoothd
	- btattach
	- btmon
	- hex2hcd
	- l2ping
	- l2test
	- mpris-proxy
	- rctest

The BLUETOOTH trademarks are owned by Bluetooth SIG, Inc., U.S.A.

%package cups
Summary:        CUPS printer backend for Bluetooth printers
Requires:       bluez%{?_isa} = %{version}-%{release}
Requires:       cups

%description cups
This package contains the CUPS backend

%package libs
Summary:        Libraries for use in Bluetooth applications

%description libs
Libraries for use in Bluetooth applications.

%package libs-devel
Summary:        Development libraries for Bluetooth applications
Requires:       bluez-libs%{?_isa} = %{version}-%{release}

%description libs-devel
bluez-libs-devel contains development libraries and headers for
use in Bluetooth applications.

%package hid2hci
Summary:        Put HID proxying bluetooth HCI's into HCI mode
Requires:       bluez%{?_isa} = %{version}-%{release}

%description hid2hci
Most allinone PC's and bluetooth keyboard / mouse sets which include a
bluetooth dongle, ship with a so called HID proxying bluetooth HCI.
The HID proxying makes the keyboard / mouse show up as regular USB HID
devices (after connecting using the connect button on the device + keyboard),
which makes them work without requiring any manual configuration.

The bluez-hid2hci package contains the hid2hci utility and udev rules to
automatically switch supported Bluetooth devices into regular HCI mode.

Install this package if you want to use the bluetooth function of the HCI
with other bluetooth devices like for example a mobile phone.

Note that after installing this package you will first need to pair your
bluetooth keyboard and mouse with the bluetooth adapter before you can use
them again. Since you cannot use your bluetooth keyboard and mouse until
they are paired, this will require the use of a regular (wired) USB keyboard
and mouse.

%package mesh
Summary:        Bluetooth mesh
Requires:       bluez%{?_isa} = %{version}-%{release}
Requires:       bluez-libs%{?_isa} = %{version}-%{release}

%description mesh
Services for bluetooth mesh

%package obexd
Summary:        Object Exchange daemon for sharing content
Requires:       bluez%{?_isa} = %{version}-%{release}
Requires:       bluez-libs%{?_isa} = %{version}-%{release}

%description obexd
Object Exchange daemon for sharing files, contacts etc over bluetooth

%prep
%autosetup -p1

%build
autoreconf -vif
%configure --enable-tools --enable-library --disable-optimization \
           --enable-sixaxis --enable-cups --enable-nfc --enable-mesh \
           --enable-hid2hci --enable-testing \
           --with-systemdsystemunitdir=%{_unitdir} \
           --with-systemduserunitdir=%{_userunitdir}

%make_build

%install
%make_install

# "make install" fails to install avinfo
# Red Hat Bugzilla bug #1699680
install -m0755 tools/avinfo %{buildroot}%{_bindir}

# btmgmt is not installed by "make install", but it is useful for debugging
# some issues and to set the MAC address on HCIs which don't have their
# MAC address configured
install -m0755 tools/btmgmt %{buildroot}%{_bindir}

# Remove libtool archive
find %{buildroot} -type f -name "*.la" -delete -print

# Remove the cups backend from libdir, and install it in /usr/lib whatever the install
if test -d %{buildroot}%{_lib64dir}/cups ; then
	install -D -m0755 %{buildroot}%{_lib64dir}/cups/backend/bluetooth %{buildroot}%{_cups_serverbin}/backend/bluetooth
	rm -rf %{buildroot}%{_libdir}/cups
fi

rm -f %{buildroot}/%{_sysconfdir}/udev/*.rules %{buildroot}%{_libdir}/udev/rules.d/*.rules
install -D -p -m0644 tools/hid2hci.rules %{buildroot}/%{_udevrulesdir}/97-hid2hci.rules

install -d -m0755 %{buildroot}/%{_localstatedir}/lib/bluetooth
install -d -m0755 %{buildroot}/%{_localstatedir}/lib/bluetooth/mesh

mkdir -p %{buildroot}/%{_libdir}/bluetooth/

#copy bluetooth config file and setup auto enable
install -D -p -m0644 src/main.conf %{buildroot}%{_sysconfdir}/bluetooth/main.conf
install -D -p -m0644 mesh/mesh-main.conf %{buildroot}%{_sysconfdir}/bluetooth/mesh-main.conf
sed -i 's/#\[Policy\]$/\[Policy\]/; s/#AutoEnable=false/AutoEnable=true/' %{buildroot}/%{_sysconfdir}/bluetooth/main.conf

# Install the HCI emulator, useful for testing
install emulator/btvirt %{buildroot}/%{_libexecdir}/bluetooth/

#check
#make check

%ldconfig_scriptlets libs

%post
%systemd_post bluetooth.service

%preun
%systemd_preun bluetooth.service

%postun
%systemd_postun_with_restart bluetooth.service

%post hid2hci
/sbin/udevadm trigger --subsystem-match=usb

%post mesh
%systemd_user_post bluetooth-mesh.service

%preun mesh
%systemd_user_preun bluetooth-mesh.service

%post obexd
%systemd_user_post obex.service

%preun obexd
%systemd_user_preun obex.service

%files
%license COPYING COPYING.LIB
%doc AUTHORS ChangeLog
%dir %{_sysconfdir}/bluetooth
%config %{_sysconfdir}/bluetooth/main.conf
%config %{_sysconfdir}/dbus-1/system.d/bluetooth.conf
%{_bindir}/avinfo
%{_bindir}/bluemoon
%{_bindir}/bluetoothctl
%{_bindir}/btattach
%{_bindir}/btmgmt
%{_bindir}/btmon
%{_bindir}/hex2hcd
%{_bindir}/l2ping
%{_bindir}/l2test
%{_bindir}/mpris-proxy
%{_bindir}/rctest
%{_mandir}/man1/btattach.1.*
%{_mandir}/man1/btmon.1.*
%{_mandir}/man1/l2ping.1.*
%{_mandir}/man1/rctest.1.*
%{_mandir}/man8/bluetoothd.8.*
%dir %{_libexecdir}/bluetooth
%{_libexecdir}/bluetooth/bluetoothd
%{_libdir}/bluetooth/
%{_localstatedir}/lib/bluetooth
%{_datadir}/dbus-1/system-services/org.bluez.service
%{_unitdir}/bluetooth.service
%{_datadir}/zsh/site-functions/_bluetoothctl

%files libs
%license COPYING COPYING.LIB
%{_libdir}/libbluetooth.so.*

%files libs-devel
%doc doc/*txt
%{_libdir}/libbluetooth.so
%{_includedir}/bluetooth
%{_libdir}/pkgconfig/bluez.pc
%dir %{_libexecdir}/bluetooth
%{_libexecdir}/bluetooth/btvirt

%files cups
%{_cups_serverbin}/backend/bluetooth

%files hid2hci
%{_libdir}/udev/hid2hci
%{_mandir}/man1/hid2hci.1*
%{_udevrulesdir}/97-hid2hci.rules

%files mesh
%doc tools/mesh-gatt/*.json
%config %{_sysconfdir}/bluetooth/mesh-main.conf
%config %{_sysconfdir}/dbus-1/system.d/bluetooth-mesh.conf
%{_bindir}/meshctl
%{_bindir}/mesh-cfgclient
%{_bindir}/mesh-cfgtest
%{_datadir}/dbus-1/system-services/org.bluez.mesh.service
%{_libexecdir}/bluetooth/bluetooth-meshd
%{_unitdir}/bluetooth-mesh.service
%{_localstatedir}/lib/bluetooth/mesh
%{_mandir}/man8/bluetooth-meshd.8*

%files obexd
%{_libexecdir}/bluetooth/obexd
%{_datadir}/dbus-1/services/org.bluez.obex.service
%{_userunitdir}/obex.service

%changelog
<<<<<<< HEAD
* Mon Oct 02 2023 Minghe Ren <dadelan@microsoft.com> - 5.63-3
- Add patch for CVE-2022-3563
=======
* Wed Sep 20 2023 Jon Slobodzian <joslobo@microsoft.com> - 5.63-3
- Recompile with stack-protection fixed gcc version (CVE-2023-4039)
>>>>>>> c333521c

* Wed Jul 13 2022 Dallas Delaney <dadelan@microsoft.com> - 5.63-2
- Promote to Mariner base repo
- Lint spec

* Thu Mar 03 2022 Pawel Winogrodzki <pawelwi@microsoft.com> - 5.63-1
- Update to version 5.63 using Fedora 36 spec (license: MIT) for guidance.
- License verified.

* Fri Oct 15 2021 Pawel Winogrodzki <pawelwi@microsoft.com> - 5.55-2
- Initial CBL-Mariner import from Fedora 33 (license: MIT).

* Sun Sep 06 2020 Peter Robinson <pbrobinson@fedoraproject.org> - 5.55-1
- Update to 5.55

* Sat Aug 01 2020 Fedora Release Engineering <releng@fedoraproject.org> - 5.54-4
- Second attempt - Rebuilt for
  https://fedoraproject.org/wiki/Fedora_33_Mass_Rebuild

* Mon Jul 27 2020 Fedora Release Engineering <releng@fedoraproject.org> - 5.54-3
- Rebuilt for https://fedoraproject.org/wiki/Fedora_33_Mass_Rebuild

* Tue Apr 21 2020 Björn Esser <besser82@fedoraproject.org> - 5.54-2
- Rebuild (json-c)

* Sun Mar 15 2020 Peter Robinson <pbrobinson@fedoraproject.org> - 5.54-1
- bluez 5.54

* Sun Feb 16 2020 Peter Robinson <pbrobinson@fedoraproject.org> 5.53-2
- Minor mesh updates

* Sun Feb 16 2020 Peter Robinson <pbrobinson@fedoraproject.org> 5.53-1
- bluez 5.53

* Tue Jan 28 2020 Fedora Release Engineering <releng@fedoraproject.org> - 5.52-4
- Rebuilt for https://fedoraproject.org/wiki/Fedora_32_Mass_Rebuild

* Thu Dec 12 2019 Peter Robinson <pbrobinson@fedoraproject.org> 5.52-3
- Minor bluetooth mesh improvements

* Mon Dec 02 2019 Lubomir Rintel <lkundrak@v3.sk> - 5.52-2
- Package the btvirt binary

* Sun Nov  3 2019 Peter Robinson <pbrobinson@fedoraproject.org> 5.52-1
- bluez 5.52

* Fri Sep 20 2019 Peter Robinson <pbrobinson@fedoraproject.org> 5.51-1
- bluez 5.51

* Wed Jul 24 2019 Fedora Release Engineering <releng@fedoraproject.org> - 5.50-9
- Rebuilt for https://fedoraproject.org/wiki/Fedora_31_Mass_Rebuild

* Thu Jun 06 2019 Bastien Nocera <bnocera@redhat.com> - 5.50-8
+ bluez-5.50-8
- Backport loads of fixes from upstream, including:
  - dbus-broker support (#1711594)
  - a2dp codecs discovery
  - discoverability filter support (used in gnome-bluetooth, #1583442)
  - sixaxis pairing fixes

* Tue Apr 16 2019 Eduardo Minguez <edu@linux.com> - 5.50-7
- Added avinfo

* Sun Feb 17 2019 Igor Gnatenko <ignatenkobrain@fedoraproject.org> - 5.50-6
- Disable tests temporarily

* Sun Feb 17 2019 Igor Gnatenko <ignatenkobrain@fedoraproject.org> - 5.50-5
- Rebuild for readline 8.0

* Thu Jan 31 2019 Fedora Release Engineering <releng@fedoraproject.org> - 5.50-4
- Rebuilt for https://fedoraproject.org/wiki/Fedora_30_Mass_Rebuild

* Thu Jul 12 2018 Fedora Release Engineering <releng@fedoraproject.org> - 5.50-3
- Rebuilt for https://fedoraproject.org/wiki/Fedora_29_Mass_Rebuild

* Wed Jun 27 2018 Bastien Nocera <bnocera@redhat.com> - 5.50-2
+ bluez-5.50-2
- Fix A2DP disconnections with some headsets

* Mon Jun 04 2018 Bastien Nocera <bnocera@redhat.com> - 5.50-1
+ bluez-5.50-1
- Update to 5.50

* Fri Apr 20 2018 Bastien Nocera <bnocera@redhat.com> - 5.49-3
+ bluez-5.49-3
- Fix crash on non-LE adapters (#1567622)

* Tue Mar 27 2018 Björn Esser <besser82@fedoraproject.org> - 5.49-2
- Rebuilt for libjson-c.so.4 (json-c v0.13.1) on fc28

* Tue Mar 20 2018 Peter Robinson <pbrobinson@fedoraproject.org> 5.49-1
- Update to 5.49

* Tue Mar 06 2018 Björn Esser <besser82@fedoraproject.org> - 5.48-5
- Rebuilt for libjson-c.so.4 (json-c v0.13.1)

* Fri Feb 09 2018 Bastien Nocera <bnocera@redhat.com> - 5.48-4
- Fix PulseAudio interaction on resume (#1534857)

* Wed Feb 07 2018 Fedora Release Engineering <releng@fedoraproject.org> - 5.48-3
- Rebuilt for https://fedoraproject.org/wiki/Fedora_28_Mass_Rebuild

* Sat Feb 03 2018 Igor Gnatenko <ignatenkobrain@fedoraproject.org> - 5.48-2
- Switch to %%ldconfig_scriptlets

* Thu Dec 28 2017 Pete Walter <pwalter@fedoraproject.org> - 5.48-1
- Update to 5.48

* Sun Dec 10 2017 Björn Esser <besser82@fedoraproject.org> - 5.47-7
- Rebuilt for libjson-c.so.3

* Fri Nov 10 2017 Leigh Scott <leigh123linux@googlemail.com> - 5.47-6
- Rebuild for libical 3.x

* Fri Oct 27 2017 Don Zickus <dzickus@redhat.com> - 5.47-5
- Enable unit tests (Marek Kasik)
- Resolves: #1502677

* Tue Oct 10 2017 Bastien Nocera <bnocera@redhat.com> - 5.47-4
+ bluez-5.47-4
- Fix invalid paths in service file (#1499518)

* Wed Sep 20 2017 Bastien Nocera <bnocera@redhat.com> - 5.47-3
+ bluez-5.47-3
- Fix adapter name not picking up PrettyHostname

* Wed Sep 20 2017 Bastien Nocera <bnocera@redhat.com> - 5.47-2
+ bluez-5.47-2
- Lockdown Bluetooth systemd service

* Thu Sep 14 2017 Peter Robinson <pbrobinson@fedoraproject.org> 5.47-1
- New upstream 5.47 bugfix release
- Initial support for Bluetooth LE mesh
- Blueooth 5 fixes and improvements

* Mon Sep 11 2017 Don Zickus <dzickus@redhat.com> - 5.46-6
- sdpd heap fixes
Resolves: rhbz#1490911

* Thu Sep 07 2017 Hans de Goede <hdegoede@redhat.com> - 5.46-5
- Add scripts to automatically btattach serial-port / uart connected
  Broadcom HCIs found on some Atom based x86 hardware

* Mon Sep 04 2017 Bastien Nocera <bnocera@redhat.com> - 5.46-4
+ bluez-5.46-4
- Patches cleanup
- Add DualShock4 cable pairing support
- BIND_NOW support for RELRO
- iCade autopairing support

* Wed Aug 02 2017 Fedora Release Engineering <releng@fedoraproject.org> - 5.46-3
- Rebuilt for https://fedoraproject.org/wiki/Fedora_27_Binutils_Mass_Rebuild

* Wed Jul 26 2017 Fedora Release Engineering <releng@fedoraproject.org> - 5.46-2
- Rebuilt for https://fedoraproject.org/wiki/Fedora_27_Mass_Rebuild

* Wed Jul 19 2017 Peter Robinson <pbrobinson@fedoraproject.org> 4.46-1
- Update to 5.46

* Tue May 16 2017 Peter Robinson <pbrobinson@fedoraproject.org> 5.45-1
- Update to 5.45
- Minor spec cleanups
- Include api docs in devel package

* Sun Mar 12 2017 Peter Robinson <pbrobinson@fedoraproject.org> 5.44-1
- Update to 5.44
- Enable deprecated option to keep all usual tools
- Ship btattach tool
- Minor spec cleanups

* Fri Feb 10 2017 Fedora Release Engineering <releng@fedoraproject.org> - 5.43-4
- Rebuilt for https://fedoraproject.org/wiki/Fedora_26_Mass_Rebuild

* Fri Feb 3 2017 Don Zickus <dzickus@redhat.com> 5.43-3
- Configure systemctl settings for bluez-obexd correctly
- Resolves rhbz#1259827

* Thu Jan 12 2017 Igor Gnatenko <ignatenko@redhat.com> - 5.43-2
- Rebuild for readline 7.x

* Mon Oct 31 2016 Don Zickus <dzickus@redhat.com> 5.43-1
- Update to 5.43

* Tue Oct 25 2016 Don Zickus <dzickus@redhat.com> 5.42-2
- Fix OBEX connections

* Wed Oct 19 2016 Peter Robinson <pbrobinson@fedoraproject.org> 5.42-1
- Update to 5.42

* Mon Aug 1 2016 Don Zickus <dzickus@redhat.com> 5.41-1
- Update to 5.41

* Thu Jul 7 2016 Don Zickus <dzickus@redhat.com> 5.40-2
- obexd fixes to prevent crashes
- add /etc/bluetooth/main.conf config file
- set 'AutoEnable=true' in /etc/bluetooth/main.conf file

* Tue May 31 2016 Peter Robinson <pbrobinson@fedoraproject.org> 5.40-1
- Update to 5.40 bugfix relesae

* Fri Apr 15 2016 David Tardon <dtardon@redhat.com> - 5.39-2
- rebuild for ICU 57.1

* Tue Apr 12 2016 Peter Robinson <pbrobinson@fedoraproject.org> 5.39-1
- Update to 5.39 bugfix relesae

* Sun Apr  3 2016 Peter Robinson <pbrobinson@fedoraproject.org> 5.38-1
- Update to 5.38

* Wed Feb 03 2016 Fedora Release Engineering <releng@fedoraproject.org> - 5.37-3
- Rebuilt for https://fedoraproject.org/wiki/Fedora_24_Mass_Rebuild

* Mon Jan 18 2016 David Tardon <dtardon@redhat.com> - 5.37-2
- rebuild for libical 2.0.0

* Tue Dec 29 2015 Peter Robinson <pbrobinson@fedoraproject.org> 5.37-1
- Update to 5.37

* Fri Nov 13 2015 Peter Robinson <pbrobinson@fedoraproject.org> 5.36-1
- Update to 5.36

* Fri Oct 30 2015 Peter Robinson <pbrobinson@fedoraproject.org> 5.35-2
- Split obexd out into a sub package

* Mon Oct  5 2015 Peter Robinson <pbrobinson@fedoraproject.org> 5.35-1
- Update to 5.35

* Tue Sep  8 2015 Peter Robinson <pbrobinson@fedoraproject.org> 5.34-1
- Update to 5.34

* Fri Jul 31 2015 Peter Robinson <pbrobinson@fedoraproject.org> 5.33-1
- Update to 5.33

* Wed Jul  8 2015 Peter Robinson <pbrobinson@fedoraproject.org> 5.32-1
- Update to 5.32

* Mon Jun 22 2015 Peter Robinson <pbrobinson@fedoraproject.org> 5.31-1
- Update to 5.31

* Wed Jun 17 2015 Fedora Release Engineering <rel-eng@lists.fedoraproject.org> - 5.30-3
- Rebuilt for https://fedoraproject.org/wiki/Fedora_23_Mass_Rebuild

* Thu Jun 11 2015 Lubomir Rintel <lkundrak@v3.sk> - 5.30-2
- Fix NAP connections (rh #1230461)

* Wed Apr 29 2015 Peter Robinson <pbrobinson@fedoraproject.org> - 5.30-1
- Update to 5.30
- Use %%license

* Sun Mar 29 2015 David Tardon <dtardon@redhat.com> - 5.29-2
- fix header file

* Wed Mar 25 2015 Don Zickus <dzickus@redhat.com> 5.29-1
- Update to 5.29

* Wed Mar 11 2015 Bastien Nocera <bnocera@redhat.com> 5.28-1
- Update to 5.28

* Thu Nov 20 2014 Bastien Nocera <bnocera@redhat.com> 5.25-1
- Update to 5.25

* Thu Oct 30 2014 Eric Smith <brouhaha@fedorapeople.org> 5.23-2
- Install gatttool and mpris-proxy

* Tue Sep 23 2014 Bastien Nocera <bnocera@redhat.com> 5.23-1
- Update to 5.23

* Fri Aug 15 2014 Fedora Release Engineering <rel-eng@lists.fedoraproject.org> - 5.18-3
- Rebuilt for https://fedoraproject.org/wiki/Fedora_21_22_Mass_Rebuild

* Sat Jun 07 2014 Fedora Release Engineering <rel-eng@lists.fedoraproject.org> - 5.18-2
- Rebuilt for https://fedoraproject.org/wiki/Fedora_21_Mass_Rebuild

* Mon Apr 14 2014 Bastien Nocera <bnocera@redhat.com> 5.18-1
- Update to 5.18

* Wed Mar 26 2014 Bastien Nocera <bnocera@redhat.com> 5.17-1
- Update to 5.17

* Thu Mar 13 2014 Bastien Nocera <bnocera@redhat.com> 5.16-1
- Update to 5.16

* Wed Jan 29 2014 Bastien Nocera <bnocera@redhat.com> 5.14-1
- Update to 5.14

* Mon Jan 06 2014 Bastien Nocera <bnocera@redhat.com> 5.13-1
- Update to 5.13
- Enable sixaxis plugin by default

* Thu Dec 12 2013 Bastien Nocera <bnocera@redhat.com> 5.12-2
- This update fixes Sixaxis PS3 joypad detection

* Wed Dec 11 2013 Bastien Nocera <bnocera@redhat.com> 5.12-1
- Update to 5.12
- Sixaxis PS3 joypad support is now upstream

* Tue Dec 10 2013 Bastien Nocera <bnocera@redhat.com> 5.11-2
- Add crasher fixes (rhbz #1027365)

* Mon Nov 18 2013 Bastien Nocera <bnocera@redhat.com> 5.11-1
- Update to 5.11

* Tue Nov 12 2013 Bastien Nocera <bnocera@redhat.com> 5.10-4
- Default to the XDG cache dir for receiving files

* Mon Oct 21 2013 Bastien Nocera <bnocera@redhat.com> 5.10-3
- Remove a few obsolete BRs and deps, thanks to Marcel Holtmann

* Mon Oct 21 2013 Bastien Nocera <bnocera@redhat.com> 5.10-2
- Add non-upstreamable patch to make bluetooth-sendto work again

* Thu Oct 17 2013 Bastien Nocera <bnocera@redhat.com> 5.10-1
- Update to 5.10

* Fri Sep 20 2013 Kalev Lember <kalevlember@gmail.com> 5.9-4
- Obsolete blueman-nautilus as well

* Fri Sep 20 2013 Kalev Lember <kalevlember@gmail.com> 5.9-3
- Obsolete blueman and obex-data-server

* Fri Sep 20 2013 Bastien Nocera <bnocera@redhat.com> 5.9-2
- Fix problem unsetting discoverable

* Fri Sep 20 2013 Bastien Nocera <bnocera@redhat.com> 5.9-1
- Update to 5.9

* Fri Aug 16 2013 Kalev Lember <kalevlember@gmail.com> - 5.8-2
- Don't pull in -libs for the other subpackages
- Remove a stray .la file

* Sat Aug 10 2013 Kalev Lember <kalevlember@gmail.com> - 5.8-1
- Update to 5.8
- Hardened build
- Use systemd rpm macros

* Sat Aug 10 2013 Kalev Lember <kalevlember@gmail.com> - 5.5-1
- Update to 5.5, based on earlier work from
  https://bugzilla.redhat.com/show_bug.cgi?id=974145

* Sat Aug 03 2013 Fedora Release Engineering <rel-eng@lists.fedoraproject.org> - 4.101-10
- Rebuilt for https://fedoraproject.org/wiki/Fedora_20_Mass_Rebuild

* Tue Jul 23 2013 Bastien Nocera <bnocera@redhat.com> 4.101-9
- Fix trust setting in Sixaxis devices

* Wed Jun 26 2013 Bastien Nocera <bnocera@redhat.com> 4.101-8
- Another pass at fixing A2DP support (#964031)

* Tue Jun 25 2013 Bastien Nocera <bnocera@redhat.com> 4.101-7
- Remove socket interface enablement for A2DP (#964031)

* Mon Jan 28 2013 Peter Robinson <pbrobinson@fedoraproject.org> 4.101-6
- Add -vif to autoreconf to fix build issues

* Thu Jan 10 2013 Bastien Nocera <bnocera@redhat.com> 4.101-5
- Use git to manage distro patches
- Add numerous upstream and downstream patches (#892929)

* Wed Nov 21 2012 Bastien Nocera <bnocera@redhat.com> 4.101-4
- Clean up requires and build requires
- Use CUPS macro (#772236)
- Enable audio socket so a2dp works in PulseAudio again (#874015)
- Fix hid2hci not working with recent kernels (#877998)

* Wed Aug 15 2012 Bastien Nocera <bnocera@redhat.com> 4.101-3
- Enable pairing Wiimote support (#847481)

* Wed Jul 18 2012 Fedora Release Engineering <rel-eng@lists.fedoraproject.org> - 4.101-2
- Rebuilt for https://fedoraproject.org/wiki/Fedora_18_Mass_Rebuild

* Sun Jun 17 2012 Bastien Nocera <bnocera@redhat.com> 4.100-2
- Add PS3 BD Remote patches (power saving)

* Thu Jun 14 2012 Bastien Nocera <bnocera@redhat.com> 4.100-1
- Update to 4.100

* Fri Jun  1 2012 Peter Robinson <pbrobinson@fedoraproject.org> - 4.99-2
- Add patch for udev change to fix FTBFS on rawhide
- Drop sbc patch as fixed in gcc 4.7 final

* Tue Mar 06 2012 Bastien Nocera <bnocera@redhat.com> 4.99-1
- Update to 4.99

* Tue Feb 28 2012 Petr Pisar <ppisar@redhat.com> - 4.98-3
- Make headers compilable with g++ 4.7 (bug #791292)

* Fri Feb 24 2012 Peter Robinson <pbrobinson@fedoraproject.org> 4.98-2
- Add mmx patch to fix build of sbc component
- clean up spec, drop ancient obsoletes

* Fri Jan 13 2012 Bastien Nocera <bnocera@redhat.com> 4.98-1
- Update to 4.98

* Thu Jan 12 2012 Fedora Release Engineering <rel-eng@lists.fedoraproject.org> - 4.97-2
- Rebuilt for https://fedoraproject.org/wiki/Fedora_17_Mass_Rebuild

* Fri Dec 30 2011 Bastien Nocera <bnocera@redhat.com> 4.97-1
- Update to 4.97

* Mon Sep  5 2011 Hans de Goede <hdegoede@redhat.com> 4.96-3
- Put hid2hci into its own (optional) subpackage, so that people who
  just want to use their HID proxying HCI with the keyboard and mouse
  it came with, will have things working out of the box.
- Put udev rules in /lib/udev, where package installed udev rules belong

* Mon Aug 29 2011 Hans de Goede <hdegoede@redhat.com> 4.96-2
- hid2hci was recently removed from udev and added to bluez in 4.93,
  udev in Fedora-16 no longer has hid2hci -> enable it in our bluez builds.
  This fixes bluetooth not working on machines where the bluetooth hci
  initially shows up as a hid device, such as with many Dell laptops.

* Mon Aug 01 2011 Bastien Nocera <bnocera@redhat.com> 4.96-1
- Update to 4.96

* Tue Jul 05 2011 Bastien Nocera <bnocera@redhat.com> 4.95-1
- Update to 4.95

* Tue Jun 28 2011 Lennart Poettering <lpoetter@redhat.com> - 4.94-4
- Enable bluetoothd on all upgrades from 4.87-6 and older, in order to fix up broken F15 installations

* Thu Jun 23 2011 Bastien Nocera <bnocera@redhat.com> 4.94-3
- Update patches to apply correctly
- First compilable version with hostnamed support

* Mon Jun 20 2011 Lennart Poettering <lpoetter@redhat.com> - 4.94-2
- Enable bluetoothd by default
- Follow-up on https://bugzilla.redhat.com/show_bug.cgi?id=694519 also fixing upgrades

* Wed Jun 01 2011 Bastien Nocera <bnocera@redhat.com> 4.94-1
- Update to 4.94

* Wed May 25 2011 Bastien Nocera <bnocera@redhat.com> 4.93-1
- Update to 4.93

* Thu Apr  7 2011 Lennart Poettering <lpoetter@redhat.com> - 4.90-2
- Update systemd patch to make it possible to disable bluez

* Thu Mar 17 2011 Bastien Nocera <bnocera@redhat.com> 4.90-1
- Update to 4.90

* Mon Feb 21 2011 Bastien Nocera <bnocera@redhat.com> 4.89-1
- Update to 4.89

* Mon Feb 14 2011 Bastien Nocera <bnocera@redhat.com> 4.88-1
- Update to 4.88

* Mon Feb 07 2011 Fedora Release Engineering <rel-eng@lists.fedoraproject.org> - 4.87-2
- Rebuilt for https://fedoraproject.org/wiki/Fedora_15_Mass_Rebuild

* Wed Jan 26 2011 Bastien Nocera <bnocera@redhat.com> 4.87-1
- Update to 4.87

* Thu Jan 20 2011 Bastien Nocera <bnocera@redhat.com> 4.86-1
- Update to 4.86

* Thu Jan 13 2011 Bastien Nocera <bnocera@redhat.com> 4.85-1
- Update to 4.85

* Sun Dec 19 2010 Bastien Nocera <bnocera@redhat.com> 4.82-1
- Update to 4.82

* Wed Dec 01 2010 Bastien Nocera <bnocera@redhat.com> 4.81-1
- Update to 4.81

* Mon Nov 22 2010 Bastien Nocera <bnocera@redhat.com> 4.80-1
- Update to 4.80

* Tue Nov 09 2010 Bastien Nocera <bnocera@redhat.com> 4.79-1
- Update to 4.79

* Sat Nov 06 2010 Bastien Nocera <bnocera@redhat.com> 4.78-1
- Update to 4.78

* Wed Oct 27 2010 Bastien Nocera <bnocera@redhat.com> 4.77-1
- Update to 4.77

* Sat Oct 16 2010 Bastien Nocera <bnocera@redhat.com> 4.76-1
- Update to 4.76

* Tue Oct 05 2010 Bastien Nocera <bnocera@redhat.com> 4.74-1
- Update to 4.74

* Mon Oct 04 2010 Bastien Nocera <bnocera@redhat.com> 4.73-1
- Update to 4.73

* Wed Sep 29 2010 jkeating - 4.72-2
- Rebuilt for gcc bug 634757

* Wed Sep 22 2010 Bastien Nocera <bnocera@redhat.com> 4.72-1
- Update to 4.72

* Fri Sep 17 2010 Bill Nottingham <notting@redhat.com> 4.71-4
- sync release number (but not package) with F-14

* Tue Sep 14 2010 Bastien Nocera <bnocera@redhat.com> 4.71-3
- systemd hookup and cleanups from Lennart

* Thu Sep 09 2010 Bastien Nocera <bnocera@redhat.com> 4.71-1
- Update to 4.71

* Thu Aug 26 2010 Bastien Nocera <bnocera@redhat.com> 4.70-1
- Update to 4.70

* Sat Jul 31 2010 Orcan Ogetbil <oget[dot]fedora[at]gmail[dot]com> 4.69-4
- Re-add Requires: dbus-bluez-pin-helper, since blueman is now in

* Sat Jul 31 2010 Orcan Ogetbil <oget[dot]fedora[at]gmail[dot]com> 4.69-3
- Comment out Requires: dbus-bluez-pin-helper for bootstrapping. Otherwise
  it drags in the old blueman, built against python-2.6

* Fri Jul 23 2010 Bastien Nocera <bnocera@redhat.com> 4.69-2
- Don't allow installing bluez-compat on its own

* Fri Jul 16 2010 Bastien Nocera <bnocera@redhat.com> 4.69-1
- Update to 4.69

* Sun Jul 11 2010 Dan Horák <dan[at]danny.cz> 4.66-3
- don't require the pin helper on s390(x) now, we can disable the whole
  bluetooth stack in the future

* Mon Jun 21 2010 Bastien Nocera <bnocera@redhat.com> 4.66-2
- Move hidd, pand and dund man pages to the -compat
  sub-package (#593578)

* Mon Jun 14 2010 Bastien Nocera <bnocera@redhat.com> 4.66-1
- Update to 4.66

* Mon May 24 2010 Bastien Nocera <bnocera@redhat.com> 4.65-1
- Update to 4.65

* Thu Apr 29 2010 Bastien Nocera <bnocera@redhat.com> 4.64-1
- Update to 4.64

* Mon Apr 12 2010 Bastien Nocera <bnocera@redhat.com> 4.63-3
- And actually apply the aforementioned patch

* Mon Apr 12 2010 Bastien Nocera <bnocera@redhat.com> 4.63-2
- Fix pairing and using mice, due to recent BtIO changes

* Fri Mar 26 2010 Bastien Nocera <bnocera@redhat.com> 4.63-1
- Update to 4.63

* Mon Mar 08 2010 Bastien Nocera <bnocera@redhat.com> 4.62-1
- Update to 4.62

* Mon Feb 15 2010 Bastien Nocera <bnocera@redhat.com> 4.61-1
- Update to 4.61
- Remove Wacom tablet enabler, now in the kernel
- Fix linking with new DSO rules (#564799)

* Mon Feb 15 2010 Bastien Nocera <bnocera@redhat.com> 4.60-2
- Fix typo in init script (#558993)

* Sun Jan 10 2010 Bastien Nocera <bnocera@redhat.com> 4.60-1
- Update to 4.60

* Fri Dec 25 2009 Bastien Nocera <bnocera@redhat.com> 4.59-1
- Update to 4.59

* Mon Nov 16 2009 Bastien Nocera <bnocera@redhat.com> 4.58-1
- Update to 4.58

* Mon Nov 02 2009 Bastien Nocera <bnocera@redhat.com> 4.57-2
- Move the rfcomm.conf to the compat package, otherwise
  the comments at the top of it are confusing

* Sat Oct 31 2009 Bastien Nocera <bnocera@redhat.com> 4.57-1
- Update to 4.57

* Sat Oct 10 2009 Bastien Nocera <bnocera@redhat.com> 4.56-1
- Update to 4.56

* Fri Oct 09 2009 Bastien Nocera <bnocera@redhat.com> 4.55-2
- Update cable pairing plugin to use libudev

* Mon Oct 05 2009 Bastien Nocera <bnocera@redhat.com> 4.55-1
- Update to 4.55
- Add libcap-ng support to drop capabilities (#517660)

* Thu Sep 24 2009 Bastien Nocera <bnocera@redhat.com> 4.54-1
- Update to 4.54

* Wed Sep 16 2009 Bastien Nocera <bnocera@redhat.com> 4.53-2
- Update cable plugin for gudev changes

* Thu Sep 10 2009 Bastien Nocera <bnocera@redhat.com> 4.53-1
- Update to 4.53

* Fri Sep 04 2009 Bastien Nocera <bnocera@redhat.com> 4.52-1
- Update to 4.52

* Thu Sep 03 2009 Bastien Nocera <bnocera@redhat.com> 4.51-1
- Update to 4.51

* Tue Sep 01 2009 Bastien Nocera <bnocera@redhat.com> 4.50-2
- Remove obsoleted patches
- Add another CUPS backend patch
- Update cable pairing patch for new build system

* Tue Sep 01 2009 Bastien Nocera <bnocera@redhat.com> 4.50-1
- Update to 4.50

* Tue Aug 25 2009 Karsten Hopp <karsten@redhat.com> 4.47-6
- don't buildrequire libusb1 on s390*

* Tue Aug 11 2009 Bastien Nocera <bnocera@redhat.com> 4.47-5
- More upstream CUPS fixes

* Tue Aug 11 2009 Bastien Nocera <bnocera@redhat.com> 4.47-4
- Fix cups discovery the first time we discover a device

* Mon Aug 10 2009 Ville Skyttä <ville.skytta@iki.fi> - 4.47-3
- Use bzipped upstream tarball.

* Wed Aug 05 2009 Bastien Nocera <bnocera@redhat.com> 4.47-2
- Remove hid2hci calls, they're in udev now
- Work-around udev bug, bluetoothd wasn't getting enabled
  on coldplug

* Sun Aug 02 2009 Bastien Nocera <bnocera@redhat.com> 4.47-1
- Update to 4.47

* Wed Jul 29 2009 Bastien Nocera <bnocera@redhat.com> 4.46-3
- Add rfkill plugin to restore the state of the adapters
  after coming back from a blocked adapter

* Fri Jul 24 2009 Fedora Release Engineering <rel-eng@lists.fedoraproject.org> - 4.46-2
- Rebuilt for https://fedoraproject.org/wiki/Fedora_12_Mass_Rebuild

* Sun Jul 19 2009 Bastien Nocera <bnocera@redhat.com> 4.46-1
- Update to 4.46

* Wed Jul 08 2009 Bastien Nocera <bnocera@redhat.com> 4.45-1
- Update to 4.45

* Tue Jul 07 2009 Bastien Nocera <bnocera@redhat.com> 4.44-1
- Update to 4.44

* Fri Jul 03 2009 Bastien Nocera <bnocera@redhat.com> 4.43-2
- Up the required udev requires so bluetoothd gets started
  on boot when an adapter is present

* Fri Jul 03 2009 Bastien Nocera <bnocera@redhat.com> 4.43-1
- Update to 4.43

* Sun Jun 21 2009 Bastien Nocera <bnocera@redhat.com> 4.42-2
- Update to 4.42

* Thu Jun 11 2009 Bastien Nocera <bnocera@redhat.com> 4.41-2
- Switch to on-demand start/stop using udev

* Mon Jun 08 2009 Bastien Nocera <bnocera@redhat.com> 4.41-1
- Update to 4.41

* Fri Jun 05 2009 Bastien Nocera <bnocera@redhat.com> 4.40-2
- Add patch to allow Sixaxis pairing

* Tue May 19 2009 Bastien Nocera <bnocera@redhat.com> 4.40-1
- Update to 4.40

* Sat May 09 2009 Bastien Nocera <bnocera@redhat.com> 4.39-1
- Update to 4.39

* Tue May 05 2009 Petr Lautrbach <plautrba@redhat.com> 4.38-3
- Start/stop the bluetooth service via udev (#484345)

* Tue May 05 2009 Bastien Nocera <bnocera@redhat.com> 4.38-2
- Add patch to activate the Socket Mobile CF kit (#498756)

* Mon May 04 2009 Bastien Nocera <bnocera@redhat.com> 4.38-1
- Update to 4.38

* Wed Apr 29 2009 Bastien Nocera <bnocera@redhat.com> 4.37-2
- Split off dund, pand, hidd, and rfcomm helper into a compat package
  (#477890, #473892)

* Thu Apr 23 2009 - Bastien Nocera <bnocera@redhat.com> - 4.37-1
- Update to 4.37

* Fri Apr 17 2009 - Bastien Nocera <bnocera@redhat.com> - 4.36-1
- Update to 4.36

* Sat Apr 11 2009 - Bastien Nocera <bnocera@redhat.com> - 4.35-1
- Update to 4.35

* Fri Apr 03 2009 - Bastien Nocera <bnocera@redhat.com> - 4.34-3
- Avoid disconnecting audio devices straight after they're connected

* Fri Apr 03 2009 - Bastien Nocera <bnocera@redhat.com> - 4.34-2
- Don't crash when audio devices are registered and the adapter
  is removed

* Sun Mar 29 2009 - Bastien Nocera <bnocera@redhat.com> - 4.34-1
- Update to 4.34

* Tue Mar 24 2009 - Bastien Nocera <bnocera@redhat.com> - 4.33-11
- Fix a possible crasher

* Mon Mar 16 2009 - Bastien Nocera <bnocera@redhat.com> - 4.33-1
- Update to 4.33

* Sat Mar 14 2009 - Bastien Nocera <bnocera@redhat.com> - 4.32-10
- Fix a couple of warnings in the CUPS/BlueZ 4.x patch

* Fri Mar 13 2009 - Bastien Nocera <bnocera@redhat.com> - 4.32-9
- Switch Wacom Bluetooth tablet to mode 2

* Mon Mar 09 2009 - Bastien Nocera <bnocera@redhat.com> - 4.32-8
- Port CUPS backend to BlueZ 4.x

* Mon Mar 09 2009 - Bastien Nocera <bnocera@redhat.com> - 4.32-7
- A (slightly) different fix for parsing to XML when it contains a NULL

* Mon Mar 09 2009 - Bastien Nocera <bnocera@redhat.com> - 4.32-6
- Fix sdp_copy_record(), so records are properly exported through D-Bus

* Fri Mar 06 2009 - Bastien Nocera <bnocera@redhat.com> - 4.32-5
- Fix SDP parsing to XML when it contains NULLs

* Thu Mar 05 2009 - Bastien Nocera <bnocera@redhat.com> - 4.32-4
- Work-around broken devices that export their names in ISO-8859-1
  (#450081)

* Thu Mar 05 2009 - Bastien Nocera <bnocera@redhat.com> - 4.32-3
- Fix permissions on the udev rules (#479348)

* Wed Mar 04 2009 - Bastien Nocera <bnocera@redhat.com> - 4.32-2
- Own /usr/lib*/bluetooth and children (#474632)

* Mon Mar 2 2009 Lennart Poettering <lpoetter@redhat.com> - 4.32-1
- Update to 4.32

* Thu Feb 26 2009 Lennart Poettering <lpoetter@redhat.com> - 4.31-1
- Update to 4.31

* Mon Feb 23 2009 Fedora Release Engineering <rel-eng@lists.fedoraproject.org> - 4.30-3
- Rebuilt for https://fedoraproject.org/wiki/Fedora_11_Mass_Rebuild

* Mon Feb 23 2009 - Bastien Nocera <bnocera@redhat.com> - 4.30-2
- Fix the cups backend being a libtool stub

* Thu Feb 12 2009 - Bastien Nocera <bnocera@redhat.com> - 4.30-1
- Update to 4.30

* Thu Feb 12 2009 Karsten Hopp <karsten@redhat.com> 4.29-3
- disable 0001-Add-icon-for-other-audio-device.patch, already upstream

* Thu Feb 12 2009 Karsten Hopp <karsten@redhat.com> 4.29-2
- bluez builds fine on s390(x) and the packages are required to build
  other packages, drop ExcludeArch

* Mon Feb 09 2009 - Bastien Nocera <bnocera@redhat.com> - 4.29-1
- Update to 4.29

* Mon Feb 02 2009 - Bastien Nocera <bnocera@redhat.com> - 4.28-1
- Update to 4.28

* Mon Jan 19 2009 - Bastien Nocera <bnocera@redhat.com> - 4.27-1
- Update to 4.27

* Fri Jan 09 2009 - Bastien Nocera <bnocera@redhat.com> - 4.26-1
- Update to 4.26

* Sat Jan 03 2009 - Bastien Nocera <bnocera@redhat.com> - 4.25-1
- Update to 4.25

* Tue Dec 09 2008 - Bastien Nocera <bnocera@redhat.com> - 4.22-2
- Fix D-Bus configuration for latest D-Bus (#475069)

* Mon Dec 08 2008 - Bastien Nocera <bnocera@redhat.com> - 4.22-1
- Update to 4.22

* Mon Dec 01 2008 - Bastien Nocera <bnocera@redhat.com> - 4.21-1
- Update to 4.21

* Fri Nov 21 2008 - Bastien Nocera <bnocera@redhat.com> - 4.19-1
- Update to 4.19

* Mon Nov 17 2008 - Bastien Nocera <bnocera@redhat.com> - 4.18-1
- Update to 4.18

* Mon Oct 27 2008 - Bastien Nocera <bnocera@redhat.com> - 4.17-2
- Own /var/lib/bluetooth (#468717)

* Sun Oct 26 2008 - Bastien Nocera <bnocera@redhat.com> - 4.17-1
- Update to 4.17

* Tue Oct 21 2008 - Bastien Nocera <bnocera@redhat.com> - 4.16-1
- Update to 4.16

* Mon Oct 20 2008 - Bastien Nocera <bnocera@redhat.com> - 4.15-1
- Update to 4.15

* Fri Oct 17 2008 - Bastien Nocera <bnocera@redhat.com> - 4.14-2
- Add script to autoload uinput on startup, so the PS3 remote
  works out-of-the-box

* Fri Oct 17 2008 - Bastien Nocera <bnocera@redhat.com> - 4.14-1
- Update to 4.14

* Tue Oct 14 2008 - Bastien Nocera <bnocera@redhat.com> - 4.13-3
- Update udev rules (#246840)

* Mon Oct 13 2008 - Bastien Nocera <bnocera@redhat.com> - 4.13-2
- Fix PS3 BD remote input event generation

* Fri Oct 10 2008 - Bastien Nocera <bnocera@redhat.com> - 4.13-1
- Update to 4.13

* Mon Oct 06 2008 - Bastien Nocera <bnocera@redhat.com> - 4.12-1
- Update to 4.12

* Sat Oct 04 2008 - Bastien Nocera <bnocera@redhat.com> - 4.11-1
- Update to 4.11

* Fri Oct 03 2008 - Bastien Nocera <bnocera@redhat.com> - 4.10-1
- Update to 4.10

* Mon Sep 29 2008 - Bastien Nocera <bnocera@redhat.com> - 4.9-1
- Update to 4.9

* Mon Sep 29 2008 - Bastien Nocera <bnocera@redhat.com> - 4.8-1
- Update to 4.8

* Fri Sep 26 2008 - Bastien Nocera <bnocera@redhat.com> - 4.7-1
- Update to 4.7

* Wed Sep 24 2008 - Bastien Nocera <bnocera@redhat.com> - 4.6-4
- Fix patch application

* Wed Sep 24 2008 - Bastien Nocera <bnocera@redhat.com> - 4.6-3
- Add fuzz

* Wed Sep 24 2008 - Bastien Nocera <bnocera@redhat.com> - 4.6-2
- Fix possible crasher on resume from suspend

* Sun Sep 14 2008 - David Woodhouse <David.Woodhouse@intel.com> - 4.6-1
- Update to 4.6

* Fri Sep 12 2008 - David Woodhouse <David.Woodhouse@intel.com> - 4.5-4
- SDP browse fixes

* Fri Sep 12 2008 - David Woodhouse <David.Woodhouse@intel.com> - 4.5-3
- Bluez-alsa needs to provide/obsolete bluez-utils-alsa
- Use versioned Obsoletes:

* Fri Sep 12 2008 - David Woodhouse <David.Woodhouse@intel.com> - 4.5-2
- Change main utils package name to 'bluez'; likewise its subpackages
- Remove references to obsolete initscripts (hidd,pand,dund)

* Fri Sep 12 2008 - Bastien Nocera <bnocera@redhat.com> - 4.5-1
- Update to 4.5
- Fix initscript to actually start bluetoothd by hand
- Add chkconfig information to the initscript

* Tue Sep 09 2008 - David Woodhouse <David.Woodhouse@intel.com> - 4.4-2
- Fix rpmlint problems
- Fix input device handling

* Tue Sep 09 2008 - Bastien Nocera <bnocera@redhat.com> - 4.4-1
- Update to 4.4
- Update source address, and remove unneeded deps (thanks Marcel)

* Mon Aug 11 2008 - Bastien Nocera <bnocera@redhat.com> - 4.1-1
- Initial build<|MERGE_RESOLUTION|>--- conflicted
+++ resolved
@@ -1,7 +1,7 @@
 Summary:        Bluetooth utilities
 Name:           bluez
 Version:        5.63
-Release:        3%{?dist}
+Release:        4%{?dist}
 License:        GPLv2+ AND LGPLv2+
 Vendor:         Microsoft Corporation
 Distribution:   Mariner
@@ -272,13 +272,11 @@
 %{_userunitdir}/obex.service
 
 %changelog
-<<<<<<< HEAD
-* Mon Oct 02 2023 Minghe Ren <dadelan@microsoft.com> - 5.63-3
+* Mon Oct 02 2023 Minghe Ren <dadelan@microsoft.com> - 5.63-4
 - Add patch for CVE-2022-3563
-=======
+
 * Wed Sep 20 2023 Jon Slobodzian <joslobo@microsoft.com> - 5.63-3
 - Recompile with stack-protection fixed gcc version (CVE-2023-4039)
->>>>>>> c333521c
 
 * Wed Jul 13 2022 Dallas Delaney <dadelan@microsoft.com> - 5.63-2
 - Promote to Mariner base repo
