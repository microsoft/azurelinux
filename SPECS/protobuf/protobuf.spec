--- conflicted
+++ resolved
@@ -109,12 +109,9 @@
 %{python3_sitelib}/*
 
 %changelog
-<<<<<<< HEAD
-=======
 * Tue Jul 22 2025 Akhila Guruju <v-guakhila@microsoft.com> - 3.17.3-4
 - Patch CVE-2025-4565
 
->>>>>>> c0f440a6
 * Tue Jul 16 2024 Archana Choudhary <archana1@microsoft.com> - 3.17.3-3
 - Add patch for CVE-2022-1941
 
