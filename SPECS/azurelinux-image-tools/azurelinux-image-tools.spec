%define our_gopath %{_topdir}/.gopath

Summary:        Azure Linux Image Tools
Name:           azurelinux-image-tools
<<<<<<< HEAD
Version:        0.18.0
Release:        2%{?dist}
=======
Version:        0.19.0
Release:        1%{?dist}
>>>>>>> ef7f9eb2
License:        MIT
URL:            https://github.com/microsoft/azure-linux-image-tools/
Group:          Applications/System
Vendor:         Microsoft Corporation
Distribution:   Azure Linux
Source0:        https://github.com/microsoft/azure-linux-image-tools/archive/refs/tags/v%{version}.tar.gz#/%{name}-%{version}.tar.gz
# Below is a manually created tarball, no download link.
# We're using pre-populated Go modules from this tarball, since network is disabled during build time.
# Use generate_source_tarball.sh script with the package version to build this tarball.
#
Source1:        %{name}-%{version}-vendor.tar.gz
BuildRequires: golang < 1.25
BuildRequires: systemd-udev
Requires: %{name}-imagecustomizer = %{version}-%{release}

%description
Azure Linux Image Tools. This package provides the Azure Linux Image Customizer tool
and its dependencies for customizing Azure Linux images.

%package imagecustomizer
Summary: Image Customizer
Requires: qemu-img
Requires: rpm
Requires: coreutils
Requires: util-linux
Requires: systemd
Requires: openssl
Requires: sed
Requires: createrepo_c
Requires: squashfs-tools
Requires: cdrkit
Requires: parted
Requires: e2fsprogs
Requires: dosfstools
Requires: xfsprogs
Requires: zstd
Requires: veritysetup
Requires: grub2
Requires: binutils
Requires: lsof
Requires: python3
Requires: python3-pip
Requires: jq
%ifarch x86_64
Requires: grub2-pc
Requires: systemd-ukify
%endif

%description imagecustomizer
The Azure Linux Image Customizer is a tool that can take an
existing generic Azure Linux image and modify it to be suited for a particular
scenario. By providing an Azure Linux base image, users can also supply a config
file specifying how they want the image to be customized. For example, this
could include the installation of certain RPMs, updating the SELinux mode, and
enabling DM-Verity.

%prep
%autosetup -p1 -n azure-linux-image-tools-%{version}
tar -xf %{SOURCE1} --no-same-owner -C toolkit/tools

%build
export GOPATH=%{our_gopath}
export GOFLAGS="-mod=vendor"
make -C toolkit go-imagecustomizer REBUILD_TOOLS=y SKIP_LICENSE_SCAN=y

%install
mkdir -p %{buildroot}%{_bindir}
install -p -m 0755 toolkit/out/tools/imagecustomizer %{buildroot}%{_bindir}/imagecustomizer

# Install container support files for imagecustomizer subpackage
# These files are used when building the imagecustomizer container
mkdir -p %{buildroot}%{_bindir}
mkdir -p %{buildroot}%{_libdir}/imagecustomizer

# Copy container scripts to component-specific lib directory (internal binaries)
install -p -m 0755 toolkit/tools/imagecustomizer/container/entrypoint.sh %{buildroot}%{_libdir}/imagecustomizer/entrypoint.sh
install -p -m 0755 toolkit/tools/imagecustomizer/container/run.sh %{buildroot}%{_libdir}/imagecustomizer/run.sh
install -p -m 0755 toolkit/scripts/telemetry_hopper/telemetry_hopper.py %{buildroot}%{_libdir}/imagecustomizer/telemetry_hopper.py
install -p -m 0644 toolkit/scripts/telemetry_hopper/requirements.txt %{buildroot}%{_libdir}/imagecustomizer/telemetry-requirements.txt

%check
go test -C toolkit/tools ./...

%files

%files imagecustomizer
%license LICENSE
%{_bindir}/imagecustomizer
# Container support files - internal binaries stored in component lib directory
%{_libdir}/imagecustomizer/entrypoint.sh
%{_libdir}/imagecustomizer/run.sh
%{_libdir}/imagecustomizer/telemetry_hopper.py
%{_libdir}/imagecustomizer/telemetry-requirements.txt

%changelog
<<<<<<< HEAD
=======
* Wed Sep 3 2025 Lanze Liu <lanzeliu@microsoft.com> 0.19.0-1
- Upgrade the version.
- Fixed imagecustomizer container files location to comply with RPM packaging guidelines
- Moved container dependency files from /etc to /usr/lib/imagecustomizer/

>>>>>>> ef7f9eb2
* Sun Aug 31 2025 Andrew Phelps <anphel@microsoft.com> - 0.18.0-2
- Set BR for golang to < 1.25

* Wed Aug 20 2025 Lanze Liu <lanzeliu@microsoft.com> 0.18.0-1
- Original version for Azure Linux (license: MIT).
- License verified.<|MERGE_RESOLUTION|>--- conflicted
+++ resolved
@@ -2,13 +2,8 @@
 
 Summary:        Azure Linux Image Tools
 Name:           azurelinux-image-tools
-<<<<<<< HEAD
-Version:        0.18.0
-Release:        2%{?dist}
-=======
 Version:        0.19.0
 Release:        1%{?dist}
->>>>>>> ef7f9eb2
 License:        MIT
 URL:            https://github.com/microsoft/azure-linux-image-tools/
 Group:          Applications/System
@@ -104,14 +99,11 @@
 %{_libdir}/imagecustomizer/telemetry-requirements.txt
 
 %changelog
-<<<<<<< HEAD
-=======
 * Wed Sep 3 2025 Lanze Liu <lanzeliu@microsoft.com> 0.19.0-1
 - Upgrade the version.
 - Fixed imagecustomizer container files location to comply with RPM packaging guidelines
 - Moved container dependency files from /etc to /usr/lib/imagecustomizer/
 
->>>>>>> ef7f9eb2
 * Sun Aug 31 2025 Andrew Phelps <anphel@microsoft.com> - 0.18.0-2
 - Set BR for golang to < 1.25
 
