--- conflicted
+++ resolved
@@ -4,15 +4,9 @@
 Release:        1%{?dist}
 License:        LGPLv2.1
 Vendor:         Microsoft Corporation
-<<<<<<< HEAD
 Distribution:   Azure Linux
-URL:            https://metacpan.org/release/Test-NoWarnings
-Source0:        https://cpan.metacpan.org/authors/id/A/AD/ADAMK/Test-NoWarnings-%{version}.tar.gz#/perl-Test-NoWarnings-%{version}.tar.gz
-=======
-Distribution:   Mariner
 URL:            https://metacpan.org/dist/Test-NoWarnings
 Source0:        https://cpan.metacpan.org/authors/id/H/HA/HAARG/Test-NoWarnings-%{version}.tar.gz#/perl-Test-NoWarnings-%{version}.tar.gz
->>>>>>> a95193ac
 BuildArch:      noarch
 
 BuildRequires:  make
