--- conflicted
+++ resolved
@@ -1,7 +1,7 @@
 Summary:        Fast distributed version control system
 Name:           git
 Version:        2.23.3
-Release:        2%{?dist}
+Release:        3%{?dist}
 License:        GPLv2
 URL:            https://git-scm.com/
 Group:          System Environment/Programming
@@ -89,14 +89,11 @@
 %defattr(-,root,root)
 
 %changelog
-<<<<<<< HEAD
-*   Mon Oct 19 2020 Andrew Phelps <anphel@microsoft.com> 2.23.3-2
+*   Mon Oct 19 2020 Andrew Phelps <anphel@microsoft.com> 2.23.3-3
 -   Fix check test
-=======
 *   Mon Oct 12 2020 Joe Schmitt <joschmit@microsoft.com> 2.23.3-2
 -   Use new perl package names.
 -   Provide git-core.
->>>>>>> 17874ff7
 *   Thu May 21 2020 Suresh Babu Chalamalasetty <schalam@microsoft.com> 2.23.3-1
 -   Update to version 2.23.3 for fix CVE-2020-11008 and CVE-2020-5260.
 * Sat May 09 00:21:41 PST 2020 Nick Samson <nisamson@microsoft.com> - 2.20.2-2
