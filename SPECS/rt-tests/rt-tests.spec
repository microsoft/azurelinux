--- conflicted
+++ resolved
@@ -24,25 +24,7 @@
 latency. It also tests the functioning of priority-inheritance mutexes.
 
 %prep
-<<<<<<< HEAD
-%setup -q
-%patch 1 -p1
-%patch 2 -p1
-%patch 3 -p1
-%patch 4 -p1
-%patch 5 -p1
-%patch 6 -p1
-%patch 7 -p1
-%patch 8 -p1
-%patch 9 -p1
-%patch 10 -p1
-%patch 11 -p1
-%patch 12 -p1
-%patch 13 -p1
-%patch 14 -p1
-=======
 %autosetup -p1 -n %{name}-%{version}
->>>>>>> dddeff47
 
 %build
 make %{?_smp_mflags} NUMA=1 HAVE_PARSE_CPUSTRING_ALL=1
