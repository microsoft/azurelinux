--- conflicted
+++ resolved
@@ -1,7 +1,7 @@
 Summary:        The GnuTLS Transport Layer Security Library
 Name:           gnutls
 Version:        3.6.14
-Release:        6%{?dist}
+Release:        5%{?dist}
 License:        GPLv3+ and LGPLv2+
 URL:            https://www.gnutls.org
 Source0:        ftp://ftp.gnutls.org/gcrypt/gnutls/v3.6/%{name}-%{version}.tar.xz
@@ -103,7 +103,6 @@
 %{_mandir}/man3/*
 
 %changelog
-<<<<<<< HEAD
 * Fri Apr 02 2021 Thomas Crain <thcrain@microsoft.com> - 3.6.14-5
 - Merge the following releases from 1.0 to dev branch
 - anphel@microsoft.com, 3.6.14-4: Fix check tests.
@@ -112,14 +111,6 @@
 * Thu Feb 04 2021 Joe Schmitt <joschmit@microsoft.com> - 3.6.14-4
 - Provide gnutls-utils.
 
-=======
-*   Tue Apr 13 2021 Rachel Menge <rachelmengem@microsoft.com> - 3.6.14-6
--   Bump release to rebuild with new nettle (3.7.2)
-*   Mon Mar 22 2021 Mateusz Malisz <mamalisz@microsoft.com> 3.6.14-5
--   Apply patch for CVE-2021-20231 and CVE-2021-20231 from upstream.
-*   Tue Jan 26 2021 Andrew Phelps <anphel@microsoft.com> 3.6.14-4
--   Fix check tests.
->>>>>>> 0321aecb
 *   Wed Oct 21 2020 Henry Beberman <henry.beberman@microsoft.com> 3.6.14-3
 -   Apply patch for CVE-2020-24659 from upstream.
 -   Switch setup to autosetup.
