Vendor:         Microsoft Corporation
Distribution:   Mariner
Name:           libssh
Version:        0.10.6
Release:        3%{?dist}
Summary:        A library implementing the SSH protocol
License:        LGPLv2+
URL:            http://www.libssh.org

Source0:        https://www.libssh.org/files/0.10/%{name}-%{version}.tar.xz
Source1:        https://www.libssh.org/files/0.10/%{name}-%{version}.tar.xz.asc
Source2:        https://cryptomilk.org/gpgkey-8DFF53E18F2ABC8D8F3C92237EE0FC4DCC014E3D.gpg#/%{name}.keyring
Source3:        libssh_client.config
Source4:        libssh_server.config
Patch0:         CVE-2025-5987.patch
Patch1:         CVE-2025-5372.patch
Patch2:         CVE-2025-5351.patch
Patch3:         CVE-2025-5318.patch
<<<<<<< HEAD
Patch4:         CVE-2025-8277.patch
=======
Patch4:         CVE-2025-4878.patch
>>>>>>> 3ca8a2a8

BuildRequires:  cmake
BuildRequires:  gcc-c++
BuildRequires:  gnupg2
BuildRequires:  openssl-devel
BuildRequires:  pkgconfig
BuildRequires:  zlib-devel
BuildRequires:  krb5-devel
BuildRequires:  libcmocka-devel
BuildRequires:  pam_wrapper
BuildRequires:  socket_wrapper
BuildRequires:  nss_wrapper
BuildRequires:  uid_wrapper
BuildRequires:  priv_wrapper
BuildRequires:  openssh-clients
BuildRequires:  openssh-server
BuildRequires:  nmap-ncat
BuildRequires:  openssl-pkcs11
BuildRequires:  softhsm
BuildRequires:  gnutls-utils

Requires:       %{name}-config = %{version}-%{release}

Recommends:     crypto-policies

%ifarch aarch64 ppc64 ppc64le s390x x86_64
Provides: libssh_threads.so.4()(64bit)
%else
Provides: libssh_threads.so.4
%endif

%description
The ssh library was designed to be used by programmers needing a working SSH
implementation by the mean of a library. The complete control of the client is
made by the programmer. With libssh, you can remotely execute programs, transfer
files, use a secure and transparent tunnel for your remote programs. With its
Secure FTP implementation, you can play with remote files easily, without
third-party programs others than libcrypto (from openssl).

%package devel
Summary:        Development files for %{name}
Requires:       %{name}%{?_isa} = %{version}-%{release}
Requires:       cmake-filesystem

%description devel
The %{name}-devel package contains libraries and header files for developing
applications that use %{name}.

%package config
Summary:        Configuration files for %{name}
BuildArch:      noarch
Obsoletes:      %{name} < 0.9.0-3

%description config
The %{name}-config package provides the default configuration files for %{name}.

%prep
gpgv2 --quiet --keyring %{SOURCE2} %{SOURCE1} %{SOURCE0}
%autosetup -p1

%build
if test ! -e "obj"; then
  mkdir obj
fi

pushd obj

%cmake .. \
    -DUNIT_TESTING=ON \
    -DCLIENT_TESTING=ON \
    -DSERVER_TESTING=ON \
    -DWITH_PKCS11_URI=ON \
    -DGLOBAL_CLIENT_CONFIG="%{_sysconfdir}/libssh/libssh_client.config" \
    -DGLOBAL_BIND_CONFIG="%{_sysconfdir}/libssh/libssh_server.config"

%cmake_build

popd

%install
make DESTDIR=%{buildroot} install/fast -C obj
install -d -m755 %{buildroot}%{_sysconfdir}/libssh
install -m644 %{SOURCE3} %{buildroot}%{_sysconfdir}/libssh/libssh_client.config
install -m644 %{SOURCE4} %{buildroot}%{_sysconfdir}/libssh/libssh_server.config

#
# Workaround for the removal of libssh_threads.so
#
# This will allow libraries which link against libssh_threads.so or packages
# requiring it to continue working.
#
pushd %{buildroot}%{_libdir}
for i in libssh.so*;
do
    _target="${i}"
    _link_name="${i%libssh*}libssh_threads${i##*libssh}"
    if [ -L "${i}" ]; then
        _target="$(readlink ${i})"
    fi
    ln -s "${_target}" "${_link_name}"
done;
popd

%ldconfig_scriptlets

%check
pushd obj
# Tests are randomly failing when run in parallel
%global _smp_build_ncpus 1
# the torture rekey tests with different than initial kex is now failing in rawhide because of OpenSSH bug #2203241
%ctest --exclude-regex torture_rekey
popd

%files
%doc AUTHORS CHANGELOG README
%license COPYING 
%license BSD
%{_libdir}/libssh.so.4*
%{_libdir}/libssh_threads.so.4*

%files devel
%{_includedir}/libssh/
%{_libdir}/cmake/libssh/
%{_libdir}/pkgconfig/libssh.pc
%{_libdir}/libssh.so
%{_libdir}/libssh_threads.so

%files config
%attr(0755,root,root) %dir %{_sysconfdir}/libssh
%attr(0644,root,root) %config(noreplace) %{_sysconfdir}/libssh/libssh_client.config
%attr(0644,root,root) %config(noreplace) %{_sysconfdir}/libssh/libssh_server.config

%changelog
<<<<<<< HEAD
* Thu Sep 11 2025 Azure Linux Security Servicing Account <azurelinux-security@microsoft.com> - 0.10.6-3
- Patch for CVE-2025-8277
=======
* Fri Jul 25 2025 Jyoti Kanase <v-jykanase@microsoft.com> - 0.10.6-3
- Patch for CVE-2025-4878
>>>>>>> 3ca8a2a8

* Thu Jul 10 2025 Azure Linux Security Servicing Account <azurelinux-security@microsoft.com> - 0.10.6-2
- Patch for CVE-2025-5987, CVE-2025-5372, CVE-2025-5351, CVE-2025-5318

* Fri Dec 29 2023 Neha Agarwal <nehaagarwal@microsoft.com> - 0.10.6-1
- Upgrade to 0.10.6 to fix CVE-2023-48795

* Fri May 26 2023 Vince Perri <viperri@microsoft.com> - 0.10.5-2
- License verified.
- Switched to out-of-source build.
- Initial CBL-Mariner import from Fedora 39 (license: MIT).

* Fri May 05 2023 Orion Poplawski <orion@nwra.com> - 0.10.5-1
- Update to 0.10.5 (CVE-2023-1667 CVE-2023-2283)
- Have libssh-devel require cmake-filesystem

* Sun Mar 05 2023 Andreas Schneider <asn@redhat.com> - 0.10.4-4
- Update License to SPDX expression

* Thu Jan 19 2023 Fedora Release Engineering <releng@fedoraproject.org> - 0.10.4-3
- Rebuilt for https://fedoraproject.org/wiki/Fedora_38_Mass_Rebuild

* Thu Oct 06 2022 Norbert Pocs <npocs@redhat.com> - 0.10.4-2
- Enable pkcs11 support

* Wed Sep 07 2022 Andreas Schneider <asn@redhat.com> - 0.10.4-1
- Update to version 0.10.4
  https://git.libssh.org/projects/libssh.git/tag/?h=libssh-0.10.4

* Fri Sep 02 2022 Andreas Schneider <asn@redhat.com> - 0.10.3-1
- Update to version 0.10.3
  https://git.libssh.org/projects/libssh.git/tag/?h=libssh-0.10.3
  https://git.libssh.org/projects/libssh.git/tag/?h=libssh-0.10.2
  https://git.libssh.org/projects/libssh.git/tag/?h=libssh-0.10.1
  https://git.libssh.org/projects/libssh.git/tag/?h=libssh-0.10.0
- Removed libssh-0.9.6-openssh-8.8p1-compat.patch
- resolves: rhbz#2121741

* Thu Jul 21 2022 Fedora Release Engineering <releng@fedoraproject.org> - 0.9.6-5
- Rebuilt for https://fedoraproject.org/wiki/Fedora_37_Mass_Rebuild

* Fri Jan 28 2022 Jakub Jelen <jjelen@redhat.com> - 0.9.6-4
- Fix build-time tests to work with OpenSSH 8.8p1

* Thu Jan 20 2022 Fedora Release Engineering <releng@fedoraproject.org> - 0.9.6-3
- Rebuilt for https://fedoraproject.org/wiki/Fedora_36_Mass_Rebuild

* Mon Jan 10 2022 Stephen Gallagher <sgallagh@redhat.com> - 0.9.6-2
- Skip broken torture_auth tests

* Wed Sep 15 2021 Norbert Pocs <npocs@redhat.com> - 0.9.6-1
- Fix CVE-CVE-2021-3634 libssh: possible heap-based buffer
  overflow when rekeying
- Resolves: rhbz#1994600

* Tue Sep 14 2021 Sahana Prasad <sahana@redhat.com> - 0.9.5-4
- Rebuilt with OpenSSL 3.0.0

* Thu Jul 22 2021 Fedora Release Engineering <releng@fedoraproject.org> - 0.9.5-3
- Rebuilt for https://fedoraproject.org/wiki/Fedora_35_Mass_Rebuild

* Tue Jan 26 2021 Fedora Release Engineering <releng@fedoraproject.org> - 0.9.5-2
- Rebuilt for https://fedoraproject.org/wiki/Fedora_34_Mass_Rebuild

* Thu Sep 10 2020 Anderson Sasaki <ansasaki@redhat.com> - 0.9.5-1
- Update to version 0.9.5
  https://www.libssh.org/2020/09/10/libssh-0-9-5/
- Removed patch to re-enable algorithms using sha1 in sshd for testing
- The algorithms supported by sshd are now automatically detected for testing
- Resolves: #1862457 - CVE-2020-16135

* Sat Aug 01 2020 Fedora Release Engineering <releng@fedoraproject.org> - 0.9.4-5
- Second attempt - Rebuilt for
  https://fedoraproject.org/wiki/Fedora_33_Mass_Rebuild

* Tue Jul 28 2020 Fedora Release Engineering <releng@fedoraproject.org> - 0.9.4-4
- Rebuilt for https://fedoraproject.org/wiki/Fedora_33_Mass_Rebuild

* Mon Jun 22 2020 Anderson Sasaki <ansasaki@redhat.com> - 0.9.4-3
- Do not return error when server properly closed the channel (#1849069)
- Add a test for CVE-2019-14889
- Do not parse configuration file in torture_knownhosts test

* Wed Apr 15 2020 Anderson Sasaki <ansasaki@redhat.com> - 0.9.4-2
- Added patch to fix returned version

* Thu Apr 09 2020 Anderson Sasaki <ansasaki@redhat.com> - 0.9.4-1
- Update to version 0.9.4
  https://www.libssh.org/2020/04/09/libssh-0-9-4-and-libssh-0-8-9-security-release/
- Removed inclusion of OpenSSH server configuration file from
  libssh_server.config
- Added patch to re-enable algorithms using sha1 in sshd for testing
- resolves: #1822529 - CVE-2020-1730

* Wed Jan 29 2020 Fedora Release Engineering <releng@fedoraproject.org> - 0.9.3-2
- Rebuilt for https://fedoraproject.org/wiki/Fedora_32_Mass_Rebuild

* Tue Dec 10 2019 Andreas Schneider <asn@redhat.com> - 0.9.3-1
- Update to version 0.9.3
- resolves: #1781780 - Fixes CVE-2019-14889

* Thu Nov 07 2019 Andreas Schneider <asn@redhat.com> - 0.9.2-1
- Upate to version 0.9.2
- resolves #1769370 - Remove the docs, they can be found on https://api.libssh.org/

* Thu Jul 25 2019 Fedora Release Engineering <releng@fedoraproject.org> - 0.9.0-6
- Rebuilt for https://fedoraproject.org/wiki/Fedora_31_Mass_Rebuild

* Thu Jul 11 2019 Anderson Sasaki <ansasaki@redhat.com> - 0.9.0-5
- Add Obsoletes in libssh-config to avoid conflict with old libssh which
  installed the configuration files.

* Wed Jul 10 2019 Anderson Sasaki <ansasaki@redhat.com> - 0.9.0-4
- Eliminate circular dependency with libssh-config subpackage

* Wed Jul 10 2019 Anderson Sasaki <ansasaki@redhat.com> - 0.9.0-3
- Provide the configuration files in a separate libssh-config subpackage

* Thu Jul 04 2019 Anderson Sasaki <ansasaki@redhat.com> - 0.9.0-2
- Do not ignore keys from known_hosts when SSH_OPTIONS_HOSTKEYS is set

* Fri Jun 28 2019 Anderson Sasaki <ansasaki@redhat.com> - 0.9.0-1
- Fixed Release number to released format

* Fri Jun 28 2019 Anderson Sasaki <ansasaki@redhat.com> - 0.9.0-0.1
- Update to version 0.9.0
  https://www.libssh.org/2019/06/28/libssh-0-9-0/

* Wed Jun 19 2019 Anderson Sasaki <ansasaki@redhat.com> - 0.8.91-0.1
- Update to 0.9.0 pre release version (0.8.91)
- Added default configuration files for client and server
- Follow system-wide crypto configuration (crypto-policies)
- Added Recommends for crypto-policies
- Use OpenSSL implementation for KDF, DH, and signatures.
- Detect FIPS mode and use only allowed algorithms
- Run client and server tests during build

* Mon Feb 25 2019 Anderson Sasaki <ansasaki@redhat.com> - 0.8.7-1
- Update to version 0.8.7
  https://www.libssh.org/2019/02/25/libssh-0-8-7/

* Fri Feb 01 2019 Fedora Release Engineering <releng@fedoraproject.org> - 0.8.6-3
- Rebuilt for https://fedoraproject.org/wiki/Fedora_30_Mass_Rebuild

* Tue Jan 15 2019 Anderson Sasaki <ansasaki@redhat.com> - 0.8.6-2
- Fix rsa-sha2 extension handling (#1666342)

* Thu Jan 03 2019 Anderson Sasaki <ansasaki@redhat.com> - 0.8.6-1
- Update to version 0.8.6
  https://www.libssh.org/2018/12/24/libssh-0-8-6-xmas-edition/

* Mon Oct 29 2018 Andreas Schneider <asn@redhat.com> - 0.8.5-1
- Update to version 0.8.5
  https://www.libssh.org/2018/10/29/libssh-0-8-5-and-libssh-0-7-7/

* Tue Oct 16 2018 Andreas Schneider <asn@redhat.com> - 0.8.4-1
- Update to version 0.8.4
  https://www.libssh.org/2018/10/16/libssh-0-8-4-and-0-7-6-security-and-bugfix-release
- Fixes CVE-2018-10933

* Mon Oct 01 2018 Anderson Sasaki <ansasaki@redhat.com> - 0.8.3-3
- Fixed errors found by static code analysis

* Tue Sep 25 2018 Anderson Sasaki <ansasaki@redhat.com> - 0.8.3-2
- Add missing libssh_threads.so link to libssh-devel package

* Fri Sep 21 2018 Andreas Schneider <asn@redhat.com> - 0.8.3-1
- Update to version 0.8.3
  https://www.libssh.org/2018/09/21/libssh-0-8-3/

* Thu Aug 30 2018 Andreas Schneider <asn@redhat.com> - 0.8.2-1
- Update to version 0.8.2
  https://www.libssh.org/2018/08/30/libssh-0-8-2

* Thu Aug 16 2018 Andreas Schneider <asn@redhat.com> - 0.8.1-4
- Fix link creation or RPM doesn't install it

* Wed Aug 15 2018 Andreas Schneider <asn@redhat.com> - 0.8.1-3
- Add missing so version for libssh_threads.so.4

* Tue Aug 14 2018 Andreas Schneider <asn@redhat.com> - 0.8.1-2
- Add Provides for libssh_threads.so to unbreak applications

* Mon Aug 13 2018 Andreas Schneider <asn@redhat.com> - 0.8.1-1
- Update to version 0.8.1
  https://www.libssh.org/2018/08/13/libssh-0-8-1
- resolves: #1615248 - pkg-config --modversion
- resolves: #1615132 - library initialization

* Fri Aug 10 2018 Andreas Schneider <asn@redhat.com> - 0.8.0-1
- Update to version 0.8.0
  https://www.libssh.org/2018/08/10/libssh-0-8-0/

* Fri Jul 13 2018 Fedora Release Engineering <releng@fedoraproject.org> - 0.7.5-9
- Rebuilt for https://fedoraproject.org/wiki/Fedora_29_Mass_Rebuild

* Wed Mar 07 2018 Rex Dieter <rdieter@fedoraproject.org> - 0.7.5-8
- BR: gcc-c++, use %%make_build

* Wed Feb 07 2018 Fedora Release Engineering <releng@fedoraproject.org> - 0.7.5-7
- Rebuilt for https://fedoraproject.org/wiki/Fedora_28_Mass_Rebuild

* Thu Feb 01 2018 Andreas Schneider <asn@redhat.com> - 0.7.5-6
- resolves: #1540021 - Build against OpenSSL 1.1

* Wed Jan 31 2018 Igor Gnatenko <ignatenkobrain@fedoraproject.org> - 0.7.5-5
- Switch to %%ldconfig_scriptlets

* Fri Dec 29 2017 Andreas Schneider <asn@redhat.com> - 0.7.5-4
- Fix parsing ssh_config

* Thu Aug 03 2017 Fedora Release Engineering <releng@fedoraproject.org> - 0.7.5-3
- Rebuilt for https://fedoraproject.org/wiki/Fedora_27_Binutils_Mass_Rebuild

* Wed Jul 26 2017 Fedora Release Engineering <releng@fedoraproject.org> - 0.7.5-2
- Rebuilt for https://fedoraproject.org/wiki/Fedora_27_Mass_Rebuild

* Wed Apr 26 2017 Peter Robinson <pbrobinson@fedoraproject.org> 0.7.5-1
- Update to version 0.7.5

* Sat Mar 11 2017 Rex Dieter <rdieter@fedoraproject.org> - 0.7.4-2
- BR: compat-openssl10-devel (f26+, #1423088)
- use %%license
- -devel: drop hardcoded pkgconfig dep (let autodeps handle it)
- %%files: track library sonames, simplify -devel
- %%install: use 'install/fast' target
- .spec cosmetics, drop deprecated %%clean section

* Wed Feb 08 2017 Andreas Schneider <asn@redhat.com> - 0.7.4-1
- Update to version 0.7.4
  * Added id_ed25519 to the default identity list
  * Fixed sftp EOF packet handling
  * Fixed ssh_send_banner() to confirm with RFC 4253
  * Fixed some memory leaks
- resolves: #1419007

* Wed Feb 24 2016 Andreas Schneider <asn@redhat.com> - 0.7.3-1
- resolves: #1311259 - Fix CVE-2016-0739
- resolves: #1311332 - Update to version 0.7.3
  * Fixed CVE-2016-0739
  * Fixed ssh-agent on big endian
  * Fixed some documentation issues
- Enabled GSSAPI support

* Thu Feb 04 2016 Fedora Release Engineering <releng@fedoraproject.org> - 0.7.2-3
- Rebuilt for https://fedoraproject.org/wiki/Fedora_24_Mass_Rebuild

* Thu Oct 22 2015 Andreas Schneider <asn@redhat.com> - 0.7.2-2
- resolves: #1271230 - Fix ssh-agent support on big endian

* Wed Sep 30 2015 Andreas Schneider <asn@redhat.com> - 0.7.2-1
- Update to version 0.7.2
  * Fixed OpenSSL detection on Windows
  * Fixed return status for ssh_userauth_agent()
  * Fixed KEX to prefer hmac-sha2-256
  * Fixed sftp packet handling
  * Fixed return values of ssh_key_is_(public|private)
  * Fixed bug in global success reply
- resolves: #1267346

* Tue Jun 30 2015 Andreas Schneider <asn@redhat.com> - 0.7.1-1
- Update to version 0.7.1
  * Fixed SSH_AUTH_PARTIAL auth with auto public key
  * Fixed memory leak in session options
  * Fixed allocation of ed25519 public keys
  * Fixed channel exit-status and exit-signal
  * Reintroduce ssh_forward_listen()

* Wed Jun 17 2015 Fedora Release Engineering <rel-eng@lists.fedoraproject.org> - 0.7.0-3
- Rebuilt for https://fedoraproject.org/wiki/Fedora_23_Mass_Rebuild

* Thu May 21 2015 Orion Poplawski <orion@cora.nwra.com> - 0.7.0-2
- Add patch to fix undefined symbol: ssh_forward_listen (bug #1221310)

* Mon May 11 2015 Andreas Schneider <asn@redhat.com> - 0.7.0-1
- Update to version 0.7.0
  * Added support for ed25519 keys
  * Added SHA2 algorithms for HMAC
  * Added improved and more secure buffer handling code
  * Added callback for auth_none_function
  * Added support for ECDSA private key signing
  * Added more tests
  * Fixed a lot of bugs
  * Improved API documentation

* Thu Apr 30 2015 Andreas Schneider <asn@redhat.com> - 0.6.5-1
- resolves: #1213775 - Security fix for CVE-2015-3146
- resolves: #1218076 - Security fix for CVE-2015-3146

* Fri Dec 19 2014 - Andreas Schneider <asn@redhat.com> - 0.6.4-1
- Security fix for CVE-2014-8132.

* Sun Aug 17 2014 Fedora Release Engineering <rel-eng@lists.fedoraproject.org> - 0.6.3-3
- Rebuilt for https://fedoraproject.org/wiki/Fedora_21_22_Mass_Rebuild

* Sat Jun 07 2014 Fedora Release Engineering <rel-eng@lists.fedoraproject.org> - 0.6.3-2
- Rebuilt for https://fedoraproject.org/wiki/Fedora_21_Mass_Rebuild

* Tue Mar 04 2014 - Andreas Schneider <asn@redhat.com> - 0.6.3-1
- Fix CVE-2014-0017.

* Mon Feb 10 2014 - Andreas Schneider <asn@redhat.com> - 0.6.1-1
- Update to version 0.6.1.
- resolves: #1056757 - Fix scp mode.
- resolves: #1053305 - Fix known_hosts heuristic.

* Wed Jan 08 2014 - Andreas Schneider <asn@redhat.com> - 0.6.0-1
- Update to 0.6.0

* Fri Jul 26 2013 - Andreas Schneider <asn@redhat.com> - 0.5.5-1
- Update to 0.5.5.
- Clenup the spec file.

* Thu Jul 18 2013 Simone Caronni <negativo17@gmail.com> - 0.5.4-5
- Add EPEL 5 support.
- Add Debian patches to enable Doxygen documentation.

* Tue Jul 16 2013 Simone Caronni <negativo17@gmail.com> - 0.5.4-4
- Add patch for #982685.

* Mon Jun 10 2013 Simone Caronni <negativo17@gmail.com> - 0.5.4-3
- Clean up SPEC file and fix rpmlint complaints.

* Thu Feb 14 2013 Fedora Release Engineering <rel-eng@lists.fedoraproject.org> - 0.5.4-2
- Rebuilt for https://fedoraproject.org/wiki/Fedora_19_Mass_Rebuild

* Wed Jan 23 2013 Petr Lautrbach <plautrba@redhat.com> 0.5.4-1
- update to security 0.5.4 release
- CVE-2013-0176 (#894407)

* Tue Nov 20 2012 Petr Lautrbach <plautrba@redhat.com> 0.5.3-1
- update to security 0.5.3 release (#878465)

* Thu Jul 19 2012 Fedora Release Engineering <rel-eng@lists.fedoraproject.org> - 0.5.2-2
- Rebuilt for https://fedoraproject.org/wiki/Fedora_18_Mass_Rebuild

* Thu Feb 02 2012 Petr Lautrbach <plautrba@redhat.com> 0.5.2-1
- update to 0.5.2 version (#730270)

* Fri Jan 13 2012 Fedora Release Engineering <rel-eng@lists.fedoraproject.org> - 0.5.0-2
- Rebuilt for https://fedoraproject.org/wiki/Fedora_17_Mass_Rebuild

* Wed Jun  1 2011 Jan F. Chadima <jchadima@redhat.com> - 0.5.0-1
- bounce versionn to 0.5.0 (#709785)
- the support for protocol v1 is disabled

* Tue Feb 08 2011 Fedora Release Engineering <rel-eng@lists.fedoraproject.org> - 0.4.8-2
- Rebuilt for https://fedoraproject.org/wiki/Fedora_15_Mass_Rebuild

* Wed Jan 19 2011 Jan F. Chadima <jchadima@redhat.com> - 0.4.8-1
- bounce versionn to 0.4.8 (#670456)

* Mon Sep  6 2010 Jan F. Chadima <jchadima@redhat.com> - 0.4.6-1
- bounce versionn to 0.4.6 (#630602)

* Thu Jun  3 2010 Jan F. Chadima <jchadima@redhat.com> - 0.4.4-1
- bounce versionn to 0.4.4 (#598592)

* Wed May 19 2010 Jan F. Chadima <jchadima@redhat.com> - 0.4.3-1
- bounce versionn to 0.4.3 (#593288)

* Tue Mar 16 2010 Jan F. Chadima <jchadima@redhat.com> - 0.4.2-1
- bounce versionn to 0.4.2 (#573972)

* Tue Feb 16 2010 Jan F. Chadima <jchadima@redhat.com> - 0.4.1-1
- bounce versionn to 0.4.1 (#565870)

* Fri Dec 11 2009 Jan F. Chadima <jchadima@redhat.com> - 0.4.0-1
- bounce versionn to 0.4.0 (#541010)

* Thu Nov 26 2009 Jan F. Chadima <jchadima@redhat.com> - 0.3.92-2
- typo in spec file

* Thu Nov 26 2009 Jan F. Chadima <jchadima@redhat.com> - 0.3.92-1
- bounce versionn to 0.3.92 (0.4 beta2) (#541010)

* Fri Aug 21 2009 Tomas Mraz <tmraz@redhat.com> - 0.2-4
- rebuilt with new openssl

* Sat Jul 25 2009 Fedora Release Engineering <rel-eng@lists.fedoraproject.org> - 0.2-3
- Rebuilt for https://fedoraproject.org/wiki/Fedora_12_Mass_Rebuild

* Tue Jun 02 2009 Jan F. Chadima <jchadima@redhat.com> - 0.2-2
- Small changes during review

* Mon Jun 01 2009 Jan F. Chadima <jchadima@redhat.com> - 0.2-1
- Initial build<|MERGE_RESOLUTION|>--- conflicted
+++ resolved
@@ -2,7 +2,7 @@
 Distribution:   Mariner
 Name:           libssh
 Version:        0.10.6
-Release:        3%{?dist}
+Release:        4%{?dist}
 Summary:        A library implementing the SSH protocol
 License:        LGPLv2+
 URL:            http://www.libssh.org
@@ -16,11 +16,8 @@
 Patch1:         CVE-2025-5372.patch
 Patch2:         CVE-2025-5351.patch
 Patch3:         CVE-2025-5318.patch
-<<<<<<< HEAD
-Patch4:         CVE-2025-8277.patch
-=======
 Patch4:         CVE-2025-4878.patch
->>>>>>> 3ca8a2a8
+Patch5:         CVE-2025-8277.patch
 
 BuildRequires:  cmake
 BuildRequires:  gcc-c++
@@ -154,13 +151,11 @@
 %attr(0644,root,root) %config(noreplace) %{_sysconfdir}/libssh/libssh_server.config
 
 %changelog
-<<<<<<< HEAD
-* Thu Sep 11 2025 Azure Linux Security Servicing Account <azurelinux-security@microsoft.com> - 0.10.6-3
+* Thu Sep 11 2025 Azure Linux Security Servicing Account <azurelinux-security@microsoft.com> - 0.10.6-4
 - Patch for CVE-2025-8277
-=======
+
 * Fri Jul 25 2025 Jyoti Kanase <v-jykanase@microsoft.com> - 0.10.6-3
 - Patch for CVE-2025-4878
->>>>>>> 3ca8a2a8
 
 * Thu Jul 10 2025 Azure Linux Security Servicing Account <azurelinux-security@microsoft.com> - 0.10.6-2
 - Patch for CVE-2025-5987, CVE-2025-5372, CVE-2025-5351, CVE-2025-5318
