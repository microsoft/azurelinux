--- conflicted
+++ resolved
@@ -80,13 +80,11 @@
 %{_sysconfdir}/logrotate.d/blobfuse2
 
 %changelog
-<<<<<<< HEAD
 * Mon Jul 17 2023 Sourav Gupta <souravgupta@microsoft.com> - 2.0.2-1
 - Bump version to 2.0.4
-=======
+
 * Thu Jul 13 2023 CBL-Mariner Servicing Account <cblmargh@microsoft.com> - 2.0.2-6
 - Bump release to rebuild with go 1.19.11
->>>>>>> 733b8f9d
 
 * Thu Jun 15 2023 CBL-Mariner Servicing Account <cblmargh@microsoft.com> - 2.0.2-5
 - Bump release to rebuild with go 1.19.10
