%define debug_package %{nil}
Summary:        Text editor
Name:           vim
Version:        9.0.2121
<<<<<<< HEAD
Release:        3%{?dist}
=======
Release:        4%{?dist}
>>>>>>> 4b2db532
License:        Vim
Vendor:         Microsoft Corporation
Distribution:   Mariner
Group:          Applications/Editors
URL:            https://www.vim.org
Source0:        https://github.com/%{name}/%{name}/archive/v%{version}.tar.gz#/%{name}-%{version}.tar.gz
Patch0:         CVE-2024-22667.patch
Patch1:         CVE-2024-43374.patch
<<<<<<< HEAD
=======
Patch2:         CVE-2024-41957.patch
Patch3:         CVE-2024-41965.patch

>>>>>>> 4b2db532
BuildRequires:  ncurses-devel
BuildRequires:  python3-devel
Requires(post): sed
Provides:       vi = %{version}-%{release}
Provides:       %{name}-minimal = %{version}-%{release}

%description
The Vim package contains a powerful text editor.

%package        extra
Summary:        Extra files for Vim text editor
Group:          Applications/Editors
Requires:       %{name} = %{version}-%{release}
Requires:       tcsh
Conflicts:      toybox

%description extra
The vim extra package contains a extra files for powerful text editor.

%prep
%autosetup -p1
echo '#define SYS_VIMRC_FILE "%{_sysconfdir}/vimrc"' >> src/feature.h
%py3_shebang_fix runtime/tools/demoserver.py

%build
%configure --enable-multibyte
%make_build

%install
%make_install
ln -sv vim %{buildroot}%{_bindir}/vi
install -vdm 755 %{buildroot}%{_sysconfdir}
cat > %{buildroot}%{_sysconfdir}/vimrc << "EOF"
" Begin %{_sysconfdir}/vimrc

set shell=/bin/bash
set nocompatible
set backspace=2
set ruler
syntax on
set tags=./tags;/
color desert
if (&term == "iterm") || (&term == "putty")
  set background=dark
endif
" Binds
nmap <F2> :w<CR>
imap <F2> <Esc>:w<CR>
nmap <F10> :q!<CR>
nmap <Esc><Esc> :q<CR>
" Use 4 space characters instead of tab for python files
au BufEnter,BufNew *.py set tabstop=4 shiftwidth=4 expandtab
" Move the swap file location to protect against CVE-2017-1000382
" More information at http://security.cucumberlinux.com/security/details.php?id=120
if ! isdirectory("~/.vim/swap/")
        call system('install -d -m 700 ~/.vim/swap')
endif
set directory=~/.vim/swap/
" End %{_sysconfdir}/vimrc
EOF

%check
sed -i '/source test_recover.vim/d' src/testdir/test_alot.vim
sed -i '916d' src/testdir/test_search.vim
sed -i '454,594d' src/testdir/test_autocmd.vim
sed -i '1,9d' src/testdir/test_modeline.vim
sed -i '133d' ./src/testdir/Make_all.mak
%make_build test

%post
if ! sed -n -e '0,/[[:space:]]*call[[:space:]]\+system\>/p' %{_sysconfdir}/vimrc | \
     grep -q '^[[:space:]]*set[[:space:]]\+shell=/bin/bash'; then
  sed -i -e 's#^\([[:space:]]*\)\(call[[:space:]]\+system.*\)$#\1set shell=/bin/bash\n\1\2#g' %{_sysconfdir}/vimrc
fi

%files extra
%license README.txt
%doc %{_datarootdir}/vim/vim*/doc/*
%defattr(-,root,root)
%{_bindir}/vimtutor
%{_bindir}/xxd
%{_mandir}/*/*
%{_datarootdir}/vim/vim*/autoload/*
%{_datarootdir}/vim/vim*/bugreport.vim
%{_datarootdir}/vim/vim*/colors/*
%exclude %{_datarootdir}/vim/vim*/colors/desert.vim
%exclude %{_datarootdir}/vim/vim*/colors/lists/default.vim
%{_datarootdir}/applications/gvim.desktop
%{_datarootdir}/applications/vim.desktop
%{_datarootdir}/icons/hicolor/48x48/apps/gvim.png
%{_datarootdir}/icons/locolor/16x16/apps/gvim.png
%{_datarootdir}/icons/locolor/32x32/apps/gvim.png
%{_datarootdir}/vim/vim*/pack/dist/opt/*
%{_datarootdir}/vim/vim*/compiler/*
%{_datarootdir}/vim/vim*/delmenu.vim
%{_datarootdir}/vim/vim*/evim.vim
%{_datarootdir}/vim/vim*/ftoff.vim
%{_datarootdir}/vim/vim*/ftplugin.vim
%{_datarootdir}/vim/vim*/ftplugin/*
%{_datarootdir}/vim/vim*/ftplugof.vim
%{_datarootdir}/vim/vim*/gvimrc_example.vim
%{_datarootdir}/vim/vim*/import/dist/vimhelp.vim
%{_datarootdir}/vim/vim*/import/dist/vimhighlight.vim
%{_datarootdir}/vim/vim*/indent.vim
%{_datarootdir}/vim/vim*/indent/*
%{_datarootdir}/vim/vim*/indoff.vim
%{_datarootdir}/vim/vim*/keymap/*
%{_datarootdir}/vim/vim*/macros/*
%{_datarootdir}/vim/vim*/menu.vim
%{_datarootdir}/vim/vim*/mswin.vim
%{_datarootdir}/vim/vim*/optwin.vim
%{_datarootdir}/vim/vim*/plugin/*
%{_datarootdir}/vim/vim*/synmenu.vim
%{_datarootdir}/vim/vim*/vimrc_example.vim
%{_datarootdir}/vim/vim*/print/*
%{_datarootdir}/vim/vim*/scripts.vim
%{_datarootdir}/vim/vim*/spell/*
%{_datarootdir}/vim/vim*/syntax/*
%exclude %{_datarootdir}/vim/vim90/syntax/nosyntax.vim
%exclude %{_datarootdir}/vim/vim90/syntax/syntax.vim
%exclude %{_datarootdir}/vim/vim90/autoload/dist/ft.vim
%{_datarootdir}/vim/vim*/tools/*
%{_datarootdir}/vim/vim*/tutor/*
%{_datarootdir}/vim/vim*/lang/*.vim
%doc %{_datarootdir}/vim/vim*/lang/*.txt
%lang(af) %{_datarootdir}/vim/vim*/lang/af/LC_MESSAGES/vim.mo
%lang(ca) %{_datarootdir}/vim/vim*/lang/ca/LC_MESSAGES/vim.mo
%lang(cs) %{_datarootdir}/vim/vim*/lang/cs/LC_MESSAGES/vim.mo
%lang(de) %{_datarootdir}/vim/vim*/lang/de/LC_MESSAGES/vim.mo
%lang(eb_GB) %{_datarootdir}/vim/vim*/lang/en_GB/LC_MESSAGES/vim.mo
%lang(eo) %{_datarootdir}/vim/vim*/lang/eo/LC_MESSAGES/vim.mo
%lang(es) %{_datarootdir}/vim/vim*/lang/es/LC_MESSAGES/vim.mo
%lang(fi) %{_datarootdir}/vim/vim*/lang/fi/LC_MESSAGES/vim.mo
%lang(fr) %{_datarootdir}/vim/vim*/lang/fr/LC_MESSAGES/vim.mo
%lang(ga) %{_datarootdir}/vim/vim*/lang/ga/LC_MESSAGES/vim.mo
%lang(it) %{_datarootdir}/vim/vim*/lang/it/LC_MESSAGES/vim.mo
%lang(ja) %{_datarootdir}/vim/vim*/lang/ja/LC_MESSAGES/vim.mo
%lang(ko.UTF-8) %{_datarootdir}/vim/vim*/lang/ko.UTF-8/LC_MESSAGES/vim.mo
%lang(ko) %{_datarootdir}/vim/vim*/lang/ko/LC_MESSAGES/vim.mo
%lang(nb) %{_datarootdir}/vim/vim*/lang/nb/LC_MESSAGES/vim.mo
%lang(no) %{_datarootdir}/vim/vim*/lang/no/LC_MESSAGES/vim.mo
%lang(pl) %{_datarootdir}/vim/vim*/lang/pl/LC_MESSAGES/vim.mo
%lang(pt_BR) %{_datarootdir}/vim/vim*/lang/pt_BR/LC_MESSAGES/vim.mo
%lang(ru) %{_datarootdir}/vim/vim*/lang/ru/LC_MESSAGES/vim.mo
%lang(sk) %{_datarootdir}/vim/vim*/lang/sk/LC_MESSAGES/vim.mo
%lang(sv) %{_datarootdir}/vim/vim*/lang/sv/LC_MESSAGES/vim.mo
%lang(uk) %{_datarootdir}/vim/vim*/lang/uk/LC_MESSAGES/vim.mo
%lang(da) %{_datarootdir}/vim/vim*/lang/da/LC_MESSAGES/vim.mo
%lang(lv) %{_datarootdir}/vim/vim*/lang/lv/LC_MESSAGES/vim.mo
%lang(sr) %{_datarootdir}/vim/vim*/lang/sr/LC_MESSAGES/vim.mo
%lang(tr) %{_datarootdir}/vim/vim*/lang/tr/LC_MESSAGES/vim.mo
%lang(vi) %{_datarootdir}/vim/vim*/lang/vi/LC_MESSAGES/vim.mo
%lang(zh_CN.UTF-8) %{_datarootdir}/vim/vim*/lang/zh_CN.UTF-8/LC_MESSAGES/vim.mo
%lang(zh_CN) %{_datarootdir}/vim/vim*/lang/zh_CN/LC_MESSAGES/vim.mo
%lang(zh_TW.UTF-8) %{_datarootdir}/vim/vim*/lang/zh_TW.UTF-8/LC_MESSAGES/vim.mo
%lang(zh_TW) %{_datarootdir}/vim/vim*/lang/zh_TW/LC_MESSAGES/vim.mo
%lang(cs.cp1250) %{_datarootdir}/vim/vim*/lang/cs.cp1250/LC_MESSAGES/vim.mo
%lang(ja.euc-jp) %{_datarootdir}/vim/vim*/lang/ja.euc-jp/LC_MESSAGES/vim.mo
%lang(ja.sjis) %{_datarootdir}/vim/vim*/lang/ja.sjis/LC_MESSAGES/vim.mo
%lang(nl) %{_datarootdir}/vim/vim*/lang/nl/LC_MESSAGES/vim.mo
%lang(pl.UTF-8) %{_datarootdir}/vim/vim*/lang/pl.UTF-8/LC_MESSAGES/vim.mo
%lang(pl.cp1250) %{_datarootdir}/vim/vim*/lang/pl.cp1250/LC_MESSAGES/vim.mo
%lang(ru.cp1251) %{_datarootdir}/vim/vim*/lang/ru.cp1251/LC_MESSAGES/vim.mo
%lang(sk.cp1250) %{_datarootdir}/vim/vim*/lang/sk.cp1250/LC_MESSAGES/vim.mo
%lang(uk.cp1251) %{_datarootdir}/vim/vim*/lang/uk.cp1251/LC_MESSAGES/vim.mo
%lang(zh_CN.cp936) %{_datarootdir}/vim/vim*/lang/zh_CN.cp936/LC_MESSAGES/vim.mo

%files
%defattr(-,root,root)
%license README.txt runtime/doc/uganda.txt
%config(noreplace) %{_sysconfdir}/vimrc
%{_datarootdir}/vim/vim*/syntax/syntax.vim
%{_datarootdir}/vim/vim*/colors/desert.vim
%{_datarootdir}/vim/vim*/colors/lists/default.vim
%{_datarootdir}/vim/vim*/defaults.vim
%{_datarootdir}/vim/vim*/filetype.vim
%{_datarootdir}/vim/vim90/syntax/nosyntax.vim
%{_datarootdir}/vim/vim90/autoload/dist/ft.vim
%{_bindir}/ex
%{_bindir}/vi
%{_bindir}/view
%{_bindir}/rvim
%{_bindir}/rview
%{_bindir}/vim
%{_bindir}/vimdiff

%changelog
<<<<<<< HEAD
=======
* Wed Sep 18 2024 Sumedh Sharma <sumsharma@microsoft.com> - 9.0.2121-4
- Add patch to resolve CVE-2024-41957 & CVE-2024-41965

>>>>>>> 4b2db532
* Tue Aug 20 2024 Brian Fjeldstad <bfjelds@microsoft.com> - 9.0.2121-3
- Patch CVE-2024-43374

* Tue Feb 20 2024 Suresh Thelkar <sthelkar@microsoft.com> - 9.0.2121-2
- Patch CVE-2024-22667

* Tue Dec 05 2023 CBL-Mariner Servicing Account <cblmargh@microsoft.com> - 9.0.2121-1
- Auto-upgrade to 9.0.2121 - Fix CVE-2023-48706

* Mon Nov 27 2023 CBL-Mariner Servicing Account <cblmargh@microsoft.com> - 9.0.2112-1
- Auto-upgrade to 9.0.2112 - CVEs

* Tue Nov 14 2023 CBL-Mariner Servicing Account <cblmargh@microsoft.com> - 9.0.2068-1
- Auto-upgrade to 9.0.2068 - CVE-2023-46246

* Tue Oct 17 2023 Neha Agarwal <nehaagarwal@microsoft.com> - 9.0.2010-1
- Update version to 9.0.2010 to fix CVE-2023-5535.
- Remove patches that no longer apply in the new version.
- Remove file listed twice.

* Wed Oct 11 2023 Mykhailo Bykhovtsev <mbykhovtsev@microsft.com> - 9.0.1897-3
- Patch CVE-2023-5441

* Mon Oct 09 2023 Mitch Zhu <mitchzhu@microsoft.com> - 9.0.1897-2
- Patch CVE-2023-5344

* Tue Sep 12 2023 Henry Li <lihl@microsoft.com> - 9.0.1897-1
- Upgrade version to resolve CVE-2023-4738, CVE-2023-4750, CVE-2023-4781,
  CVE-2023-4752 and CVE-2023-4733

* Thu Sep 07 2023 Brian Fjeldstad <bfjelds@microsoft.com> - 9.0.1847-1
- Bump version to address CVE-2023-4734 CVE-2023-4735 CVE-2023-4736

* Wed Aug 16 2023 Bala <balakumaran.kannan@microsoft.com> - 9.0.1562-2
- Patch CVE-2023-3896

* Wed May 17 2023 Muhammad Falak <mwani@microsoft.com> - 9.0.1562-1
- Bump version to address CVE-2023-2609 & CVE-2023-2610

* Mon May 08 2023 CBL-Mariner Servicing Account <cblmargh@microsoft.com> - 9.0.1527-1
- Auto-upgrade to 9.0.1527 - Fix CVE-2023-2426

* Thu Mar 16 2023 CBL-Mariner Servicing Account <cblmargh@microsoft.com> - 9.0.1402-1
- Auto-upgrade to 9.0.1402 - fix CVE-2023-1355, CVE-2023-1264

* Fri Mar 10 2023 CBL-Mariner Servicing Account <cblmargh@microsoft.com> - 9.0.1378-1
- Auto-upgrade to 9.0.1378 - to fix CVE-2023-1175

* Thu Mar 09 2023 CBL-Mariner Servicing Account <cblmargh@microsoft.com> - 9.0.1367-1
- Auto-upgrade to 9.0.1367 - to fix CVE-2023-1127

* Wed Feb 08 2023 CBL-Mariner Servicing Account <cblmargh@microsoft.com> - 9.0.1247-1
- Auto-upgrade to 9.0.1247 - to fix CVE-2023-0512

* Mon Feb 06 2023 CBL-Mariner Servicing Account <cblmargh@microsoft.com> - 9.0.1225-1
- Auto-upgrade to 9.0.1225 - to fix CVE-2023-0433

* Mon Jan 23 2023 CBL-Mariner Servicing Account <cblmargh@microsoft.com> - 9.0.1189-1
- Auto-upgrade to 9.0.1189 - to fix CVE-2023-0288

* Tue Jan 17 2023 CBL-Mariner Servicing Account <cblmargh@microsoft.com> - 9.0.1145-1
- Auto-upgrade to 9.0.1145 - to fix CVE-2023-0049, CVE-2023-0051, CVE-2023-0054

* Thu Dec 01 2022 CBL-Mariner Servicing Account <cblmargh@microsoft.com> - 9.0.0982-1
- Auto-upgrade to 9.0.0982 - CVE-2022-4141

* Sun Oct 30 2022 CBL-Mariner Servicing Account <cblmargh@microsoft.com> - 9.0.0805-1
- Upgrade to 9.0.0805

* Tue Oct 04 2022 CBL-Mariner Servicing Account <cblmargh@microsoft.com> - 9.0.0614-1
- Upgrade to 9.0.0614

* Fri Sep 30 2022 CBL-Mariner Servicing Account <cblmargh@microsoft.com> - 9.0.0598-1
- Upgrade to 9.0.0598

* Thu Sep 22 2022 CBL-Mariner Servicing Account <cblmargh@microsoft.com> - 9.0.0490-1
- Upgrade to 9.0.0490

* Thu Sep 15 2022 CBL-Mariner Servicing Account <cblmargh@microsoft.com> - 9.0.0404-1
- Upgrade to 9.0.0404

* Mon Aug 29 2022 Henry Beberman <henry.beberman@microsoft.com> - 9.0.0325-1
- Upgrade to 9.0.0325 to fix: CVE-2022-2980, CVE-2022-2982, CVE-2022-2923, CVE-2022-2946

* Fri Aug 19 2022 Andrew Phelps <anphel@microsoft.com> - 9.0.0232-1
- Upgrade to 9.0.0232 to fix: CVE-2022-2522, CVE-2022-2571, CVE-2022-2580, CVE-2022-2581,
  CVE-2022-2598, CVE-2022-2816, CVE-2022-2817, CVE-2022-2819, CVE-2022-2845, CVE-2022-2849,
  CVE-2022-2862, CVE-2022-2874, CVE-2022-2889

* Mon Jul 18 2022 Aadhar Agarwal <aadagarwal@microsoft.com> - 9.0.0050-2
- Add sed requires as vim has an implicit dependency on sed in the post-install script.

* Tue Jul 12 2022 Mandeep Plaha <mandeepplaha@microsoft.com> - 9.0.0050-1
- Upgrade to 9.0.0050 to fix CVEs: 2022-2257, 2022-2264, 2022-2284, 2022-2285, 2022-2286, 2022-2287

* Tue Jul 12 2022 Olivia Crain <oliviacrain@microsoft.com> - 8.2.5172-2
- Fix unversioned python shebang in demoserver.py example script

* Thu Jun 30 2022 Daniel McIlvaney <damcilva@microsoft.com> - 8.2.5172-1
- Upgrade to 8.2.5172 to fix CVE-2022-2175, CVE-2022-2182

* Tue Jun 28 2022 Suresh Babu Chalamalasetty <schalam@microsoft.com> - 8.2.5154-1
- Upgrade to 8.2.5154 to fix CVEs: 2022-2124, 2022-2125, 2022-2126 and 2022-2129

* Mon Jun 06 2022 Pawel Winogrodzki <pawelwi@microsoft.com> - 8.2.5064-1
- Update to version 8.2.5064 to fix CVEs: 2022-1851, 2022-1886, and 2022-1898.

* Fri May 27 2022 Max Brodeur-Urbas <maxbr@microsoft.com> - 8.2.4979-1
- Update version to 8.2.4979 to fix CVE-2022-1619, CVE-2022-1621, CVE-2022-1629, 
  CVE-2022-1616, CVE-2022-1733, CVE-2022-1735, CVE-2022-1769, CVE-2022-1620, 
  CVE-2022-1674, CVE-2022-1771, CVE-2022-1785, CVE-2022-1796.

* Fri May 20 2022 Chris Co <chrco@microsoft.com> - 8.2.4925-1
- Update version to 8.2.4925 to address CVE-2022-1381, CVE-2022-1420,
  CVE-2022-1616, CVE-2022-1619, CVE-2022-1620, CVE-2022-1621, CVE-2022-1629
- Add new file vimhelp.vim

* Fri Apr 22 2022 Olivia Crain <oliviacrain@microsoft.com> - 8.2.4743-2
- Fix invalid vi provide with reversed %%{release}-%%{version} EVR

* Tue Apr 12 2022 Nicolas Guibourge <nicolasg@microsoft.com> - 8.2.4743-1
- Update version to 8.2.4743 to fix CVE-2022-0408,CVE-2022-0413,CVE-2022-0417,CVE-2022-0443,
- CVE-2022-0554,CVE-2022-0572,CVE-2022-0629,CVE-2022-0685,CVE-2022-0729,CVE-2022-1160

* Thu Feb 03 2022 Chris Co <chrco@microsoft.com> - 8.2.4233-1
- Update version to 8.2.4233 to fix CVE-2022-0392,CVE-2022-0393,CVE-2022-0359,CVE-2022-0361,CVE-2022-0368

* Mon Jan 31 2022 Chris Co <chrco@microsoft.com> - 8.2.4151-1
- Update version to 8.2.4151 to fix CVE-2022-0318.

* Wed Jan 26 2022 Neha Agarwal <nehaagarwal@microsoft.com> - 8.2.4120-1
- Update version to 8.2.4120 to fix CVE-2022-0261.

* Thu Jan 13 2022 Rachel Menge <rachelmenge@microsoft.com> - 8.2.4081-1
- Update version to 8.2.4081 to fix CVE-2022-0128.

* Thu Jan 06 2022 Suresh Babu Chalamalasetty <schalam@microsoft.com> - 8.2.4006-1
- Update version to 8.2.4006 to fix CVE CVE-2021-4166.

* Tue Dec 28 2021 Henry Beberman <henry.beberman@microsoft.com> - 8.2.3668-4
- Backported patch for CVE-2021-4136 from upstream

* Wed Dec 08 2021 Mariner Autopatcher <cblmargh@microsoft.com> - 8.2.3668-3
- Added patch file(s) CVE-2021-4069.patch

* Sat Dec 04 2021 Mariner Autopatcher <cblmargh@microsoft.com> - 8.2.3668-2
- Added patch file(s) CVE-2021-4019.patch

* Thu Nov 25 2021 Muhammad Falak <mwani@microsoft.com> - 8.2.3668-1
- Bump version to 8.2.3668 to fix CVE-2021-3968,CVE-2021-3973,CVE-2021-3974

* Wed Nov 10 2021 Nick Samson <nisamson@microsoft.com> - 8.2.3582-1
- Upgrade to 8.2.3582 to fix CVE-2021-3927 and CVE-2021-3928

* Fri Nov 05 2021 Thomas Crain <thcrain@microsoft.com> - 8.2.3564-2
- Package default color list in main package for use by default theme

* Wed Nov 03 2021 Thomas Crain <thcrain@microsoft.com> - 8.2.3564-1
- Upgrade to 8.2.3564 to fix CVE-2021-3903
- Package actual license text
- License verified
- Remove rgb.txt from packaging- removed in patch level 3562
- Use make macros

* Tue Oct 26 2021 Chris Co <chrco@microsoft.com> - 8.2.3489-1
- Fix CVE-2021-3875 and CVE-2021-3872 by updated to 8.2.3489

* Tue Oct 05 2021 Suresh Babu Chalamalasetty <schalam@microsoft.com> - 8.2.3441-2
- Fix vim startup error.
- vim-extra requires vim and fix for make check failure.

* Mon Sep 27 2021 Suresh Babu Chalamalasetty <schalam@microsoft.com> - 8.2.3441-1
- Fix CVE-2021-3778 and CVE-2021-3796 CVEs by updating to 8.2.3441.

* Fri Oct 30 2020 Pawel Winogrodzki <pawelwi@microsoft.com> - 8.1.1667-1
- Fix CVE-2019-20807 by updating to 8.1.1667.

* Thu Oct 15 2020 Emre Girgin <mrgirgin@microsoft.com> - 8.1.0388-7
- Fix CVE-2019-12735.

* Mon Jun 01 2020 Pawel Winogrodzki <pawelwi@microsoft.com> - 8.1.0388-6
- Adding a license reference.

* Mon Apr 13 2020 Eric Li <eli@microsoft.com> - 8.1.0388-5
- Add #Source0: comment and delete sha1. Verified license.

* Tue Sep 03 2019 Mateusz Malisz <mamalisz@microsoft.com> - 8.1.0388-4
- Initial CBL-Mariner import from Photon (license: Apache2).

* Tue Jan 29 2019 Dweep Advani <dadvani@vmware.com> - 8.1.0388-3
- Fixed swap file creation error for custom login shell

* Wed Sep 12 2018 Anish Swaminathan <anishs@vmware.com> - 8.1.0388-2
- Add conflicts toybox for vim-extra.

* Wed Sep 12 2018 Anish Swaminathan <anishs@vmware.com> - 8.1.0388-1
- Update to version 8.1.0388.

* Tue Jul 10 2018 Tapas Kundu <tkundu@vmware.com> - 8.0.0533-4
- Fix for CVE-2017-17087 and CVE-2017-1000382.

* Mon Aug 14 2017 Chang Lee <changlee@vmware.com> - 8.0.0533-3
- Disabled Test_recover_root_dir in %check.

* Tue May 02 2017 Anish Swaminathan <anishs@vmware.com> - 8.0.0533-2
- Remove tcsh requires.

* Fri Apr 14 2017 Xiaolin Li <xiaolinl@vmware.com> - 8.0.0533-1
- Updated to version 8.0.0533.

* Tue Feb 28 2017 Anish Swaminathan <anishs@vmware.com> - 7.4-10
- Fix for CVE-2017-6349 and CVE-2017-6350.

* Fri Feb 17 2017 Anish Swaminathan <anishs@vmware.com> - 7.4-9
- Fix for CVE-2017-5953.

* Fri Nov 18 2016 Anish Swaminathan <anishs@vmware.com> - 7.4-8
- Fix for CVE-2016-1248.

* Wed Oct 05 2016 ChangLee <changlee@vmware.com> - 7.4-7
- Modified %check.

* Wed Aug 24 2016 Alexey Makhalov <amakhalov@vmware.com> - 7.4-6
- vimrc: Added tags search, tab->spaces and some bindings.

* Tue May 24 2016 Priyesh Padmavilasom <ppadmavilasom@vmware.com> - 7.4-5
- GA - Bump release of all rpms.

* Thu Jul 16 2015 Touseef Liaqat <tliaqat@vmware.com> - 7.4-3
- Added profile related files in minimal vim package.

* Tue Jun 30 2015 Touseef Liaqat <tliaqat@vmware.com> - 7.4-3
- Pack extra files separately, to make vim package small.

* Fri Jun 19 2015 Alexey Makhalov <amakhalov@vmware.com> - 7.4-2
- Disable debug package. Use 'desert' colorscheme.

* Wed Nov 5 2014 Divya Thaluru <dthaluru@vmware.com> - 7.4-1
- Initial build First version.<|MERGE_RESOLUTION|>--- conflicted
+++ resolved
@@ -2,11 +2,7 @@
 Summary:        Text editor
 Name:           vim
 Version:        9.0.2121
-<<<<<<< HEAD
-Release:        3%{?dist}
-=======
 Release:        4%{?dist}
->>>>>>> 4b2db532
 License:        Vim
 Vendor:         Microsoft Corporation
 Distribution:   Mariner
@@ -15,12 +11,9 @@
 Source0:        https://github.com/%{name}/%{name}/archive/v%{version}.tar.gz#/%{name}-%{version}.tar.gz
 Patch0:         CVE-2024-22667.patch
 Patch1:         CVE-2024-43374.patch
-<<<<<<< HEAD
-=======
 Patch2:         CVE-2024-41957.patch
 Patch3:         CVE-2024-41965.patch
 
->>>>>>> 4b2db532
 BuildRequires:  ncurses-devel
 BuildRequires:  python3-devel
 Requires(post): sed
@@ -208,12 +201,9 @@
 %{_bindir}/vimdiff
 
 %changelog
-<<<<<<< HEAD
-=======
 * Wed Sep 18 2024 Sumedh Sharma <sumsharma@microsoft.com> - 9.0.2121-4
 - Add patch to resolve CVE-2024-41957 & CVE-2024-41965
 
->>>>>>> 4b2db532
 * Tue Aug 20 2024 Brian Fjeldstad <bfjelds@microsoft.com> - 9.0.2121-3
 - Patch CVE-2024-43374
 
