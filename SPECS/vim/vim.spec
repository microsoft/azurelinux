--- conflicted
+++ resolved
@@ -1,28 +1,15 @@
 %define debug_package %{nil}
 Summary:        Text editor
 Name:           vim
-<<<<<<< HEAD
 Version:        9.1.0791
 Release:        1%{?dist}
-=======
-Version:        9.0.2121
-Release:        5%{?dist}
->>>>>>> 3eb66d1e
 License:        Vim
 Vendor:         Microsoft Corporation
 Distribution:   Mariner
 Group:          Applications/Editors
 URL:            https://www.vim.org
 Source0:        https://github.com/%{name}/%{name}/archive/v%{version}.tar.gz#/%{name}-%{version}.tar.gz
-<<<<<<< HEAD
-
-=======
-Patch0:         CVE-2024-22667.patch
-Patch1:         CVE-2024-43374.patch
-Patch2:         CVE-2024-41957.patch
-Patch3:         CVE-2024-41965.patch
-Patch4:         CVE-2024-43802.patch
->>>>>>> 3eb66d1e
+
 BuildRequires:  ncurses-devel
 BuildRequires:  python3-devel
 Requires(post): sed
@@ -212,14 +199,12 @@
 %{_bindir}/vimdiff
 
 %changelog
-<<<<<<< HEAD
 * Thu Oct 17 2024 Nick Samson <nisamson@microsoft.com> - 9.1.0791-1
 - Upgrade to 9.1.0791 to fix CVE-2024-47814, CVE-2024-43802
 - Added language configurations for Amharic and Hungarian
-=======
+
 * Tue Oct 08 2024 Sam Meluch <sammeluch@microsoft.com> - 9.0.2121-5
 - Add patch to resolve CVE-2024-43802
->>>>>>> 3eb66d1e
 
 * Wed Sep 18 2024 Sumedh Sharma <sumsharma@microsoft.com> - 9.0.2121-4
 - Add patch to resolve CVE-2024-41957 & CVE-2024-41965
