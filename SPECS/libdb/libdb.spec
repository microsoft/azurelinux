--- conflicted
+++ resolved
@@ -98,21 +98,17 @@
 %{_bindir}/db*_tuner
 
 %changelog
-<<<<<<< HEAD
 * Tue Nov 03 2020 Joe Schmitt <joschmit@microsoft.com> - 5.3.28-5
 - Create utils subpackage.
 
-* Sat May 09 00:20:43 PST 2020 Nick Samson <nisamson@microsoft.com> - 5.3.28-4
-=======
 * Sat May 09 2020 Nick Samson <nisamson@microsoft.com> - 5.3.28-4
->>>>>>> a6f8e0a4
 - Added %%license line automatically
 
-*   Tue Sep 03 2019 Mateusz Malisz <mamalisz@microsoft.com> 5.3.28-3
--   Initial CBL-Mariner import from Photon (license: Apache2).
+* Tue Sep 03 2019 Mateusz Malisz <mamalisz@microsoft.com> 5.3.28-3
+- Initial CBL-Mariner import from Photon (license: Apache2).
 
-*   Tue Nov 14 2017 Alexey Makhalov <amakhalov@vmware.com> 5.3.28-2
--   Aarch64 support
+* Tue Nov 14 2017 Alexey Makhalov <amakhalov@vmware.com> 5.3.28-2
+- Aarch64 support
 
-*	Thu Oct 27 2016 Priyesh Padmavilasom <ppadmavilasom@vmware.com> 5.3.28-1
--	Initial build. First version+* Thu Oct 27 2016 Priyesh Padmavilasom <ppadmavilasom@vmware.com> 5.3.28-1
+- Initial build. First version