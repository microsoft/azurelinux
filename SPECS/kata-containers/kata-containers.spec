--- conflicted
+++ resolved
@@ -44,11 +44,7 @@
 Summary:        Kata Containers version 2.x repository
 Name:           kata-containers
 Version:        3.1.0
-<<<<<<< HEAD
-Release:        5%{?dist}
-=======
-Release:        7%{?dist}
->>>>>>> 8d45a9b6
+Release:        8%{?dist}
 License:        ASL 2.0
 Vendor:         Microsoft Corporation
 URL:            https://github.com/%{name}/%{name}
@@ -234,10 +230,9 @@
 %exclude %{kataosbuilderdir}/rootfs-builder/ubuntu
 
 %changelog
-<<<<<<< HEAD
-* Tue Oct 10 2023 Dan Streetman <ddstreet@ieee.org> - 3.1.0-5
+* Tue Oct 10 2023 Dan Streetman <ddstreet@ieee.org> - 3.1.0-8
 - Bump release to rebuild with updated version of Go.
-=======
+
 * Wed Sep 27 2023 Dallas Delaney <dadelan@microsoft.com> 3.1.0-7
 - Refactor UVM build script and add -tools subpackage
 
@@ -246,7 +241,6 @@
 
 * Thu Sep 07 2023 Daniel McIlvaney <damcilva@microsoft.com> - 3.1.0-5
 - Bump package to rebuild with rust 1.72.0
->>>>>>> 8d45a9b6
 
 * Mon Aug 07 2023 CBL-Mariner Servicing Account <cblmargh@microsoft.com> - 3.1.0-4
 - Bump release to rebuild with go 1.19.12
