--- conflicted
+++ resolved
@@ -1,13 +1,8 @@
 %global debug_package %{nil}
 
 Name:           kata-containers
-<<<<<<< HEAD
-Version:        3.18.0.kata0
-Release:        5%{?dist}
-=======
 Version:        3.19.1.kata2
-Release:        1%{?dist}
->>>>>>> 39a9d858
+Release:        2%{?dist}
 Summary:        Kata Containers package developed for Pod Sandboxing on AKS
 License:        ASL 2.0
 URL:            https://github.com/microsoft/kata-containers
@@ -120,16 +115,14 @@
 %{tools_pkg}/tools/osbuilder/node-builder/azure-linux/agent-install/usr/lib/systemd/system/kata-agent.service
 
 %changelog
-<<<<<<< HEAD
-* Mon Aug 26 2025 Azure Linux Security Servicing Account <azurelinux-security@microsoft.com> - 3.18.0.kata0-5
+* Sat Oct 25 2025 Azure Linux Security Servicing Account <azurelinux-security@microsoft.com> - 3.19.1.kata2-2
 - Bump release to rebuild with rust
-=======
+
 * Mon Sep 08 2025 CBL-Mariner Servicing Account <cblmargh@microsoft.com> - 3.19.1.kata2-1
 - Auto-upgrade to 3.19.1.kata2
 
 * Wed Aug 27 2025 CBL-Mariner Servicing Account <cblmargh@microsoft.com> - 3.19.1.kata1-1
 - Auto-upgrade to 3.19.1.kata1
->>>>>>> 39a9d858
 
 * Fri Aug 08 2025 Azure Linux Security Servicing Account <azurelinux-security@microsoft.com> - 3.18.0.kata0-4
 - Bump release to rebuild with rust
