--- conflicted
+++ resolved
@@ -4,11 +4,7 @@
 Summary:        libsoup HTTP client/server library
 Name:           libsoup
 Version:        3.4.4
-<<<<<<< HEAD
-Release:        8%{?dist}
-=======
 Release:        9%{?dist}
->>>>>>> 57f868f8
 License:        GPLv2
 Vendor:         Microsoft Corporation
 Distribution:   Azure Linux
@@ -70,10 +66,7 @@
 Patch17:         CVE-2025-4476.patch
 Patch18:         CVE-2025-32907.patch
 Patch19:         CVE-2025-4948.patch
-<<<<<<< HEAD
-=======
 Patch20:         CVE-2025-4969.patch
->>>>>>> 57f868f8
 
 %description
 libsoup is HTTP client/server library for GNOME
@@ -141,12 +134,9 @@
 %defattr(-,root,root)
 
 %changelog
-<<<<<<< HEAD
-=======
 * Tue Aug 12 2025 Azure Linux Security Servicing Account <azurelinux-security@microsoft.com> - 3.4.4-9
 - Patch for CVE-2025-4969
 
->>>>>>> 57f868f8
 * Tue Jul 29 2025 Azure Linux Security Servicing Account <azurelinux-security@microsoft.com> - 3.4.4-8
 - Patch for CVE-2025-4948
 
