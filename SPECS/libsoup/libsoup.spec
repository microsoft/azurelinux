%define BaseVersion 3.0
Summary:        libsoup HTTP client/server library
Name:           libsoup
Version:        %{BaseVersion}.4
<<<<<<< HEAD
Release:        5%{?dist}
=======
Release:        6%{?dist}
>>>>>>> 52667b27
License:        GPLv2
Vendor:         Microsoft Corporation
Distribution:   Mariner
Group:          System Environment/Development
URL:            https://wiki.gnome.org/LibSoup
Source0:        https://ftp.gnome.org/pub/GNOME/sources/libsoup/%{BaseVersion}/%{name}-%{version}.tar.xz

Patch0:          CVE-2024-52530.patch
Patch1:          CVE-2024-52531.patch
Patch2:          CVE-2024-52532.patch
# CVE-2025-32913 will be fixed in 3.6.2 by https://gitlab.gnome.org/GNOME/libsoup/-/commit/f4a761fb66512fff59798765e8ac5b9e57dceef0
Patch3:          CVE-2025-32913.patch
# CVE-2025-32906 will be fixed in 3.6.5 by https://gitlab.gnome.org/GNOME/libsoup/-/commit/af5b9a4a3945c52b940d5ac181ef51bb12011f1f
Patch4:          CVE-2025-32906.patch
Patch5:          CVE-2025-32914.patch
Patch6:          CVE-2025-2784.patch
Patch7:          CVE-2025-32052.patch
Patch8:          CVE-2025-32050.patch
Patch9:          CVE-2025-32051.patch
Patch10:         CVE-2025-46420.patch
Patch11:         CVE-2025-46421.patch
<<<<<<< HEAD
=======
Patch12:         CVE-2025-32053.patch
>>>>>>> 52667b27

BuildRequires:  meson
BuildRequires:  autogen
BuildRequires:  glib-devel
BuildRequires:  glib-networking
BuildRequires:  gobject-introspection-devel
BuildRequires:  httpd
BuildRequires:  icu-devel
BuildRequires:  intltool
BuildRequires:  krb5-devel
BuildRequires:  libpsl-devel
BuildRequires:  libxml2-devel
BuildRequires:  python3
BuildRequires:  python3-devel
BuildRequires:  python3-libs
BuildRequires:  python3-tools
BuildRequires:  sqlite-devel
BuildRequires:  cmake
BuildRequires:  libnghttp2-devel
BuildRequires:  brotli-devel
BuildRequires:  gnutls-devel
BuildRequires:  vala
BuildRequires:  gtk-doc
BuildRequires:  python3-pygments
BuildRequires:  perl-generators
BuildRequires:  perl-interpreter
BuildRequires:  perl(FindBin)
BuildRequires:  perl(File::Find)
Requires:       glib-networking
Requires:       libpsl
Requires:       libxml2

%description
libsoup is HTTP client/server library for GNOME

%package         devel
Summary:        Header files for libsoup
Group:          System Environment/Development
Requires:       %{name} = %{version}-%{release}
Requires:       libxml2-devel

%description     devel
Header files for libsoup.

%package         doc
Summary:        gtk-doc files for libsoup
Group:          System Environment/Development
Requires:       %{name} = %{version}-%{release}

%description     doc
gtk-doc files for libsoup.

%package         lang
Summary:        Additional language files for libsoup
Group:          System Environment/Development
Requires:       %{name} = %{version}-%{release}

%description     lang
These are the additional language files of libsoup.

%prep
%autosetup -p1

%build
%meson \
    -Dgtk_doc=true \
    -Dsysprof=disabled \
    -Dautobahn=disabled \
    -Dhttp2_tests=disabled \
    -Dntlm=disabled \
    -Dtests=false
%meson_build

%install
%meson_install
find %{buildroot} -type f -name "*.la" -delete -print

%find_lang %{name}-%{BaseVersion}

%check
%meson_test

%post   -p /sbin/ldconfig
%postun -p /sbin/ldconfig

%files
%defattr(-,root,root)
%license COPYING
%{_libdir}/*.so.*
%{_libdir}/girepository-1.0/*

%files devel
%defattr(-,root,root)
%{_includedir}/*
%{_libdir}/*.so
%exclude %{_libdir}/*.a
%{_libdir}/pkgconfig/*
%{_datadir}/gir-1.0/*
%dir %{_datadir}/vala
%dir %{_datadir}/vala/vapi
%{_datadir}/vala/vapi/%{name}-%{BaseVersion}.deps
%{_datadir}/vala/vapi/%{name}-%{BaseVersion}.vapi

%files doc
%defattr(-,root,root)
%{_datadir}/gtk-doc/html/*

%files lang -f %{name}-%{BaseVersion}.lang
%defattr(-,root,root)

%changelog
<<<<<<< HEAD
=======
* Wed 07 2025 Bhagyashri Pathak <bhapathak@microsoft.com> - 3.0.4-6
- Patche for CVE-2025-32053

>>>>>>> 52667b27
* Sun May 04 2025 Kshitiz Godara <kgodara@microsoft.com> - 3.0.4-5
- Added patch for CVE-2025-2784 CVE-2025-32052 CVE-2025-32050 CVE-2025-32051 CVE-2025-46420 CVE-2025-46421

* Fri Apr 25 2025 Kshitiz Godara <kgodara@microsoft.com> - 3.0.4-4
- Add patch for CVE-2025-32914

* Wed Apr 16 2025 Kevin Lockwood <v-klockwood@microsoft.com> - 3.0.4-3
- Add patch for CVE-2025-32913
- Add patch for CVE-2025-32906

* Fri Nov 15 2024 Thien Trung Vuong <tvuong@microsoft.com> - 3.0.4-2
- Add patches for CVE-2024-52530, CVE-2024-52531, CVE-2024-52532

* Mon Jan 24 2022 Henry Li <lihl@microsoft.com> - 3.0.4-1
- Upgrade to version 3.0.4
- Add cmake, libnghttp2-devel, brotli-devel, gnutls-devel,
  gtk-doc, vala and python3-pygments as BR
- Use meson to build and install
- Add additional files to libsoup-devel
- License Verified

* Wed Jan 19 2022 Suresh Babu Chalamalasetty <schalam@microsoft.com> - 2.64.0-8
- Add perl find bin and file find to build requires.

* Fri Sep 10 2021 Thomas Crain <thcrain@microsoft.com> - 2.64.0-7
- Remove libtool archive files from final packaging

* Tue Jan 05 2021 Ruying Chen <v-ruyche@microsoft.com> - 2.64.0-6
- Enable gobject-introspection support.

* Sat May 09 2020 Nick Samson <nisamson@microsoft.com>
- Added %%license line automatically

* Tue Apr 21 2020 Eric Li <eli@microsoft.com> 2.64.0-4
- Fix Source0: and delete sha1. Verified license. Fixed URL. Fixed formatting.

* Tue Sep 03 2019 Mateusz Malisz <mamalisz@microsoft.com> 2.64.0-3
- Initial CBL-Mariner import from Photon (license: Apache2).

* Fri Dec 07 2018 Keerthana <keerthanak@vmware.com> 2.64.0-2
- Fix Make check failures.

* Mon Sep 17 2018 Bo Gan <ganb@vmware.com> 2.64.0-1
- Update to 2.64.0

* Mon Sep 03 2018 Ankit Jain <ankitja@vmware.com> 2.57.1-4
- Fix for CVE-2018-12910

* Mon Jun 18 2018 Tapas Kundu <tkundu@vmware.com> 2.57.1-3
- CVE-2017-2885

* Fri Aug 11 2017 Chang Lee <changlee@vmware.com> 2.57.1-2
- Added krb5-devel to BuildRequires for %check

* Tue Apr 04 2017 Kumar Kaushik <kaushikk@vmware.com> 2.57.1-1
- Upgrading to version 2.57.1

* Fri Nov 18 2016 Alexey Makhalov <amakhalov@vmware.com> 2.53.90-3
- Add sqlite-devel build deps

* Tue May 24 2016 Priyesh Padmavilasom <ppadmavilasom@vmware.com> 2.53.90-2
- GA - Bump release of all rpms

* Fri Feb 26 2016 Kumar Kaushik <kaushikk@vmware.com> 2.53.90-1
- Updated version.

* Mon Oct 12 2015 Xiaolin Li <xiaolinl@vmware.com> 2.50.0-5
- Moving static lib files to devel package.

* Fri Oct 9 2015 Xiaolin Li <xiaolinl@vmware.com> 2.50.0-4
- Removing la files from packages.

* Mon Jul 20 2015 Divya Thaluru <dthaluru@vmware.com> 2.50.0-3
- Addinf libxml2 to Requires

* Mon Jul 13 2015 Alexey Makhalov <amakhalov@vmware.com> 2.50.0-2
- Exclude /usr/lib/debug

* Fri Jun 5 2015 Touseef Liaqat <tliaqat@vmware.com> 2.50.0-1
- Initial build.  First version<|MERGE_RESOLUTION|>--- conflicted
+++ resolved
@@ -2,11 +2,7 @@
 Summary:        libsoup HTTP client/server library
 Name:           libsoup
 Version:        %{BaseVersion}.4
-<<<<<<< HEAD
-Release:        5%{?dist}
-=======
 Release:        6%{?dist}
->>>>>>> 52667b27
 License:        GPLv2
 Vendor:         Microsoft Corporation
 Distribution:   Mariner
@@ -28,10 +24,7 @@
 Patch9:          CVE-2025-32051.patch
 Patch10:         CVE-2025-46420.patch
 Patch11:         CVE-2025-46421.patch
-<<<<<<< HEAD
-=======
 Patch12:         CVE-2025-32053.patch
->>>>>>> 52667b27
 
 BuildRequires:  meson
 BuildRequires:  autogen
@@ -143,12 +136,9 @@
 %defattr(-,root,root)
 
 %changelog
-<<<<<<< HEAD
-=======
 * Wed 07 2025 Bhagyashri Pathak <bhapathak@microsoft.com> - 3.0.4-6
 - Patche for CVE-2025-32053
 
->>>>>>> 52667b27
 * Sun May 04 2025 Kshitiz Godara <kgodara@microsoft.com> - 3.0.4-5
 - Added patch for CVE-2025-2784 CVE-2025-32052 CVE-2025-32050 CVE-2025-32051 CVE-2025-46420 CVE-2025-46421
 
