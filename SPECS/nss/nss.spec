--- conflicted
+++ resolved
@@ -22,12 +22,9 @@
 Patch0:         nss-3.44-standalone-1.patch
 BuildRequires:  nspr-devel
 BuildRequires:  sqlite-devel
-<<<<<<< HEAD
 Provides:       %{name}-tools = %{version}-%{release}
 Provides:       %{name}-softokn = %{version}-%{release}
-=======
 Requires:       nspr
->>>>>>> 7277504b
 Requires:       nss-libs = %{version}-%{release}
 
 %description
@@ -40,39 +37,25 @@
  security standards into an application.
 
 %package devel
-<<<<<<< HEAD
-Summary: Development Libraries for Network Security Services
-Group: Development/Libraries
-Provides: %{name}-static = %{version}-%{release}
-Provides: %{name}-softokn-devel = %{version}-%{release}
-Provides: %{name}-pkcs11-devel = %{version}-%{release}
-Provides: %{name}-pkcs11-devel-static = %{version}-%{release}
-Requires: nspr-devel
-Requires: nss = %{version}-%{release}
-=======
 Summary:        Development Libraries for Network Security Services
 Group:          Development/Libraries
+Provides:       %{name}-static = %{version}-%{release}
+Provides:       %{name}-softokn-devel = %{version}-%{release}
+Provides:       %{name}-pkcs11-devel = %{version}-%{release}
+Provides:       %{name}-pkcs11-devel-static = %{version}-%{release}
 Requires:       nspr-devel
 Requires:       nss = %{version}-%{release}
 
->>>>>>> 7277504b
 %description devel
 Header files for doing development with Network Security Services.
 
 %package libs
-<<<<<<< HEAD
-Summary: Libraries for Network Security Services
-Group:      System Environment/Libraries
-Provides:   %{name}-util = %{version}-%{release}
-Requires:   sqlite-libs
-Requires:   nspr
-=======
 Summary:        Libraries for Network Security Services
 Group:          System Environment/Libraries
+Provides:       %{name}-util = %{version}-%{release}
+Requires:       sqlite-libs
 Requires:       nspr
-Requires:       sqlite-libs
 
->>>>>>> 7277504b
 %description libs
 This package contains minimal set of shared nss libraries.
 
@@ -139,22 +122,15 @@
 %{unsupported_tools_directory}/shlibsign
 
 %changelog
-<<<<<<< HEAD
 * Fri Mar 26 2021 Thomas Crain <thcrain@microsoft.com> - 3.44-4
 - Merge the following releases from 1.0 to dev branch
 - anphel@microsoft.com, 3.44-3: Fix check tests
+- niontive@microsoft.com, 3.44-4: Enable FIPS mode
 
 *   Mon Sep 28 2020 Ruying Chen <v-ruyche@microsoft.com> 3.44-3
 -   Provide nss-tools, -util, -static, -softokn, -softokn-devel
 -   Provide nss-pkcs11-devel, -pkcs11-devel-static
-=======
-* Wed Mar 03 2021 Nicolas Ontiveros <niontive@microsoft.com> - 3.44-4
-- Enable FIPS mode
 
-*   Tue Jan 26 2021 Andrew Phelps <anphel@microsoft.com> 3.44-3
--   Fix check tests
-
->>>>>>> 7277504b
 *   Sat May 09 2020 Nick Samson <nisamson@microsoft.com> 3.44-2
 -   Added %%license line automatically
 
