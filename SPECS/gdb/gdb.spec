Summary:        C debugger
Name:           gdb
Version:        11.2
Release:        8%{?dist}
License:        GPLv2+
Vendor:         Microsoft Corporation
Distribution:   Mariner
Group:          Development/Tools
URL:            https://www.gnu.org/software/gdb
Source0:        https://ftp.gnu.org/gnu/%{name}/%{name}-%{version}.tar.xz
Patch0:         CVE-2023-39128.patch
Patch1:         CVE-2023-39129.patch
Patch2:         CVE-2023-39130.patch
Patch3:         CVE-2025-1176.patch
Patch4:         CVE-2025-1182.patch
Patch5:         CVE-2022-48064.patch
Patch6:         CVE-2022-48065.patch
Patch7:         CVE-2022-47673.patch
Patch8:         CVE-2022-47696.patch
Patch9:         CVE-2025-7546.patch
<<<<<<< HEAD
Patch10:         CVE-2021-32256.patch
Patch11:        fix-infinite-recursion.patch
Patch12:        CVE-2025-5244.patch
=======
Patch10:        CVE-2025-11082.patch
Patch11:        CVE-2025-11083.patch
>>>>>>> 2d39776a
BuildRequires:  expat-devel
BuildRequires:  gcc-c++
BuildRequires:  gcc-gfortran
BuildRequires:  ncurses-devel
BuildRequires:  python3-devel
BuildRequires:  python3-libs
BuildRequires:  readline-devel
BuildRequires:  xz-devel
BuildRequires:  zlib-devel
<<<<<<< HEAD
%if  0%{?with_check}
=======
%if 0%{?with_check}
>>>>>>> 2d39776a
BuildRequires:  dejagnu
BuildRequires:  systemtap-sdt-devel
%endif
Requires:       expat
Requires:       ncurses
Requires:       python3
Requires:       readline
Requires:       xz-libs
Requires:       zlib
Provides:       %{name}-headless = %{version}-%{release}
Provides:       %{name}-gdbserver = %{version}-%{release}

%description
GDB, the GNU Project debugger, allows you to see what is going on
'inside' another program while it executes -- or what
another program was doing at the moment it crashed.

%prep
%autosetup -p1

%build
%configure \
    --with-system-readline \
    --with-system-zlib \
    --disable-sim \
    --with-python=%{python3}
%make_build

%install
%make_install
find %{buildroot} -type f -name "*.la" -delete -print
rm %{buildroot}%{_infodir}/dir

# following files conflict with binutils-2.37
rm %{buildroot}%{_includedir}/ansidecl.h
rm %{buildroot}%{_includedir}/bfd.h
rm %{buildroot}%{_includedir}/bfdlink.h
rm %{buildroot}%{_includedir}/dis-asm.h
rm %{buildroot}%{_libdir}/libbfd.a
rm %{buildroot}%{_libdir}/libopcodes.a
rm %{buildroot}%{_libdir}/libctf*.a
rm %{buildroot}%{_datadir}/locale/de/LC_MESSAGES/opcodes.mo
rm %{buildroot}%{_datadir}/locale/fi/LC_MESSAGES/bfd.mo
rm %{buildroot}%{_datadir}/locale/fi/LC_MESSAGES/opcodes.mo
%ifarch aarch64
rm -vf %{buildroot}%{_libdir}/libaarch64-unknown-linux-gnu-sim.a
%endif

%find_lang %{name} --all-name

%check
# disable security hardening for tests
rm -f $(dirname $(gcc -print-libgcc-file-name))/../specs

# Remove libctf test suite, which causes compilation errors with the base tests
rm -rvf libctf/testsuite

%make_build check TESTS="gdb.base/default.exp"

%files -f %{name}.lang
%defattr(-,root,root)
%license COPYING
%exclude %{_datadir}/locale
%exclude %{_includedir}/*.h
%{_includedir}/gdb/*.h
%{_libdir}/*.so
%{_infodir}/*.gz
%{_datadir}/gdb/python/*
%{_datadir}/gdb/syscalls/*
%{_datadir}/gdb/system-gdbinit/*
%{_bindir}/*
%{_mandir}/*/*

%changelog
<<<<<<< HEAD
* Mon Jun 09 2025 Archana Shettigar <v-shettigara@microsoft.com> - 11.2-8
- Patch CVE-2021-32256 & CVE-2025-5244 using an upstream patch
=======
* Fri Oct 03 2025 Azure Linux Security Servicing Account <azurelinux-security@microsoft.com> - 11.2-8
- Patch for CVE-2025-11083, CVE-2025-11082
>>>>>>> 2d39776a

* Fri Jul 18 2025 Akhila Guruju <v-guakhila@microsoft.com> - 11.2-7
- Patch CVE-2025-7546
- Fix package tests

* Mon Apr 21 2025 Kanishk Bansal <kanbansal@microsoft.com> - 11.2-6
- Patch CVE-2022-47673, CVE-2022-47696 using an upstream patch

* Thu Apr 03 2025 Sandeep Karambelkar <skarambelkar@microsoft.com> - 11.2-5
- Fix CVE-2022-48064, CVE-2022-48065

* Thu Feb 13 2025 Ankita Pareek <ankitapareek@microsoft.com> - 11.2-4
- Address CVE-2025-1176 and CVE-2025-1182

* Tue Oct 08 2024 Mitch Zhu <mitchzhu@microsoft.com> - 11.2-3
- Fix CVE-2023-39128, CVE-2023-39129, CVE-2023-39130

* Wed Sep 20 2023 Jon Slobodzian <joslobo@microsoft.com> - 11.2-2
- Recompile with stack-protection fixed gcc version (CVE-2023-4039)

* Wed May 11 2022 Fanzhe Lyu <falyu@microsoft.com> - 11.2
- Upgrade to gdb 11.2

* Thu Nov 11 2021 Thomas Crain <thcrain@microsoft.com> - 11.1
- Upgrade to latest upstream version and remove upstreamed patches
- Use system zlib during build

* Fri Jul 23 2021 Thomas Crain <thcrain@microsoft.com> - 8.3-5
- Add compatibility provides for gdbserver subpackage
- Use make macros throughout

* Fri Mar 26 2021 Thomas Crain <thcrain@microsoft.com> - 8.3-4
- Merge the following releases from 1.0 to dev branch
- thcrain@microsoft.com, 8.3-3: Patch CVE-2019-1010180
- anphel@microsoft.com, 8.3-4: Only run gdb.base/default.exp tests

* Wed Mar 03 2021 Henry Li <lihl@microsoft.com> - 8.3-3
- Add gcc-c++ and gcc-gfortran as dependencies
- Provides gdb-headless

* Sat May 09 2020 Nick Samson <nisamson@microsoft.com> - 8.3-2
- Added %%license line automatically

* Mon Mar 16 2020 Henry Beberman <henry.beberman@microsoft.com> - 8.3-1
- Update to 8.3. URL fixed. License verified.

* Tue Sep 03 2019 Mateusz Malisz <mamalisz@microsoft.com> - 8.2-2
- Initial CBL-Mariner import from Photon (license: Apache2).

* Fri Sep 14 2018 Keerthana K <keerthanak@vmware.com> - 8.2-1
- Update to version 8.2

* Thu Dec 07 2017 Alexey Makhalov <amakhalov@vmware.com> - 7.12.1-8
- Enable LZMA support

* Tue Nov 14 2017 Alexey Makhalov <amakhalov@vmware.com> - 7.12.1-7
- Aarch64 support

* Mon Sep 11 2017 Rui Gu <ruig@vmware.com> - 7.12.1-6
- Enable make check in docker with part of checks disabled

* Thu Aug 10 2017 Alexey Makhalov <amakhalov@vmware.com> - 7.12.1-5
- Make check improvements

* Fri Jul 21 2017 Rui Gu <ruig@vmware.com> - 7.12.1-4
- Add pstack wrapper which will invoke gdb.

* Wed Jul 12 2017 Alexey Makhalov <amakhalov@vmware.com> - 7.12.1-3
- Get tcl, expect and dejagnu from packages

* Thu May 18 2017 Xiaolin Li <xiaolinl@vmware.com> - 7.12.1-2
- Build gdb with python3.

* Wed Mar 22 2017 Alexey Makhalov <amakhalov@vmware.com> - 7.12.1-1
- Version update

* Tue May 24 2016 Priyesh Padmavilasom <ppadmavilasom@vmware.com> - 7.8.2-3
- GA - Bump release of all rpms

* Tue Nov 10 2015 Xiaolin Li <xiaolinl@vmware.com> - 7.8.2-2
- Handled locale files with macro find_lang

* Wed Apr 08 2015 Priyesh Padmavilasom <ppadmavilasom@vmware.com> - 7.8.2-1
- Initial build. First version<|MERGE_RESOLUTION|>--- conflicted
+++ resolved
@@ -1,7 +1,7 @@
 Summary:        C debugger
 Name:           gdb
 Version:        11.2
-Release:        8%{?dist}
+Release:        9%{?dist}
 License:        GPLv2+
 Vendor:         Microsoft Corporation
 Distribution:   Mariner
@@ -18,14 +18,11 @@
 Patch7:         CVE-2022-47673.patch
 Patch8:         CVE-2022-47696.patch
 Patch9:         CVE-2025-7546.patch
-<<<<<<< HEAD
-Patch10:         CVE-2021-32256.patch
-Patch11:        fix-infinite-recursion.patch
-Patch12:        CVE-2025-5244.patch
-=======
 Patch10:        CVE-2025-11082.patch
 Patch11:        CVE-2025-11083.patch
->>>>>>> 2d39776a
+Patch12:        CVE-2021-32256.patch
+Patch13:        fix-infinite-recursion.patch
+Patch14:        CVE-2025-5244.patch
 BuildRequires:  expat-devel
 BuildRequires:  gcc-c++
 BuildRequires:  gcc-gfortran
@@ -35,11 +32,7 @@
 BuildRequires:  readline-devel
 BuildRequires:  xz-devel
 BuildRequires:  zlib-devel
-<<<<<<< HEAD
-%if  0%{?with_check}
-=======
 %if 0%{?with_check}
->>>>>>> 2d39776a
 BuildRequires:  dejagnu
 BuildRequires:  systemtap-sdt-devel
 %endif
@@ -114,13 +107,11 @@
 %{_mandir}/*/*
 
 %changelog
-<<<<<<< HEAD
-* Mon Jun 09 2025 Archana Shettigar <v-shettigara@microsoft.com> - 11.2-8
+* Mon Oct 27 2025 Archana Shettigar <v-shettigara@microsoft.com> - 11.2-9
 - Patch CVE-2021-32256 & CVE-2025-5244 using an upstream patch
-=======
+
 * Fri Oct 03 2025 Azure Linux Security Servicing Account <azurelinux-security@microsoft.com> - 11.2-8
 - Patch for CVE-2025-11083, CVE-2025-11082
->>>>>>> 2d39776a
 
 * Fri Jul 18 2025 Akhila Guruju <v-guakhila@microsoft.com> - 11.2-7
 - Patch CVE-2025-7546
