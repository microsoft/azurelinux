Summary:        C debugger
Name:           gdb
Version:        11.2
Release:        7%{?dist}
License:        GPLv2+
Vendor:         Microsoft Corporation
Distribution:   Mariner
Group:          Development/Tools
URL:            https://www.gnu.org/software/gdb
Source0:        https://ftp.gnu.org/gnu/%{name}/%{name}-%{version}.tar.xz
Patch0:         CVE-2023-39128.patch
Patch1:         CVE-2023-39129.patch
Patch2:         CVE-2023-39130.patch
Patch3:         CVE-2025-1176.patch
Patch4:         CVE-2025-1182.patch
Patch5:         CVE-2022-48064.patch
Patch6:         CVE-2022-48065.patch
Patch7:         CVE-2022-47673.patch
Patch8:         CVE-2022-47696.patch
<<<<<<< HEAD
Patch9:         CVE-2021-32256.patch
Patch10:        fix-infinite-recursion.patch
Patch11:        CVE-2025-5244.patch
=======
Patch9:         CVE-2025-7546.patch
>>>>>>> a308c838
BuildRequires:  expat-devel
BuildRequires:  gcc-c++
BuildRequires:  gcc-gfortran
BuildRequires:  ncurses-devel
BuildRequires:  python3-devel
BuildRequires:  python3-libs
BuildRequires:  readline-devel
BuildRequires:  xz-devel
BuildRequires:  zlib-devel
%if  0%{?with_check}
BuildRequires:  dejagnu
BuildRequires:  systemtap-sdt-devel
%endif
Requires:       expat
Requires:       ncurses
Requires:       python3
Requires:       readline
Requires:       xz-libs
Requires:       zlib
Provides:       %{name}-headless = %{version}-%{release}
Provides:       %{name}-gdbserver = %{version}-%{release}

%description
GDB, the GNU Project debugger, allows you to see what is going on
'inside' another program while it executes -- or what
another program was doing at the moment it crashed.

%prep
%autosetup -p1

%build
%configure \
    --with-system-readline \
    --with-system-zlib \
    --disable-sim \
    --with-python=%{python3}
%make_build

%install
%make_install
find %{buildroot} -type f -name "*.la" -delete -print
rm %{buildroot}%{_infodir}/dir

# following files conflict with binutils-2.37
rm %{buildroot}%{_includedir}/ansidecl.h
rm %{buildroot}%{_includedir}/bfd.h
rm %{buildroot}%{_includedir}/bfdlink.h
rm %{buildroot}%{_includedir}/dis-asm.h
rm %{buildroot}%{_libdir}/libbfd.a
rm %{buildroot}%{_libdir}/libopcodes.a
rm %{buildroot}%{_libdir}/libctf*.a
rm %{buildroot}%{_datadir}/locale/de/LC_MESSAGES/opcodes.mo
rm %{buildroot}%{_datadir}/locale/fi/LC_MESSAGES/bfd.mo
rm %{buildroot}%{_datadir}/locale/fi/LC_MESSAGES/opcodes.mo
%ifarch aarch64
rm -vf %{buildroot}%{_libdir}/libaarch64-unknown-linux-gnu-sim.a
%endif

%find_lang %{name} --all-name

%check
# disable security hardening for tests
rm -f $(dirname $(gcc -print-libgcc-file-name))/../specs

# Remove libctf test suite, which causes compilation errors with the base tests
rm -rvf libctf/testsuite

%make_build check TESTS="gdb.base/default.exp"

%files -f %{name}.lang
%defattr(-,root,root)
%license COPYING
%exclude %{_datadir}/locale
%exclude %{_includedir}/*.h
%{_includedir}/gdb/*.h
%{_libdir}/*.so
%{_infodir}/*.gz
%{_datadir}/gdb/python/*
%{_datadir}/gdb/syscalls/*
%{_datadir}/gdb/system-gdbinit/*
%{_bindir}/*
%{_mandir}/*/*

%changelog
<<<<<<< HEAD
* Mon Jun 09 2025 Archana Shettigar <v-shettigara@microsoft.com> - 11.2-7
- Patch CVE-2021-32256 & CVE-2025-5244 using an upstream patch
- Removed libctf test-suite
=======
* Fri Jul 18 2025 Akhila Guruju <v-guakhila@microsoft.com> - 11.2-7
- Patch CVE-2025-7546
- Fix package tests
>>>>>>> a308c838

* Mon Apr 21 2025 Kanishk Bansal <kanbansal@microsoft.com> - 11.2-6
- Patch CVE-2022-47673, CVE-2022-47696 using an upstream patch

* Thu Apr 03 2025 Sandeep Karambelkar <skarambelkar@microsoft.com> - 11.2-5
- Fix CVE-2022-48064, CVE-2022-48065

* Thu Feb 13 2025 Ankita Pareek <ankitapareek@microsoft.com> - 11.2-4
- Address CVE-2025-1176 and CVE-2025-1182

* Tue Oct 08 2024 Mitch Zhu <mitchzhu@microsoft.com> - 11.2-3
- Fix CVE-2023-39128, CVE-2023-39129, CVE-2023-39130

* Wed Sep 20 2023 Jon Slobodzian <joslobo@microsoft.com> - 11.2-2
- Recompile with stack-protection fixed gcc version (CVE-2023-4039)

* Wed May 11 2022 Fanzhe Lyu <falyu@microsoft.com> - 11.2
- Upgrade to gdb 11.2

* Thu Nov 11 2021 Thomas Crain <thcrain@microsoft.com> - 11.1
- Upgrade to latest upstream version and remove upstreamed patches
- Use system zlib during build

* Fri Jul 23 2021 Thomas Crain <thcrain@microsoft.com> - 8.3-5
- Add compatibility provides for gdbserver subpackage
- Use make macros throughout

* Fri Mar 26 2021 Thomas Crain <thcrain@microsoft.com> - 8.3-4
- Merge the following releases from 1.0 to dev branch
- thcrain@microsoft.com, 8.3-3: Patch CVE-2019-1010180
- anphel@microsoft.com, 8.3-4: Only run gdb.base/default.exp tests

* Wed Mar 03 2021 Henry Li <lihl@microsoft.com> - 8.3-3
- Add gcc-c++ and gcc-gfortran as dependencies
- Provides gdb-headless

* Sat May 09 2020 Nick Samson <nisamson@microsoft.com> - 8.3-2
- Added %%license line automatically

* Mon Mar 16 2020 Henry Beberman <henry.beberman@microsoft.com> - 8.3-1
- Update to 8.3. URL fixed. License verified.

* Tue Sep 03 2019 Mateusz Malisz <mamalisz@microsoft.com> - 8.2-2
- Initial CBL-Mariner import from Photon (license: Apache2).

* Fri Sep 14 2018 Keerthana K <keerthanak@vmware.com> - 8.2-1
- Update to version 8.2

* Thu Dec 07 2017 Alexey Makhalov <amakhalov@vmware.com> - 7.12.1-8
- Enable LZMA support

* Tue Nov 14 2017 Alexey Makhalov <amakhalov@vmware.com> - 7.12.1-7
- Aarch64 support

* Mon Sep 11 2017 Rui Gu <ruig@vmware.com> - 7.12.1-6
- Enable make check in docker with part of checks disabled

* Thu Aug 10 2017 Alexey Makhalov <amakhalov@vmware.com> - 7.12.1-5
- Make check improvements

* Fri Jul 21 2017 Rui Gu <ruig@vmware.com> - 7.12.1-4
- Add pstack wrapper which will invoke gdb.

* Wed Jul 12 2017 Alexey Makhalov <amakhalov@vmware.com> - 7.12.1-3
- Get tcl, expect and dejagnu from packages

* Thu May 18 2017 Xiaolin Li <xiaolinl@vmware.com> - 7.12.1-2
- Build gdb with python3.

* Wed Mar 22 2017 Alexey Makhalov <amakhalov@vmware.com> - 7.12.1-1
- Version update

* Tue May 24 2016 Priyesh Padmavilasom <ppadmavilasom@vmware.com> - 7.8.2-3
- GA - Bump release of all rpms

* Tue Nov 10 2015 Xiaolin Li <xiaolinl@vmware.com> - 7.8.2-2
- Handled locale files with macro find_lang

* Wed Apr 08 2015 Priyesh Padmavilasom <ppadmavilasom@vmware.com> - 7.8.2-1
- Initial build. First version<|MERGE_RESOLUTION|>--- conflicted
+++ resolved
@@ -1,7 +1,7 @@
 Summary:        C debugger
 Name:           gdb
 Version:        11.2
-Release:        7%{?dist}
+Release:        8%{?dist}
 License:        GPLv2+
 Vendor:         Microsoft Corporation
 Distribution:   Mariner
@@ -17,13 +17,10 @@
 Patch6:         CVE-2022-48065.patch
 Patch7:         CVE-2022-47673.patch
 Patch8:         CVE-2022-47696.patch
-<<<<<<< HEAD
-Patch9:         CVE-2021-32256.patch
-Patch10:        fix-infinite-recursion.patch
-Patch11:        CVE-2025-5244.patch
-=======
 Patch9:         CVE-2025-7546.patch
->>>>>>> a308c838
+Patch10:         CVE-2021-32256.patch
+Patch11:        fix-infinite-recursion.patch
+Patch12:        CVE-2025-5244.patch
 BuildRequires:  expat-devel
 BuildRequires:  gcc-c++
 BuildRequires:  gcc-gfortran
@@ -108,15 +105,12 @@
 %{_mandir}/*/*
 
 %changelog
-<<<<<<< HEAD
-* Mon Jun 09 2025 Archana Shettigar <v-shettigara@microsoft.com> - 11.2-7
+* Mon Jun 09 2025 Archana Shettigar <v-shettigara@microsoft.com> - 11.2-8
 - Patch CVE-2021-32256 & CVE-2025-5244 using an upstream patch
-- Removed libctf test-suite
-=======
+
 * Fri Jul 18 2025 Akhila Guruju <v-guakhila@microsoft.com> - 11.2-7
 - Patch CVE-2025-7546
 - Fix package tests
->>>>>>> a308c838
 
 * Mon Apr 21 2025 Kanishk Bansal <kanbansal@microsoft.com> - 11.2-6
 - Patch CVE-2022-47673, CVE-2022-47696 using an upstream patch
