%global _empty_manifest_terminate_build 0
Summary:        Tensors and Dynamic neural networks in Python with strong GPU acceleration.
Name:           pytorch
Version:        2.0.0
<<<<<<< HEAD
Release:        10%{?dist}
=======
Release:        11%{?dist}
>>>>>>> e6b5ba9c
License:        BSD-3-Clause
Vendor:         Microsoft Corporation
Distribution:   Mariner
Group:          Development/Languages/Python
URL:            https://pytorch.org/
Source0:        https://github.com/pytorch/pytorch/releases/download/v%{version}/%{name}-v%{version}.tar.gz#/%{name}-%{version}.tar.gz
# Use the generate_source_tarball.sh script to create a tarball of submodules during version updates.
Source1:        %{name}-%{version}-submodules.tar.gz
Patch0:         CVE-2024-31580.patch
Patch1:         CVE-2024-31583.patch
Patch2:         CVE-2024-27319.patch
Patch3:         CVE-2024-31584.patch
Patch4:         CVE-2024-27318.patch
Patch5:         CVE-2022-1941.patch
Patch6:         CVE-2025-32434.patch
Patch7:         CVE-2025-3730.patch
Patch8:         CVE-2025-2953.patch
Patch9:         CVE-2025-55552.patch
<<<<<<< HEAD
=======
Patch10:        CVE-2025-55560.patch
>>>>>>> e6b5ba9c

BuildRequires:  cmake
BuildRequires:  gcc
BuildRequires:  gcc-c++
BuildRequires:  python3-PyYAML
BuildRequires:  python3-devel
BuildRequires:  python3-filelock
BuildRequires:  python3-hypothesis
BuildRequires:  python3-jinja2
BuildRequires:  python3-numpy
BuildRequires:  python3-setuptools
BuildRequires:  python3-typing-extensions

%description
PyTorch is a Python package that provides two high-level features:
- Tensor computation (like NumPy) with strong GPU acceleration
- Deep neural networks built on a tape-based autograd system
You can reuse your favorite Python packages such as NumPy, SciPy and Cython to extend PyTorch when needed.

%package -n     python3-pytorch
Summary:        Tensors and Dynamic neural networks in Python with strong GPU acceleration.
Requires:       python3-filelock
Requires:       python3-numpy
Requires:       python3-typing-extensions
Requires:       python3-sympy
Requires:       python3-jinja2
Requires:       python3-opt-einsum
Requires:       python3-networkx

%description -n python3-pytorch
PyTorch is a Python package that provides two high-level features:
- Tensor computation (like NumPy) with strong GPU acceleration
- Deep neural networks built on a tape-based autograd system
You can reuse your favorite Python packages such as NumPy, SciPy and Cython to extend PyTorch when needed.

%package -n python3-pytorch-doc
Summary:        Development documents and examples for torch

%description -n python3-pytorch-doc
PyTorch is a Python package that provides two high-level features:
- Tensor computation (like NumPy) with strong GPU acceleration
- Deep neural networks built on a tape-based autograd system
You can reuse your favorite Python packages such as NumPy, SciPy and Cython to extend PyTorch when needed.

%prep
%autosetup -a 1 -p 1 -n %{name}-v%{version}

%build
# Use MAX_JOBS=8 to prevent build failure in ADO pipelines
export MAX_JOBS=8
export USE_CUDA=0
export BUILD_CAFFE2=0
%py3_build

%install
%py3_install
install -d -m755 %{buildroot}/%{_pkgdocdir}

cp -arf docs %{buildroot}/%{_pkgdocdir}

%files -n python3-pytorch
%license LICENSE
%{_bindir}/convert-caffe2-to-onnx
%{_bindir}/convert-onnx-to-caffe2
%{_bindir}/torchrun
%{python3_sitearch}/*

%files -n python3-pytorch-doc
%license LICENSE
%{_docdir}/*

%changelog
<<<<<<< HEAD
* Fri Nov 28 2025 Archana Shettigar <v-shettigara@microsoft.com> - 2.0.0-10
- Patch CVE-2025-55552

=======
* Fri Dec 05 2025 Azure Linux Security Servicing Account <azurelinux-security@microsoft.com> - 2.0.0-11
- Patch for CVE-2025-55560

* Fri Nov 28 2025 Archana Shettigar <v-shettigara@microsoft.com> - 2.0.0-10
- Patch CVE-2025-55552
 
>>>>>>> e6b5ba9c
* Tue Apr 29 2025 Archana Shettigar <v-shettigara@microsoft.com> - 2.0.0-9
- Patch CVE-2025-2953

* Wed Apr 23 2025 Kanishk Bansal <kanbansal@microsoft.com> - 2.0.0-8
- Patch CVE-2025-32434, CVE-2025-3730

* Tue Dec 10 2024 Bhagyashri Pathak <bhapathak@microsoft.com> - 2.0.0-7
- patch CVE-2022-1941

* Wed May 15 2024 Sumedh Sharma <sumsharma@microsoft.com> - 2.0.0-6
- patch CVE-2024-27318

* Tue Apr 30 2024 Sindhu Karri <lakarri@microsoft.com> - 2.0.0-5
- patch CVE-2024-31584

* Mon Apr 22 2024 Dan Streetman <ddstreet@microsoft.com> - 2.0.0-4
- patch CVE-2024-31580, CVE-2024-31583

* Mon Dec 18 2023 Mandeep Plaha <mandeepplaha@microsoft.com> - 2.0.0-3
- Set MAX_JOBS=8 to prevent build failure in ADO pipelines

* Thu Apr 06 2023 Riken Maharjan <rmaharjan@microsoft.com> - 2.0.0-2
- Add missing runtine for 2.0.0

* Mon Apr 03 2023 Riken Maharjan <rmaharjan@microsoft.com> - 2.0.0-1
- upgrade to 2.0.0

* Thu Feb 02 2023 Mandeep Plaha <mandeepplaha@microsoft.com> - 1.13.1-1
- Initial CBL-Mariner import from OpenEuler (license: BSD)
- License verified
- Upgrade version to 1.13.1

* Mon Jun 13 2022 Zhipeng Xie <xiezhipeng1@huawei.com> - 1.11.0-1
- upgrade to 1.11.0

* Mon Jun 28 2021 wulei <wulei80@huawei.com> - 1.6.0-3
- fixes: error: the CXX compiler identification is unknown

* Thu Feb 4 2021 Zhipeng Xie<xiezhipeng1@huawei.com> - 1.6.0-2
- disable SVE to fix compile error in gcc 9

* Sun Sep 27 2020 Zhipeng Xie<xiezhipeng1@huawei.com> - 1.6.0-1
- Package init<|MERGE_RESOLUTION|>--- conflicted
+++ resolved
@@ -2,11 +2,7 @@
 Summary:        Tensors and Dynamic neural networks in Python with strong GPU acceleration.
 Name:           pytorch
 Version:        2.0.0
-<<<<<<< HEAD
-Release:        10%{?dist}
-=======
 Release:        11%{?dist}
->>>>>>> e6b5ba9c
 License:        BSD-3-Clause
 Vendor:         Microsoft Corporation
 Distribution:   Mariner
@@ -25,10 +21,7 @@
 Patch7:         CVE-2025-3730.patch
 Patch8:         CVE-2025-2953.patch
 Patch9:         CVE-2025-55552.patch
-<<<<<<< HEAD
-=======
 Patch10:        CVE-2025-55560.patch
->>>>>>> e6b5ba9c
 
 BuildRequires:  cmake
 BuildRequires:  gcc
@@ -101,18 +94,12 @@
 %{_docdir}/*
 
 %changelog
-<<<<<<< HEAD
-* Fri Nov 28 2025 Archana Shettigar <v-shettigara@microsoft.com> - 2.0.0-10
-- Patch CVE-2025-55552
-
-=======
 * Fri Dec 05 2025 Azure Linux Security Servicing Account <azurelinux-security@microsoft.com> - 2.0.0-11
 - Patch for CVE-2025-55560
 
 * Fri Nov 28 2025 Archana Shettigar <v-shettigara@microsoft.com> - 2.0.0-10
 - Patch CVE-2025-55552
  
->>>>>>> e6b5ba9c
 * Tue Apr 29 2025 Archana Shettigar <v-shettigara@microsoft.com> - 2.0.0-9
 - Patch CVE-2025-2953
 
