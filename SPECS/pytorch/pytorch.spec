%global _empty_manifest_terminate_build 0
Summary:        Tensors and Dynamic neural networks in Python with strong GPU acceleration.
Name:           pytorch
Version:        2.2.2
<<<<<<< HEAD
Release:        8%{?dist}
=======
Release:        9%{?dist}
>>>>>>> 950c61a4
License:        BSD-3-Clause
Vendor:         Microsoft Corporation
Distribution:   Azure Linux
Group:          Development/Languages/Python
URL:            https://pytorch.org/
Source0:        https://github.com/pytorch/pytorch/releases/download/v%{version}/%{name}-v%{version}.tar.gz#/%{name}-%{version}.tar.gz
BuildRequires:  cmake
BuildRequires:  gcc
BuildRequires:  gcc-c++
BuildRequires:  python3-PyYAML
BuildRequires:  python3-devel
BuildRequires:  python3-filelock
BuildRequires:  python3-hypothesis
BuildRequires:  python3-jinja2
BuildRequires:  python3-numpy
BuildRequires:  python3-setuptools
BuildRequires:  python3-typing-extensions
BuildRequires:  python3-six

Patch1:         CVE-2024-27318.patch
Patch2:         CVE-2022-1941.patch
Patch3:         CVE-2024-5187.patch
Patch4:         CVE-2024-27319.patch
Patch5:         CVE-2021-22918.patch
Patch6:         CVE-2024-7776.patch
Patch7:         CVE-2021-22569.patch
Patch8:         CVE-2025-32434.patch
Patch9:         CVE-2025-3730.patch
Patch10:        CVE-2025-2953.patch
Patch11:        CVE-2025-55552.patch
<<<<<<< HEAD
=======
Patch12:        CVE-2025-55560.patch
Patch13:        CVE-2025-46152.patch
>>>>>>> 950c61a4

%description
PyTorch is a Python package that provides two high-level features:
- Tensor computation (like NumPy) with strong GPU acceleration
- Deep neural networks built on a tape-based autograd system
You can reuse your favorite Python packages such as NumPy, SciPy and Cython to extend PyTorch when needed.

%package -n     python3-pytorch
Summary:        Tensors and Dynamic neural networks in Python with strong GPU acceleration.
Requires:       python3-filelock
Requires:       python3-numpy
Requires:       python3-typing-extensions
Requires:       python3-sympy
Requires:       python3-jinja2
Requires:       python3-opt-einsum
Requires:       python3-networkx

%description -n python3-pytorch
PyTorch is a Python package that provides two high-level features:
- Tensor computation (like NumPy) with strong GPU acceleration
- Deep neural networks built on a tape-based autograd system
You can reuse your favorite Python packages such as NumPy, SciPy and Cython to extend PyTorch when needed.

%package -n python3-pytorch-doc
Summary:        Development documents and examples for torch

%description -n python3-pytorch-doc
PyTorch is a Python package that provides two high-level features:
- Tensor computation (like NumPy) with strong GPU acceleration
- Deep neural networks built on a tape-based autograd system
You can reuse your favorite Python packages such as NumPy, SciPy and Cython to extend PyTorch when needed.

%prep
%autosetup -p 1 -n %{name}-v%{version}

%build
export USE_CUDA=0
export BUILD_CAFFE2=0
%ifarch aarch64
export MAX_JOBS=4
%endif
%py3_build

%install
%py3_install
install -d -m755 %{buildroot}/%{_pkgdocdir}

cp -arf docs %{buildroot}/%{_pkgdocdir}

%files -n python3-pytorch
%license LICENSE
%{_bindir}/convert-caffe2-to-onnx
%{_bindir}/convert-onnx-to-caffe2
%{_bindir}/torchrun
%{python3_sitearch}/*

%files -n python3-pytorch-doc
%license LICENSE
%{_docdir}/*

%changelog
<<<<<<< HEAD
=======
* Thu Dec 04 2025 Azure Linux Security Servicing Account <azurelinux-security@microsoft.com> - 2.2.2-9
- Patch for CVE-2025-55560 & CVE-2025-46152
 
>>>>>>> 950c61a4
* Mon Nov 24 2025 Archana Shettigar <v-shettigara@microsoft.com> - 2.2.2-8
- Patch CVE-2025-55552

* Tue Apr 29 2025 Archana Shettigar <v-shettigara@microsoft.com> - 2.2.2-7
- Patch CVE-2025-2953

* Wed Apr 23 2025 Kanishk Bansal <kanbansal@microsoft.com> - 2.2.2-6
- Patch CVE-2025-32434, CVE-2025-3730

* Mon Mar 31 2025 Kanishk Bansal <kanbansal@microsoft.com> - 2.2.2-5
- Patch CVE-2021-22569, CVE-2024-7776

* Mon Jan 20 2025 Archana Choudhary <archana1@microsoft.com> - 2.2.2-4
- patch for CVE-2024-27319, CVE-2021-22918

* Tue Nov 12 2024 Sean Dougherty <sdougherty@microsoft.com> - 2.2.2-3
- Add patch to address CVE-2024-5187
- Remove unnecessary double vendoring of the third_party directory. Doubling happens because the contents of the submodule tarball are pulled directly from the original source tarball and then re-uploaded as this "submodule tarball".

* Tue Sep 17 2024 Archana Choudhary <archana1@microsoft.com> - 2.2.2-2
- patch for CVE-2024-27318, CVE-2022-1941

* Tue Apr 02 2024 Riken Maharjan <rmaharjan@microsoft.com> - 2.2.2-1
- Upgrade to pytorch 2.2.2

* Thu Apr 06 2023 Riken Maharjan <rmaharjan@microsoft.com> - 2.0.0-2
- Add missing runtine for 2.0.0

* Mon Apr 03 2023 Riken Maharjan <rmaharjan@microsoft.com> - 2.0.0-1
- upgrade to 2.0.0

* Thu Feb 02 2023 Mandeep Plaha <mandeepplaha@microsoft.com> - 1.13.1-1
- Initial CBL-Mariner import from OpenEuler (license: BSD)
- License verified
- Upgrade version to 1.13.1

* Mon Jun 13 2022 Zhipeng Xie <xiezhipeng1@huawei.com> - 1.11.0-1
- upgrade to 1.11.0

* Mon Jun 28 2021 wulei <wulei80@huawei.com> - 1.6.0-3
- fixes: error: the CXX compiler identification is unknown

* Thu Feb 4 2021 Zhipeng Xie<xiezhipeng1@huawei.com> - 1.6.0-2
- disable SVE to fix compile error in gcc 9

* Sun Sep 27 2020 Zhipeng Xie<xiezhipeng1@huawei.com> - 1.6.0-1
- Package init<|MERGE_RESOLUTION|>--- conflicted
+++ resolved
@@ -2,11 +2,7 @@
 Summary:        Tensors and Dynamic neural networks in Python with strong GPU acceleration.
 Name:           pytorch
 Version:        2.2.2
-<<<<<<< HEAD
-Release:        8%{?dist}
-=======
 Release:        9%{?dist}
->>>>>>> 950c61a4
 License:        BSD-3-Clause
 Vendor:         Microsoft Corporation
 Distribution:   Azure Linux
@@ -37,11 +33,8 @@
 Patch9:         CVE-2025-3730.patch
 Patch10:        CVE-2025-2953.patch
 Patch11:        CVE-2025-55552.patch
-<<<<<<< HEAD
-=======
 Patch12:        CVE-2025-55560.patch
 Patch13:        CVE-2025-46152.patch
->>>>>>> 950c61a4
 
 %description
 PyTorch is a Python package that provides two high-level features:
@@ -103,12 +96,9 @@
 %{_docdir}/*
 
 %changelog
-<<<<<<< HEAD
-=======
 * Thu Dec 04 2025 Azure Linux Security Servicing Account <azurelinux-security@microsoft.com> - 2.2.2-9
 - Patch for CVE-2025-55560 & CVE-2025-46152
  
->>>>>>> 950c61a4
 * Mon Nov 24 2025 Archana Shettigar <v-shettigara@microsoft.com> - 2.2.2-8
 - Patch CVE-2025-55552
 
