# Got the intial spec from Fedora and modified it
Summary:        Recursively scan Perl code for dependencies
Name:           perl-Module-ScanDeps
Version:        1.35
<<<<<<< HEAD
Release:        2%{?dist}
=======
Release:        3%{?dist}
>>>>>>> b98742a9
License:        GPL+ or Artistic
Group:          Development/Libraries
Source0:        https://cpan.metacpan.org/authors/id/R/RS/RSCHUPP/Module-ScanDeps-%{version}.tar.gz
Patch0:         CVE-2024-10224.patch
URL:            http://search.cpan.org/dist/Module-ScanDeps/
Vendor:         Microsoft Corporation
Distribution:   Mariner
BuildArch:      noarch
BuildRequires:  perl >= 5.28.0
BuildRequires:  perl(ExtUtils::MakeMaker)
BuildRequires:  perl-generators
%if 0%{?with_check}
<<<<<<< HEAD
=======
BuildRequires:  perl(AutoLoader)
BuildRequires:  perl(blib)
>>>>>>> b98742a9
BuildRequires:  perl(CPAN)
BuildRequires:  perl(CPAN::Meta)
BuildRequires:  perl(FindBin)
BuildRequires:  perl(Test)
BuildRequires:  perl(Test::More)
BuildRequires:  perl(Test::Pod)
%endif

Requires:       perl(:MODULE_COMPAT_%(eval "`perl -V:version`"; echo $version))
Requires:       perl(B)
Requires:       perl(DynaLoader)
Requires:       perl(Data::Dumper)
Requires:       perl(Encode)
Requires:       perl(File::Find)
Requires:       perl(Text::ParseWords)
Requires:       perl(Digest::MD5)
Requires:       perl(Storable)

Provides:       perl(Module::ScanDeps) = %{version}-%{release}
Provides:       perl(Module::ScanDeps::Cache) = %{version}-%{release}

%description
This module scans potential modules used by perl programs and returns a
hash reference.  Its keys are the module names as they appear in %%INC (e.g.
Test/More.pm).  The values are hash references.

%prep
%autosetup -n Module-ScanDeps-%{version} -p1

%build
perl Makefile.PL INSTALLDIRS=vendor NO_PACKLIST=1
make %{?_smp_mflags}

%install
make pure_install DESTDIR=%{buildroot}
find %{buildroot} -type f -name .packlist -exec rm -f {} +
%{_fixperms} %{buildroot}

%check
export PERL_MM_USE_DEFAULT=1
cpan local::lib
cpan Test::Requires
cpan IPC::Run3
make %{?_smp_mflags} test

%files
%license LICENSE
%{_bindir}/scandeps.pl
%{perl_vendorlib}/Module/
%{_mandir}/man1/scandeps.pl.1*
%{_mandir}/man3/*

%changelog
<<<<<<< HEAD
=======
* Mon Nov 25 2024 Pawel Winogrodzki <pawelwi@microsoft.com> - 1.35-3
- Fixing perl-Module-ScanDeps tests.

>>>>>>> b98742a9
* Fri Nov 15 2024 Pawel Winogrodzki <pawelwi@microsoft.com> - 1.35-2
- Patched CVE-2024-10224.

* Mon Dec 18 2023 CBL-Mariner Servicing Account <cblmargh@microsoft.com> - 1.35-1
- Auto-upgrade to 1.35 - Azure Linux 3.0 - package upgrades

<<<<<<< HEAD
* Tue Aug 23 2020 Muhammad Falak <mwani@microsoft.com> - 1.31-2
=======
* Tue Aug 23 2022 Muhammad Falak <mwani@microsoft.com> - 1.31-2
>>>>>>> b98742a9
- Add BR on `perl-{(CPAN::*),(FindBin),(Test::More)}` to enable ptest

* Fri Apr 22 2022 Mateusz Malisz <mamalisz@microsoft.com> - 1.31-1
- Update to 1.31

* Wed Jan 19 2022 Pawel Winogrodzki <pawelwi@microsoft.com> - 1.25-5
- Adding 'BuildRequires: perl-generators'.
- License verified.

* Mon Oct 12 2020 Joe Schmitt <joschmit@microsoft.com> 1.25-4
- Use new perl package names.
- Provide perl(Module::ScanDeps*).

* Sat May 09 2020 Nick Samson <nisamson@microsoft.com> - 1.25-3
- Added %%license line automatically

* Tue Sep 03 2019 Mateusz Malisz <mamalisz@microsoft.com> 1.25-2
- Initial CBL-Mariner import from Photon (license: Apache2).

* Fri Sep 21 2018 Dweep Advani <dadvani@vmware.com> 1.25-1
- Update to version 1.25

* Wed Apr 05 2017 Robert Qi <qij@vmware.com> 1.23-1
- Update version to 1.23

* Wed Oct 05 2016 ChangLee <changlee@vmware.com> 1.18-3
- Modified %check

* Tue May 24 2016 Priyesh Padmavilasom <ppadmavilasom@vmware.com> 1.18-2
- GA - Bump release of all rpms

* Fri Apr 3 2015 Divya Thaluru <dthaluru@vmware.com> 1.18-1
- Initial version.<|MERGE_RESOLUTION|>--- conflicted
+++ resolved
@@ -2,11 +2,7 @@
 Summary:        Recursively scan Perl code for dependencies
 Name:           perl-Module-ScanDeps
 Version:        1.35
-<<<<<<< HEAD
-Release:        2%{?dist}
-=======
 Release:        3%{?dist}
->>>>>>> b98742a9
 License:        GPL+ or Artistic
 Group:          Development/Libraries
 Source0:        https://cpan.metacpan.org/authors/id/R/RS/RSCHUPP/Module-ScanDeps-%{version}.tar.gz
@@ -19,11 +15,8 @@
 BuildRequires:  perl(ExtUtils::MakeMaker)
 BuildRequires:  perl-generators
 %if 0%{?with_check}
-<<<<<<< HEAD
-=======
 BuildRequires:  perl(AutoLoader)
 BuildRequires:  perl(blib)
->>>>>>> b98742a9
 BuildRequires:  perl(CPAN)
 BuildRequires:  perl(CPAN::Meta)
 BuildRequires:  perl(FindBin)
@@ -77,23 +70,16 @@
 %{_mandir}/man3/*
 
 %changelog
-<<<<<<< HEAD
-=======
 * Mon Nov 25 2024 Pawel Winogrodzki <pawelwi@microsoft.com> - 1.35-3
 - Fixing perl-Module-ScanDeps tests.
 
->>>>>>> b98742a9
 * Fri Nov 15 2024 Pawel Winogrodzki <pawelwi@microsoft.com> - 1.35-2
 - Patched CVE-2024-10224.
 
 * Mon Dec 18 2023 CBL-Mariner Servicing Account <cblmargh@microsoft.com> - 1.35-1
 - Auto-upgrade to 1.35 - Azure Linux 3.0 - package upgrades
 
-<<<<<<< HEAD
-* Tue Aug 23 2020 Muhammad Falak <mwani@microsoft.com> - 1.31-2
-=======
 * Tue Aug 23 2022 Muhammad Falak <mwani@microsoft.com> - 1.31-2
->>>>>>> b98742a9
 - Add BR on `perl-{(CPAN::*),(FindBin),(Test::More)}` to enable ptest
 
 * Fri Apr 22 2022 Mateusz Malisz <mamalisz@microsoft.com> - 1.31-1
