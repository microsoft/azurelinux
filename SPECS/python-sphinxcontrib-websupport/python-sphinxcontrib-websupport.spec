%global pypi_name_prefix sphinxcontrib
%global pypi_name_suffix websupport
%global pypi_name %{pypi_name_prefix}-%{pypi_name_suffix}
%global pypi_name_underscore %{pypi_name_prefix}_%{pypi_name_suffix}

Summary:        Python API to integrate Sphinx into a web application
<<<<<<< HEAD
Name:           python-%{pkgname}
Version:        1.2.7
Release:        1%{?dist}
=======
Name:           python-%{pypi_name}
Version:        1.2.4
Release:        3%{?dist}
>>>>>>> 32467c5d
License:        BSD
Vendor:         Microsoft Corporation
Distribution:   Azure Linux
URL:            https://github.com/sphinx-doc/%{pypi_name}
Source0:        https://github.com/sphinx-doc/%{pypi_name}/archive/%{version}.tar.gz#/%{pypi_name}-%{version}.tar.gz
BuildArch:      noarch

%description
Python API to integrate Sphinx into a web application

<<<<<<< HEAD
%package -n     python3-%{pkgname}
=======
%package -n python3-%{pypi_name}
>>>>>>> 32467c5d
Summary:        %{summary}
BuildRequires:  python3-devel
BuildRequires:  python-flit-core
%if %{with check}
BuildRequires:  python3-pip
BuildRequires:  python3-packaging
BuildRequires:  python3-sphinx
%endif

Requires:       python3
Requires:       python3-sphinxcontrib-serializinghtml

%description -n python3-%{pypi_name}
The python-sphinxcontrib-websupport package provides a Python API to easily integrate Sphinx documentation into your Web application.

%pyproject_extras_subpkg -n python3-%{pkgname} whoosh

%prep
<<<<<<< HEAD
%autosetup -n %{pkgname}-%{version} -p 1
=======
%autosetup -n %{pypi_name}-%{version} -p 1
rm -rf *.egg-info
>>>>>>> 32467c5d

%generate_buildrequires
%pyproject_buildrequires -t

%build
%pyproject_wheel
%install
%pyproject_install
%pyproject_save_files sphinxcontrib

%check
<<<<<<< HEAD
pip3 install tox tox-current-env pytest
%tox
%files -n python3-%{pkgname} -f %{pyproject_files}
%license LICENSE
%doc README.rst
=======
pip3 install tox
tox

%files -n python3-%{pypi_name}
%license LICENSE
%doc README.rst
%{python3_sitelib}/%{pypi_name_prefix}/*
%{python3_sitelib}/*.egg-info
%{python3_sitelib}/*.pth
>>>>>>> 32467c5d

%changelog
* Mon Feb 19 2024 Karim Eldegwy <karimeldegwy@microsoft.com> - 1.2.7-1
- Auto-upgrade to 1.2.7 - 3.0 - Upgrade
- Use pypi macros

* Wed Apr 27 2022 Pawel Winogrodzki <pawelwi@microsoft.com> - 1.2.4-3
- Updating source URL.

* Sun Mar 27 2022 Pawel Winogrodzki <pawelwi@microsoft.com> - 1.2.4-2
- Adding a dependency on "python3-sphinxcontrib-serializinghtml".

* Fri Mar 25 2022 Pawel Winogrodzki <pawelwi@microsoft.com> - 1.2.4-1
- Updating to version 1.2.4.

* Wed Oct 20 2021 Thomas Crain <thcrain@microsoft.com> - 0.5.0-2
- Remove python2 package
- Lint spec

* Fri Aug 21 2020 Thomas Crain <thcrain@microsoft.com> - 0.5.0-1
- Original version for CBL-Mariner.
- License verified.<|MERGE_RESOLUTION|>--- conflicted
+++ resolved
@@ -4,15 +4,9 @@
 %global pypi_name_underscore %{pypi_name_prefix}_%{pypi_name_suffix}
 
 Summary:        Python API to integrate Sphinx into a web application
-<<<<<<< HEAD
-Name:           python-%{pkgname}
+Name:           python-%{pypi_name}
 Version:        1.2.7
 Release:        1%{?dist}
-=======
-Name:           python-%{pypi_name}
-Version:        1.2.4
-Release:        3%{?dist}
->>>>>>> 32467c5d
 License:        BSD
 Vendor:         Microsoft Corporation
 Distribution:   Azure Linux
@@ -23,11 +17,7 @@
 %description
 Python API to integrate Sphinx into a web application
 
-<<<<<<< HEAD
-%package -n     python3-%{pkgname}
-=======
 %package -n python3-%{pypi_name}
->>>>>>> 32467c5d
 Summary:        %{summary}
 BuildRequires:  python3-devel
 BuildRequires:  python-flit-core
@@ -46,12 +36,7 @@
 %pyproject_extras_subpkg -n python3-%{pkgname} whoosh
 
 %prep
-<<<<<<< HEAD
-%autosetup -n %{pkgname}-%{version} -p 1
-=======
 %autosetup -n %{pypi_name}-%{version} -p 1
-rm -rf *.egg-info
->>>>>>> 32467c5d
 
 %generate_buildrequires
 %pyproject_buildrequires -t
@@ -60,26 +45,14 @@
 %pyproject_wheel
 %install
 %pyproject_install
-%pyproject_save_files sphinxcontrib
+%pyproject_save_files %{pypi_name_prefix}
 
 %check
-<<<<<<< HEAD
 pip3 install tox tox-current-env pytest
 %tox
-%files -n python3-%{pkgname} -f %{pyproject_files}
+%files -n python3-%{pypi_name}-f %{pyproject_files}
 %license LICENSE
 %doc README.rst
-=======
-pip3 install tox
-tox
-
-%files -n python3-%{pypi_name}
-%license LICENSE
-%doc README.rst
-%{python3_sitelib}/%{pypi_name_prefix}/*
-%{python3_sitelib}/*.egg-info
-%{python3_sitelib}/*.pth
->>>>>>> 32467c5d
 
 %changelog
 * Mon Feb 19 2024 Karim Eldegwy <karimeldegwy@microsoft.com> - 1.2.7-1
