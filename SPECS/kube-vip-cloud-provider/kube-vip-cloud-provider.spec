Summary:        The Kube-Vip cloud provider functions as a general-purpose cloud provider for on-premises bare-metal or virtualized setups
Name:           kube-vip-cloud-provider
Version:        0.0.2
Release:        20%{?dist}
License:        ASL 2.0
URL:            https://github.com/kube-vip/kube-vip-cloud-provider
Group:          Applications/Text
Vendor:         Microsoft
Distribution:   Mariner
Source0:        https://github.com/kube-vip/%{name}/archive/refs/tags/v%{version}.tar.gz#/%{name}-%{version}.tar.gz
#Note that the source file should be renamed to the format {name}-%{version}.tar.gz

# Steps to manually create the vendor tarball, no download link.
# We're using pre-populated Go modules from this tarball, since network is disabled during build time.
# Adding the vendor folder and creating a tarball
# How to re-build this file:
# 1. wget https://github.com/kube-vip/%%{name}/archive/refs/tags/v%%{version}tar.gz -O %%{name}-%%{version}.tar.gz
# 2. tar -xf %%{name}-%%{version}.tar.gz
# 3. cd %%{name}-%%{version}
# 4. go mod vendor
# 5. tar -cf %%{name}-%%{version}-vendor.tar.gz vendor

Source1: %{name}-%{version}-vendor.tar.gz
Patch0:         CVE-2022-21698.patch
Patch1:         CVE-2021-44716.patch
Patch2:         CVE-2023-44487.patch
Patch3:         CVE-2024-28180.patch
<<<<<<< HEAD
Patch4:         CVE-2022-3162.patch
=======
Patch4:         CVE-2025-27144.patch
>>>>>>> 80f3220c
BuildRequires: golang

%description
The Kube-Vip cloud provider functions as a general-purpose cloud provider for on-premises bare-metal or virtualized setups.

%prep
%autosetup -N
# Apply vendor before patching
tar -xvf %{SOURCE1}
%autopatch -p1

%build
go build -mod=vendor

%install
install -d %{buildroot}%{_bindir}
install kube-vip-cloud-provider %{buildroot}%{_bindir}/kube-vip-cloud-provider

%check
go test -mod=vendor ./...

%files
%{_bindir}/kube-vip-cloud-provider

%changelog
<<<<<<< HEAD
* Fri Feb 28 2025 Kevin Lockwood <v-klockwood@microsoft.com> - 0.0.2-20
- Add patch for CVE-2022-3162
=======
* Fri Feb 28 2025 Kanishk Bansal <kanbansal@microsoft.com> - 0.0.2-20
- Apply security fix for CVE-2025-27144 with an upstream patch
>>>>>>> 80f3220c

* Mon Oct 07 2024 Ahmed Badawi <ahmedbadawi@microsoft.com> - 0.0.2-19
- Apply security fix for CVE-2024-28180 by patching vendored go-jose

* Mon Sep 09 2024 CBL-Mariner Servicing Account <cblmargh@microsoft.com> - 0.0.2-18
- Bump release to rebuild with go 1.22.7

* Thu Jun 06 2024 CBL-Mariner Servicing Account <cblmargh@microsoft.com> - 0.0.2-17
- Bump release to rebuild with go 1.21.11

* Wed Feb 07 2024 Daniel McIlvaney <damcilva@microsoft.com> - 0.0.2-16
- Address CVE-2023-44487 by patching vendored golang.org/x/net
- Rework CVE-2023-21698.patch to apply without directory change
- Add check section

* Mon Feb 05 2024 Osama Esmail <osamaesmail@microsoft.com> - 0.0.2-15
- Fix CVE-2021-44716

* Wed Jan 31 2024 Tobias Brick <tobiasb@microsoft.com> - 0.0.2-14
- Fix CVE-2022-21698

* Mon Oct 16 2023 CBL-Mariner Servicing Account <cblmargh@microsoft.com> - 0.0.2-13
- Bump release to rebuild with go 1.20.9

* Tue Oct 10 2023 Dan Streetman <ddstreet@ieee.org> - 0.0.2-12
- Bump release to rebuild with updated version of Go.

* Mon Aug 07 2023 CBL-Mariner Servicing Account <cblmargh@microsoft.com> - 0.0.2-11
- Bump release to rebuild with go 1.19.12

* Thu Jul 13 2023 CBL-Mariner Servicing Account <cblmargh@microsoft.com> - 0.0.2-10
- Bump release to rebuild with go 1.19.11

* Thu Jun 15 2023 CBL-Mariner Servicing Account <cblmargh@microsoft.com> - 0.0.2-9
- Bump release to rebuild with go 1.19.10

* Wed Apr 05 2023 CBL-Mariner Servicing Account <cblmargh@microsoft.com> - 0.0.2-8
- Bump release to rebuild with go 1.19.8

* Tue Mar 28 2023 CBL-Mariner Servicing Account <cblmargh@microsoft.com> - 0.0.2-7
- Bump release to rebuild with go 1.19.7

* Wed Mar 15 2023 CBL-Mariner Servicing Account <cblmargh@microsoft.com> - 0.0.2-6
- Bump release to rebuild with go 1.19.6

* Fri Feb 03 2023 CBL-Mariner Servicing Account <cblmargh@microsoft.com> - 0.0.2-5
- Bump release to rebuild with go 1.19.5

* Wed Jan 18 2023 CBL-Mariner Servicing Account <cblmargh@microsoft.com> - 0.0.2-4
- Bump release to rebuild with go 1.19.4

* Fri Dec 16 2022 Daniel McIlvaney <damcilva@microsoft.com> - 0.0.2-3
- Bump release to rebuild with go 1.18.8 with patch for CVE-2022-41717

* Tue Nov 01 2022 Olivia Crain <oliviacrain@microsoft.com> - 0.0.2-2
- Bump release to rebuild with go 1.18.8

* Tue Sep 06 2022 Vinayak Gupta <guptavinayak@microsoft.com> - 0.0.2-1
- Original version for CBL-Mariner
- License Verified<|MERGE_RESOLUTION|>--- conflicted
+++ resolved
@@ -1,7 +1,7 @@
 Summary:        The Kube-Vip cloud provider functions as a general-purpose cloud provider for on-premises bare-metal or virtualized setups
 Name:           kube-vip-cloud-provider
 Version:        0.0.2
-Release:        20%{?dist}
+Release:        21%{?dist}
 License:        ASL 2.0
 URL:            https://github.com/kube-vip/kube-vip-cloud-provider
 Group:          Applications/Text
@@ -25,11 +25,8 @@
 Patch1:         CVE-2021-44716.patch
 Patch2:         CVE-2023-44487.patch
 Patch3:         CVE-2024-28180.patch
-<<<<<<< HEAD
-Patch4:         CVE-2022-3162.patch
-=======
 Patch4:         CVE-2025-27144.patch
->>>>>>> 80f3220c
+Patch5:         CVE-2022-3162.patch
 BuildRequires: golang
 
 %description
@@ -55,13 +52,12 @@
 %{_bindir}/kube-vip-cloud-provider
 
 %changelog
-<<<<<<< HEAD
-* Fri Feb 28 2025 Kevin Lockwood <v-klockwood@microsoft.com> - 0.0.2-20
+
+* Fri Feb 28 2025 Kevin Lockwood <v-klockwood@microsoft.com> - 0.0.2-21
 - Add patch for CVE-2022-3162
-=======
+
 * Fri Feb 28 2025 Kanishk Bansal <kanbansal@microsoft.com> - 0.0.2-20
 - Apply security fix for CVE-2025-27144 with an upstream patch
->>>>>>> 80f3220c
 
 * Mon Oct 07 2024 Ahmed Badawi <ahmedbadawi@microsoft.com> - 0.0.2-19
 - Apply security fix for CVE-2024-28180 by patching vendored go-jose
