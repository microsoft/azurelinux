%define mmn 20120211
%define _confdir %{_sysconfdir}
Summary:        The Apache HTTP Server
Name:           httpd
Version:        2.4.46
Release:        5%{?dist}
License:        ASL 2.0
Vendor:         Microsoft Corporation
Distribution:   Mariner
Group:          Applications/System
URL:            https://httpd.apache.org/
Source0:        https://archive.apache.org/dist/%{name}/%{name}-%{version}.tar.bz2
Source1:        macros.httpd
Patch0:         httpd-blfs_layout-1.patch
Patch1:         httpd-uncomment-ServerName.patch
<<<<<<< HEAD
=======
Patch2:         CVE-2020-13950.patch
Patch3:         CVE-2020-35452.patch
Patch4:         CVE-2021-26690.patch
Patch5:         CVE-2021-30641.patch
Patch6:         CVE-2021-26691.patch

>>>>>>> a6f8e0a4
# CVE-1999-0236 must be mitigated by the user. See "Server Side Includes" at https://httpd.apache.org/docs/2.4/misc/security_tips.html
Patch100:       CVE-1999-0236.nopatch
# CVE-1999-1412 applies only to MacOS X
Patch101:       CVE-1999-1412.nopatch
# CVE-2007-0086 has been disputed to not be a vulnerability since 2007 due to default system configurations securing against it.
Patch102:       CVE-2007-0086.nopatch
BuildRequires:  apr
BuildRequires:  apr-util
BuildRequires:  apr-util-devel
BuildRequires:  expat-devel
BuildRequires:  lua-devel
BuildRequires:  openldap
BuildRequires:  openssl
BuildRequires:  openssl-devel
BuildRequires:  pcre-devel
Requires:       apr-util
Requires:       lua
Requires:       openldap
Requires:       openssl
Requires:       pcre
Requires(postun): %{_sbindir}/groupdel
Requires(postun): %{_sbindir}/userdel
Requires(pre):  %{_sbindir}/groupadd
Requires(pre):  %{_sbindir}/useradd
Provides:       apache2
Provides:       %{name}-mmn = %{version}-%{release}
Provides:       %{name}-filesystem = %{version}-%{release}

%description
The Apache HTTP Server.

%package devel
Summary:        Header files for httpd
Group:          Applications/System
Requires:       apr-devel
Requires:       apr-util-devel
Requires:       httpd

%description devel
These are the header files of httpd.

%package docs
Summary:        Help files for httpd
Group:          Applications/System
Requires:       httpd

%description docs
These are the help files of httpd.

%package tools
Summary:        Tools for httpd
Group:          System Environment/Daemons

%description tools
The httpd-tools of httpd.

%prep
%setup -q
%patch0 -p1
%patch1 -p1
%patch2 -p1
%patch3 -p1
%patch4 -p1
%patch5 -p1
%patch6 -p1

%build
%configure \
            --prefix=%{_sysconfdir}/httpd          \
            --exec-prefix=%{_prefix}               \
            --sysconfdir=%{_confdir}/httpd/conf    \
            --libexecdir=%{_libdir}/httpd/modules  \
            --datadir=%{_sysconfdir}/httpd         \
            --enable-authnz-fcgi                   \
            --enable-mods-shared="all cgi"         \
            --enable-mpms-shared=all               \
            --with-apr=%{_prefix}                  \
            --with-apr-util=%{_prefix}

make %{?_smp_mflags}

%install
make DESTDIR=%{buildroot} install
install -vdm755 %{buildroot}%{_libdir}/systemd/system
install -vdm755 %{buildroot}%{_sysconfdir}/httpd/logs

cat << EOF >> %{buildroot}%{_libdir}/systemd/system/httpd.service
[Unit]
Description=The Apache HTTP Server
After=network.target remote-fs.target nss-lookup.target

[Service]
Type=forking
PIDFile=%{_var}/run/httpd/httpd.pid
ExecStart=%{_sbindir}/httpd -k start
ExecStop=%{_sbindir}/httpd -k stop
ExecReload=%{_sbindir}/httpd -k graceful

[Install]
WantedBy=multi-user.target

EOF

mkdir -p %{buildroot}%{_rpmconfigdir}/macros.d
install -m 644 %{SOURCE1} %{buildroot}%{_rpmconfigdir}/macros.d/macros.httpd

install -vdm755 %{buildroot}%{_libdir}/systemd/system-preset
echo "disable httpd.service" > %{buildroot}%{_libdir}/systemd/system-preset/50-httpd.preset

ln -s %{_sbindir}/httpd %{buildroot}%{_sbindir}/apache2
ln -s %{_sysconfdir}/httpd/conf/httpd.conf %{buildroot}%{_sysconfdir}/httpd/httpd.conf

%post
/sbin/ldconfig
if [ $1 -eq 1 ]; then
    # this is initial installation
    if ! getent group apache >/dev/null; then
        groupadd -g 25 apache
    fi
    if ! getent passwd apache >/dev/null; then
        useradd -c "Apache Server" -d /srv/www -g apache \
            -s /bin/false -u 25 apache
    fi

    if [ -h %{_sysconfdir}/mime.types ]; then
        mv %{_sysconfdir}/mime.types %{_sysconfdir}/mime.types.orig
    fi
fi

ln -sf %{_sysconfdir}/httpd/conf/mime.types %{_sysconfdir}/mime.types
mkdir -p %{_var}/run/httpd
%systemd_post httpd.service

%preun
%systemd_preun httpd.service

%postun
/sbin/ldconfig
if [ $1 -eq 0 ]; then
    # this is delete operation
    if getent passwd apache >/dev/null; then
        userdel apache
    fi
    if getent group apache >/dev/null; then
        groupdel apache
    fi

    if [ -f %{_sysconfdir}/mime.types.orig ]; then
        mv %{_sysconfdir}/mime.types.orig %{_sysconfdir}/mime.types
    fi
fi
%systemd_postun_with_restart httpd.service

%files devel
%defattr(-,root,root)
%license LICENSE
%{_bindir}/apxs
%{_bindir}/dbmmanage
%{_mandir}/man1/apxs.1*
%{_includedir}/*
%{_rpmconfigdir}/macros.d/macros.httpd

%files docs
%defattr(-,root,root)
%{_sysconfdir}/httpd/manual/*

%files
%defattr(-,root,root)
%{_libdir}/httpd/*
%{_bindir}/*
%exclude %{_bindir}/apxs
%exclude %{_bindir}/dbmmanage
%{_sbindir}/*
%{_datadir}/*
%{_sysconfdir}/httpd/build/*
%{_sysconfdir}/httpd/cgi-bin/*
%{_sysconfdir}/httpd/conf/extra
%{_sysconfdir}/httpd/conf/original
%config(noreplace) %{_sysconfdir}/httpd/conf/magic
%{_sysconfdir}/httpd/conf/envvars
%config(noreplace) %{_sysconfdir}/httpd/conf/httpd.conf
%{_sysconfdir}/httpd/conf/mime.types
%{_sysconfdir}/httpd/error/*
%{_sysconfdir}/httpd/htdocs/*
%{_sysconfdir}/httpd/icons/*
%{_sysconfdir}/httpd/httpd.conf
%dir %{_sysconfdir}/httpd/logs
%{_libdir}/systemd/system/httpd.service
%{_libdir}/systemd/system-preset/50-httpd.preset

%files tools
%defattr(-,root,root)
%{_bindir}/*
%{_mandir}/man1/*
%license LICENSE
%doc NOTICE
%exclude %{_bindir}/apxs
%exclude %{_mandir}/man1/apxs.1*

%changelog
<<<<<<< HEAD
* Wed Apr 07 2021 Henry Li <lihl@microsoft.com> - 2.4.46-5
- Add macros.httpd to provide necessary httpd macros

* Tue Feb 09 2021 Henry Li <lihl@microsoft.com> - 2.4.46-4
- Add Provides for httpd-mmn and httpd-filesystem from httpd
- Fix files section for httpd-devel and httpd-tools
=======
*   Thu Jun 24 2021 Suresh Babu Chalamalasetty <schalam@microsoft.com> 2.4.46-5
-   CVE-2021-26691 fix

*   Tue Jun 22 2021 Suresh Babu Chalamalasetty <schalam@microsoft.com> 2.4.46-4
-   CVE-2020-13950 CVE-2021-26690 CVE-2021-30641 and CVE-2020-35452 fixes
>>>>>>> a6f8e0a4

*   Tue Oct 06 2020 Pawel Winogrodzki <pawelwi@microsoft.com> 2.4.46-3
-   Mark CVE-2007-0086 as nopatch

*   Mon Sep 28 2020 Daniel McIlvaney <damcilva@microsoft.com> 2.4.46-2
-   Mark CVE-1999-0236 CVE-1999-1412 as nopatch

*   Tue Aug 18 2020 Pawel Winogrodzki <pawelwi@microsoft.com> 2.4.46-1
-   Updated to 2.4.46 to resolve CVE-2020-11984.

*   Tue May 19 2020 Ruying Chen <v-ruyche@microsoft.com> 2.4.43-1
-   Updated to 2.4.43 to resolve the following CVEs
-   CVE-2019-10081, CVE-2019-10082, CVE-2019-10092, CVE-2019-10097
-   CVE-2019-10098, CVE-2020-1927, CVE-2020-1934

*   Sat May 09 2020 Nick Samson <nisamson@microsoft.com> 2.4.39-4
-   Added %%license line automatically

*   Tue Apr 07 2020 Pawel Winogrodzki <pawelwi@microsoft.com> 2.4.39-3
-   Updated and verified 'Source0', 'Patch0' and 'URL' tags.
-   License verified.
-   Removed '%%define sha1' line.

*   Tue Sep 03 2019 Mateusz Malisz <mamalisz@microsoft.com> 2.4.39-2
-   Initial CBL-Mariner import from Photon (license: Apache2).

*   Tue Apr 16 2019 Dweep Advani <dadvani@vmware.com> 2.4.39-1
-   Upgrading to 2.4.39 for fixing multiple CVEs
-   (1) CVE-2018-17189 (2) CVE-2018-17199 (3) CVE-2019-0190
-   (4) CVE-2019-0211 (5) CVE-2019-0215 (6) CVE-2019-0217

*   Thu Jan 24 2019 Dweep Advani <dadvani@vmware.com> 2.4.34-2
-   Fixed CVE-2018-11763

*   Wed Aug 29 2018 Tapas Kundu <tkundu@vmware.com> 2.4.34-1
-   Updated to version 2.4.34, fix CVE-2018-1333

*   Mon Oct 02 2017 Xiaolin Li <xiaolinl@vmware.com> 2.4.28-1
-   Updated to version 2.4.28

*   Mon Sep 18 2017 Alexey Makhalov <amakhalov@vmware.com> 2.4.27-3
-   Remove shadow from requires and use explicit tools for post actions

*   Mon Aug 07 2017 Anish Swaminathan <anishs@vmware.com>  2.4.27-2
-   Add shadow to requires for useradd/groupadd

*   Mon Jul 24 2017 Anish Swaminathan <anishs@vmware.com>  2.4.27-1
-   Updated to version 2.4.27 - Fixes CVE-2017-3167

*   Wed May 31 2017 Harish Udaiya Kumar <hudaiyakumar@vmware.com> 2.4.25-3
-   Provide preset file to disable service by default.

*   Fri Mar 31 2017 Dheeraj Shetty <dheerajs@vmware.com> 2.4.25-2
-   Fixing httpd.pid file write issue

*   Fri Mar 31 2017 Dheeraj Shetty <dheerajs@vmware.com> 2.4.25-1
-   Updated to version 2.4.25

*   Tue Dec 27 2016 Xiaolin Li <xiaolinl@vmware.com> 2.4.18-8
-   BuildRequires lua, Requires lua.

*   Wed Dec 21 2016 Anish Swaminathan <anishs@vmware.com>  2.4.18-7
-   Change config file properties for httpd.conf

*   Thu Jul 28 2016 Divya Thaluru <dthaluru@vmware.com> 2.4.18-6
-   Removed packaging of debug files

*   Wed Jul 27 2016 Divya Thaluru <dthaluru@vmware.com> 2.4.18-5
-   Added patch for CVE-2016-5387

*   Tue May 24 2016 Priyesh Padmavilasom <ppadmavilasom@vmware.com> 2.4.18-4
-   GA - Bump release of all rpms

*   Thu May 05 2016 Kumar Kaushik <kaushikk@vmware.com> 2.4.18-3
-   Adding upgrade support in pre/post/un script.

*   Mon Mar 21 2016 Mahmoud Bassiouny <mbassiouny@vmware.com> 2.4.18-2
-   Fixing systemd service

*   Fri Jan 22 2016 Xiaolin Li <xiaolinl@vmware.com> 2.4.18-1
-   Updated to version 2.4.18

*   Mon Nov 23 2015 Sharath George <sharathg@vmware.com> 2.4.12-4
-   Add /etc/mime.types

*   Tue Sep 29 2015 Xiaolin Li <xiaolinl@vmware.com> 2.4.12-3
-   Move perl script to tools package.

*   Thu Jul 16 2015 Touseef Liaqat <tliaqat@vmware.com> 2.4.12-2
-   Added service file. Changed installation paths.

*   Wed May 20 2015 Touseef Liaqat <tliaqat@vmware.com> 2.4.12-1
-   Initial build. First version<|MERGE_RESOLUTION|>--- conflicted
+++ resolved
@@ -13,15 +13,12 @@
 Source1:        macros.httpd
 Patch0:         httpd-blfs_layout-1.patch
 Patch1:         httpd-uncomment-ServerName.patch
-<<<<<<< HEAD
-=======
 Patch2:         CVE-2020-13950.patch
 Patch3:         CVE-2020-35452.patch
 Patch4:         CVE-2021-26690.patch
 Patch5:         CVE-2021-30641.patch
 Patch6:         CVE-2021-26691.patch
 
->>>>>>> a6f8e0a4
 # CVE-1999-0236 must be mitigated by the user. See "Server Side Includes" at https://httpd.apache.org/docs/2.4/misc/security_tips.html
 Patch100:       CVE-1999-0236.nopatch
 # CVE-1999-1412 applies only to MacOS X
@@ -222,110 +219,108 @@
 %exclude %{_mandir}/man1/apxs.1*
 
 %changelog
-<<<<<<< HEAD
+* Thu Jun 24 2021 Suresh Babu Chalamalasetty <schalam@microsoft.com> 2.4.46-5 (from 1.0 branch)
+- CVE-2021-26691 fix
+
+* Tue Jun 22 2021 Suresh Babu Chalamalasetty <schalam@microsoft.com> 2.4.46-4 (from 1.0 branch)
+- CVE-2020-13950 CVE-2021-26690 CVE-2021-30641 and CVE-2020-35452 fixes
+
 * Wed Apr 07 2021 Henry Li <lihl@microsoft.com> - 2.4.46-5
 - Add macros.httpd to provide necessary httpd macros
 
 * Tue Feb 09 2021 Henry Li <lihl@microsoft.com> - 2.4.46-4
 - Add Provides for httpd-mmn and httpd-filesystem from httpd
 - Fix files section for httpd-devel and httpd-tools
-=======
-*   Thu Jun 24 2021 Suresh Babu Chalamalasetty <schalam@microsoft.com> 2.4.46-5
--   CVE-2021-26691 fix
-
-*   Tue Jun 22 2021 Suresh Babu Chalamalasetty <schalam@microsoft.com> 2.4.46-4
--   CVE-2020-13950 CVE-2021-26690 CVE-2021-30641 and CVE-2020-35452 fixes
->>>>>>> a6f8e0a4
-
-*   Tue Oct 06 2020 Pawel Winogrodzki <pawelwi@microsoft.com> 2.4.46-3
--   Mark CVE-2007-0086 as nopatch
-
-*   Mon Sep 28 2020 Daniel McIlvaney <damcilva@microsoft.com> 2.4.46-2
--   Mark CVE-1999-0236 CVE-1999-1412 as nopatch
-
-*   Tue Aug 18 2020 Pawel Winogrodzki <pawelwi@microsoft.com> 2.4.46-1
--   Updated to 2.4.46 to resolve CVE-2020-11984.
-
-*   Tue May 19 2020 Ruying Chen <v-ruyche@microsoft.com> 2.4.43-1
--   Updated to 2.4.43 to resolve the following CVEs
--   CVE-2019-10081, CVE-2019-10082, CVE-2019-10092, CVE-2019-10097
--   CVE-2019-10098, CVE-2020-1927, CVE-2020-1934
-
-*   Sat May 09 2020 Nick Samson <nisamson@microsoft.com> 2.4.39-4
--   Added %%license line automatically
-
-*   Tue Apr 07 2020 Pawel Winogrodzki <pawelwi@microsoft.com> 2.4.39-3
--   Updated and verified 'Source0', 'Patch0' and 'URL' tags.
--   License verified.
--   Removed '%%define sha1' line.
-
-*   Tue Sep 03 2019 Mateusz Malisz <mamalisz@microsoft.com> 2.4.39-2
--   Initial CBL-Mariner import from Photon (license: Apache2).
-
-*   Tue Apr 16 2019 Dweep Advani <dadvani@vmware.com> 2.4.39-1
--   Upgrading to 2.4.39 for fixing multiple CVEs
--   (1) CVE-2018-17189 (2) CVE-2018-17199 (3) CVE-2019-0190
--   (4) CVE-2019-0211 (5) CVE-2019-0215 (6) CVE-2019-0217
-
-*   Thu Jan 24 2019 Dweep Advani <dadvani@vmware.com> 2.4.34-2
--   Fixed CVE-2018-11763
-
-*   Wed Aug 29 2018 Tapas Kundu <tkundu@vmware.com> 2.4.34-1
--   Updated to version 2.4.34, fix CVE-2018-1333
-
-*   Mon Oct 02 2017 Xiaolin Li <xiaolinl@vmware.com> 2.4.28-1
--   Updated to version 2.4.28
-
-*   Mon Sep 18 2017 Alexey Makhalov <amakhalov@vmware.com> 2.4.27-3
--   Remove shadow from requires and use explicit tools for post actions
-
-*   Mon Aug 07 2017 Anish Swaminathan <anishs@vmware.com>  2.4.27-2
--   Add shadow to requires for useradd/groupadd
-
-*   Mon Jul 24 2017 Anish Swaminathan <anishs@vmware.com>  2.4.27-1
--   Updated to version 2.4.27 - Fixes CVE-2017-3167
-
-*   Wed May 31 2017 Harish Udaiya Kumar <hudaiyakumar@vmware.com> 2.4.25-3
--   Provide preset file to disable service by default.
-
-*   Fri Mar 31 2017 Dheeraj Shetty <dheerajs@vmware.com> 2.4.25-2
--   Fixing httpd.pid file write issue
-
-*   Fri Mar 31 2017 Dheeraj Shetty <dheerajs@vmware.com> 2.4.25-1
--   Updated to version 2.4.25
-
-*   Tue Dec 27 2016 Xiaolin Li <xiaolinl@vmware.com> 2.4.18-8
--   BuildRequires lua, Requires lua.
-
-*   Wed Dec 21 2016 Anish Swaminathan <anishs@vmware.com>  2.4.18-7
--   Change config file properties for httpd.conf
-
-*   Thu Jul 28 2016 Divya Thaluru <dthaluru@vmware.com> 2.4.18-6
--   Removed packaging of debug files
-
-*   Wed Jul 27 2016 Divya Thaluru <dthaluru@vmware.com> 2.4.18-5
--   Added patch for CVE-2016-5387
-
-*   Tue May 24 2016 Priyesh Padmavilasom <ppadmavilasom@vmware.com> 2.4.18-4
--   GA - Bump release of all rpms
-
-*   Thu May 05 2016 Kumar Kaushik <kaushikk@vmware.com> 2.4.18-3
--   Adding upgrade support in pre/post/un script.
-
-*   Mon Mar 21 2016 Mahmoud Bassiouny <mbassiouny@vmware.com> 2.4.18-2
--   Fixing systemd service
-
-*   Fri Jan 22 2016 Xiaolin Li <xiaolinl@vmware.com> 2.4.18-1
--   Updated to version 2.4.18
-
-*   Mon Nov 23 2015 Sharath George <sharathg@vmware.com> 2.4.12-4
--   Add /etc/mime.types
-
-*   Tue Sep 29 2015 Xiaolin Li <xiaolinl@vmware.com> 2.4.12-3
--   Move perl script to tools package.
-
-*   Thu Jul 16 2015 Touseef Liaqat <tliaqat@vmware.com> 2.4.12-2
--   Added service file. Changed installation paths.
-
-*   Wed May 20 2015 Touseef Liaqat <tliaqat@vmware.com> 2.4.12-1
--   Initial build. First version+
+* Tue Oct 06 2020 Pawel Winogrodzki <pawelwi@microsoft.com> 2.4.46-3
+- Mark CVE-2007-0086 as nopatch
+
+* Mon Sep 28 2020 Daniel McIlvaney <damcilva@microsoft.com> 2.4.46-2
+- Mark CVE-1999-0236 CVE-1999-1412 as nopatch
+
+* Tue Aug 18 2020 Pawel Winogrodzki <pawelwi@microsoft.com> 2.4.46-1
+- Updated to 2.4.46 to resolve CVE-2020-11984.
+
+* Tue May 19 2020 Ruying Chen <v-ruyche@microsoft.com> 2.4.43-1
+- Updated to 2.4.43 to resolve the following CVEs
+- CVE-2019-10081, CVE-2019-10082, CVE-2019-10092, CVE-2019-10097
+- CVE-2019-10098, CVE-2020-1927, CVE-2020-1934
+
+* Sat May 09 2020 Nick Samson <nisamson@microsoft.com> 2.4.39-4
+- Added %%license line automatically
+
+* Tue Apr 07 2020 Pawel Winogrodzki <pawelwi@microsoft.com> 2.4.39-3
+- Updated and verified 'Source0', 'Patch0' and 'URL' tags.
+- License verified.
+- Removed '%%define sha1' line.
+
+* Tue Sep 03 2019 Mateusz Malisz <mamalisz@microsoft.com> 2.4.39-2
+- Initial CBL-Mariner import from Photon (license: Apache2).
+
+* Tue Apr 16 2019 Dweep Advani <dadvani@vmware.com> 2.4.39-1
+- Upgrading to 2.4.39 for fixing multiple CVEs
+- (1) CVE-2018-17189 (2) CVE-2018-17199 (3) CVE-2019-0190
+- (4) CVE-2019-0211 (5) CVE-2019-0215 (6) CVE-2019-0217
+
+* Thu Jan 24 2019 Dweep Advani <dadvani@vmware.com> 2.4.34-2
+- Fixed CVE-2018-11763
+
+* Wed Aug 29 2018 Tapas Kundu <tkundu@vmware.com> 2.4.34-1
+- Updated to version 2.4.34, fix CVE-2018-1333
+
+* Mon Oct 02 2017 Xiaolin Li <xiaolinl@vmware.com> 2.4.28-1
+- Updated to version 2.4.28
+
+* Mon Sep 18 2017 Alexey Makhalov <amakhalov@vmware.com> 2.4.27-3
+- Remove shadow from requires and use explicit tools for post actions
+
+* Mon Aug 07 2017 Anish Swaminathan <anishs@vmware.com>  2.4.27-2
+- Add shadow to requires for useradd/groupadd
+
+* Mon Jul 24 2017 Anish Swaminathan <anishs@vmware.com>  2.4.27-1
+- Updated to version 2.4.27 - Fixes CVE-2017-3167
+
+* Wed May 31 2017 Harish Udaiya Kumar <hudaiyakumar@vmware.com> 2.4.25-3
+- Provide preset file to disable service by default.
+
+* Fri Mar 31 2017 Dheeraj Shetty <dheerajs@vmware.com> 2.4.25-2
+- Fixing httpd.pid file write issue
+
+* Fri Mar 31 2017 Dheeraj Shetty <dheerajs@vmware.com> 2.4.25-1
+- Updated to version 2.4.25
+
+* Tue Dec 27 2016 Xiaolin Li <xiaolinl@vmware.com> 2.4.18-8
+- BuildRequires lua, Requires lua.
+
+* Wed Dec 21 2016 Anish Swaminathan <anishs@vmware.com>  2.4.18-7
+- Change config file properties for httpd.conf
+
+* Thu Jul 28 2016 Divya Thaluru <dthaluru@vmware.com> 2.4.18-6
+- Removed packaging of debug files
+
+* Wed Jul 27 2016 Divya Thaluru <dthaluru@vmware.com> 2.4.18-5
+- Added patch for CVE-2016-5387
+
+* Tue May 24 2016 Priyesh Padmavilasom <ppadmavilasom@vmware.com> 2.4.18-4
+- GA - Bump release of all rpms
+
+* Thu May 05 2016 Kumar Kaushik <kaushikk@vmware.com> 2.4.18-3
+- Adding upgrade support in pre/post/un script.
+
+* Mon Mar 21 2016 Mahmoud Bassiouny <mbassiouny@vmware.com> 2.4.18-2
+- Fixing systemd service
+
+* Fri Jan 22 2016 Xiaolin Li <xiaolinl@vmware.com> 2.4.18-1
+- Updated to version 2.4.18
+
+* Mon Nov 23 2015 Sharath George <sharathg@vmware.com> 2.4.12-4
+- Add /etc/mime.types
+
+* Tue Sep 29 2015 Xiaolin Li <xiaolinl@vmware.com> 2.4.12-3
+- Move perl script to tools package.
+
+* Thu Jul 16 2015 Touseef Liaqat <tliaqat@vmware.com> 2.4.12-2
+- Added service file. Changed installation paths.
+
+* Wed May 20 2015 Touseef Liaqat <tliaqat@vmware.com> 2.4.12-1
+- Initial build. First version