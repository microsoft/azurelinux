%global openssl_flags -DOPENSSL_NO_SSL3 -DOPENSSL_NO_SSL2 -DOPENSSL_NO_COMP
%global __brp_python_bytecompile %{nil}
# Automating the extraction of these alternate version strings has proven to be tricky,
# with regards to tooling available in the toolchain build environment.
# These will be manually maintained for the time being.
%global majmin 3.9
%global majmin_nodots 39
# See Lib/ensurepip/__init__.py in Source0 for these version numbers
%global pip_version 23.0.1
%global setuptools_version 58.1.0

Summary:        A high-level scripting language
Name:           python3
Version:        3.9.19
Release:        9%{?dist}
License:        PSF
Vendor:         Microsoft Corporation
Distribution:   Mariner
Group:          System Environment/Programming
URL:            https://www.python.org/
Source0:        https://www.python.org/ftp/python/%{version}/Python-%{version}.tar.xz
Patch0:         cgi3.patch
# Backport https://github.com/python/cpython/commit/069fefdaf42490f1e00243614fb5f3d5d2614b81 from 3.10 to 3.9
Patch1:         0001-gh-95231-Disable-md5-crypt-modules-if-FIPS-is-enable.patch
Patch2:         CVE-2024-0397.patch
Patch3:         CVE-2024-7592.patch
Patch4:         CVE-2024-6232.patch
Patch5:         CVE-2024-8088.patch
Patch6:         CVE-2024-4032.patch
Patch7:         CVE-2024-11168.patch
Patch8:         CVE-2024-6923.patch
<<<<<<< HEAD
Patch9:         CVE-2025-0938.patch
=======
Patch9:         CVE-2023-27043.patch
>>>>>>> 0967e1d3
# Patch for setuptools, resolved in 65.5.1
Patch1000:      CVE-2022-40897.patch
Patch1001:      CVE-2024-6345.patch

BuildRequires:  bzip2-devel
BuildRequires:  expat-devel >= 2.1.0
BuildRequires:  libffi-devel >= 3.0.13
BuildRequires:  ncurses-devel
BuildRequires:  openssl-devel
BuildRequires:  pkg-config >= 0.28
BuildRequires:  readline-devel
BuildRequires:  sqlite-devel
BuildRequires:  xz-devel
Requires:       ncurses
Requires:       openssl
Requires:       %{name}-libs = %{version}-%{release}
Requires:       readline
Requires:       xz
Provides:       python
Provides:       python-sqlite
Provides:       python(abi)
Provides:       %{_bindir}/python
Provides:       /bin/python
Provides:       /bin/python3
Provides:       %{name}-docs = %{version}-%{release}
Provides:       python%{majmin} = %{version}-%{release}
Provides:       python%{majmin_nodots} = %{version}-%{release}
%if %{with_check}
BuildRequires:  iana-etc
BuildRequires:  tzdata
%endif

%description
The Python 3 package contains a new version of Python development environment.
Python 3 brings more efficient ways of handling dictionaries, better unicode
strings support, easier and more intuitive syntax, and removes the deprecated
code. It is incompatible with Python 2.x releases.

%package        libs
Summary:        The libraries for python runtime
Group:          Applications/System
Requires:       bzip2-libs
Requires:       expat >= 2.1.0
Requires:       libffi >= 3.0.13
Requires:       ncurses
Requires:       sqlite-libs
# python3-xml was provided as a separate package in Mariner 1.0
# We fold this into the libs subpackage in Mariner 2.0
Provides:       %{name}-xml = %{version}-%{release}
Provides:       python%{majmin}-libs = %{version}-%{release}
Provides:       python%{majmin_nodots}-libs = %{version}-%{release}

%description    libs
The python interpreter can be embedded into applications wanting to
use python as an embedded scripting language.  The python-libs package
provides the libraries needed for python 3 applications.

%package        curses
Summary:        Python module interface for NCurses Library
Group:          Applications/System
Requires:       ncurses
Requires:       %{name}-libs = %{version}-%{release}
Provides:       python%{majmin}-curses = %{version}-%{release}
Provides:       python%{majmin_nodots}-curses = %{version}-%{release}

%description    curses
The python3-curses package provides interface for ncurses library.

%package        devel
Summary:        The libraries and header files needed for Python development.
Group:          Development/Libraries
Requires:       expat-devel >= 2.1.0
Requires:       %{name} = %{version}-%{release}
Requires:       %{name}-setuptools = %{version}-%{release}
Provides:       python%{majmin}-devel = %{version}-%{release}
Provides:       python%{majmin_nodots}-devel = %{version}-%{release}

%description    devel
The Python programming language's interpreter can be extended with
dynamically loaded extensions and can be embedded in other programs.
This package contains the header files and libraries needed to do
these types of tasks.

Install python-devel if you want to develop Python extensions.  The
python package will also need to be installed.  You'll probably also
want to install the python-docs package, which contains Python
documentation.

%package        tools
Summary:        A collection of development tools included with Python.
Group:          Development/Tools
Requires:       %{name} = %{version}-%{release}
Provides:       python%{majmin}-tools = %{version}-%{release}
Provides:       python%{majmin_nodots}-tools = %{version}-%{release}

%description    tools
The Python package includes several development tools that are used
to build python programs.

%package        pip
Summary:        The PyPA recommended tool for installing Python packages.
Group:          Development/Tools
Requires:       %{name} = %{version}-%{release}
Provides:       python3dist(pip) = %{version}-%{release}
Provides:       python%{majmin}dist(pip) = %{version}-%{release}
BuildArch:      noarch

%description    pip
The PyPA recommended tool for installing Python packages.

%package        setuptools
Summary:        Download, build, install, upgrade, and uninstall Python packages.
Group:          Development/Tools
Requires:       %{name} = %{version}-%{release}
Provides:       python3dist(setuptools) = %{version}-%{release}
Provides:       python%{majmin}dist(setuptools) = %{version}-%{release}
BuildArch:      noarch

%description    setuptools
setuptools is a collection of enhancements to the Python distutils that allow you to more easily build and distribute Python packages, especially ones that have dependencies on other packages.

%package        test
Summary:        Regression tests package for Python.
Group:          Development/Tools
Requires:       %{name} = %{version}-%{release}
Provides:       python%{majmin}-test = %{version}-%{release}
Provides:       python%{majmin_nodots}-test = %{version}-%{release}

%description test
The test package contains all regression tests for Python as well as the modules test.support and test.regrtest. test.support is used to enhance your tests while test.regrtest drives the testing suite.

%prep
# We need to patch setuptools later, so manually manage patches with -N
%autosetup -p1 -n Python-%{version} -N

# Ideally we would use '%%autopatch -p1 -M 999', but unfortunately the GitHub CI pipelines use a very old version of rpm which doesn't support it.
# We use the CI to validate the toolchain manifests, which means we need to parse this .spec file
%patch0 -p1
%patch1 -p1
%patch2 -p1
%patch3 -p1
%patch4 -p1
%patch5 -p1
%patch6 -p1
%patch7 -p1
%patch8 -p1
%patch9 -p1

%build
# Remove GCC specs and build environment linker scripts
# from the flags used when compiling outside of an RPM environment
# https://fedoraproject.org/wiki/Changes/Python_Extension_Flags
export CFLAGS="%{extension_cflags} %{openssl_flags}"
export CFLAGS_NODIST="%{build_cflags} %{openssl_flags}"
export CXXFLAGS="%{extension_cxxflags} %{openssl_flags}"
export LDFLAGS="%{extension_ldflags}"
export LDFLAGS_NODIST="%{build_ldflags}"
export OPT="%{extension_cflags} %{openssl_flags}"

%configure \
    --enable-shared \
    --with-platlibdir=%{_lib} \
    --with-system-expat \
    --with-system-ffi \
    --with-dbmliborder=gdbm:ndbm \
    --with-ensurepip=no \
    --enable-optimizations
%make_build

%install
%make_install
%{_fixperms} %{buildroot}/*

# Bootstrap `pip3` which casues ptest build failure.
# The manual installation of pip in the RPM buildroot requires pip
# to be already present in the chroot.
# For toolchain builds, `pip3` requirement is staisfied by raw-toolchain's
# version of python, so it does not do anything.
# For builds other than toolchain, we would require pip to be present.
# The line below install pip in the build chroot using the recently
# compiled python3.
# NOTE: This is a NO-OP for the toolchain build.
python3 Lib/ensurepip

# Installing pip/setuptools via ensurepip fails in our toolchain.
# The versions of these tools from the raw toolchain are detected,
# and install fails. We will install these two bundled wheels manually.
# https://github.com/pypa/pip/issues/3063
# https://bugs.python.org/issue31916
pushd Lib/ensurepip/_bundled
pip3 install --no-cache-dir --no-index --ignore-installed \
    --root %{buildroot} \
    setuptools-%{setuptools_version}-py3-none-any.whl \
    pip-%{pip_version}-py3-none-any.whl
popd

# Manually patch CVE-2022-40897 which is a bundled wheel. We can only update the source code after install
echo 'Patching CVE-2022-40897 in bundled wheel file %{_libdir}/python%{majmin}/site-packages/setuptools/package_index.py'
patch %{buildroot}%{_libdir}/python%{majmin}/site-packages/setuptools/package_index.py < %{PATCH1000}
echo 'Patching CVE-2024-6345 in bundled wheel file %{_libdir}/python%{majmin}/site-packages/setuptools/package_index.py'
patch -p1 %{buildroot}%{_libdir}/python%{majmin}/site-packages/setuptools/package_index.py < %{PATCH1001}

# Windows executables get installed by pip and setuptools- we don't need these.
find %{buildroot}%{_libdir}/python%{majmin}/site-packages -name '*.exe' -delete -print

# Install pathfix.py to bindir
cp -p Tools/scripts/pathfix.py %{buildroot}%{_bindir}/pathfix%{majmin}.py
ln -s ./pathfix%{majmin}.py %{buildroot}%{_bindir}/pathfix.py

# Remove unused stuff
find %{buildroot}%{_libdir} -name '*.pyc' -delete
find %{buildroot}%{_libdir} -name '*.pyo' -delete
find %{buildroot}%{_libdir} -name '*.o' -delete
rm %{buildroot}%{_bindir}/2to3
rm -rf %{buildroot}%{_bindir}/__pycache__

# %check
# make  %{?_smp_mflags} test

%ldconfig_scriptlets

%files
%defattr(-, root, root)
%license LICENSE
%doc README.rst
%{_bindir}/pydoc*
%{_bindir}/python3
%{_bindir}/python%{majmin}
%{_mandir}/*/*

%dir %{_libdir}/python%{majmin}
%dir %{_libdir}/python%{majmin}/site-packages

%exclude %{_libdir}/python%{majmin}/ctypes/test
%exclude %{_libdir}/python%{majmin}/distutils/tests
%exclude %{_libdir}/python%{majmin}/sqlite3/test
%exclude %{_libdir}/python%{majmin}/idlelib/idle_test
%exclude %{_libdir}/python%{majmin}/test
%exclude %{_libdir}/python%{majmin}/lib-dynload/_ctypes_test.*.so

%files libs
%defattr(-,root,root)
%license LICENSE
%doc README.rst
%{_libdir}/libpython3.so
%{_libdir}/libpython%{majmin}.so.1.0
%{_libdir}/python%{majmin}
%{_libdir}/python%{majmin}/site-packages/README.txt
%exclude %{_libdir}/python%{majmin}/site-packages/
%exclude %{_libdir}/python%{majmin}/ctypes/test
%exclude %{_libdir}/python%{majmin}/distutils/tests
%exclude %{_libdir}/python%{majmin}/sqlite3/test
%exclude %{_libdir}/python%{majmin}/idlelib/idle_test
%exclude %{_libdir}/python%{majmin}/test
%exclude %{_libdir}/python%{majmin}/lib-dynload/_ctypes_test.*.so
%exclude %{_libdir}/python%{majmin}/curses
%exclude %{_libdir}/python%{majmin}/lib-dynload/_curses*.so

%files curses
%{_libdir}/python%{majmin}/curses/*
%{_libdir}/python%{majmin}/lib-dynload/_curses*.so

%files devel
%defattr(-,root,root)
%{_includedir}/*
%{_libdir}/pkgconfig/python-%{majmin}.pc
%{_libdir}/pkgconfig/python-%{majmin}-embed.pc
%{_libdir}/pkgconfig/%{name}.pc
%{_libdir}/pkgconfig/%{name}-embed.pc
%{_libdir}/libpython%{majmin}.so
%{_bindir}/python3-config
%{_bindir}/python%{majmin}-config
%{_bindir}/pathfix.py
%{_bindir}/pathfix%{majmin}.py
%doc Misc/README.valgrind Misc/valgrind-python.supp Misc/gdbinit
%exclude %{_bindir}/2to3*
%exclude %{_bindir}/idle*

%files tools
%defattr(-,root,root,755)
%doc Tools/README
%{_libdir}/python%{majmin}/lib2to3
%{_bindir}/2to3-%{majmin}
%exclude %{_bindir}/idle*

%files pip
%defattr(-,root,root,755)
%{_libdir}/python%{majmin}/site-packages/pip/*
%{_libdir}/python%{majmin}/site-packages/pip-%{pip_version}.dist-info/*
%{_bindir}/pip*

%files setuptools
%defattr(-,root,root,755)
%{_libdir}/python%{majmin}/site-packages/pkg_resources/*
%{_libdir}/python%{majmin}/site-packages/setuptools/*
%{_libdir}/python%{majmin}/site-packages/_distutils_hack/
%{_libdir}/python%{majmin}/site-packages/setuptools-%{setuptools_version}.dist-info/*

%files test
%{_libdir}/python%{majmin}/test/*

%changelog
<<<<<<< HEAD
* Thu Feb 06 2025 Kanishk Bansal <kanbansal@microsoft.com> - 3.9.19-9
- Patch CVE-2025-0938
=======
* Mon Feb 03 2024 Bala <balakumaran.kannan@microsoft.com> - 3.9.19-9
- Address CVE-2023-27043 by patching
>>>>>>> 0967e1d3

* Thu Nov 28 2024 Kanishk Bansal <kanbansal@microsoft.com> - 3.9.19-8
- Address CVE-2024-6923

* Fri Nov 15 2024 Ankita Pareek <ankitapareek@microsoft.com> - 3.9.19-7
- Address CVE-2024-11168

* Tue Oct 01 2024 Ankita Pareek <ankitapareek@microsoft.com> - 3.9.19-6
- Patch for CVE-2024-4032

* Fri Sep 20 2024 Himaja Kesari <himajakesari@microsoft.com> - 3.9.19-5
- Patch CVE-2024-6232 and CVE-2024-8088

* Wed Aug 21 2024 Brian Fjeldstad <bfjelds@microsoft.com> - 3.9.19-4
- Patch for CVE-2024-7592

* Tue Jul 23 2024 Rohit Rawat <rohitrawat@microsoft.com> - 3.9.19-3
- Patch for CVE-2024-0397

* Mon Jul 22 2024 Sindhu Karri <lakarri@microsoft.com> - 3.9.19-2
- Patch for CVE-2024-6345

* Fri Mar 22 2024 Binu Philip <bphilip@microsoft.com> - 3.9.19-1
- Upgrade to python 3.9.19 for CVE-2023-6597 and other security fixes

* Wed Oct 11 2023 Amrita Kohli <amritakohli@microsoft.com> - 3.9.14-8
- Patch for CVE-2023-24329

* Wed Sep 20 2023 Jon Slobodzian <joslobo@microsoft.com> - 3.9.14-7
- Recompile with stack-protection fixed gcc version (CVE-2023-4039)

* Thu Feb 02 2023 Daniel McIlvaney <damcilva@microsoft.com> - 3.9.14-6
- Patch CVE-2022-40897 in the bundled setuptools wheel

* Wed Dec 07 2022 Henry Beberman <henry.beberman@microsoft.com> - 3.9.14-5
- Add CVE-2022-42919 patch from upstream.

* Tue Dec 06 2022 Henry Beberman <henry.beberman@microsoft.com> - 3.9.14-4
- Add CVE-2022-45061 patch from upstream.

* Mon Dec 05 2022 Henry Beberman <henry.beberman@microsoft.com> - 3.9.14-3
- Add CVE-2022-37454 patch from upstream.
- Vulnerability not currently exposed because we use openssl sha3 implementation, but patching built-in sha3 regardless.

* Fri Oct 07 2022 Daniel McIlvaney <damcilva@microsoft.com> - 3.9.14-2
- Backport patch which allows cloud-init (among other programs) to use `import crypt` sucessfully when in FIPS mode

* Wed Sep 07 2022 Daniel McIlvaney <damcilva@microsoft.com> - 3.9.14-1
- Update to 3.9.14 to resolve security issues including CVE-2020-10735

* Wed Aug 31 2022 Henry Beberman <henry.beberman@microsoft.com> - 3.9.13-5
- Add CVE-2021-28861 patch from upstream

* Tue Aug 30 2022 Henry Beberman <henry.beberman@microsoft.com> - 3.9.13-4
- Add CVE-2015-20107 patch from upstream

* Tue Jul 12 2022 Olivia Crain <oliviacrain> - 3.9.13-3
- Update cgi3 patch to use versioned python shebang 

* Fri Jul 01 2022 Olivia Crain <oliviacrain@microsoft.com> - 3.9.13-2
- Remove Windows executables from pip, setuptools subpackages
- Add provides in the style of python39-%%{subpackage}, python3.9-%%{subpackage} for all packages except pip, setuptools 

* Mon Jun 20 2022 Olivia Crain <oliviacrain@microsoft.com> - 3.9.13-1
- Upgrade to latest maintenance release for the 3.9 series

* Tue Apr 26 2022 Olivia Crain <oliviacrain@microsoft.com> - 3.9.12-1
- Upgrade to latest maintenance release for the 3.9 series

* Tue Jan 25 2022 Thomas Crain <thcrain@microsoft.com> - 3.9.10-1
- Upgrade to latest bugfix release for the 3.9 series

* Mon Jan 10 2022 Muhammad Falak <mwani@microsoft.com> - 3.9.9-3
- Fix pip3 bootstrap which causes a build break in ptest

* Wed Dec 22 2021 Thomas Crain <thcrain@microsoft.com> - 3.9.9-2
- Use filtered flags when compiling extensions

* Mon Nov 29 2021 Thomas Crain <thcrain@microsoft.com> - 3.9.9-1
- Upgrade to latest release in 3.9 series
- Add profile guided optimization to configuration
- Fold xml subpackage into libs subpackage and add compatibility provides
- Align libpython*.so* file packaging with other distros
- Manually install pip/setuptools wheels
- Remove irrelevant patches
- License verified

* Fri May 07 2021 Daniel Burgener <daburgen@microsoft.com> 3.7.10-3
- Remove coreutils dependency to remove circular dependency with libselinux

* Wed Apr 28 2021 Andrew Phelps <anphel@microsoft.com> - 3.7.10-2
- Add patch to fix test_ssl tests.

* Tue Apr 27 2021 Thomas Crain <thcrain@microsoft.com> - 3.7.10-1
- Merge the following releases from 1.0 to dev branch
- thcrain@microsoft.com, 3.7.9-1: Update to 3.7.9, the latest security release for 3.7
- thcrain@microsoft.com, 3.7.9-2: Patch CVE-2020-27619
- pawelw@microsoft.com, 3.7.9-3: Adding explicit runtime dependency on 'python3-xml' for the 'python3-setuptool' subpackage.
- nisamson@microsoft.com, 3.7.9-4: Patched CVE-2021-3177 with backported patch. Moved to autosetup.
- thcrain@microsoft.com, 3.7.10-1: Update to 3.7.10, the latest security release for 3.7, to fix CVE-2021-23336
-   Remove backported patches for CVE-2020-27619, CVE-2021-3177
- anphel@microsoft.com, 3.7.10-2: Add patch to fix test_ssl tests

* Tue Apr 20 2021 Henry Li <lihl@microsoft.com> - 3.7.7-11
- Provides python from python3

* Tue Mar 09 2021 Henry Li <lihl@microsoft.com> - 3.7.7-10
- Remove 2to3 binaries from python3-devel

* Wed Mar 03 2021 Henry Li <lihl@microsoft.com> - 3.7.7-9
- Fix python3-devel file section to include 2to3-3.7 and 2to3
- Provides python3-docs

* Fri Feb 05 2021 Joe Schmitt <joschmit@microsoft.com> - 3.7.7-8
- Turn off byte compilation since it requires this package to already be built and present.

* Mon Jan 04 2021 Ruying Chen <v-ruyche@microsoft.com> - 3.7.7-7
- Add python3 dist provides.

* Fri Dec 11 2020 Joe Schmitt <joschmit@microsoft.com> - 3.7.7-6
- Ship pathfix.py.
- pathfix.py spec changes imported from Fedora 32 (license: MIT)
- Provide python3dist(setuptools).

* Thu Oct 15 2020 Joe Schmitt <joschmit@microsoft.com> 3.7.7-5
- Add OPENSSL_NO_COMP flag to configuration.

* Mon Sep 28 2020 Joe Schmitt <joschmit@microsoft.com> 3.7.7-4
- Comment out check section to avoid unmet dependencies.

* Mon Sep 28 2020 Ruying Chen <v-ruyche@microsoft.com> 3.7.7-3
- Add Requires for python3-xml and python3-setuptools in python3-devel.

* Mon Jul 06 2020 Henry Beberman <henry.beberman@microsoft.com> 3.7.7-2
- Add BuildRequires for iana-etc and tzdata for check section.

* Wed Jun 10 2020 Paul Monson <paulmon@microsoft.com> 3.7.7-1
- Update to Python 3.7.7 to fix CVEs

* Thu May 21 2020 Suresh Babu Chalamalasetty <schalam@microsoft.com> 3.7.3-10
- Fix CVE-2019-16056.

* Wed May 20 2020 Nicolas Ontiveros <niontive@microsoft.com> 3.7.3-9
- Fix CVE-2020-8492.

* Wed May 20 2020 Paul Monson <paulmon@microsoft.com> 3.7.3-8
- Fix variable use.

* Sat May 09 2020 Nick Samson <nisamson@microsoft.com> - 3.7.3-7
- Added %%license line automatically

* Wed May 06 2020 Paul Monson <paulmon@microsoft.com> 3.7.3-6
- Replace unsupported TLS methods with a patch.

* Thu Apr 09 2020 Nicolas Ontiveros <niontive@microsoft.com> 3.7.3-5
- Remove toybox and only use coreutils for requires.

* Mon Nov 25 2019 Andrew Phelps <anphel@microsoft.com> 3.7.3-4
- Remove duplicate libpython3.so from devel package

* Tue Sep 03 2019 Mateusz Malisz <mamalisz@microsoft.com> 3.7.3-3
- Initial CBL-Mariner import from Photon (license: Apache2).

* Mon Jun 17 2019 Tapas Kundu <tkundu@vmware.com> 3.7.3-2
- Fix for CVE-2019-10160

* Mon Jun 10 2019 Tapas Kundu <tkundu@vmware.com> 3.7.3-1
- Update to Python 3.7.3 release

* Thu May 23 2019 Tapas Kundu <tkundu@vmware.com> 3.7.0-6
- Fix for CVE-2019-5010
- Fix for CVE-2019-9740

* Tue Mar 12 2019 Tapas Kundu <tkundu@vmware.com> 3.7.0-5
- Fix for CVE-2019-9636

* Mon Feb 11 2019 Taps Kundu <tkundu@vmware.com> 3.7.0-4
- Fix for CVE-2018-20406

* Fri Dec 21 2018 Tapas Kundu <tkundu@vmware.com> 3.7.0-3
- Fix for CVE-2018-14647

* Tue Dec 04 2018 Tapas Kundu <tkundu@vmware.com> 3.7.0-2
- Excluded windows installer from python3 libs packaging.

* Wed Sep 26 2018 Tapas Kundu <tkundu@vmware.com> 3.7.0-1
- Updated to version 3.7.0

* Mon Sep 18 2017 Alexey Makhalov <amakhalov@vmware.com> 3.6.1-9
- Requires coreutils or toybox
- Requires bzip2-libs

* Fri Sep 15 2017 Bo Gan <ganb@vmware.com> 3.6.1-8
- Remove devpts mount in check

* Mon Aug 28 2017 Dheeraj Shetty <dheerajs@vmware.com> 3.6.1-7
- Add pty for tests to pass

* Wed Jul 12 2017 Xiaolin Li <xiaolinl@vmware.com> 3.6.1-6
- Add python3-test package.

* Fri Jun 30 2017 Dheeraj Shetty <dheerajs@vmware.com> 3.6.1-5
- Remove the imaplib tests.

* Mon Jun 05 2017 Xiaolin Li <xiaolinl@vmware.com> 3.6.1-4
- Added pip, setuptools, xml, and curses sub packages.

* Sun Jun 04 2017 Bo Gan <ganb@vmware.com> 3.6.1-3
- Fix symlink and script

* Wed May 10 2017 Harish Udaiya Kumar <hudaiyakumar@vmware.com> 3.6.1-2
- Exclude idle3.

* Wed Apr 26 2017 Siju Maliakkal <smaliakkal@vmware.com> 3.6.1-1
- Updating to latest

* Fri Apr 14 2017 Alexey Makhalov <amakhalov@vmware.com> 3.5.3-3
- Python3-devel requires expat-devel.

* Thu Mar 23 2017 Xiaolin Li <xiaolinl@vmware.com> 3.5.3-2
- Provides /bin/python3.

* Tue Feb 28 2017 Xiaolin Li <xiaolinl@vmware.com> 3.5.3-1
- Updated to version 3.5.3.

* Fri Jan 20 2017 Dheeraj Shetty <dheerajs@vmware.com> 3.5.1-10
- Added patch to support Photon OS

* Tue Dec 20 2016 Xiaolin Li <xiaolinl@vmware.com> 3.5.1-9
- Move easy_install-3.5 to devel subpackage.

* Wed Nov 16 2016 Alexey Makhalov <ppadmavilasom@vmware.com> 3.5.1-8
- Use sqlite-{devel,libs}

* Thu Oct 27 2016 Anish Swaminathan <anishs@vmware.com> 3.5.1-7
- Patch for CVE-2016-5636

* Mon Oct 10 2016 ChangLee <changlee@vmware.com> 3.5.1-6
- Modified %check

* Tue May 24 2016 Priyesh Padmavilasom <ppadmavilasom@vmware.com> 3.5.1-5
- GA - Bump release of all rpms

* Wed May 04 2016 Anish Swaminathan <anishs@vmware.com> 3.5.1-4
- Edit scriptlets.

* Wed Apr 13 2016 Priyesh Padmavilasom <ppadmavilasom@vmware.com> 3.5.1-3
- update python to require python-libs

* Thu Apr 07 2016 Mahmoud Bassiouny <mbassiouny@vmware.com> 3.5.1-2
- Providing python3 binaries instead of the minor versions.

* Tue Feb 23 2016 Harish Udaiya Kumar <hudaiyakumar@vmware.com> 3.5.1-1
- Updated to version 3.5.1

* Wed Dec 09 2015 Anish Swaminathan <anishs@vmware.com> 3.4.3-3
- Edit post script.

* Mon Aug 17 2015 Vinay Kulkarni <kulkarniv@vmware.com> 3.4.3-2
- Remove python.o file, and minor cleanups.

* Wed Jul 1 2015 Vinay Kulkarni <kulkarniv@vmware.com> 3.4.3
- Add Python3 package to Photon.<|MERGE_RESOLUTION|>--- conflicted
+++ resolved
@@ -12,7 +12,7 @@
 Summary:        A high-level scripting language
 Name:           python3
 Version:        3.9.19
-Release:        9%{?dist}
+Release:        10%{?dist}
 License:        PSF
 Vendor:         Microsoft Corporation
 Distribution:   Mariner
@@ -29,11 +29,8 @@
 Patch6:         CVE-2024-4032.patch
 Patch7:         CVE-2024-11168.patch
 Patch8:         CVE-2024-6923.patch
-<<<<<<< HEAD
-Patch9:         CVE-2025-0938.patch
-=======
 Patch9:         CVE-2023-27043.patch
->>>>>>> 0967e1d3
+Patch10:         CVE-2025-0938.patch
 # Patch for setuptools, resolved in 65.5.1
 Patch1000:      CVE-2022-40897.patch
 Patch1001:      CVE-2024-6345.patch
@@ -181,6 +178,7 @@
 %patch7 -p1
 %patch8 -p1
 %patch9 -p1
+%patch10 -p1
 
 %build
 # Remove GCC specs and build environment linker scripts
@@ -336,13 +334,11 @@
 %{_libdir}/python%{majmin}/test/*
 
 %changelog
-<<<<<<< HEAD
-* Thu Feb 06 2025 Kanishk Bansal <kanbansal@microsoft.com> - 3.9.19-9
+* Thu Feb 06 2025 Kanishk Bansal <kanbansal@microsoft.com> - 3.9.19-10
 - Patch CVE-2025-0938
-=======
+
 * Mon Feb 03 2024 Bala <balakumaran.kannan@microsoft.com> - 3.9.19-9
 - Address CVE-2023-27043 by patching
->>>>>>> 0967e1d3
 
 * Thu Nov 28 2024 Kanishk Bansal <kanbansal@microsoft.com> - 3.9.19-8
 - Address CVE-2024-6923
