--- conflicted
+++ resolved
@@ -7,13 +7,8 @@
 
 Summary:        A high-level scripting language
 Name:           python3
-<<<<<<< HEAD
 Version:        3.12.0
 Release:        1%{?dist}
-=======
-Version:        3.9.14
-Release:        9%{?dist}
->>>>>>> e18af837
 License:        PSF
 Vendor:         Microsoft Corporation
 Distribution:   Azure Linux
@@ -145,22 +140,7 @@
 The test package contains all regression tests for Python as well as the modules test.support and test.regrtest. test.support is used to enhance your tests while test.regrtest drives the testing suite.
 
 %prep
-<<<<<<< HEAD
 %autosetup -p1 -n Python-%{version}
-=======
-# We need to patch setuptools later, so manually manage patches with -N
-%autosetup -p1 -n Python-%{version} -N
-
-# Ideally we would use '%%autopatch -p1 -M 999', but unfortunately the GitHub CI pipelines use a very old version of rpm which doesn't support it.
-# We use the CI to validate the toolchain manifests, which means we need to parse this .spec file
-%patch -P 0 -p1
-%patch -P 1 -p1
-%patch -P 2 -p1
-%patch -P 3 -p1
-%patch -P 4 -p1
-%patch -P 5 -p1
-%patch -P 6 -p1
->>>>>>> e18af837
 
 %build
 # Remove GCC specs and build environment linker scripts
@@ -296,14 +276,12 @@
 %{_libdir}/python%{majmin}/test/*
 
 %changelog
-<<<<<<< HEAD
-* Tue Jan 30 2024 Andrew Phelps <anphel@microsoft.com> - 3.12.0-1
+* Fri Feb 23 2024 Andrew Phelps <anphel@microsoft.com> - 3.12.0-1
 - Upgrade to version 3.12.0
 - Split python-setuptools into separate spec
-=======
+
 * Thu Feb 15 2024 Pawel Winogrodzki <pawelwi@microsoft.com> - 3.9.14-9
 - Updated patch application macros.
->>>>>>> e18af837
 
 * Wed Oct 11 2023 Amrita Kohli <amritakohli@microsoft.com> - 3.9.14-8
 - Patch for CVE-2023-24329
