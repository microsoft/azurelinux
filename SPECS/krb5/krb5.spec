Summary:        The Kerberos newtork authentication system
Name:           krb5
Version:        1.17
Release:        7%{?dist}
License:        MIT
Vendor:         Microsoft Corporation
Distribution:   Mariner
Group:          System Environment/Security
URL:            https://web.mit.edu/kerberos/
Source0:        https://web.mit.edu/kerberos/dist/%{name}/%{version}/%{name}-%{version}.tar.gz
BuildRequires:  e2fsprogs-devel
BuildRequires:  openssl-devel
Requires:       e2fsprogs-libs
Requires:       openssl
Provides:       pkgconfig(mit-krb5)
Provides:       pkgconfig(mit-krb5-gssapi)
Provides:       %{name}-libs = %{version}-%{release}

%description
Kerberos V5 is a trusted-third-party network authentication system,
which can improve your network's security by eliminating the insecure
practice of clear text passwords.

%package devel
Summary:        Libraries and header files for krb5
Requires:       %{name} = %{version}-%{release}
Requires:       e2fsprogs-devel

%description devel
Static libraries and header files for the support library for krb5

%package lang
Summary:        Additional language files for krb5
Group:          System Environment/Security
Requires:       %{name} = %{version}-%{release}

%description lang
These are the additional language files of krb5.

%prep
%setup -q

%build
cd src &&
sed -e 's@\^u}@^u cols 300}@' \
    -i tests/dejagnu/config/default.exp &&
CPPFLAGS="-D_GNU_SOURCE %{getenv:CPPFLAGS}" \
autoconf &&
./configure \
    --prefix=%{_prefix} \
    --bindir=%{_bindir} \
    --libdir=%{_libdir} \
    --sysconfdir=%{_sysconfdir} \
    --localstatedir=%{_sharedstatedir} \
    --with-system-et         \
    --with-system-ss         \
    --with-system-verto=no   \
    --enable-dns-for-realm   \
    --enable-pkinit          \
    --enable-shared          \
    --without-tcl
make %{?_smp_mflags}

%install
cd src
[ %{buildroot} != "/"] && rm -rf %{buildroot}/*
make install DESTDIR=%{buildroot}
find %{buildroot} -type f -name "*.la" -delete -print
for LIBRARY in gssapi_krb5 gssrpc k5crypto kadm5clnt kadm5srv \
               kdb5 krad krb5 krb5support verto ; do
    chmod -v 755 %{buildroot}/%{_libdir}/lib$LIBRARY.so
done

ln -v -sf %{buildroot}/%{_libdir}/libkrb5.so.3.3        %{_libdir}/libkrb5.so
ln -v -sf %{buildroot}/%{_libdir}/libk5crypto.so.3.1    %{_libdir}/libk5crypto.so
ln -v -sf %{buildroot}/%{_libdir}/libkrb5support.so.0.1 %{_libdir}/libkrb5support.so

mv -v %{buildroot}/%{_bindir}/ksu /bin
chmod -v 755 /bin/ksu

install -v -dm755 %{buildroot}/%{_docdir}/%{name}-%{version}

unset LIBRARY
%{_fixperms} %{buildroot}/*

%check
# krb5 tests require hostname resolve
echo "127.0.0.1 $HOSTNAME" >> %{_sysconfdir}/hosts
cd src
make check

%post   -p /sbin/ldconfig
%postun -p /sbin/ldconfig

%clean
rm -rf %{buildroot}/*

%files
%defattr(-,root,root)
%license doc/copyright.rst
%{_bindir}/*
%{_libdir}/*.so
%{_libdir}/*.so.*
%{_libdir}/krb5/plugins/*
%{_sbindir}/*
%{_mandir}/man1/*
%{_mandir}/man5/*
%{_mandir}/man7/*
%{_mandir}/man8/*
%{_datarootdir}/man/man5/.k5identity.5.gz
%{_datarootdir}/man/man5/.k5login.5.gz

%files devel
%defattr(-,root,root)
%{_libdir}/pkgconfig/*.pc
%{_includedir}/*
%{_datarootdir}/examples/*
%{_docdir}/*

%files lang
%defattr(-,root,root)
%{_datarootdir}/locale/*

%changelog
<<<<<<< HEAD
* Fri Mar 26 2021 Thomas Crain <thcrain@microsoft.com> - 1.17-7
- Merge the following releases from 1.0 to dev branch
- anphel@microsoft.com, 1.17-4: Fix check tests by adding iana-etc which supplies required /etc/services file

* Wed Mar 03 2021 Henry Li <lihl@microsoft.com> - 1.17-6
- Provides krb5-libs from krb5

* Fri Feb 05 2021 Joe Schmitt <joschmit@microsoft.com> - 1.17-5
- Replace incorrect %%{_lib} usage with %%{_libdir}

* Fri Jan 29 2021 Joe Schmitt <joschmit@microsoft.com> - 1.17-4
- Add missing requires on e2fsprogs-devel in devel subpackage.

* Fri Jul 31 2020 Leandro Pereira <leperei@microsoft.com> - 1.17-3
- Don't stomp on CPPFLAGS

=======
* Mon Oct 19 2020 Andrew Phelps <anphel@microsoft.com> - 1.17-4
- Fix check tests by adding iana-etc which supplies required /etc/services file
* Fri Jul 31 2020 Leandro Pereira <leperei@microsoft.com> - 1.17-3
- Don't stomp on CPPFLAGS
>>>>>>> a6f8e0a4
* Sat May 09 2020 Nick Samson <nisamson@microsoft.com> - 1.17-2
- Added %%license line automatically

*   Tue Mar 17 2020 Henry Beberman <henry.beberman@microsoft.com> 1.17-1
-   Update to 1.17. Fix Source0 URL. License verified.

*   Tue Sep 03 2019 Mateusz Malisz <mamalisz@microsoft.com> 1.16.1-2
-   Initial CBL-Mariner import from Photon (license: Apache2).

*   Fri Sep 14 2018 Ankit Jain <ankitja@vmware.com> 1.16.1-1
-   Update to version 1.16.1

*   Wed Dec 13 2017 Xiaolin Li <xiaolinl@vmware.com> 1.16-1
-   Update to version 1.16 to address CVE-2017-15088

*   Thu Sep 28 2017 Xiaolin Li <xiaolinl@vmware.com> 1.15.2-1
-   Update to version 1.15.2

*   Mon Jul 10 2017 Alexey Makhalov <amakhalov@vmware.com> 1.15.1-2
-   Fix make check: add /etc/hosts entry, disable parallel check

*   Mon Apr 03 2017 Divya Thaluru <dthaluru@vmware.com> 1.15.1-1
-   Updated to version 1.51.1

*   Wed Nov 23 2016 Alexey Makhalov <amakhalov@vmware.com> 1.14-6
-   Added -lang and -devel subpackages

*   Wed Nov 16 2016 Alexey Makhalov <amakhalov@vmware.com> 1.14-5
-   Use e2fsprogs-libs as runtime deps

*   Tue May 24 2016 Priyesh Padmavilasom <ppadmavilasom@vmware.com> 1.14-4
-   GA - Bump release of all rpms

*   Mon Mar 21 2016 Priyesh Padmavilasom <ppadmavilasom@vmware.com>  1.14-3
-   Add patch to never unload gssapi mechanisms

*   Fri Mar 18 2016 Anish Swaminathan <anishs@vmware.com>  1.14-2
-   Add patch for skipping unnecessary mech calls in gss_inquire_cred

*   Thu Jan 21 2016 Anish Swaminathan <anishs@vmware.com> 1.14-1
-   Upgrade version

*   Tue Oct 07 2014 Divya Thaluru <dthaluru@vmware.com> 1.12.2-1
-   Initial build. First version<|MERGE_RESOLUTION|>--- conflicted
+++ resolved
@@ -122,7 +122,6 @@
 %{_datarootdir}/locale/*
 
 %changelog
-<<<<<<< HEAD
 * Fri Mar 26 2021 Thomas Crain <thcrain@microsoft.com> - 1.17-7
 - Merge the following releases from 1.0 to dev branch
 - anphel@microsoft.com, 1.17-4: Fix check tests by adding iana-etc which supplies required /etc/services file
@@ -136,56 +135,53 @@
 * Fri Jan 29 2021 Joe Schmitt <joschmit@microsoft.com> - 1.17-4
 - Add missing requires on e2fsprogs-devel in devel subpackage.
 
+* Mon Oct 19 2020 Andrew Phelps <anphel@microsoft.com> - 1.17-4 (from 1.0 branch)
+- Fix check tests by adding iana-etc which supplies required /etc/services file
+
 * Fri Jul 31 2020 Leandro Pereira <leperei@microsoft.com> - 1.17-3
 - Don't stomp on CPPFLAGS
 
-=======
-* Mon Oct 19 2020 Andrew Phelps <anphel@microsoft.com> - 1.17-4
-- Fix check tests by adding iana-etc which supplies required /etc/services file
-* Fri Jul 31 2020 Leandro Pereira <leperei@microsoft.com> - 1.17-3
-- Don't stomp on CPPFLAGS
->>>>>>> a6f8e0a4
 * Sat May 09 2020 Nick Samson <nisamson@microsoft.com> - 1.17-2
 - Added %%license line automatically
 
-*   Tue Mar 17 2020 Henry Beberman <henry.beberman@microsoft.com> 1.17-1
--   Update to 1.17. Fix Source0 URL. License verified.
+* Tue Mar 17 2020 Henry Beberman <henry.beberman@microsoft.com> 1.17-1
+- Update to 1.17. Fix Source0 URL. License verified.
 
-*   Tue Sep 03 2019 Mateusz Malisz <mamalisz@microsoft.com> 1.16.1-2
--   Initial CBL-Mariner import from Photon (license: Apache2).
+* Tue Sep 03 2019 Mateusz Malisz <mamalisz@microsoft.com> 1.16.1-2
+- Initial CBL-Mariner import from Photon (license: Apache2).
 
-*   Fri Sep 14 2018 Ankit Jain <ankitja@vmware.com> 1.16.1-1
--   Update to version 1.16.1
+* Fri Sep 14 2018 Ankit Jain <ankitja@vmware.com> 1.16.1-1
+- Update to version 1.16.1
 
-*   Wed Dec 13 2017 Xiaolin Li <xiaolinl@vmware.com> 1.16-1
--   Update to version 1.16 to address CVE-2017-15088
+* Wed Dec 13 2017 Xiaolin Li <xiaolinl@vmware.com> 1.16-1
+- Update to version 1.16 to address CVE-2017-15088
 
-*   Thu Sep 28 2017 Xiaolin Li <xiaolinl@vmware.com> 1.15.2-1
--   Update to version 1.15.2
+* Thu Sep 28 2017 Xiaolin Li <xiaolinl@vmware.com> 1.15.2-1
+- Update to version 1.15.2
 
-*   Mon Jul 10 2017 Alexey Makhalov <amakhalov@vmware.com> 1.15.1-2
--   Fix make check: add /etc/hosts entry, disable parallel check
+* Mon Jul 10 2017 Alexey Makhalov <amakhalov@vmware.com> 1.15.1-2
+- Fix make check: add /etc/hosts entry, disable parallel check
 
-*   Mon Apr 03 2017 Divya Thaluru <dthaluru@vmware.com> 1.15.1-1
--   Updated to version 1.51.1
+* Mon Apr 03 2017 Divya Thaluru <dthaluru@vmware.com> 1.15.1-1
+- Updated to version 1.51.1
 
-*   Wed Nov 23 2016 Alexey Makhalov <amakhalov@vmware.com> 1.14-6
--   Added -lang and -devel subpackages
+* Wed Nov 23 2016 Alexey Makhalov <amakhalov@vmware.com> 1.14-6
+- Added -lang and -devel subpackages
 
-*   Wed Nov 16 2016 Alexey Makhalov <amakhalov@vmware.com> 1.14-5
--   Use e2fsprogs-libs as runtime deps
+* Wed Nov 16 2016 Alexey Makhalov <amakhalov@vmware.com> 1.14-5
+- Use e2fsprogs-libs as runtime deps
 
-*   Tue May 24 2016 Priyesh Padmavilasom <ppadmavilasom@vmware.com> 1.14-4
--   GA - Bump release of all rpms
+* Tue May 24 2016 Priyesh Padmavilasom <ppadmavilasom@vmware.com> 1.14-4
+- GA - Bump release of all rpms
 
-*   Mon Mar 21 2016 Priyesh Padmavilasom <ppadmavilasom@vmware.com>  1.14-3
--   Add patch to never unload gssapi mechanisms
+* Mon Mar 21 2016 Priyesh Padmavilasom <ppadmavilasom@vmware.com>  1.14-3
+- Add patch to never unload gssapi mechanisms
 
-*   Fri Mar 18 2016 Anish Swaminathan <anishs@vmware.com>  1.14-2
--   Add patch for skipping unnecessary mech calls in gss_inquire_cred
+* Fri Mar 18 2016 Anish Swaminathan <anishs@vmware.com>  1.14-2
+- Add patch for skipping unnecessary mech calls in gss_inquire_cred
 
-*   Thu Jan 21 2016 Anish Swaminathan <anishs@vmware.com> 1.14-1
--   Upgrade version
+* Thu Jan 21 2016 Anish Swaminathan <anishs@vmware.com> 1.14-1
+- Upgrade version
 
-*   Tue Oct 07 2014 Divya Thaluru <dthaluru@vmware.com> 1.12.2-1
--   Initial build. First version+* Tue Oct 07 2014 Divya Thaluru <dthaluru@vmware.com> 1.12.2-1
+- Initial build. First version