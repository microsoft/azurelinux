#
# spec file for package containerized-data-importer
#
# Copyright (c) 2022 SUSE LLC
#
# All modifications and additions to the file contributed by third parties
# remain the property of their copyright owners, unless otherwise agreed
# upon. The license for this file, and modifications and additions to the
# file, is the same license as for the pristine package itself (unless the
# license for the pristine package is not an Open Source License, in which
# case the license is the MIT License). An "Open Source License" is a
# license that conforms to the Open Source Definition (Version 1.9)
# published by the Open Source Initiative.

# Please submit bugfixes or comments via https://bugs.opensuse.org/
#

Summary:        Container native virtualization
Name:           containerized-data-importer
Version:        1.57.0
Release:        15%{?dist}
License:        ASL 2.0
Vendor:         Microsoft Corporation
Distribution:   Azure Linux
Group:          System/Packages
URL:            https://github.com/kubevirt/containerized-data-importer
Source0:        https://github.com/kubevirt/containerized-data-importer/archive/refs/tags/v%{version}.tar.gz#/%{name}-%{version}.tar.gz
Patch0:         CVE-2024-3727.patch
Patch1:         CVE-2022-2879.patch
Patch2:         CVE-2024-24786.patch
Patch3:         CVE-2024-45338.patch
Patch4:         CVE-2023-39325.patch
Patch5:         CVE-2023-44487.patch
Patch6:         CVE-2024-28180.patch
Patch7:         CVE-2023-45288.patch
Patch8:         CVE-2023-3978.patch
Patch9:         CVE-2025-27144.patch
Patch10:        CVE-2025-22868.patch
Patch11:        CVE-2025-22872.patch
<<<<<<< HEAD
Patch12:        CVE-2025-58058.patch
BuildRequires:  golang
=======
BuildRequires:  golang < 1.25
>>>>>>> 73951a65
BuildRequires:  golang-packaging
BuildRequires:  libnbd-devel
BuildRequires:  pkgconfig
BuildRequires:  rsync
BuildRequires:  sed
Provides:       cdi = %{version}-%{release}
ExclusiveArch:  x86_64 aarch64

%description
Containerized-Data-Importer (CDI) is a persistent storage management add-on for Kubernetes

%package        api
Summary:        CDI API server
Group:          System/Packages
Provides:       cdi-apiserver = %{version}-%{release}

%description    api
The containerized-data-importer-api package provides the kubernetes API extension for CDI

%package        cloner
Summary:        Cloner for host assisted cloning
Group:          System/Packages

%description    cloner
Source and Target cloner image for host assisted cloning

%package        controller
Summary:        Controller for the data fetching service
Group:          System/Packages

%description    controller
Controller for the data fetching service for VM container images

%package        importer
Summary:        Data fetching service
Group:          System/Packages
Requires:       nbdkit

%description    importer
Data fetching service for VM container imagess

%package        operator
Summary:        Operator for the data fetching service
Group:          System/Packages

%description    operator
Operator for the data fetching service for VM container images

%package        uploadproxy
Summary:        Upload proxy for the data fetching service
Group:          System/Packages

%description    uploadproxy
Upload proxy for the data fetching service for VM container images

%package        uploadserver
Summary:        Upload server for the data fetching service
Group:          System/Packages

%description    uploadserver
Upload server for the data fetching service for VM container images

%package        manifests
Summary:        YAML manifests used to install CDI
Group:          System/Packages

%description    manifests
This contains the built YAML manifests used to install CDI into a
kubernetes installation with kubectl apply.

%prep
# Unpack the sources respecting the GOPATH directory structure expected by the
# go imports resolver. I.e. if DIR is in GOPATH then DIR/src/foo/bar can be
# imported as "foo/bar". The same 'visibility' rules apply to the local copies
# of external dependencies placed in 'vendor' directory when imported from the
# 'parent' package.
#
# Note: having bar symlink'ed to DIR/src/foo/bar does not seem to work. Looks
# like symlinks in go path are not resolved correctly. Hence the sources need
# to be 'physically' placed into the proper location.
%setup -q -n go/src/kubevirt.io/%{name} -c -T
tar --strip-components=1 -xf %{SOURCE0}
%autopatch -p1

%build

export GOPATH=%{_builddir}/go
export GOFLAGS="-mod=vendor"
export CDI_SOURCE_DATE_EPOCH="$(date -r LICENSE +%s)"
export CDI_GIT_COMMIT='v%{version}'
export CDI_GIT_VERSION='v%{version}'
export CDI_GIT_TREE_STATE="clean"

GOFLAGS="-buildmode=pie ${GOFLAGS}" ./hack/build/build-go.sh build \
    cmd/cdi-apiserver \
    cmd/cdi-cloner \
    cmd/cdi-controller \
    cmd/cdi-importer \
    cmd/cdi-uploadproxy \
    cmd/cdi-uploadserver \
    cmd/cdi-operator \
    tools/cdi-image-size-detection \
    tools/cdi-source-update-poller \
    tools/csv-generator \
    %{nil}

# Disable cgo to build static binaries, so they can run on scratch images
CGO_ENABLED=0 ./hack/build/build-go.sh build \
    tools/cdi-containerimage-server \
    %{nil}
 
./hack/build/build-manifests.sh

%install
mkdir -p %{buildroot}%{_bindir}

install -p -m 0755 _out/cmd/cdi-apiserver/cdi-apiserver %{buildroot}%{_bindir}/cdi-apiserver

install -p -m 0755 cmd/cdi-cloner/cloner_startup.sh %{buildroot}%{_bindir}/
install -p -m 0755 _out/cmd/cdi-cloner/cdi-cloner %{buildroot}%{_bindir}/

install -p -m 0755 _out/cmd/cdi-controller/cdi-controller %{buildroot}%{_bindir}/cdi-controller

install -p -m 0755 _out/cmd/cdi-importer/cdi-importer %{buildroot}%{_bindir}/cdi-importer

install -p -m 0755 _out/cmd/cdi-operator/cdi-operator %{buildroot}%{_bindir}/cdi-operator

install -p -m 0755 _out/cmd/cdi-uploadproxy/cdi-uploadproxy %{buildroot}%{_bindir}/cdi-uploadproxy

install -p -m 0755 _out/cmd/cdi-uploadserver/cdi-uploadserver %{buildroot}%{_bindir}/cdi-uploadserver

install -p -m 0755 _out/tools/cdi-containerimage-server/cdi-containerimage-server %{buildroot}%{_bindir}/cdi-containerimage-server

install -p -m 0755 _out/tools/cdi-image-size-detection/cdi-image-size-detection %{buildroot}%{_bindir}/cdi-image-size-detection

install -p -m 0755 _out/tools/cdi-source-update-poller/cdi-source-update-poller %{buildroot}%{_bindir}/cdi-source-update-poller

install -p -m 0755 _out/tools/csv-generator/csv-generator %{buildroot}%{_bindir}/csv-generator

# Install release manifests
mkdir -p %{buildroot}%{_datadir}/cdi/manifests/release
install -m 0644 _out/manifests/release/cdi-operator.yaml %{buildroot}%{_datadir}/cdi/manifests/release/
install -m 0644 _out/manifests/release/cdi-cr.yaml %{buildroot}%{_datadir}/cdi/manifests/release/

%files api
%license LICENSE
%doc README.md
%{_bindir}/cdi-apiserver

%files cloner
%license LICENSE
%doc README.md
%{_bindir}/cloner_startup.sh
%{_bindir}/cdi-cloner

%files controller
%license LICENSE
%doc README.md
%{_bindir}/cdi-controller

%files importer
%license LICENSE
%doc README.md
%{_bindir}/cdi-importer
%{_bindir}/cdi-containerimage-server
%{_bindir}/cdi-image-size-detection
%{_bindir}/cdi-source-update-poller

%files operator
%license LICENSE
%doc README.md
%{_bindir}/cdi-operator
%{_bindir}/csv-generator

%files uploadproxy
%license LICENSE
%doc README.md
%{_bindir}/cdi-uploadproxy

%files uploadserver
%license LICENSE
%doc README.md
%{_bindir}/cdi-uploadserver

%files manifests
%license LICENSE
%doc README.md
%dir %{_datadir}/cdi
%dir %{_datadir}/cdi/manifests
%dir %{_datadir}/cdi/manifests/release
%{_datadir}/cdi/manifests

%changelog
<<<<<<< HEAD
* Wed Sep 03 2025 Azure Linux Security Servicing Account <azurelinux-security@microsoft.com> - 1.57.0-15
- Patch for CVE-2025-58058
=======
* Sun Aug 31 2025 Andrew Phelps <anphel@microsoft.com> - 1.57.0-15
- Set BR for golang to < 1.25
>>>>>>> 73951a65

* Tue Apr 22 2025 Archana Shettigar <v-shettigara@microsoft.com> - 1.57.0-14
- Patch CVE-2025-22872

* Mon Mar 03 2025 Kanishk Bansal <kanbansal@microsoft.com> - 1.57.0-13
- Fix CVE-2025-27144, CVE-2025-22868

* Sun Feb 23 2025 Sudipta Pandit <sudpandit@microsoft.com> - 1.57.0-12
- Fix CVE-2023-3978 with a backported patch

* Fri Feb 14 2025 Kanishk Bansal <kanbansal@microsoft.com> - 1.57.0-11
- Address CVE-2023-45288

* Mon Feb 03 2025 Sharath Srikanth Chellappa <sharathsr@microsoft.com> - 1.57.0-10
- Rename cdi binaries to be inline with upstream.

* Wed Jan 29 2025 Kanishk Bansal <kanbansal@microsoft.com> - 1.57.0-9
- Fix CVE-2024-28180 with an upstream patch

* Fri Jan 24 2025 Henry Li <lihl@microsoft.com> - 1.57.0-8
- Add patch for CVE-2023-39325 and CVE-2023-44487

* Tue Dec 31 2024 Rohit Rawat <rohitrawat@microsoft.com> - 1.57.0-7
- Add patch for CVE-2024-45338

* Mon Nov 25 2024 Bala <balakumaran.kannan@microsoft.com> - 1.57.0-6
- Fix CVE-2024-24786

* Fri Sep 06 2024 Aditya Dubey <adityadubey@microsoft.com> - 1.57.0-5
- Statically building binaries

* Fri Jul 19 2024 Aditya Dubey <adityadubey@microsoft.com> - 1.57.0-4
- Building cdi tool binaries within package build

* Wed Jul 10 2024 Thien Trung Vuong <tvuong@microsoft.com> - 1.57.0-3
- Address CVE-2022-2879 by patching vendored github.com/vbatss/tar-split

* Thu Jun 06 2024 Brian Fjeldstad <bfjelds@microsoft.com> - 1.57.0-2
- Address CVE-2024-3727 by patching vendored github.com/containers/image

* Fri Oct 27 2023 CBL-Mariner Servicing Account <cblmargh@microsoft.com> - 1.57.0-1
- Auto-upgrade to 1.57.0 - Azure Linux 3.0 - package upgrades

* Mon Oct 16 2023 CBL-Mariner Servicing Account <cblmargh@microsoft.com> - 1.55.0-16
- Bump release to rebuild with go 1.20.10

* Tue Oct 10 2023 Dan Streetman <ddstreet@ieee.org> - 1.55.0-15
- Bump release to rebuild with updated version of Go.

* Mon Aug 07 2023 CBL-Mariner Servicing Account <cblmargh@microsoft.com> - 1.55.0-14
- Bump release to rebuild with go 1.19.12

* Thu Jul 13 2023 CBL-Mariner Servicing Account <cblmargh@microsoft.com> - 1.55.0-13
- Bump release to rebuild with go 1.19.11

* Tue Jun 27 2023 Vince Perri <viperri@microsoft.com> - 1.55.0-12
- Add nbkdit as a dependency for the importer

* Thu Jun 15 2023 CBL-Mariner Servicing Account <cblmargh@microsoft.com> - 1.55.0-11
- Bump release to rebuild with go 1.19.10

* Fri May 26 2023 Aditya Dubey <adityadubey@microsoft.com> - 1.55.0-0
- Update to verion 1.55.0

* Wed Apr 05 2023 CBL-Mariner Servicing Account <cblmargh@microsoft.com> - 1.51.0-10
- Bump release to rebuild with go 1.19.8

* Tue Mar 28 2023 CBL-Mariner Servicing Account <cblmargh@microsoft.com> - 1.51.0-9
- Bump release to rebuild with go 1.19.7

* Wed Mar 15 2023 CBL-Mariner Servicing Account <cblmargh@microsoft.com> - 1.51.0-8
- Bump release to rebuild with go 1.19.6

* Fri Feb 03 2023 CBL-Mariner Servicing Account <cblmargh@microsoft.com> - 1.51.0-7
- Bump release to rebuild with go 1.19.5

* Wed Jan 18 2023 CBL-Mariner Servicing Account <cblmargh@microsoft.com> - 1.51.0-6
- Bump release to rebuild with go 1.19.4

* Fri Dec 16 2022 Daniel McIlvaney <damcilva@microsoft.com> - 1.51.0-5
- Bump release to rebuild with go 1.18.8 with patch for CVE-2022-41717

* Tue Nov 01 2022 Olivia Crain <oliviacrain@microsoft.com> - 1.51.0-4
- Bump release to rebuild with go 1.18.8

* Mon Aug 22 2022 Ameya Usgaonkar <ausgaonkar@microsoft.com> - 1.51.0-3
- Shorthand nomenclature for containerized-data-importer (cdi)
- Provide api as apiserver

* Mon Aug 22 2022 Olivia Crain <oliviacrain@microsoft.com> - 1.51.0-2
- Bump release to rebuild against Go 1.18.5

* Wed Aug 3 2022 Ameya Usgaonkar <ausgaonkar@microsoft.com> - 1.51.0-1
- Initial changes to build for Mariner
- License verified
- Initial CBL-Mariner import from openSUSE Tumbleweed (license: same as "License" tag)

* Fri Jul 15 2022 Vasily Ulyanov <vasily.ulyanov@suse.com>
- Update to version 1.51.0
  Release notes https://github.com/kubevirt/containerized-data-importer/releases/tag/v1.51.0

* Tue Jun 21 2022 Vasily Ulyanov <vasily.ulyanov@suse.com>
- Update to version 1.50.0
  Release notes https://github.com/kubevirt/containerized-data-importer/releases/tag/v1.50.0

* Tue May 31 2022 Caleb Crane <caleb.crane@suse.com>
- Update to version 1.49.0
  Release notes https://github.com/kubevirt/containerized-data-importer/releases/tag/v1.49.0

* Mon Apr 25 2022 Caleb Crane <caleb.crane@suse.com>
- Update to version 1.48.0
  Release notes https://github.com/kubevirt/containerized-data-importer/releases/tag/v1.48.0

* Mon Apr 11 2022 Vasily Ulyanov <vasily.ulyanov@suse.com>
- Update to version 1.47.0
  Release notes https://github.com/kubevirt/containerized-data-importer/releases/tag/v1.47.0

* Fri Apr  1 2022 Vasily Ulyanov <vasily.ulyanov@suse.com>
- Update to version 1.46.0
  Release notes https://github.com/kubevirt/containerized-data-importer/releases/tag/v1.46.0

* Thu Mar 10 2022 Vasily Ulyanov <vasily.ulyanov@suse.com>
- Update to version 1.45.0
  Release notes https://github.com/kubevirt/containerized-data-importer/releases/tag/v1.45.0

* Fri Feb  4 2022 Vasily Ulyanov <vasily.ulyanov@suse.com>
- Pack only cdi-{cr,operator}.yaml into the manifests RPM

* Tue Feb  1 2022 Vasily Ulyanov <vasily.ulyanov@suse.com>
- Update to version 1.44.0
  Release notes https://github.com/kubevirt/containerized-data-importer/releases/tag/v1.44.0

* Thu Jan 13 2022 Guillaume GARDET <guillaume.gardet@opensuse.org>
- Enable build on aarch64

* Mon Jan 10 2022 Vasily Ulyanov <vasily.ulyanov@suse.com>
- Update to version 1.43.0
  Release notes https://github.com/kubevirt/containerized-data-importer/releases/tag/v1.43.0

* Sun Dec 19 2021 Vasily Ulyanov <vasily.ulyanov@suse.com>
- Update to version 1.42.0
  Release notes https://github.com/kubevirt/containerized-data-importer/releases/tag/v1.42.0

* Fri Nov 26 2021 Vasily Ulyanov <vasily.ulyanov@suse.com>
- Detect SLE15 SP4 build environment

* Fri Nov 12 2021 Vasily Ulyanov <vasily.ulyanov@suse.com>
- Update to version 1.41.0
  Release notes https://github.com/kubevirt/containerized-data-importer/releases/tag/v1.41.0

* Mon Oct 11 2021 Vasily Ulyanov <vasily.ulyanov@suse.com>
- Update to version 1.40.0
  Release notes https://github.com/kubevirt/containerized-data-importer/releases/tag/v1.40.0

* Tue Aug 10 2021 Vasily Ulyanov <vasily.ulyanov@suse.com>
- Update to version 1.37.1
  Release notes https://github.com/kubevirt/containerized-data-importer/releases/tag/v1.37.1

* Mon Jul 12 2021 Vasily Ulyanov <vasily.ulyanov@suse.com>
- Update to version 1.36.0
  Release notes https://github.com/kubevirt/containerized-data-importer/releases/tag/v1.36.0

* Wed Jun 30 2021 Vasily Ulyanov <vasily.ulyanov@suse.com>
- Generate meta info for containers during rpm build

* Mon Jun 14 2021 Vasily Ulyanov <vasily.ulyanov@suse.com>
- Use registry.suse.com as the default fallback for sle
- Rename macro registry_path to kubevirt_registry_path
- Update to version 1.35.0
  Release notes https://github.com/kubevirt/containerized-data-importer/releases/tag/v1.35.0

* Fri Jun  4 2021 Fabian Vogt <fvogt@suse.com>
- Add REGISTRY variable

* Thu May 20 2021 Vasily Ulyanov <vasily.ulyanov@suse.com>
- Update to version 1.34.0
  Release notes https://github.com/kubevirt/containerized-data-importer/releases/tag/v1.34.0

* Thu May 20 2021 Vasily Ulyanov <vasily.ulyanov@suse.com>
- Disable changelog generation via tar_scm service (too verbose)

* Thu Apr 29 2021 Vasily Ulyanov <vasily.ulyanov@suse.com>
- Include release number into docker tag
- Add cdi_containers_meta build service

* Thu Apr 29 2021 Vasily Ulyanov <vasily.ulyanov@suse.com>
- Set default reg_path='registry.opensuse.org/kubevirt'
- Add _constraints file with disk requirements
- Drop CDI_VERSION env var since its not used during the build

* Wed Apr 21 2021 Vasily Ulyanov <vasily.ulyanov@suse.com>
- Preparation for submission to SLE15 SP2
  jsc#SLE-11089 jsc#ECO-3633

* Thu Apr 15 2021 Vasily Ulyanov <vasily.ulyanov@suse.com>
- Drop csv-generator

* Wed Apr  7 2021 Vasily Ulyanov <vasily.ulyanov@suse.com>
- Update registry path

* Fri Mar  5 2021 Vasily Ulyanov <vasily.ulyanov@suse.com>
- Fix import of vendor dependencies
  * Arrange the directory layout in buildroot
  * Drop manifest-build-fix.patch
  * Switch to Go 1.14 (used for upstream builds)

* Fri Feb 26 2021 James Fehlig <jfehlig@suse.com>
- Add a manifests package containing YAML manifests used to
  install CDI
  manifest-build-fix.patch

* Wed Feb 24 2021 jfehlig@suse.com
- Update to version 1.30.0:
  * Release to quay.io instead of docker (#1635)
  * Preallocation test did not run all scenarios (#1625)
  * Add diagnostic to flake test (#1626)
  * VDDK: avoid crash when specified disk isn't in VM. (#1639)
  * rename importController to uploadController in the upload-controller.go file (#1632)
  * Simplify shouldReconcile function arguments. (#1602)
  * Increase polling interval for upload annotation test (#1630)
  * Remove note about VDDK 7 restriction. (#1631)
  * Remove OLM integration code not removed in #982 (#1624)
  * Fix typos in doc/datavolumes.md (#1621)
  * Support cloning from Filesystem to Block and vice-versa (#1597)
  * Add error to DV when VDDK configmap is missing. (#1627)
  * Add focus for destructive tests. (#1614)
  * Wait for clone to succeed before checking MD5. (#1601)
  * doc: update url in doc/datavolumes.md. (#1609)
  * Enable tests for featuregates (#1600)
  * Make string we are checking for less specific to allow it pass for other platforms. (#1580)
  * Validate image fits in filesystem in a lot more cases. take filesystem overhead into account when resizing. (#1466)
  * Try to use the CDIConfig proxy URL if it is set, if not use port-forward (#1598)
  * Update kubevirtci (#1579)
  * Replaced file copying code with an existing utility function. (#1585)
  * Global preallocation setting is not taken into account correctly. (#1565)
  * Retry finding the pods for looking up the annotations. (#1583)
  * Make DeletePodByName always wait for the pod to stop existing. (#1584)
  * When cleaning up NFS disks, recursively delete their contents. (#1576)
  * Typedef for preallocation status (#1568)
  * Add Data Volume annotations documentation (#1582)
  * core: Preallocate blank block volumes (#1559)
  * Skip test 2555 if running on openshift (#1572)

* Tue Jan 26 2021 jfehlig@suse.com
- Update to version 1.29.0:
  * Document smartclone disable feature in markdown (#1571)
  * update cdi config docs (#1556)
  * Run bazelisk run //plugins/cmd/uploader:uploader -- -workspace /home/prow/go/src/github.com/kubevirt/project-infra/../containerized-data-importer/WORKSPACE -dry-run=false (#1569)
  * Reduce the noise from the filesystem overhead functionality (#1558)
  * VDDK: work with block devices better (BZ 1913756). (#1564)
  * Add a DV/PVC annotation "storage.bind.immediate.requested" (#1560)
  * Use nbdkit for direct stream for the http importer  (#1508)
  * Text-only changes missed in removing the Process phase (#1446) (#1562)
  * Compare logs while ignoring differences in spaces. (#1557)
  * update api for cert configuration (#1542)
  * core: Preallocate blank image disks as well (#1555)
  * Preallocation check all paths (#1535)
  * Remove temporary approver status.
  * Change verbosity for preallocation messages, avoid possible infinite loop (#1551)
  * Add test ids to strict reconciliation tests (#1546)
  * VDDK: more reliable transfers of full disks. (#1547)
  * Stop Using Deprecated Packages (#1548)
  * Run bazelisk run //plugins/cmd/uploader:uploader -- -workspace /home/prow/go/src/github.com/kubevirt/project-infra/../containerized-data-importer/WORKSPACE -dry-run=false (#1543)
  * Preallocation support (#1498)
  * VDDK: incremental copy with changed block tracking (#1517)
  * Run bazelisk run //plugins/cmd/uploader:uploader -- -workspace /home/prow/go/src/github.com/kubevirt/project-infra/../containerized-data-importer/WORKSPACE -dry-run=false (#1536)
  * Add maya-r to approver list.
  * Simplify file host, now a new image only has to be added to bazel. (#1534)
  * Update fedora 33 (#1486)
  * Allow passing default multus network annotation to transfer pods (#1532)
  * Try updating the node taint in a loop (#1510)
  * Add an API for disabling smart-cloning. (#1461)
  * Read-only clone source pods (#1524)
  * Clone source program calls tar instead of getting piped input.  This ensures we trap tar errors. (#1521)
  * Add strict reconciliation tests (#1505)
  * Allow specifying of the CONTAINER_DISK_IMAGE with a default of the current value. (#1515)
  * Designate CDI as CDIConfig authority (#1516)
  * Update builder to fedora 33 (#1511)
  * In the operator test there is a critical addons test that removes and (#1513)
  * Create a Datavolume if a coliding PVC with same name exists but is marked to delete (#1477)
  * Fix make target cluster-sync-cdi, add cluster-clean-cdi & cluster-clean-test-infra (#1503)
  * increase code coverage by moving utility functions from api packages (#1479)
  * Pass specific PVC annotations to the transfer pods (#1480)
  * Move configure_storage to test setup. (#1484)
  * Make sure the DV is the main resource and single source of truth for WaitForFirstConsumer. (#1499)
  * Controller support for Multistage Imports (#1450)
  * Pull less from dockerhub when running testsuite (#1478)
  * apiserver should serve up openapi spec (#1485)
  * VDDK: Add more debug logging around nbdkit. (#1465)
  * k8s-reporter: Add Endpoints logging (#1481)
  * Add CDIConfig to CDI (#1475)
  * Run bazelisk run //plugins/cmd/uploader:uploader -- -workspace /home/prow/go/src/github.com/fgimenez/project-infra/../../kubevirt/containerized-data-importer/WORKSPACE -dry-run=false
  * Wait for stray pods to terminate, destroy/re-create at AfterEach. (#1459)
  * Remove the "Process" data processor phase, simplify state machine. (#1446)
  * Scratch import bug (#1424)
  * Dump service resources after failed tests (#1463)
  * VDDK: replace qemu-img with libnbd (#1448)
  * update kubevirtci (#1457)
  * Update WORKSPACE packages to non-404 ones, and add a second mirror. (#1444)
  * Don't wait for NS to deleted in test before starting next test (#1439)

* Tue Oct 27 2020 James Fehlig <jfehlig@suse.com>
- spec: Fix binary names for several CDI components

* Mon Oct 26 2020 jfehlig@suse.com
- Update to version 1.25.0:
  * Update builder image to add libnbd (#1452)
  * Add make targets cluster-sync-cdi & cluster-sync-test-infra (#1451)
  * Add library function to determine if a PVC is waiting for first consu… (#1442)
  * Add test_ids for the tests (#1441)
  * Retry upload in case upload pod wasn't 100%% ready when attempting upload (#1440)
  * add finalizer to target PVC before creating clone source pod (#1429)
  * Make CDI infra deployments as critical addons. (#1361)
  * Fix cloning checking fsGroup test in case of use with OCS. (#1435)
  * Fix types.go vs code schema verification to actually fail if they are different. (#1428)
  * Add files used in OpenShift CI. (#1416)
  * Retry upload in case upload pod wasn't 100%% ready when attempting upload (#1437)
  * Check for expected changes after CDI upgrade (#1417)
  * Files in tar archives can have paths relative to ./ (#1432)
  * Attempt to schedula clone sourc/target pods on same node (#1426)
  * Touch ups for filesystem overhead test cases (#1427)
  * Fix imports for images with no info about MediaType. (#1413)
  * Fix size mismatch between source and target in smart clone tests. Ceph no longer (#1421)
  * use snappy compression for cloning instead of gzip (#1419)
  * Update to k8s.io/klog/v2, used by kubernetes 1.19 (#1409)

* Fri Oct 23 2020 jfehlig@suse.com
- Update to version 1.24.0:
  * add system:authorized to groups checked for clone auth (#1415)
  * Fixing CDIStatus generate-verify issues (#1412)
  * Reserve overhead when validating that a Filesystem has enough space (#1319)
  * Test behavior after client-side upload failure. (#1404)
  * Removed hard coded registry:5000 for vddk datasource test. (#1402)
  * Add library function to determine if a PVC has been populated fully. (#1400)
  * Remove dependency update when building the OR CI build image (#1386)
  * Add test_id for the test cases (#1398)
  * Fix incorrect region parsing from aws s3 endpoint (#1395)
  * Add functional test for cloning if source NS has enought quota and (#1387)

* Fri Oct 23 2020 James Fehlig <jfehlig@suse.com>
- Initial attempt at packaging CDI<|MERGE_RESOLUTION|>--- conflicted
+++ resolved
@@ -18,7 +18,7 @@
 Summary:        Container native virtualization
 Name:           containerized-data-importer
 Version:        1.57.0
-Release:        15%{?dist}
+Release:        16%{?dist}
 License:        ASL 2.0
 Vendor:         Microsoft Corporation
 Distribution:   Azure Linux
@@ -37,12 +37,8 @@
 Patch9:         CVE-2025-27144.patch
 Patch10:        CVE-2025-22868.patch
 Patch11:        CVE-2025-22872.patch
-<<<<<<< HEAD
 Patch12:        CVE-2025-58058.patch
-BuildRequires:  golang
-=======
 BuildRequires:  golang < 1.25
->>>>>>> 73951a65
 BuildRequires:  golang-packaging
 BuildRequires:  libnbd-devel
 BuildRequires:  pkgconfig
@@ -236,13 +232,11 @@
 %{_datadir}/cdi/manifests
 
 %changelog
-<<<<<<< HEAD
-* Wed Sep 03 2025 Azure Linux Security Servicing Account <azurelinux-security@microsoft.com> - 1.57.0-15
+* Wed Sep 03 2025 Azure Linux Security Servicing Account <azurelinux-security@microsoft.com> - 1.57.0-16
 - Patch for CVE-2025-58058
-=======
+
 * Sun Aug 31 2025 Andrew Phelps <anphel@microsoft.com> - 1.57.0-15
 - Set BR for golang to < 1.25
->>>>>>> 73951a65
 
 * Tue Apr 22 2025 Archana Shettigar <v-shettigara@microsoft.com> - 1.57.0-14
 - Patch CVE-2025-22872
