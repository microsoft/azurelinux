%global debug_package %{nil}

Summary:        Fast and flexible DNS server
Name:           coredns
Version:        1.11.1
Release:        2%{?dist}
License:        Apache License 2.0
Vendor:         Microsoft Corporation
Distribution:   Mariner
Group:          System Environment/Libraries
URL:            https://github.com/coredns/coredns
#Source0:       https://github.com/coredns/coredns/archive/v%%{version}.tar.gz
Source0:        %{name}-%{version}.tar.gz
# Below is a manually created tarball, no download link.
# We're using pre-populated Go modules from this tarball, since network is disabled during build time.
# How to re-build this file:
#   1. wget https://github.com/coredns/coredns/archive/v%%{version}.tar.gz -O %%{name}-%%{version}.tar.gz
#   2. tar -xf %%{name}-%%{version}.tar.gz
#   3. cd %%{name}-%%{version}
#   4. go mod vendor
#   5. tar  --sort=name \
#           --mtime="2021-04-26 00:00Z" \
#           --owner=0 --group=0 --numeric-owner \
#           --pax-option=exthdr.name=%d/PaxHeaders/%f,delete=atime,delete=ctime \
#           -cf %%{name}-%%{version}-vendor.tar.gz vendor
#
#   NOTES:
#       - You require GNU tar version 1.28+.
#       - The additional options enable generation of a tarball with the same hash every time regardless of the environment.
#         See: https://reproducible-builds.org/docs/archives/
#       - For the value of "--mtime" use the date "2021-04-26 00:00Z" to simplify future updates.
Source1:        %{name}-%{version}-vendor.tar.gz
Patch0:         makefile-buildoption-commitnb.patch
Patch1001:      CVE-2023-49295.patch

# Patch for old x/net/http2 vendored code, apply after vendored code is extracted.
Patch1000:         CVE-2023-44487.patch

BuildRequires:  golang >= 1.12

%description
CoreDNS is a fast and flexible DNS server.

%prep
%autosetup -N
<<<<<<< HEAD
%autopatch -M 1000
# create vendor folder from the vendor tarball and set vendor mode
tar -xf %{SOURCE1} --no-same-owner
%patch -p1 1001

%build
=======
%autopatch -p1 -M 999

%build
# create vendor folder from the vendor tarball and set vendor mode
tar -xf %{SOURCE1} --no-same-owner
patch -p1 < %{PATCH1000}
>>>>>>> 4e422320
export BUILDOPTS="-mod=vendor -v"
# set commit number that correspond to the github tag for that version
export GITCOMMIT="ae2bbc29be1aaae0b3ded5d188968a6c97bb3144"
make

%check
# From go.test.yml
go install github.com/fatih/faillint@latest && \
(cd request && go test -v -race ./...) && \
(cd core && go test -v -race ./...) && \
(cd coremain && go test -v -race ./...) && \
(cd plugin && go test -v -race ./...) && \
(cd test && go test -v -race ./...) && \
./coredns -version

%install
install -m 755 -d %{buildroot}%{_bindir}
install -p -m 755 -t %{buildroot}%{_bindir} %{name}

%files
%defattr(-,root,root)
%license LICENSE
%{_bindir}/%{name}

%changelog
<<<<<<< HEAD
* Wed Jan 24 2023 Mykhailo Bykhovtsev <mbykhovtsev@microsoft.com> - 1.11.1-2
- patched vendored quic-go package to address CVE-2023-49295
=======
* Mon Jan 29 2024 Daniel McIlvaney <damcilva@microsoft.com> - 1.11.1-2
- Address CVE-2023-44487 by patching vendored golang.org/x/net
>>>>>>> 4e422320

* Tue Oct 18 2023 Nicolas Guibourge <nicolasg@microsoft.com> - 1.11.1-1
- Upgrade to 1.11.1 to match version required by kubernetes

* Mon Oct 16 2023 CBL-Mariner Servicing Account <cblmargh@microsoft.com> - 1.9.3-10
- Bump release to rebuild with go 1.20.9

* Tue Oct 10 2023 Dan Streetman <ddstreet@ieee.org> - 1.9.3-9
- Bump release to rebuild with updated version of Go.

* Mon Aug 07 2023 CBL-Mariner Servicing Account <cblmargh@microsoft.com> - 1.9.3-8
- Bump release to rebuild with go 1.19.12

* Thu Jul 13 2023 CBL-Mariner Servicing Account <cblmargh@microsoft.com> - 1.9.3-7
- Bump release to rebuild with go 1.19.11

* Thu Jun 15 2023 CBL-Mariner Servicing Account <cblmargh@microsoft.com> - 1.9.3-6
- Bump release to rebuild with go 1.19.10

* Wed Apr 05 2023 CBL-Mariner Servicing Account <cblmargh@microsoft.com> - 1.9.3-5
- Bump release to rebuild with go 1.19.8

* Tue Mar 28 2023 CBL-Mariner Servicing Account <cblmargh@microsoft.com> - 1.9.3-4
- Bump release to rebuild with go 1.19.7

* Wed Mar 15 2023 CBL-Mariner Servicing Account <cblmargh@microsoft.com> - 1.9.3-3
- Bump release to rebuild with go 1.19.6

* Fri Feb 03 2023 CBL-Mariner Servicing Account <cblmargh@microsoft.com> - 1.9.3-2
- Bump release to rebuild with go 1.19.5

* Thu Jan 19 2023 CBL-Mariner Servicing Account <cblmargh@microsoft.com> - 1.9.3-1
- Auto-upgrade to 1.9.3 - version required by Kubernetes

* Wed Jan 18 2023 CBL-Mariner Servicing Account <cblmargh@microsoft.com> - 1.8.6-6
- Bump release to rebuild with go 1.19.4

* Fri Dec 16 2022 Daniel McIlvaney <damcilva@microsoft.com> - 1.8.6-5
- Bump release to rebuild with go 1.18.8 with patch for CVE-2022-41717

* Tue Nov 01 2022 Olivia Crain <oliviacrain@microsoft.com> - 1.8.6-4
- Bump release to rebuild with go 1.18.8

* Mon Aug 22 2022 Olivia Crain <oliviacrain@microsoft.com> - 1.8.6-3
- Bump release to rebuild against Go 1.18.5

* Tue Jun 14 2022 Muhammad Falak <mwani@microsoft.com> - 1.8.6-2
- Bump release to rebuild with golang 1.18.3

* Fri Apr 22 2022 Nicolas Guibourge <nicolasg@microsoft.com> - 1.8.6-1
- Update to version  "1.8.6".
- Remove clean section
- License verified

* Tue Mar 15 2022 Muhammad Falak <mwani@microsoft.com> - 1.8.4-4
- Bump release to force rebuild with golang 1.16.15

* Fri Feb 18 2022 Thomas Crain <thcrain@microsoft.com> - 1.8.4-3
- Bump release to force rebuild with golang 1.16.14

* Wed Jan 19 2022 Henry Li <lihl@microsoft.com> - 1.8.4-2
- Increment release for force republishing using golang 1.16.12

* Tue Dec 28 2021 Nicolas Guibourge <nicolasg@microsoft.com> - 1.8.4-1
- Update to version  "1.8.4".

* Tue Nov 02 2021 Thomas Crain <thcrain@microsoft.com> - 1.8.0-2
- Increment release for force republishing using golang 1.16.9

* Fri Aug 20 2021 CBL-Mariner Service Account <cblmargh@microsoft.com> - 1.8.0-1
- Update to version  "1.8.0".

* Tue Jun 08 2021 Henry Beberman <henry.beberman@microsoft.com> 1.7.0-3
- Increment release to force republishing using golang 1.15.13.
* Mon Apr 26 2021 Nicolas Guibourge <nicolasg@microsoft.com> 1.7.0-2
- Increment release to force republishing using golang 1.15.11.
* Wed Jan 20 2021 Nicolas Guibourge <nicolasg@microsoft.com> 1.7.0-1
- Original version for CBL-Mariner.<|MERGE_RESOLUTION|>--- conflicted
+++ resolved
@@ -3,7 +3,7 @@
 Summary:        Fast and flexible DNS server
 Name:           coredns
 Version:        1.11.1
-Release:        2%{?dist}
+Release:        3%{?dist}
 License:        Apache License 2.0
 Vendor:         Microsoft Corporation
 Distribution:   Mariner
@@ -31,10 +31,10 @@
 #       - For the value of "--mtime" use the date "2021-04-26 00:00Z" to simplify future updates.
 Source1:        %{name}-%{version}-vendor.tar.gz
 Patch0:         makefile-buildoption-commitnb.patch
-Patch1001:      CVE-2023-49295.patch
 
 # Patch for old x/net/http2 vendored code, apply after vendored code is extracted.
-Patch1000:         CVE-2023-44487.patch
+Patch1000:      CVE-2023-44487.patch
+Patch1001:      CVE-2023-49295.patch
 
 BuildRequires:  golang >= 1.12
 
@@ -43,21 +43,12 @@
 
 %prep
 %autosetup -N
-<<<<<<< HEAD
-%autopatch -M 1000
-# create vendor folder from the vendor tarball and set vendor mode
-tar -xf %{SOURCE1} --no-same-owner
-%patch -p1 1001
-
-%build
-=======
 %autopatch -p1 -M 999
 
 %build
 # create vendor folder from the vendor tarball and set vendor mode
 tar -xf %{SOURCE1} --no-same-owner
 patch -p1 < %{PATCH1000}
->>>>>>> 4e422320
 export BUILDOPTS="-mod=vendor -v"
 # set commit number that correspond to the github tag for that version
 export GITCOMMIT="ae2bbc29be1aaae0b3ded5d188968a6c97bb3144"
@@ -83,13 +74,11 @@
 %{_bindir}/%{name}
 
 %changelog
-<<<<<<< HEAD
-* Wed Jan 24 2023 Mykhailo Bykhovtsev <mbykhovtsev@microsoft.com> - 1.11.1-2
+* Fri Feb 02 2024 Mykhailo Bykhovtsev <mbykhovtsev@microsoft.com> - 1.11.1-3
 - patched vendored quic-go package to address CVE-2023-49295
-=======
+
 * Mon Jan 29 2024 Daniel McIlvaney <damcilva@microsoft.com> - 1.11.1-2
 - Address CVE-2023-44487 by patching vendored golang.org/x/net
->>>>>>> 4e422320
 
 * Tue Oct 18 2023 Nicolas Guibourge <nicolasg@microsoft.com> - 1.11.1-1
 - Upgrade to 1.11.1 to match version required by kubernetes
