--- conflicted
+++ resolved
@@ -2,7 +2,7 @@
 Summary:       Git extension for versioning large files
 Name:          git-lfs
 Version:       3.1.4
-Release:       16%{?dist}
+Release:       17%{?dist}
 Group:         System Environment/Programming
 Vendor:        Microsoft Corporation
 Distribution:  Mariner
@@ -28,10 +28,10 @@
 #         See: https://reproducible-builds.org/docs/archives/
 #       - For the value of "--mtime" use the date "2021-04-26 00:00Z" to simplify future updates.
 Source1:       %{name}-%{version}-vendor.tar.gz
-Patch0:        CVE-2023-44487.patch
 
 # patches for vendored code >= 1000
-Patch1000: CVE-2021-44716.patch
+Patch1000:     CVE-2023-44487.patch
+Patch1001:     CVE-2021-44716.patch
 
 BuildRequires: golang
 BuildRequires: which
@@ -46,19 +46,10 @@
 
 %prep
 %autosetup -N
-<<<<<<< HEAD
-
-# Apply vendor before patching
-tar --no-same-owner -xf %{SOURCE1}
-
-%autopatch -p1
-
-=======
 # Apply vendor before patching
 tar --no-same-owner -xf %{SOURCE1}
 %autopatch -p1
 
->>>>>>> 298f5d5a
 %build
 export GOPATH=%{our_gopath}
 export GOFLAGS="-buildmode=pie -trimpath -mod=vendor -modcacherw -ldflags=-linkmode=external"
@@ -92,13 +83,11 @@
 %{_mandir}/man5/*
 
 %changelog
-<<<<<<< HEAD
-* Tue Feb 5 2024 Nicolas Guibourge <nicolasg@microsoft.com> - 3.1.4-16
+* Tue Feb 05 2024 Nicolas Guibourge <nicolasg@microsoft.com> - 3.1.4-17
 - Patch CVE-2021-44716
-=======
+
 * Thu Feb 01 2024 Daniel McIlvaney <damcilva@microsoft.com> - 3.1.4-16
 - Address CVE-2023-44487 by patching vendored golang.org/x/net
->>>>>>> 298f5d5a
 
 * Mon Oct 16 2023 CBL-Mariner Servicing Account <cblmargh@microsoft.com> - 3.1.4-15
 - Bump release to rebuild with go 1.20.9
