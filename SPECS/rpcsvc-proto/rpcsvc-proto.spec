--- conflicted
+++ resolved
@@ -43,17 +43,11 @@
 %{_includedir}/rpcsvc/*
 
 %changelog
-<<<<<<< HEAD
-*   Mon Sep 28 2020 Ruying Chen <v-ruyche@microsoft.com> 1.4-4
--   Explicit provides rpcgen
-*   Sat May 09 2020 Nick Samson <nisamson@microsoft.com> 1.4-3
--   Added %%license line automatically
-=======
 * Sat May 09 2020 Nick Samson <nisamson@microsoft.com> - 1.4-3
 - Added %%license line automatically
 
->>>>>>> a6f8e0a4
-*   Tue Sep 03 2019 Mateusz Malisz <mamalisz@microsoft.com> 1.4-2
--   Initial CBL-Mariner import from Photon (license: Apache2).
+* Tue Sep 03 2019 Mateusz Malisz <mamalisz@microsoft.com> 1.4-2
+- Initial CBL-Mariner import from Photon (license: Apache2).
+
 * Fri Sep 21 2018 Alexey Makhalov <amakhalov@vmware.com> 1.4-1
 - Initial version