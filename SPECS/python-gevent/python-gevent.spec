%{!?python2_sitelib: %define python2_sitelib %(python2 -c "from distutils.sysconfig import get_python_lib;print(get_python_lib())")}
%{!?python3_sitelib: %define python3_sitelib %(python3 -c "from distutils.sysconfig import get_python_lib;print(get_python_lib())")}
%define _python_bytecompile_errors_terminate_build 0

Summary:        Coroutine-based network library
Name:           python-gevent
Version:        1.3.6
Release:        6%{?dist}
License:        MIT
Group:          Development/Languages/Python
Vendor:         Microsoft Corporation
Distribution:   Mariner
Url:            http://www.gevent.org
#Source0:       https://github.com/gevent/gevent/archive/%{version}.tar.gz
Source0:        gevent-%{version}.tar.gz
Patch0:         python-gevent-makecheck.patch

BuildRequires:  python2
BuildRequires:  python2-libs
BuildRequires:  python-setuptools
BuildRequires:  python2-devel
BuildRequires:  python3
BuildRequires:  python3-devel
BuildRequires:  python3-libs
BuildRequires:  python3-setuptools
BuildRequires:  python3-xml
%if %{with_check}
BuildRequires: lsof
BuildRequires: python2-test
BuildRequires: curl-devel
BuildRequires: openssl-devel
BuildRequires: python3-test
%endif

Requires:       python2
Requires:       python2-libs
Requires:       python-greenlet

%description
gevent is a coroutine-based Python networking library.
Features include:
    Fast event loop based on libev.
    Lightweight execution units based on greenlet.
    Familiar API that re-uses concepts from the Python standard library.
    Cooperative sockets with SSL support.
    DNS queries performed through c-ares or a threadpool.
    Ability to use standard library and 3rd party modules written for standard blocking sockets

%package -n     python3-gevent
Summary:        python-gevent

Requires:       python3
Requires:       python3-libs
Requires:       python3-greenlet

%description -n python3-gevent
Python 3 version.

%prep
%setup -q -n gevent-%{version}
%patch0 -p1
cp -a . ../p3dir

%build
python2 setup.py build
cd ../p3dir
python3 setup.py build

%install
python2 setup.py install --prefix=%{_prefix} --root=%{buildroot}
pushd ../p3dir
python3 setup.py install --prefix=%{_prefix} --root=%{buildroot}
popd

%check
easy_install_2=$(ls /usr/bin |grep easy_install |grep 2)
$easy_install_2 nose
python2 setup.py develop
nosetests
pushd ../p3dir
easy_install_3=$(ls /usr/bin |grep easy_install |grep 3)
$easy_install_3 nose
python3 setup.py develop
nosetests
popd


%files
%defattr(-,root,root,-)
%license LICENSE
%{python2_sitelib}/*

%files -n python3-gevent
%defattr(-,root,root,-)
%{python3_sitelib}/*

%changelog
<<<<<<< HEAD
* Fri Feb 05 2021 Joe Schmitt <joschmit@microsoft.com> - 1.3.6-6
- Make python byte compilation errors non-fatal due to python2 errors.

* Sat May 09 2020 Nick Samson <nisamson@microsoft.com> - 1.3.6-5
=======
* Sat May 09 2020 Nick Samson <nisamson@microsoft.com>
>>>>>>> a6f8e0a4
- Added %%license line automatically

*   Thu Apr 09 2020 Joe Schmitt <joschmit@microsoft.com> 1.3.6-4
-   Update Source0 with valid URL.
-   Remove sha1 macro.
-   License verified.
*   Tue Sep 03 2019 Mateusz Malisz <mamalisz@microsoft.com> 1.3.6-3
-   Initial CBL-Mariner import from Photon (license: Apache2).
*   Mon Jan 14 2019 Tapas Kundu <tkundu@vmware.com>1.3.6-2
-   Fix make check
*   Wed Sep 12 2018 Tapas Kundu <tkundu@vmware.com> 1.3.6-1
-   Updated to version 1.3.6
*   Wed Sep 20 2017 Bo Gan <ganb@vmware.com> 1.2.1-6
-   Fix build and make check issues
*   Wed Sep 13 2017 Rongrong Qiu <rqiu@vmware.com> 1.2.1-5
-   Update make check for bug 1900401
*   Wed Jun 07 2017 Xiaolin Li <xiaolinl@vmware.com> 1.2.1-4
-   Add python3-setuptools and python3-xml to python3 sub package Buildrequires.
*   Thu Jun 01 2017 Dheeraj Shetty <dheerajs@vmware.com> 1.2.1-3
-   Removed erroneous line
*   Tue May 16 2017 Rongrong Qiu <rqiu@vmware.com> 1.2.1-2
-   Add requires python-greenlet and python3-greenlet
*   Thu Mar 02 2017 Xiaolin Li <xiaolinl@vmware.com> 1.2.1-1
-   Initial packaging for Photon<|MERGE_RESOLUTION|>--- conflicted
+++ resolved
@@ -95,35 +95,40 @@
 %{python3_sitelib}/*
 
 %changelog
-<<<<<<< HEAD
 * Fri Feb 05 2021 Joe Schmitt <joschmit@microsoft.com> - 1.3.6-6
 - Make python byte compilation errors non-fatal due to python2 errors.
 
 * Sat May 09 2020 Nick Samson <nisamson@microsoft.com> - 1.3.6-5
-=======
-* Sat May 09 2020 Nick Samson <nisamson@microsoft.com>
->>>>>>> a6f8e0a4
 - Added %%license line automatically
 
-*   Thu Apr 09 2020 Joe Schmitt <joschmit@microsoft.com> 1.3.6-4
--   Update Source0 with valid URL.
--   Remove sha1 macro.
--   License verified.
-*   Tue Sep 03 2019 Mateusz Malisz <mamalisz@microsoft.com> 1.3.6-3
--   Initial CBL-Mariner import from Photon (license: Apache2).
-*   Mon Jan 14 2019 Tapas Kundu <tkundu@vmware.com>1.3.6-2
--   Fix make check
-*   Wed Sep 12 2018 Tapas Kundu <tkundu@vmware.com> 1.3.6-1
--   Updated to version 1.3.6
-*   Wed Sep 20 2017 Bo Gan <ganb@vmware.com> 1.2.1-6
--   Fix build and make check issues
-*   Wed Sep 13 2017 Rongrong Qiu <rqiu@vmware.com> 1.2.1-5
--   Update make check for bug 1900401
-*   Wed Jun 07 2017 Xiaolin Li <xiaolinl@vmware.com> 1.2.1-4
--   Add python3-setuptools and python3-xml to python3 sub package Buildrequires.
-*   Thu Jun 01 2017 Dheeraj Shetty <dheerajs@vmware.com> 1.2.1-3
--   Removed erroneous line
-*   Tue May 16 2017 Rongrong Qiu <rqiu@vmware.com> 1.2.1-2
--   Add requires python-greenlet and python3-greenlet
-*   Thu Mar 02 2017 Xiaolin Li <xiaolinl@vmware.com> 1.2.1-1
--   Initial packaging for Photon+* Thu Apr 09 2020 Joe Schmitt <joschmit@microsoft.com> 1.3.6-4
+- Update Source0 with valid URL.
+- Remove sha1 macro.
+- License verified.
+
+* Tue Sep 03 2019 Mateusz Malisz <mamalisz@microsoft.com> 1.3.6-3
+- Initial CBL-Mariner import from Photon (license: Apache2).
+
+* Mon Jan 14 2019 Tapas Kundu <tkundu@vmware.com>1.3.6-2
+- Fix make check
+
+* Wed Sep 12 2018 Tapas Kundu <tkundu@vmware.com> 1.3.6-1
+- Updated to version 1.3.6
+
+* Wed Sep 20 2017 Bo Gan <ganb@vmware.com> 1.2.1-6
+- Fix build and make check issues
+
+* Wed Sep 13 2017 Rongrong Qiu <rqiu@vmware.com> 1.2.1-5
+- Update make check for bug 1900401
+
+* Wed Jun 07 2017 Xiaolin Li <xiaolinl@vmware.com> 1.2.1-4
+- Add python3-setuptools and python3-xml to python3 sub package Buildrequires.
+
+* Thu Jun 01 2017 Dheeraj Shetty <dheerajs@vmware.com> 1.2.1-3
+- Removed erroneous line
+
+* Tue May 16 2017 Rongrong Qiu <rqiu@vmware.com> 1.2.1-2
+- Add requires python-greenlet and python3-greenlet
+
+* Thu Mar 02 2017 Xiaolin Li <xiaolinl@vmware.com> 1.2.1-1
+- Initial packaging for Photon