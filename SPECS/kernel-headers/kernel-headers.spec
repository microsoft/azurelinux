--- conflicted
+++ resolved
@@ -9,13 +9,8 @@
 
 Summary:        Linux API header files
 Name:           kernel-headers
-<<<<<<< HEAD
-Version:        5.15.137.1
+Version:        5.15.138.1
 Release:        2%{?dist}
-=======
-Version:        5.15.138.1
-Release:        1%{?dist}
->>>>>>> cb07ddc2
 License:        GPLv2
 Vendor:         Microsoft Corporation
 Distribution:   Mariner
@@ -76,17 +71,15 @@
 %endif
 
 %changelog
-<<<<<<< HEAD
-* Wed Nov 15 2023 Pawel Winogrodzki <pawelwi@microsoft.com> - 5.15.137.1-2
+* Wed Nov 22 2023 Pawel Winogrodzki <pawelwi@microsoft.com> - 5.15.138.1-2
 - Add the 'kernel-cross-headers' subpackage for aarch64.
 - Used Fedora 38 spec (license: MIT) for guidance.
-=======
+
 * Tue Nov 21 2023 CBL-Mariner Servicing Account <cblmargh@microsoft.com> - 5.15.138.1-1
 - Auto-upgrade to 5.15.138.1
 
 * Mon Nov 20 2023 Rachel Menge <rachelmenge@microsoft.com> - 5.15.137.1-2
 - Bump release to match kernel
->>>>>>> cb07ddc2
 
 * Mon Nov 06 2023 CBL-Mariner Servicing Account <cblmargh@microsoft.com> - 5.15.137.1-1
 - Auto-upgrade to 5.15.137.1
