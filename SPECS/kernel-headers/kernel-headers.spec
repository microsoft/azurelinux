--- conflicted
+++ resolved
@@ -11,13 +11,8 @@
 
 Summary:        Linux API header files
 Name:           kernel-headers
-<<<<<<< HEAD
-Version:        5.15.138.1
-Release:        5%{?dist}
-=======
 Version:        5.15.139.1
 Release:        2%{?dist}
->>>>>>> d74ec825
 License:        GPLv2
 Vendor:         Microsoft Corporation
 Distribution:   Mariner
@@ -78,12 +73,6 @@
 %endif
 
 %changelog
-<<<<<<< HEAD
-* Fri Dec 01 2023 Pawel Winogrodzki <pawelwi@microsoft.com> - 5.15.138.1-5
-- Add the 'kernel-cross-headers' subpackage for aarch64.
-- Used Fedora 38 spec (license: MIT) for guidance.
-
-=======
 * Tue Dec 05 2023 Pawel Winogrodzki <pawelwi@microsoft.com> - 5.15.139.1-2
 - Add the 'kernel-cross-headers' subpackage for aarch64.
 - Used Fedora 38 spec (license: MIT) for guidance.
@@ -91,7 +80,6 @@
 * Tue Dec 05 2023 CBL-Mariner Servicing Account <cblmargh@microsoft.com> - 5.15.139.1-1
 - Auto-upgrade to 5.15.139.1
 
->>>>>>> d74ec825
 * Tue Nov 28 2023 Juan Camposeco <juanarturoc@microsoft.com> - 5.15.138.1-4
 - Bump release to match kernel
 
