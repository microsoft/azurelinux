--- conflicted
+++ resolved
@@ -12,11 +12,7 @@
 Summary:        Linux API header files
 Name:           kernel-headers
 Version:        5.15.167.1
-<<<<<<< HEAD
-Release:        1%{?dist}
-=======
 Release:        2%{?dist}
->>>>>>> bec03956
 License:        GPLv2
 Vendor:         Microsoft Corporation
 Distribution:   Mariner
@@ -77,12 +73,9 @@
 %endif
 
 %changelog
-<<<<<<< HEAD
-=======
 * Wed Oct 23 2024 Rachel Menge <rachelmenge@microsoft.com> - 5.15.167.1-2
 - Bump release to match kernel
 
->>>>>>> bec03956
 * Wed Sep 18 2024 CBL-Mariner Servicing Account <cblmargh@microsoft.com> - 5.15.167.1-1
 - Auto-upgrade to 5.15.167.1
 
