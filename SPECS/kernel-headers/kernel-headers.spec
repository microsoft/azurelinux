%define mariner_version 3

# This package doesn't contain any binaries, thus no debuginfo package is needed.
%global debug_package %{nil}

%if "%{_arch}" == "x86_64"
    %global build_cross 1
    %define cross_archs arm64
%else
    %global build_cross 0
    %define cross_archs %{nil}
%endif

Summary:        Linux API header files
Name:           kernel-headers
<<<<<<< HEAD
Version:        6.6.96.2
=======
Version:        6.6.104.2
>>>>>>> a3239dbd
Release:        3%{?dist}
License:        GPLv2
Vendor:         Microsoft Corporation
Distribution:   Azure Linux
Group:          System Environment/Kernel
URL:            https://github.com/microsoft/CBL-Mariner-Linux-Kernel
Source0:        https://github.com/microsoft/CBL-Mariner-Linux-Kernel/archive/rolling-lts/mariner-%{mariner_version}/%{version}.tar.gz#/kernel-%{version}.tar.gz
# Historical name shipped by other distros
Provides:       glibc-kernheaders = %{version}-%{release}
BuildArch:      noarch

%description
The Linux API Headers expose the kernel's API for use by Glibc.

%if %{build_cross}
%package -n kernel-cross-headers
Summary: Header files for the Linux kernel for use by cross-glibc.

%description -n kernel-cross-headers
Kernel-cross-headers includes the C header files that specify the interface
between the Linux kernel and userspace libraries and programs.  The
header files define structures and constants that are needed for
building most standard programs and are also needed for rebuilding the
cross-glibc package.
%endif

%prep
%setup -q -n CBL-Mariner-Linux-Kernel-rolling-lts-mariner-%{mariner_version}-%{version}

%build
make mrproper
make headers

for cross_arch in %{cross_archs}; do
    make ARCH=$cross_arch O=usr/include-$cross_arch headers
done

%install
find usr/include* \( -name ".*" -o -name "Makefile" \) -delete

mkdir -p /%{buildroot}%{_includedir}
cp -rv usr/include/* /%{buildroot}%{_includedir}

for cross_arch in %{cross_archs}; do
    cross_arch_includedir=/%{buildroot}%{_prefix}/${cross_arch}-linux-gnu/include
    mkdir -p $cross_arch_includedir
    cp -rv usr/include-$cross_arch/usr/include/* $cross_arch_includedir
done

%files
%defattr(-,root,root)
%license COPYING
%{_includedir}/*

%if %{build_cross}
%files -n kernel-cross-headers
%defattr(-,root,root)
%{_prefix}/*-linux-gnu/*
%endif

%changelog
<<<<<<< HEAD
* Thu Sep 11 2025 Rachel Menge <rachelmenge@microsoft.com> - 6.6.96.2-3
- Bump release to match kernel

=======
* Tue Sep 23 2025 Suresh Babu Chalamalasetty <schalam@microsoft.com> - 6.6.104.2-3
- Bump release to match kernel

* Tue Sep 23 2025 Rachel Menge <rachelmenge@microsoft.com> - 6.6.104.2-2
- Bump release to match kernel

* Wed Sep 17 2025 CBL-Mariner Servicing Account <cblmargh@microsoft.com> - 6.6.104.2-1
- Auto-upgrade to 6.6.104.2

>>>>>>> a3239dbd
* Fri Aug 22 2025 Siddharth Chintamaneni <siddharthc@microsoft.com> - 6.6.96.2-2
- Bump release to match kernel

* Fri Aug 15 2025 CBL-Mariner Servicing Account <cblmargh@microsoft.com> - 6.6.96.2-1
- Auto-upgrade to 6.6.96.2

* Thu Jul 17 2025 Rachel Menge <rachelmenge@microsoft.com> - 6.6.96.1-2
- Bump release to match kernel

* Mon Jul 07 2025 CBL-Mariner Servicing Account <cblmargh@microsoft.com> - 6.6.96.1-1
- Auto-upgrade to 6.6.96.1

* Mon Jun 16 2025 Harshit Gupta <guptaharshit@microsoft.com> - 6.6.92.2-3
- Bump release to match kernel

* Mon Jun 09 2025 Rachel Menge <rachelmenge@microsoft.com> - 6.6.92.2-2
- Bump release to match kernel

* Fri May 30 2025 CBL-Mariner Servicing Account <cblmargh@microsoft.com> - 6.6.92.2-1
- Auto-upgrade to 6.6.92.2

* Fri May 23 2025 CBL-Mariner Servicing Account <cblmargh@microsoft.com> - 6.6.90.1-1
- Auto-upgrade to 6.6.90.1

* Tue May 13 2025 Siddharth Chintamaneni <sidchintamaneni@gmail.com> - 6.6.85.1-4
- Bump release to match kernel

* Tue Apr 29 2025 Siddharth Chintamaneni <sidchintamaneni@gmail.com> - 6.6.85.1-3
- Bump release to match kernel

* Fri Apr 25 2025 Chris Co <chrco@microsoft.com> - 6.6.85.1-2
- Bump release to rebuild for new kernel release

* Sat Apr 05 2025 CBL-Mariner Servicing Account <cblmargh@microsoft.com> - 6.6.85.1-1
- Auto-upgrade to 6.6.85.1

* Fri Mar 14 2025 CBL-Mariner Servicing Account <cblmargh@microsoft.com> - 6.6.82.1-1
- Auto-upgrade to 6.6.82.1

* Tue Mar 11 2025 CBL-Mariner Servicing Account <cblmargh@microsoft.com> - 6.6.79.1-1
- Auto-upgrade to 6.6.79.1

* Mon Mar 10 2025 Chris Co <chrco@microsoft.com> - 6.6.78.1-3
- Bump release to match kernel

* Wed Mar 05 2025 Rachel Menge <rachelmenge@microsoft.com> - 6.6.78.1-2
- Bump release to match kernel

* Mon Mar 03 2025 CBL-Mariner Servicing Account <cblmargh@microsoft.com> - 6.6.78.1-1
- Auto-upgrade to 6.6.78.1

* Wed Feb 19 2025 Chris Co <chrco@microsoft.com> - 6.6.76.1-2
- Bump release to match kernel

* Mon Feb 10 2025 CBL-Mariner Servicing Account <cblmargh@microsoft.com> - 6.6.76.1-1
- Auto-upgrade to 6.6.76.1

* Wed Feb 05 2025 Tobias Brick <tobiasb@microsoft.com> - 6.6.64.2-9
- Bump release to match kernel

* Tue Feb 04 2025 Alberto David Perez Guevara <aperezguevar@microsoft.com> - 6.6.64.2-8
- Bump release to match kernel

* Fri Jan 31 2025 Alberto David Perez Guevara <aperezguevar@microsoft.com> - 6.6.64.2-7
- Bump release to match kernel

* Fri Jan 31 2025 Alberto David Perez Guevara <aperezguevar@microsoft.com> - 6.6.64.2-6
- Bump release to match kernel

* Thu Jan 30 2025 Rachel Menge <rachelmenge@microsoft.com> - 6.6.64.2-5
- Bump release to match kernel

* Sat Jan 18 2025 Rachel Menge <rachelmenge@microsoft.com> - 6.6.64.2-4
- Bump release to match kernel

* Thu Jan 16 2025 Rachel Menge <rachelmenge@microsoft.com> - 6.6.64.2-3
- Bump release to match kernel

* Fri Jan 10 2025 Rachel Menge <rachelmenge@microsoft.com> - 6.6.64.2-2
- Bump release to match kernel

* Thu Jan 09 2025 CBL-Mariner Servicing Account <cblmargh@microsoft.com> - 6.6.64.2-1
- Auto-upgrade to 6.6.64.2

* Wed Jan 08 2025 Tobias Brick <tobiasb@microsoft.com> - 6.6.57.1-8
- Bump release to match kernel

* Sun Dec 22 2024 Ankita Pareek <ankitapareek@microsoft.com> - 6.6.57.1-7
- Bump release to match kernel

* Wed Dec 18 2024 Rachel Menge <rachelmenge@microsoft.com> - 6.6.57.1-6
- Bump release to match kernel-64k

* Mon Nov 25 2024 Chris Co <chrco@microsoft.com> - 6.6.57.1-5
- Bump release to match kernel

* Wed Nov 06 2024 Suresh Babu Chalamalasetty <schalam@microsoft.com> - 6.6.57.1-4
- Bump release to match kernel

* Tue Nov 05 2024 Chris Co <chrco@microsoft.com> - 6.6.57.1-3
- Bump release to match kernel

* Wed Oct 30 2024 Thien Trung Vuong <tvuong@microsoft.com> - 6.6.57.1-2
- Bump release to match kernel

* Tue Oct 29 2024 CBL-Mariner Servicing Account <cblmargh@microsoft.com> - 6.6.57.1-1
- Auto-upgrade to 6.6.57.1

* Thu Oct 24 2024 Rachel Menge <rachelmenge@microsoft.com> - 6.6.56.1-5
- Bump release to match kernel

* Wed Oct 23 2024 Rachel Menge <rachelmenge@microsoft.com> - 6.6.56.1-4
- Bump release to match kernel

* Wed Oct 23 2024 Rachel Menge <rachelmenge@microsoft.com> - 6.6.56.1-3
- Bump release to match kernel

* Tue Oct 22 2024 Rachel Menge <rachelmenge@microsoft.com> - 6.6.56.1-2
- Bump release to match kernel

* Thu Oct 17 2024 CBL-Mariner Servicing Account <cblmargh@microsoft.com> - 6.6.56.1-1
- Auto-upgrade to 6.6.56.1

* Thu Oct 03 2024 Rachel Menge <rachelmenge@microsoft.com> - 6.6.51.1-5
- Bump release to match kernel

* Wed Oct 02 2024 Rachel Menge <rachelmenge@microsoft.com> - 6.6.51.1-4
- Bump release to match kernel

* Tue Sep 24 2024 Jo Zzsi <jozzsicsataban@gmail.com> - 6.6.51.1-3
- Bump release to match kernel

* Fri Sep 20 2024 Chris Co <chrco@microsoft.com> - 6.6.51.1-2
- Bump release to match kernel

* Wed Sep 18 2024 CBL-Mariner Servicing Account <cblmargh@microsoft.com> - 6.6.51.1-1
- Auto-upgrade to 6.6.51.1

* Fri Sep 13 2024 Thien Trung Vuong <tvuong@microsoft.com> - 6.6.47.1-7
- Bump release to match kernel

* Fri Sep 13 2024 Rachel Menge <rachelmenge@microsoft.com> - 6.6.47.1-6
- Bump release to match kernel

* Thu Sep 12 2024 Rachel Menge <rachelmenge@microsoft.com> - 6.6.47.1-5
- Bump release to match kernel

* Thu Sep 12 2024 Rachel Menge <rachelmenge@microsoft.com> - 6.6.47.1-4
- Bump release to match kernel

* Wed Sep 04 2024 Rachel Menge <rachelmenge@microsoft.com> - 6.6.47.1-3
- Bump release to match kernel

* Thu Aug 29 2024 Jo Zzsi <jozzsicsataban@gmail.com> - 6.6.47.1-2
- Bump release to match kernel

* Thu Aug 22 2024 CBL-Mariner Servicing Account <cblmargh@microsoft.com> - 6.6.47.1-1
- Auto-upgrade to 6.6.47.1

* Wed Aug 14 2024 CBL-Mariner Servicing Account <cblmargh@microsoft.com> - 6.6.44.1-1
- Auto-upgrade to 6.6.44.1

* Sat Aug 10 2024 Thien Trung Vuong <tvuong@microsoft.com> - 6.6.43.1-7
- Bump release to match kernel

* Wed Aug 07 2024 Thien Trung Vuong <tvuong@microsoft.com> - 6.6.43.1-6
- Bump release to match kernel

* Tue Aug 06 2024 Chris Co <chrco@microsoft.com> - 6.6.43.1-5
- Bump release to match kernel

* Sat Aug 03 2024 Chris Co <chrco@microsoft.com> - 6.6.43.1-4
- Bump release to match kernel

* Thu Aug 01 2024 Rachel Menge <rachelmenge@microsoft.com> - 6.6.43.1-3
- Bump release to match kernel

* Wed Jul 31 2024 Chris Co <chrco@microsoft.com> - 6.6.43.1-2
- Bump release to match kernel

* Tue Jul 30 2024 CBL-Mariner Servicing Account <cblmargh@microsoft.com> - 6.6.43.1-1
- Auto-upgrade to 6.6.43.1

* Tue Jul 30 2024 Chris Co <chrco@microsoft.com> - 6.6.39.1-2
- Bump release to match kernel

* Fri Jul 26 2024 CBL-Mariner Servicing Account <cblmargh@microsoft.com> - 6.6.39.1-1
- Auto-upgrade to 6.6.39.1

* Tue Jul 16 2024 Kelsey Steele <kelseysteele@microsoft.com> - 6.6.35.1-6
- Bump release to match kernel

* Wed Jul 10 2024 Thien Trung Vuong <tvuong@microsoft.com> - 6.6.35.1-5
- Bump release to match kernel-uki

* Fri Jul 05 2024 Gary Swalling <gaswal@microsoft.com> - 6.6.35.1-4
- Bump release to match kernel

* Mon Jul 01 2024 Rachel Menge <rachelmenge@microsoft.com> - 6.6.35.1-3
- Bump release to match kernel

* Fri Jun 28 2024 Rachel Menge <rachelmenge@microsoft.com> - 6.6.35.1-2
- Bump release to match kernel

* Tue Jun 25 2024 CBL-Mariner Servicing Account <cblmargh@microsoft.com> - 6.6.35.1-1
- Auto-upgrade to 6.6.35.1

* Wed Jun 12 2024 Dan Streetman <ddstreet@microsoft.com> - 6.6.29.1-6
- include i18n (kbd package) in UKI, to provide loadkeys binary so
  systemd-vconsole-setup works

* Tue Jun 11 2024 Juan Camposeco <juanarturoc@microsoft.com> - 6.6.29.1-5
- Bump release to match kernel

* Fri May 31 2024 Thien Trung Vuong <tvuong@microsoft.com> - 6.6.29.1-4
- Bump release to match kernel

* Fri May 03 2024 Rachel Menge <rachelmenge@microsoft.com> - 6.6.29.1-3
- Bump release to match kernel

* Fri May 03 2024 Rachel Menge <rachelmenge@microsoft.com> - 6.6.29.1-2
- Bump release to match kernel

* Wed May 01 2024 CBL-Mariner Servicing Account <cblmargh@microsoft.com> - 6.6.29.1-1
- Auto-upgrade to 6.6.29.1

* Mon Apr 29 2024 Sriram Nambakam <snambakam@microsoft.com> - 6.6.22.1-3
- Bump release to match kernel

* Wed Mar 27 2024 Cameron Baird <cameronbaird@microsoft.com> - 6.6.22.1-2
- Bump release to match kernel

* Mon Mar 25 2024 CBL-Mariner Servicing Account <cblmargh@microsoft.com> - 6.6.22.1-1
- Auto-upgrade to 6.6.22.1

* Tue Mar 19 2024 Dan Streetman <ddstreet@microsoft.com> - 6.6.14.1-5
- remove unnecessary 10_kernel.cfg grub config file

* Wed Mar 06 2024 Chris Gunn <chrisgun@microsoft.com> - 6.6.14.1-4
- Bump release to match kernel

* Tue Feb 27 2024 Chris Gunn <chrisgun@microsoft.com> - 6.6.14.1-3
- Bump release to match kernel

* Thu Feb 22 2024 Cameron Baird <cameronbaird@microsoft.com> - 6.6.14.1-2
- Bump release to match kernel

* Fri Feb 09 2024 CBL-Mariner Servicing Account <cblmargh@microsoft.com> - 6.6.14.1-1
- Auto-upgrade to 6.6.14.1

* Thu Feb 01 2024 Vince Perri <viperri@microsoft.com> - 6.6.12.1-3
- Bump release to match kernel

* Sat Jan 27 11:16:08 EST 2024 Dan Streetman <ddstreet@ieee.org> - 6.6.12.1-2
- update to match kernel version

* Fri Jan 26 2024 Rachel Menge <rachelmenge@microsoft.com> - 6.6.12.1-1
- Upgrade to 6.6.12.1

* Wed Jan 17 2024 Pawel Winogrodzki <pawelwi@microsoft.com> - 6.6.2.1-3
- Add the 'kernel-cross-headers' subpackage for aarch64.
- Used Fedora 38 spec (license: MIT) for guidance.

* Thu Dec 14 2023 Rachel Menge <rachelmenge@microsoft.com> - 6.6.2.1-2
- Bump release to match kernel

* Wed Dec 13 2023 Rachel Menge <rachelmenge@microsoft.com> - 6.6.2.1-1
- Upgrade to 6.6.2.1

* Thu Dec 07 2023 Rachel Menge <rachelmenge@microsoft.com> - 6.1.58.1-3
- Bump release to match kernel

* Fri Dec 01 2023 Cameron Baird <cameronbaird@microsoft.com> - 6.1.58.1-2
- Bump release to match kernel

* Fri Oct 27 2023 Rachel Menge <rachelmenge@microsoft.com> - 6.1.58.1-1
- Upgrade to 6.1.58.1

* Mon Oct 23 2023 Rachel Menge <rachelmenge@microsoft.com> - 5.15.135.1-2
- Bump release to match kernel

* Tue Oct 17 2023 CBL-Mariner Servicing Account <cblmargh@microsoft.com> - 5.15.135.1-1
- Auto-upgrade to 5.15.135.1

* Tue Sep 26 2023 CBL-Mariner Servicing Account <cblmargh@microsoft.com> - 5.15.133.1-1
- Auto-upgrade to 5.15.133.1

* Fri Sep 22 2023 Cameron Baird <cameronbaird@microsoft.com> - 5.15.131.1-3
- Bump release to match kernel

* Wed Sep 20 2023 Jon Slobodzian <joslobo@microsoft.com> - 5.15.131.1-2
- Recompile with stack-protection fixed gcc version (CVE-2023-4039)

* Fri Sep 08 2023 CBL-Mariner Servicing Account <cblmargh@microsoft.com> - 5.15.131.1-1
- Auto-upgrade to 5.15.131.1

* Mon Aug 14 2023 CBL-Mariner Servicing Account <cblmargh@microsoft.com> - 5.15.126.1-1
- Auto-upgrade to 5.15.126.1

* Thu Aug 10 2023 Rachel Menge <rachelmenge@microsoft.com> - 5.15.125.1-2
- Bump release to match kernel

* Wed Aug 09 2023 CBL-Mariner Servicing Account <cblmargh@microsoft.com> - 5.15.125.1-1
- Auto-upgrade to 5.15.125.1

* Tue Aug 01 2023 CBL-Mariner Servicing Account <cblmargh@microsoft.com> - 5.15.123.1-1
- Auto-upgrade to 5.15.123.1

* Fri Jul 28 2023 Juan Camposeco <juanarturoc@microsoft.com> - 5.15.122.1-2
- Bump release to match kernel

* Wed Jul 26 2023 CBL-Mariner Servicing Account <cblmargh@microsoft.com> - 5.15.122.1-1
- Auto-upgrade to 5.15.122.1

* Wed Jun 28 2023 CBL-Mariner Servicing Account <cblmargh@microsoft.com> - 5.15.118.1-1
- Auto-upgrade to 5.15.118.1

* Tue Jun 20 2023 Rachel Menge <rachelmenge@microsoft.com> - 5.15.116.1-2
- Bump release to match kernel

* Tue Jun 13 2023 CBL-Mariner Servicing Account <cblmargh@microsoft.com> - 5.15.116.1-1
- Auto-upgrade to 5.15.116.1

* Wed May 24 2023 Rachel Menge <rachelmenge@microsoft.com> - 5.15.112.1-2
- Bump release to match kernel

* Tue May 23 2023 CBL-Mariner Servicing Account <cblmargh@microsoft.com> - 5.15.112.1-1
- Auto-upgrade to 5.15.112.1

* Mon May 15 2023 CBL-Mariner Servicing Account <cblmargh@microsoft.com> - 5.15.111.1-1
- Auto-upgrade to 5.15.111.1

* Mon May 15 2023 Rachel Menge <rachelmenge@microsoft.com> - 5.15.110.1-5
- Bump release to match kernel

* Tue May 09 2023 Rachel Menge <rachelmenge@microsoft.com> - 5.15.110.1-4
- Bump release to match kernel

* Thu May 04 2023 Rachel Menge <rachelmenge@microsoft.com> - 5.15.110.1-3
- Bump release to match kernel

* Wed May 03 2023 Rachel Menge <rachelmenge@microsoft.com> - 5.15.110.1-2
- Bump release to match kernel

* Mon May 01 2023 CBL-Mariner Servicing Account <cblmargh@microsoft.com> - 5.15.110.1-1
- Auto-upgrade to 5.15.110.1

* Thu Apr 27 2023 Rachel Menge <rachelmenge@microsoft.com> - 5.15.107.1-4
- Bump release to match kernel

* Wed Apr 26 2023 Rachel Menge <rachelmenge@microsoft.com> - 5.15.107.1-3
- Bump release to match kernel

* Wed Apr 19 2023 Rachel Menge <rachelmenge@microsoft.com> - 5.15.107.1-2
- Bump release to match kernel

* Tue Apr 18 2023 CBL-Mariner Servicing Account <cblmargh@microsoft.com> - 5.15.107.1-1
- Auto-upgrade to 5.15.107.1

* Tue Apr 11 2023 Rachel Menge <rachelmenge@microsoft.com> - 5.15.102.1-5
- Bump release to match kernel

* Tue Apr 11 2023 Kanika Nema <kanikanema@microsoft.com> - 5.15.102.1-4
- Bump release number to match kernel release.

* Wed Mar 29 2023 Rachel Menge <rachelmenge@microsoft.com> - 5.15.102.1-3
- Bump release to match kernel

* Wed Mar 22 2023 Thien Trung Vuong <tvuong@microsoft.com> - 5.15.102.1-2
- Bump release to match kernel

* Tue Mar 14 2023 CBL-Mariner Servicing Account <cblmargh@microsoft.com> - 5.15.102.1-1
- Auto-upgrade to 5.15.102.1

* Mon Mar 06 2023 CBL-Mariner Servicing Account <cblmargh@microsoft.com> - 5.15.98.1-1
- Auto-upgrade to 5.15.98.1

* Sat Feb 25 2023 CBL-Mariner Servicing Account <cblmargh@microsoft.com> - 5.15.95.1-1
- Auto-upgrade to 5.15.95.1

* Wed Feb 22 2023 CBL-Mariner Servicing Account <cblmargh@microsoft.com> - 5.15.94.1-1
- Auto-upgrade to 5.15.94.1

* Wed Feb 15 2023 Rachel Menge <rachelmenge@microsoft.com> - 5.15.92.1-3
- Bump release to match kernel

* Thu Feb 09 2023 Minghe Ren <mingheren@microsoft.com> - 5.15.92.1-2
- Disable CONFIG_INIT_ON_FREE_DEFAULT_ON

* Mon Feb 06 2023 CBL-Mariner Servicing Account <cblmargh@microsoft.com> - 5.15.92.1-1
- Auto-upgrade to 5.15.92.1

* Wed Jan 25 2023 CBL-Mariner Servicing Account <cblmargh@microsoft.com> - 5.15.90.1-1
- Auto-upgrade to 5.15.90.1

* Sat Jan 14 2023 CBL-Mariner Servicing Account <cblmargh@microsoft.com> - 5.15.87.1-1
- Auto-upgrade to 5.15.87.1

* Sat Jan 07 2023 nick black <niblack@microsoft.com> - 5.15.86.1-2
- Add several missing BuildRequires (w/ Rachel Menge)

* Tue Jan 03 2023 CBL-Mariner Servicing Account <cblmargh@microsoft.com> - 5.15.86.1-1
- Auto-upgrade to 5.15.86.1

* Fri Dec 23 2022 CBL-Mariner Servicing Account <cblmargh@microsoft.com> - 5.15.85.1-1
- Auto-upgrade to 5.15.85.1

* Mon Dec 19 2022 Betty Lakes <bettylakes@microsoft.com> - 5.15.82.1-2
- Bump release to match kernel

* Tue Dec 13 2022 CBL-Mariner Servicing Account <cblmargh@microsoft.com> - 5.15.82.1-1
- Auto-upgrade to 5.15.82.1

* Wed Dec 07 2022 CBL-Mariner Servicing Account <cblmargh@microsoft.com> - 5.15.81.1-1
- Auto-upgrade to 5.15.81.1

* Mon Dec 05 2022 Betty Lakes <bettylakes@microsoft.com> - 5.15.80.1-2
- Bump release to match kernel

* Tue Nov 29 2022 CBL-Mariner Servicing Account <cblmargh@microsoft.com> - 5.15.80.1-1
- Auto-upgrade to 5.15.80.1

* Fri Nov 18 2022 CBL-Mariner Servicing Account <cblmargh@microsoft.com> - 5.15.79.1-1
- Auto-upgrade to 5.15.79.1

* Tue Nov 08 2022 CBL-Mariner Servicing Account <cblmargh@microsoft.com> - 5.15.77.1-1
- Auto-upgrade to 5.15.77.1

* Wed Oct 26 2022 Rachel Menge <rachelmenge@microsoft.com> - 5.15.74.1-3
- Bump release to match kernel

* Mon Oct 24 2022 Cameron Baird <cameronbaird@microsoft.com> - 5.15.74.1-2
- Bump release to match kernel

* Wed Oct 19 2022 CBL-Mariner Servicing Account <cblmargh@microsoft.com> - 5.15.74.1-1
- Upgrade to 5.15.74.1

* Fri Oct 07 2022 CBL-Mariner Servicing Account <cblmargh@microsoft.com> - 5.15.72.1-1
- Upgrade to 5.15.72.1

* Tue Sep 27 2022 CBL-Mariner Servicing Account <cblmargh@microsoft.com> - 5.15.70.1-1
- Upgrade to 5.15.70.1

* Mon Sep 26 2022 CBL-Mariner Servicing Account <cblmargh@microsoft.com> - 5.15.69.1-1
- Upgrade to 5.15.69.1

* Thu Sep 22 2022 Chris Co <chrco@microsoft.com> - 5.15.67.1-4
- Bump release number to match kernel release

* Tue Sep 20 2022 Chris Co <chrco@microsoft.com> - 5.15.67.1-3
- Bump release number to match kernel release

* Fri Sep 16 2022 Cameron Baird <cameronbaird@microsoft.com> - 5.15.67.1-2
- Bump release number to match kernel release

* Thu Sep 15 2022 CBL-Mariner Servicing Account <cblmargh@microsoft.com> - 5.15.67.1-1
- Upgrade to 5.15.67.1

* Thu Sep 15 2022 Adit Jha <aditjha@microsoft.com> - 5.15.63.1-4
- Bump release number to match kernel release

* Tue Sep 13 2022 Saul Paredes <saulparedes@microsoft.com> - 5.15.63.1-3
- Bump release number to match kernel release

* Tue Sep 06 2022 Nikola Bojanic <t-nbojanic@microsoft.com> - 5.15.63.1-2
- Bump release number to match kernel release

* Mon Aug 29 2022 CBL-Mariner Servicing Account <cblmargh@microsoft.com> - 5.15.63.1-1
- Upgrade to 5.15.63.1

* Wed Aug 17 2022 Cameron Baird <cameronbaird@microsoft.com> - 5.15.60.2-1
- Upgrade to 5.15.60.2 to fix arm64 builds

* Tue Aug 02 2022 Rachel Menge <rachelmenge@microsoft.com> - 5.15.57.1-3
- Bump release number to match kernel release

* Mon Aug 01 2022 Rachel Menge <rachelmenge@microsoft.com> - 5.15.57.1-2
- Bump release number to match kernel release

* Tue Jul 26 2022 CBL-Mariner Servicing Account <cblmargh@microsoft.com> - 5.15.57.1-1
- Upgrade to 5.15.57.1

* Fri Jul 22 2022 CBL-Mariner Servicing Account <cblmargh@microsoft.com> - 5.15.55.1-1
- Upgrade to 5.15.55.1

* Thu Jul 21 2022 Henry Li <lihl@microsoft.com> - 5.15.48.1-6
- Bump release number to match kernel release

* Fri Jul 08 2022 Francis Laniel <flaniel@linux.microsoft.com> - 5.15.48.1-5
- Bump release number to match kernel release

* Mon Jun 27 2022 Neha Agarwal <nehaagarwal@microsoft.com> - 5.15.48.1-4
- Bump release number to match kernel release

* Mon Jun 27 2022 Henry Beberman <henry.beberman@microsoft.com> - 5.15.48.1-3
- Bump release number to match kernel release

* Wed Jun 22 2022 Max Brodeur-Urbas <maxbr@microsoft.com> - 5.15.48.1-2
- Bump release number to match kernel release

* Fri Jun 17 2022 Neha Agarwal <nehaagarwal@microsoft.com> - 5.15.48.1-1
- Update source to 5.15.48.1

* Tue Jun 14 2022 Pawel Winogrodzki <pawelwi@microsoft.com> - 5.15.45.1-2
- Bump release number to match kernel release

* Thu Jun 09 2022 Cameron Baird <cameronbaird@microsoft.com> - 5.15.45.1-1
- Update source to 5.15.45.1
- Remove make headers_check since it is a noop

* Mon Jun 06 2022 Max Brodeur-Urbas <maxbr@microsoft.com> - 5.15.41.1-4
- Bump release number to match kernel release

* Wed Jun 01 2022 Pawel Winogrodzki <pawelwi@microsoft.com> - 5.15.41.1-3
- Bump release number to match kernel release

* Thu May 26 2022 Minghe Ren <mingheren@microsoft.com> - 5.15.41.1-2
- Bump release number to match kernel release

* Tue May 24 2022 Cameron Baird <cameronbaird@microsoft.com> - 5.15.41.1-1
- Update source to 5.15.41.1

* Tue May 24 2022 Neha Agarwal <nehaagarwal@microsoft.com> - 5.15.37.1-3
- Bump release number to match kernel release

* Mon May 16 2022 Neha Agarwal <nehaagarwal@microsoft.com> - 5.15.37.1-2
- Bump release number to match kernel release

* Mon May 09 2022 Neha Agarwal <nehaagarwal@microsoft.com> - 5.15.37.1-1
- Update source to 5.15.37.1

* Tue Apr 19 2022 Cameron Baird <cameronbaird@microsoft.com> - 5.15.34.1-1
- Update source to 5.15.34.1

* Tue Apr 19 2022 Max Brodeur-Urbas <maxbr@microsoft.com> - 5.15.32.1-3
- Bump release number to match kernel release

* Tue Apr 12 2022 Andrew Phelps <anphel@microsoft.com> - 5.15.32.1-2
- Bump release number to match kernel release

* Fri Apr 08 2022 Neha Agarwal <nehaagarwal@microsoft.com> - 5.15.32.1-1
- Update source to 5.15.32.1

* Tue Apr 05 2022 Henry Li <lihl@microsoft.com> - 5.15.26.1-4
- Bump release number to match kernel release

* Mon Mar 28 2022 Rachel Menge <rachelmenge@microsoft.com> - 5.15.26.1-3
- Bump release number to match kernel release

* Mon Mar 14 2022 Vince Perri <viperri@microsoft.com> - 5.15.26.1-2
- Bump release number to match kernel release

* Tue Mar 08 2022 cameronbaird <cameronbaird@microsoft.com> - 5.15.26.1-1
- Update source to 5.15.26.1

* Mon Mar 07 2022 George Mileka <gmileka@microsoft.com> - 5.15.18.1-5
- Bump release number to match kernel release

* Fri Feb 25 2022 Henry Li <lihl@microsoft.com> - 5.15.18.1-4
- Bump release number to match kernel release

* Thu Feb 24 2022 Cameron Baird <cameronbaird@microsoft.com> - 5.15.18.1-3
- Bump release number to match kernel release

* Thu Feb 24 2022 Suresh Babu Chalamalasetty <schalam@microsoft.com> - 5.15.18.1-2
- Bump release number to match kernel release

* Mon Feb 07 2022 Cameron Baird <cameronbaird@microsoft.com> - 5.15.18.1-1
- Update source to 5.15.18.1

* Thu Feb 03 2022 Henry Li <lihl@microsoft.com> - 5.15.2.1-5
- Bump release number to match kernel release

* Wed Feb 02 2022 Rachel Menge <rachelmenge@microsoft.com> - 5.15.2.1-4
- Bump release number to match kernel release

* Thu Jan 27 2022 Daniel Mihai <dmihai@microsoft.com> - 5.15.2.1-3
- Bump release number to match kernel release

* Sun Jan 23 2022 Chris Co <chrco@microsoft.com> - 5.15.2.1-2
- Bump release number to match kernel release

* Thu Jan 06 2022 Rachel Menge <rachelmenge@microsoft.com> - 5.15.2.1-1
- Update source to 5.15.2.1

* Tue Jan 04 2022 Suresh Babu Chalamalasetty <schalam@microsoft.com> - 5.10.78.1-3
- Update to kernel release 5.10.78.1-3

* Tue Dec 28 2021 Suresh Babu Chalamalasetty <schalam@microsoft.com> - 5.10.78.1-2
- Update to kernel release 5.10.78.1-2

* Tue Nov 23 2021 Rachel Menge <rachelmenge@microsoft.com> - 5.10.78.1-1
- Update source to 5.10.78.1
- Add patch to fix SPDX-License-Identifier in headers

* Mon Nov 15 2021 Thomas Crian <thcrain@microsoft.com> - 5.10.74.1-4
- Bump release number to match kernel release
- Lint spec and version the glibc-kernheaders provides

* Thu Nov 04 2021 Andrew Phelps <anphel@microsoft.com> - 5.10.74.1-3
- Bump release number to match kernel release

* Tue Oct 26 2021 Rachel Menge <rachelmenge@microsoft.com> - 5.10.74.1-2
- Bump release number to match kernel release

* Tue Oct 19 2021 Rachel Menge <rachelmenge@microsoft.com> - 5.10.74.1-1
- Update source to 5.10.74.1
- License verified

* Thu Oct 07 2021 Rachel Menge <rachelmenge@microsoft.com> - 5.10.69.1-1
- Update source to 5.10.69.1

* Wed Sep 22 2021 Rachel Menge <rachelmenge@microsoft.com> - 5.10.64.1-2
- Bump release number to match kernel release

* Mon Sep 20 2021 Rachel Menge <rachelmenge@microsoft.com> - 5.10.64.1-1
- Update source to 5.10.64.1

* Fri Sep 17 2021 Rachel Menge <rachelmenge@microsoft.com> - 5.10.60.1-1
- Update source to 5.10.60.1
- Add patch to fix VDSO in HyperV

* Thu Sep 09 2021 Muhammad Falak <mwani@microsoft.com> - 5.10.52.1-2
- Bump release number to match kernel release

* Tue Jul 20 2021 Rachel Menge <rachelmenge@microsoft.com> - 5.10.52.1-1
- Update source to 5.10.52.1

* Mon Jul 19 2021 Chris Co <chrco@microsoft.com> - 5.10.47.1-2
- Bump release number to match kernel release

* Tue Jul 06 2021 Rachel Menge <rachelmenge@microsoft.com> - 5.10.47.1-1
- Update source to 5.10.47.1

* Wed Jun 30 2021 Chris Co <chrco@microsoft.com> - 5.10.42.1-4
- Bump release number to match kernel release

* Tue Jun 22 2021 Suresh Babu Chalamalasetty <schalam@microsoft.com> - 5.10.42.1-3
- Bump release number to match kernel release

* Wed Jun 16 2021 Chris Co <chrco@microsoft.com> - 5.10.42.1-2
- Bump release number to match kernel release

* Tue Jun 08 2021 Rachel Menge <rachelmenge@microsoft.com> - 5.10.42.1-1
- Update source to 5.10.42.1

* Thu Jun 03 2021 Rachel Menge <rachelmenge@microsoft.com> - 5.10.37.1-2
- Bump release number to match kernel release

* Fri May 28 2021 Rachel Menge <rachelmenge@microsoft.com> - 5.10.37.1-1
- Update source to 5.10.37.1

* Thu May 27 2021 Chris Co <chrco@microsoft.com> - 5.10.32.1-7
- Bump release number to match kernel release

* Wed May 26 2021 Chris Co <chrco@microsoft.com> - 5.10.32.1-6
- Bump release number to match kernel release

* Tue May 25 2021 Daniel Mihai <dmihai@microsoft.com> - 5.10.32.1-5
- Bump release number to match kernel release

* Thu May 20 2021 Nicolas Ontiveros <niontive@microsoft.com> - 5.10.32.1-4
- Bump release number to match kernel-signed update

* Mon May 17 2021 Andrew Phelps <anphel@microsoft.com> - 5.10.32.1-3
- Bump release number to match kernel release

* Thu May 13 2021 Rachel Menge <rachelmenge@microsoft.com> - 5.10.32.1-2
- Bump release number to match kernel release

* Mon May 03 2021 Rachel Menge <rachelmenge@microsoft.com> - 5.10.32.1-1
- Update source to 5.10.32.1

* Thu Apr 22 2021 Chris Co <chrco@microsoft.com> - 5.10.28.1-4
- Bump release number to match kernel release

* Mon Apr 19 2021 Chris Co <chrco@microsoft.com> - 5.10.28.1-3
- Bump release number to match kernel-signed update

* Thu Apr 15 2021 Rachel Menge <rachelmenge@microsoft.com> - 5.10.28.1-2
- Update to kernel release 5.10.28.1-2

* Thu Apr 08 2021 Chris Co <chrco@microsoft.com> - 5.10.28.1-1
- Update source to 5.10.28.1

* Fri Mar 26 2021 Daniel Mihai <dmihai@microsoft.com> - 5.10.21.1-4
- Update to kernel release 5.10.21.1-4

* Thu Mar 18 2021 Chris Co <chrco@microsoft.com> - 5.10.21.1-3
- Update to kernel release 5.10.21.1-3

* Wed Mar 17 2021 Nicolas Ontiveros <niontive@microsoft.com> - 5.10.21.1-2
- Update to kernel release 5.10.21.1-2

* Thu Mar 11 2021 Chris Co <chrco@microsoft.com> - 5.10.21.1-1
- Update source to 5.10.21.1

* Fri Mar 05 2021 Chris Co <chrco@microsoft.com> - 5.10.13.1-4
- Update to kernel release 5.10.13.1-4

* Thu Mar 04 2021 Suresh Babu Chalamalasetty <schalam@microsoft.com> - 5.10.13.1-3
- Update to kernel release 5.10.13.1-3

* Mon Feb 22 2021 Thomas Crain <thcrain@microsoft.com> - 5.10.13.1-2
- Update to kernel release 5.10.13.1-2

* Thu Feb 18 2021 Chris Co <chrco@microsoft.com> - 5.10.13.1-1
- Update source to 5.10.13.1

* Tue Feb 16 2021 Nicolas Ontiveros <niontive@microsoft.com> - 5.4.91-5
- Update to kernel release 5.4.91-5

* Tue Feb 09 2021 Nicolas Ontiveros <niontive@microsoft.com> - 5.4.91-4
- Update to kernel release 5.4.91-4

* Thu Jan 28 2021 Nicolas Ontiveros <niontive@microsoft.com> - 5.4.91-3
- Update to kernel release 5.4.91-3

* Thu Jan 28 2021 Daniel McIlvaney <damcilva@microsoft.com> - 5.4.91-2
- Update release number to match kernel spec

* Wed Jan 20 2021 Chris Co <chrco@microsoft.com> - 5.4.91-1
- Update source to 5.4.91

* Tue Jan 12 2021 Rachel Menge <rachelmenge@microsoft.com> - 5.4.83-4
- Update release number to match kernel spec

* Sat Jan 09 2021 Andrew Phelps <anphel@microsoft.com> - 5.4.83-3
- Update to kernel release 5.4.83-3

* Mon Dec 28 2020 Nicolas Ontiveros <niontive@microsoft.com> - 5.4.83-2
- Update to kernel release 5.4.83-2

* Tue Dec 15 2020 Henry Beberman <henry.beberman@microsoft.com> - 5.4.83-1
- Update source to 5.4.83

* Fri Dec 04 2020 Chris Co <chrco@microsoft.com> - 5.4.81-1
- Update source to 5.4.81

* Mon Oct 26 2020 Chris Co <chrco@microsoft.com> - 5.4.72-1
- Update source to 5.4.72
- Add license file
- Lint spec

* Tue Sep 01 2020 Chris Co <chrco@microsoft.com> - 5.4.51-2
- Update source hash

* Wed Aug 19 2020 Chris Co <chrco@microsoft.com> - 5.4.51-1
- Update source to 5.4.51

* Fri Jun 12 2020 Chris Co <chrco@microsoft.com> - 5.4.42-1
- Update source to 5.4.42

* Thu Apr 30 2020 Emre Girgin <mrgirgin@microsoft.com> - 5.4.23-2
- Renaming linux-api-headers to kernel-headers

* Tue Dec 10 2019 Chris Co <chrco@microsoft.com> - 5.4.23-1
- Update to Microsoft Linux Kernel 5.4.23.
- Use make headers since with 5.4, headers_install now requires rsync.

* Tue Sep 03 2019 Mateusz Malisz <mamalisz@microsoft.com> - 4.19.52-2
- Initial CBL-Mariner import from Photon (license: Apache2).

* Mon Jun 17 2019 Srivatsa S. Bhat (VMware) <srivatsa@csail.mit.edu> 4.19.52-1
- Update to version 4.19.52

* Tue May 07 2019 Ajay Kaher <akaher@vmware.com> - 4.19.40-1
- Update to version 4.19.40

* Wed Mar 27 2019 Srivatsa S. Bhat (VMware) <srivatsa@csail.mit.edu> 4.19.32-1
- Update to version 4.19.32

* Thu Mar 14 2019 Srivatsa S. Bhat (VMware) <srivatsa@csail.mit.edu> 4.19.29-1
- Update to version 4.19.29

* Tue Mar 05 2019 Ajay Kaher <akaher@vmware.com> - 4.19.26-1
- Update to version 4.19.26

* Tue Jan 15 2019 Srivatsa S. Bhat (VMware) <srivatsa@csail.mit.edu> 4.19.15-1
- Update to version 4.19.15

* Mon Dec 10 2018 Srivatsa S. Bhat (VMware) <srivatsa@csail.mit.edu> 4.19.6-1
- Update to version 4.19.6

* Mon Nov 05 2018 Srivatsa S. Bhat (VMware) <srivatsa@csail.mit.edu> 4.19.1-1
- Update to version 4.19.1

* Thu Sep 20 2018 Srivatsa S. Bhat <srivatsa@csail.mit.edu> 4.18.9-1
- Update to version 4.18.9

* Wed Sep 19 2018 Srivatsa S. Bhat <srivatsa@csail.mit.edu> 4.14.67-1
- Update to version 4.14.67

* Mon Jul 09 2018 Him Kalyan Bordoloi <bordoloih@vmware.com> - 4.14.54-1
- Update to version 4.14.54

* Fri Dec 22 2017 Alexey Makhalov <amakhalov@vmware.com> - 4.14.8-1
- Version update

* Mon Dec 04 2017 Srivatsa S. Bhat <srivatsa@csail.mit.edu> 4.9.66-1
- Version update

* Tue Nov 21 2017 Srivatsa S. Bhat <srivatsa@csail.mit.edu> 4.9.64-1
- Version update

* Mon Nov 06 2017 Srivatsa S. Bhat <srivatsa@csail.mit.edu> 4.9.60-1
- Version update

* Thu Oct 05 2017 Srivatsa S. Bhat <srivatsa@csail.mit.edu> 4.9.53-1
- Version update

* Mon Oct 02 2017 Srivatsa S. Bhat <srivatsa@csail.mit.edu> 4.9.52-1
- Version update

* Mon Sep 04 2017 Alexey Makhalov <amakhalov@vmware.com> - 4.9.47-1
- Version update

* Mon Aug 14 2017 Alexey Makhalov <amakhalov@vmware.com> - 4.9.43-1
- Version update

* Wed Jun 28 2017 Alexey Makhalov <amakhalov@vmware.com> - 4.9.34-1
- Version update

* Fri May 26 2017 Alexey Makhalov <amakhalov@vmware.com> - 4.9.30-1
- Version update

* Tue May 16 2017 Alexey Makhalov <amakhalov@vmware.com> - 4.9.28-1
- Version update

* Wed May 10 2017 Alexey Makhalov <amakhalov@vmware.com> - 4.9.27-1
- Update to linux-4.9.27

* Sun May 7 2017 Alexey Makhalov <amakhalov@vmware.com> - 4.9.26-1
- Update to linux-4.9.26

* Tue Apr 25 2017 Alexey Makhalov <amakhalov@vmware.com> - 4.9.24-1
- Update to linux-4.9.24

* Tue Feb 28 2017 Alexey Makhalov <amakhalov@vmware.com> - 4.9.13-1
- Update to linux-4.9.13

* Thu Feb 09 2017 Alexey Makhalov <amakhalov@vmware.com> - 4.9.9-1
- Update to linux-4.9.9

* Tue Jan 10 2017 Alexey Makhalov <amakhalov@vmware.com> - 4.9.2-1
- Update to linux-4.9.2

* Mon Dec 12 2016 Alexey Makhalov <amakhalov@vmware.com> - 4.9.0-1
- Update to linux-4.9.0

* Mon Nov 28 2016 Alexey Makhalov <amakhalov@vmware.com> - 4.4.35-1
- Update to linux-4.4.35

* Thu Nov 10 2016 Alexey Makhalov <amakhalov@vmware.com> - 4.4.31-1
- Update to linux-4.4.31

* Wed Sep  7 2016 Alexey Makhalov <amakhalov@vmware.com> - 4.4.20-1
- Update kernel version to 4.4.20

* Tue May 24 2016 Priyesh Padmavilasom <ppadmavilasom@vmware.com> - 4.4.8-2
- GA - Bump release of all rpms

* Thu Apr 28 2016 Alexey Makhalov <amakhalov@vmware.com> - 4.4.8-1
- Update to linux-4.4.8

* Wed Dec 16 2015 Harish Udaiya Kumar <hudaiyakumar@vmware.com> - 4.2.0-1
- Upgrading kernel version to 4.2.0.

* Wed Aug 12 2015 Sharath George <sharathg@vmware.com> - 4.0.9-1
- Upgrading kernel version.

* Wed Nov 5 2014 Divya Thaluru <dthaluru@vmware.com> - 3.13.3-1
- Initial build. First version<|MERGE_RESOLUTION|>--- conflicted
+++ resolved
@@ -13,12 +13,8 @@
 
 Summary:        Linux API header files
 Name:           kernel-headers
-<<<<<<< HEAD
-Version:        6.6.96.2
-=======
 Version:        6.6.104.2
->>>>>>> a3239dbd
-Release:        3%{?dist}
+Release:        4%{?dist}
 License:        GPLv2
 Vendor:         Microsoft Corporation
 Distribution:   Azure Linux
@@ -79,11 +75,9 @@
 %endif
 
 %changelog
-<<<<<<< HEAD
-* Thu Sep 11 2025 Rachel Menge <rachelmenge@microsoft.com> - 6.6.96.2-3
-- Bump release to match kernel
-
-=======
+* Tue Sep 30 2025 Rachel Menge <rachelmenge@microsoft.com> - 6.6.104.2-4
+- Bump release to match kernel
+
 * Tue Sep 23 2025 Suresh Babu Chalamalasetty <schalam@microsoft.com> - 6.6.104.2-3
 - Bump release to match kernel
 
@@ -93,7 +87,6 @@
 * Wed Sep 17 2025 CBL-Mariner Servicing Account <cblmargh@microsoft.com> - 6.6.104.2-1
 - Auto-upgrade to 6.6.104.2
 
->>>>>>> a3239dbd
 * Fri Aug 22 2025 Siddharth Chintamaneni <siddharthc@microsoft.com> - 6.6.96.2-2
 - Bump release to match kernel
 
