# This package doesn't contain any binaries, thus no debuginfo package is needed.
%global debug_package %{nil}

%if "%{_arch}" == "x86_64"
    %global build_cross 1
    %define cross_archs arm64
%else
    %global build_cross 0
    %define cross_archs %{nil}
%endif

Summary:        Linux API header files
Name:           kernel-headers
<<<<<<< HEAD
Version:        5.15.139.1
Release:        2%{?dist}
=======
Version:        5.15.145.2
Release:        1%{?dist}
>>>>>>> 52ea9007
License:        GPLv2
Vendor:         Microsoft Corporation
Distribution:   Mariner
Group:          System Environment/Kernel
URL:            https://github.com/microsoft/CBL-Mariner-Linux-Kernel
Source0:        https://github.com/microsoft/CBL-Mariner-Linux-Kernel/archive/rolling-lts/mariner-2/%{version}.tar.gz#/kernel-%{version}.tar.gz
# Historical name shipped by other distros
Provides:       glibc-kernheaders = %{version}-%{release}
BuildArch:      noarch

%description
The Linux API Headers expose the kernel's API for use by Glibc.

%if %{build_cross}
%package -n kernel-cross-headers
Summary: Header files for the Linux kernel for use by cross-glibc.

%description -n kernel-cross-headers
Kernel-cross-headers includes the C header files that specify the interface
between the Linux kernel and userspace libraries and programs.  The
header files define structures and constants that are needed for
building most standard programs and are also needed for rebuilding the
cross-glibc package.
%endif

%prep
%setup -q -n CBL-Mariner-Linux-Kernel-rolling-lts-mariner-2-%{version}

%build
make mrproper
make headers

for cross_arch in %{cross_archs}; do
    make ARCH=$cross_arch O=usr/include-$cross_arch headers
done

%install
find usr/include* \( -name ".*" -o -name "Makefile" \) -delete

mkdir -p /%{buildroot}%{_includedir}
cp -rv usr/include/* /%{buildroot}%{_includedir}

for cross_arch in %{cross_archs}; do
    cross_arch_includedir=/%{buildroot}%{_prefix}/${cross_arch}-linux-gnu/include
    mkdir -p $cross_arch_includedir
    cp -rv usr/include-$cross_arch/usr/include/* $cross_arch_includedir
done

%files
%defattr(-,root,root)
%license COPYING
%{_includedir}/*

%if %{build_cross}
%files -n kernel-cross-headers
%defattr(-,root,root)
%{_prefix}/*-linux-gnu/*
%endif

%changelog
<<<<<<< HEAD
* Tue Dec 05 2023 Pawel Winogrodzki <pawelwi@microsoft.com> - 5.15.139.1-2
- Add the 'kernel-cross-headers' subpackage for aarch64.
- Used Fedora 38 spec (license: MIT) for guidance.
=======
* Tue Jan 16 2024 Gary Swalling <gaswal@microsoft.com> - 5.15.145.2-1
- Update to 5.15.145.2
>>>>>>> 52ea9007

* Tue Dec 05 2023 CBL-Mariner Servicing Account <cblmargh@microsoft.com> - 5.15.139.1-1
- Auto-upgrade to 5.15.139.1

* Tue Nov 28 2023 Juan Camposeco <juanarturoc@microsoft.com> - 5.15.138.1-4
- Bump release to match kernel

* Tue Nov 28 2023 Thien Trung Vuong <tvuong@microsoft.com> - 5.15.138.1-3
- Bump release to match kernel

* Wed Nov 22 2023 David Daney <daviddaney@microsoft.com> - 5.15.138.1-2
- Bump release to match kernel

* Tue Nov 21 2023 CBL-Mariner Servicing Account <cblmargh@microsoft.com> - 5.15.138.1-1
- Auto-upgrade to 5.15.138.1

* Mon Nov 20 2023 Rachel Menge <rachelmenge@microsoft.com> - 5.15.137.1-2
- Bump release to match kernel

* Mon Nov 06 2023 CBL-Mariner Servicing Account <cblmargh@microsoft.com> - 5.15.137.1-1
- Auto-upgrade to 5.15.137.1

* Mon Oct 23 2023 Rachel Menge <rachelmenge@microsoft.com> - 5.15.135.1-2
- Bump release to match kernel

* Tue Oct 17 2023 CBL-Mariner Servicing Account <cblmargh@microsoft.com> - 5.15.135.1-1
- Auto-upgrade to 5.15.135.1

* Tue Sep 26 2023 CBL-Mariner Servicing Account <cblmargh@microsoft.com> - 5.15.133.1-1
- Auto-upgrade to 5.15.133.1

* Fri Sep 22 2023 Cameron Baird <cameronbaird@microsoft.com> - 5.15.131.1-3
- Bump release to match kernel

* Wed Sep 20 2023 Jon Slobodzian <joslobo@microsoft.com> - 5.15.131.1-2
- Recompile with stack-protection fixed gcc version (CVE-2023-4039)

* Fri Sep 08 2023 CBL-Mariner Servicing Account <cblmargh@microsoft.com> - 5.15.131.1-1
- Auto-upgrade to 5.15.131.1

* Mon Aug 14 2023 CBL-Mariner Servicing Account <cblmargh@microsoft.com> - 5.15.126.1-1
- Auto-upgrade to 5.15.126.1

* Thu Aug 10 2023 Rachel Menge <rachelmenge@microsoft.com> - 5.15.125.1-2
- Bump release to match kernel

* Wed Aug 09 2023 CBL-Mariner Servicing Account <cblmargh@microsoft.com> - 5.15.125.1-1
- Auto-upgrade to 5.15.125.1

* Tue Aug 01 2023 CBL-Mariner Servicing Account <cblmargh@microsoft.com> - 5.15.123.1-1
- Auto-upgrade to 5.15.123.1

* Fri Jul 28 2023 Juan Camposeco <juanarturoc@microsoft.com> - 5.15.122.1-2
- Bump release to match kernel

* Wed Jul 26 2023 CBL-Mariner Servicing Account <cblmargh@microsoft.com> - 5.15.122.1-1
- Auto-upgrade to 5.15.122.1

* Wed Jun 28 2023 CBL-Mariner Servicing Account <cblmargh@microsoft.com> - 5.15.118.1-1
- Auto-upgrade to 5.15.118.1

* Tue Jun 20 2023 Rachel Menge <rachelmenge@microsoft.com> - 5.15.116.1-2
- Bump release to match kernel

* Tue Jun 13 2023 CBL-Mariner Servicing Account <cblmargh@microsoft.com> - 5.15.116.1-1
- Auto-upgrade to 5.15.116.1

* Wed May 24 2023 Rachel Menge <rachelmenge@microsoft.com> - 5.15.112.1-2
- Bump release to match kernel

* Tue May 23 2023 CBL-Mariner Servicing Account <cblmargh@microsoft.com> - 5.15.112.1-1
- Auto-upgrade to 5.15.112.1

* Mon May 15 2023 CBL-Mariner Servicing Account <cblmargh@microsoft.com> - 5.15.111.1-1
- Auto-upgrade to 5.15.111.1

* Mon May 15 2023 Rachel Menge <rachelmenge@microsoft.com> - 5.15.110.1-5
- Bump release to match kernel

* Tue May 09 2023 Rachel Menge <rachelmenge@microsoft.com> - 5.15.110.1-4
- Bump release to match kernel

* Thu May 04 2023 Rachel Menge <rachelmenge@microsoft.com> - 5.15.110.1-3
- Bump release to match kernel

* Wed May 03 2023 Rachel Menge <rachelmenge@microsoft.com> - 5.15.110.1-2
- Bump release to match kernel

* Mon May 01 2023 CBL-Mariner Servicing Account <cblmargh@microsoft.com> - 5.15.110.1-1
- Auto-upgrade to 5.15.110.1

* Thu Apr 27 2023 Rachel Menge <rachelmenge@microsoft.com> - 5.15.107.1-4
- Bump release to match kernel

* Wed Apr 26 2023 Rachel Menge <rachelmenge@microsoft.com> - 5.15.107.1-3
- Bump release to match kernel

* Wed Apr 19 2023 Rachel Menge <rachelmenge@microsoft.com> - 5.15.107.1-2
- Bump release to match kernel

* Tue Apr 18 2023 CBL-Mariner Servicing Account <cblmargh@microsoft.com> - 5.15.107.1-1
- Auto-upgrade to 5.15.107.1

* Tue Apr 11 2023 Rachel Menge <rachelmenge@microsoft.com> - 5.15.102.1-5
- Bump release to match kernel

* Tue Apr 11 2023 Kanika Nema <kanikanema@microsoft.com> - 5.15.102.1-4
- Bump release number to match kernel release.

* Wed Mar 29 2023 Rachel Menge <rachelmenge@microsoft.com> - 5.15.102.1-3
- Bump release to match kernel

* Wed Mar 22 2023 Thien Trung Vuong <tvuong@microsoft.com> - 5.15.102.1-2
- Bump release to match kernel

* Tue Mar 14 2023 CBL-Mariner Servicing Account <cblmargh@microsoft.com> - 5.15.102.1-1
- Auto-upgrade to 5.15.102.1

* Mon Mar 06 2023 CBL-Mariner Servicing Account <cblmargh@microsoft.com> - 5.15.98.1-1
- Auto-upgrade to 5.15.98.1

* Sat Feb 25 2023 CBL-Mariner Servicing Account <cblmargh@microsoft.com> - 5.15.95.1-1
- Auto-upgrade to 5.15.95.1

* Wed Feb 22 2023 CBL-Mariner Servicing Account <cblmargh@microsoft.com> - 5.15.94.1-1
- Auto-upgrade to 5.15.94.1

* Wed Feb 15 2023 Rachel Menge <rachelmenge@microsoft.com> - 5.15.92.1-3
- Bump release to match kernel

* Thu Feb 09 2023 Minghe Ren <mingheren@microsoft.com> - 5.15.92.1-2
- Disable CONFIG_INIT_ON_FREE_DEFAULT_ON

* Mon Feb 06 2023 CBL-Mariner Servicing Account <cblmargh@microsoft.com> - 5.15.92.1-1
- Auto-upgrade to 5.15.92.1

* Wed Jan 25 2023 CBL-Mariner Servicing Account <cblmargh@microsoft.com> - 5.15.90.1-1
- Auto-upgrade to 5.15.90.1

* Sat Jan 14 2023 CBL-Mariner Servicing Account <cblmargh@microsoft.com> - 5.15.87.1-1
- Auto-upgrade to 5.15.87.1

* Sat Jan 07 2023 nick black <niblack@microsoft.com> - 5.15.86.1-2
- Add several missing BuildRequires (w/ Rachel Menge)

* Tue Jan 03 2023 CBL-Mariner Servicing Account <cblmargh@microsoft.com> - 5.15.86.1-1
- Auto-upgrade to 5.15.86.1

* Fri Dec 23 2022 CBL-Mariner Servicing Account <cblmargh@microsoft.com> - 5.15.85.1-1
- Auto-upgrade to 5.15.85.1

* Mon Dec 19 2022 Betty Lakes <bettylakes@microsoft.com> - 5.15.82.1-2
- Bump release to match kernel

* Tue Dec 13 2022 CBL-Mariner Servicing Account <cblmargh@microsoft.com> - 5.15.82.1-1
- Auto-upgrade to 5.15.82.1

* Wed Dec 07 2022 CBL-Mariner Servicing Account <cblmargh@microsoft.com> - 5.15.81.1-1
- Auto-upgrade to 5.15.81.1

* Mon Dec 05 2022 Betty Lakes <bettylakes@microsoft.com> - 5.15.80.1-2
- Bump release to match kernel

* Tue Nov 29 2022 CBL-Mariner Servicing Account <cblmargh@microsoft.com> - 5.15.80.1-1
- Auto-upgrade to 5.15.80.1

* Fri Nov 18 2022 CBL-Mariner Servicing Account <cblmargh@microsoft.com> - 5.15.79.1-1
- Auto-upgrade to 5.15.79.1

* Tue Nov 08 2022 CBL-Mariner Servicing Account <cblmargh@microsoft.com> - 5.15.77.1-1
- Auto-upgrade to 5.15.77.1

* Wed Oct 26 2022 Rachel Menge <rachelmenge@microsoft.com> - 5.15.74.1-3
- Bump release to match kernel

* Mon Oct 24 2022 Cameron Baird <cameronbaird@microsoft.com> - 5.15.74.1-2
- Bump release to match kernel

* Wed Oct 19 2022 CBL-Mariner Servicing Account <cblmargh@microsoft.com> - 5.15.74.1-1
- Upgrade to 5.15.74.1

* Fri Oct 07 2022 CBL-Mariner Servicing Account <cblmargh@microsoft.com> - 5.15.72.1-1
- Upgrade to 5.15.72.1

* Tue Sep 27 2022 CBL-Mariner Servicing Account <cblmargh@microsoft.com> - 5.15.70.1-1
- Upgrade to 5.15.70.1

* Mon Sep 26 2022 CBL-Mariner Servicing Account <cblmargh@microsoft.com> - 5.15.69.1-1
- Upgrade to 5.15.69.1

* Thu Sep 22 2022 Chris Co <chrco@microsoft.com> - 5.15.67.1-4
- Bump release number to match kernel release

* Tue Sep 20 2022 Chris Co <chrco@microsoft.com> - 5.15.67.1-3
- Bump release number to match kernel release

* Fri Sep 16 2022 Cameron Baird <cameronbaird@microsoft.com> - 5.15.67.1-2
- Bump release number to match kernel release

* Thu Sep 15 2022 CBL-Mariner Servicing Account <cblmargh@microsoft.com> - 5.15.67.1-1
- Upgrade to 5.15.67.1

* Thu Sep 15 2022 Adit Jha <aditjha@microsoft.com> - 5.15.63.1-4
- Bump release number to match kernel release

* Tue Sep 13 2022 Saul Paredes <saulparedes@microsoft.com> - 5.15.63.1-3
- Bump release number to match kernel release

* Tue Sep 06 2022 Nikola Bojanic <t-nbojanic@microsoft.com> - 5.15.63.1-2
- Bump release number to match kernel release

* Mon Aug 29 2022 CBL-Mariner Servicing Account <cblmargh@microsoft.com> - 5.15.63.1-1
- Upgrade to 5.15.63.1

* Wed Aug 17 2022 Cameron Baird <cameronbaird@microsoft.com> - 5.15.60.2-1
- Upgrade to 5.15.60.2 to fix arm64 builds

* Tue Aug 02 2022 Rachel Menge <rachelmenge@microsoft.com> - 5.15.57.1-3
- Bump release number to match kernel release

* Mon Aug 01 2022 Rachel Menge <rachelmenge@microsoft.com> - 5.15.57.1-2
- Bump release number to match kernel release

* Tue Jul 26 2022 CBL-Mariner Servicing Account <cblmargh@microsoft.com> - 5.15.57.1-1
- Upgrade to 5.15.57.1

* Fri Jul 22 2022 CBL-Mariner Servicing Account <cblmargh@microsoft.com> - 5.15.55.1-1
- Upgrade to 5.15.55.1

* Thu Jul 21 2022 Henry Li <lihl@microsoft.com> - 5.15.48.1-6
- Bump release number to match kernel release

* Fri Jul 08 2022 Francis Laniel <flaniel@linux.microsoft.com> - 5.15.48.1-5
- Bump release number to match kernel release

* Mon Jun 27 2022 Neha Agarwal <nehaagarwal@microsoft.com> - 5.15.48.1-4
- Bump release number to match kernel release

* Mon Jun 27 2022 Henry Beberman <henry.beberman@microsoft.com> - 5.15.48.1-3
- Bump release number to match kernel release

* Wed Jun 22 2022 Max Brodeur-Urbas <maxbr@microsoft.com> - 5.15.48.1-2
- Bump release number to match kernel release

* Fri Jun 17 2022 Neha Agarwal <nehaagarwal@microsoft.com> - 5.15.48.1-1
- Update source to 5.15.48.1

* Tue Jun 14 2022 Pawel Winogrodzki <pawelwi@microsoft.com> - 5.15.45.1-2
- Bump release number to match kernel release

* Thu Jun 09 2022 Cameron Baird <cameronbaird@microsoft.com> - 5.15.45.1-1
- Update source to 5.15.45.1
- Remove make headers_check since it is a noop

* Mon Jun 06 2022 Max Brodeur-Urbas <maxbr@microsoft.com> - 5.15.41.1-4
- Bump release number to match kernel release

* Wed Jun 01 2022 Pawel Winogrodzki <pawelwi@microsoft.com> - 5.15.41.1-3
- Bump release number to match kernel release

* Thu May 26 2022 Minghe Ren <mingheren@microsoft.com> - 5.15.41.1-2
- Bump release number to match kernel release

* Tue May 24 2022 Cameron Baird <cameronbaird@microsoft.com> - 5.15.41.1-1
- Update source to 5.15.41.1

* Tue May 24 2022 Neha Agarwal <nehaagarwal@microsoft.com> - 5.15.37.1-3
- Bump release number to match kernel release

* Mon May 16 2022 Neha Agarwal <nehaagarwal@microsoft.com> - 5.15.37.1-2
- Bump release number to match kernel release

* Mon May 09 2022 Neha Agarwal <nehaagarwal@microsoft.com> - 5.15.37.1-1
- Update source to 5.15.37.1

* Tue Apr 19 2022 Cameron Baird <cameronbaird@microsoft.com> - 5.15.34.1-1
- Update source to 5.15.34.1

* Tue Apr 19 2022 Max Brodeur-Urbas <maxbr@microsoft.com> - 5.15.32.1-3
- Bump release number to match kernel release

* Tue Apr 12 2022 Andrew Phelps <anphel@microsoft.com> - 5.15.32.1-2
- Bump release number to match kernel release

* Fri Apr 08 2022 Neha Agarwal <nehaagarwal@microsoft.com> - 5.15.32.1-1
- Update source to 5.15.32.1

* Tue Apr 05 2022 Henry Li <lihl@microsoft.com> - 5.15.26.1-4
- Bump release number to match kernel release

* Mon Mar 28 2022 Rachel Menge <rachelmenge@microsoft.com> - 5.15.26.1-3
- Bump release number to match kernel release

* Mon Mar 14 2022 Vince Perri <viperri@microsoft.com> - 5.15.26.1-2
- Bump release number to match kernel release

* Tue Mar 08 2022 cameronbaird <cameronbaird@microsoft.com> - 5.15.26.1-1
- Update source to 5.15.26.1

* Mon Mar 07 2022 George Mileka <gmileka@microsoft.com> - 5.15.18.1-5
- Bump release number to match kernel release

* Fri Feb 25 2022 Henry Li <lihl@microsoft.com> - 5.15.18.1-4
- Bump release number to match kernel release

* Thu Feb 24 2022 Cameron Baird <cameronbaird@microsoft.com> - 5.15.18.1-3
- Bump release number to match kernel release

* Thu Feb 24 2022 Suresh Babu Chalamalasetty <schalam@microsoft.com> - 5.15.18.1-2
- Bump release number to match kernel release

* Mon Feb 07 2022 Cameron Baird <cameronbaird@microsoft.com> - 5.15.18.1-1
- Update source to 5.15.18.1

* Thu Feb 03 2022 Henry Li <lihl@microsoft.com> - 5.15.2.1-5
- Bump release number to match kernel release

* Wed Feb 02 2022 Rachel Menge <rachelmenge@microsoft.com> - 5.15.2.1-4
- Bump release number to match kernel release

* Thu Jan 27 2022 Daniel Mihai <dmihai@microsoft.com> - 5.15.2.1-3
- Bump release number to match kernel release

* Sun Jan 23 2022 Chris Co <chrco@microsoft.com> - 5.15.2.1-2
- Bump release number to match kernel release

* Thu Jan 06 2022 Rachel Menge <rachelmenge@microsoft.com> - 5.15.2.1-1
- Update source to 5.15.2.1

* Tue Jan 04 2022 Suresh Babu Chalamalasetty <schalam@microsoft.com> - 5.10.78.1-3
- Update to kernel release 5.10.78.1-3

* Tue Dec 28 2021 Suresh Babu Chalamalasetty <schalam@microsoft.com> - 5.10.78.1-2
- Update to kernel release 5.10.78.1-2

* Tue Nov 23 2021 Rachel Menge <rachelmenge@microsoft.com> - 5.10.78.1-1
- Update source to 5.10.78.1
- Add patch to fix SPDX-License-Identifier in headers

* Mon Nov 15 2021 Thomas Crian <thcrain@microsoft.com> - 5.10.74.1-4
- Bump release number to match kernel release
- Lint spec and version the glibc-kernheaders provides

* Thu Nov 04 2021 Andrew Phelps <anphel@microsoft.com> - 5.10.74.1-3
- Bump release number to match kernel release

* Tue Oct 26 2021 Rachel Menge <rachelmenge@microsoft.com> - 5.10.74.1-2
- Bump release number to match kernel release

* Tue Oct 19 2021 Rachel Menge <rachelmenge@microsoft.com> - 5.10.74.1-1
- Update source to 5.10.74.1
- License verified

* Thu Oct 07 2021 Rachel Menge <rachelmenge@microsoft.com> - 5.10.69.1-1
- Update source to 5.10.69.1

* Wed Sep 22 2021 Rachel Menge <rachelmenge@microsoft.com> - 5.10.64.1-2
- Bump release number to match kernel release

* Mon Sep 20 2021 Rachel Menge <rachelmenge@microsoft.com> - 5.10.64.1-1
- Update source to 5.10.64.1

* Fri Sep 17 2021 Rachel Menge <rachelmenge@microsoft.com> - 5.10.60.1-1
- Update source to 5.10.60.1
- Add patch to fix VDSO in HyperV

* Thu Sep 09 2021 Muhammad Falak <mwani@microsoft.com> - 5.10.52.1-2
- Bump release number to match kernel release

* Tue Jul 20 2021 Rachel Menge <rachelmenge@microsoft.com> - 5.10.52.1-1
- Update source to 5.10.52.1

* Mon Jul 19 2021 Chris Co <chrco@microsoft.com> - 5.10.47.1-2
- Bump release number to match kernel release

* Tue Jul 06 2021 Rachel Menge <rachelmenge@microsoft.com> - 5.10.47.1-1
- Update source to 5.10.47.1

* Wed Jun 30 2021 Chris Co <chrco@microsoft.com> - 5.10.42.1-4
- Bump release number to match kernel release

* Tue Jun 22 2021 Suresh Babu Chalamalasetty <schalam@microsoft.com> - 5.10.42.1-3
- Bump release number to match kernel release

* Wed Jun 16 2021 Chris Co <chrco@microsoft.com> - 5.10.42.1-2
- Bump release number to match kernel release

* Tue Jun 08 2021 Rachel Menge <rachelmenge@microsoft.com> - 5.10.42.1-1
- Update source to 5.10.42.1

* Thu Jun 03 2021 Rachel Menge <rachelmenge@microsoft.com> - 5.10.37.1-2
- Bump release number to match kernel release

* Fri May 28 2021 Rachel Menge <rachelmenge@microsoft.com> - 5.10.37.1-1
- Update source to 5.10.37.1

* Thu May 27 2021 Chris Co <chrco@microsoft.com> - 5.10.32.1-7
- Bump release number to match kernel release

* Wed May 26 2021 Chris Co <chrco@microsoft.com> - 5.10.32.1-6
- Bump release number to match kernel release

* Tue May 25 2021 Daniel Mihai <dmihai@microsoft.com> - 5.10.32.1-5
- Bump release number to match kernel release

* Thu May 20 2021 Nicolas Ontiveros <niontive@microsoft.com> - 5.10.32.1-4
- Bump release number to match kernel-signed update

* Mon May 17 2021 Andrew Phelps <anphel@microsoft.com> - 5.10.32.1-3
- Bump release number to match kernel release

* Thu May 13 2021 Rachel Menge <rachelmenge@microsoft.com> - 5.10.32.1-2
- Bump release number to match kernel release

* Mon May 03 2021 Rachel Menge <rachelmenge@microsoft.com> - 5.10.32.1-1
- Update source to 5.10.32.1

* Thu Apr 22 2021 Chris Co <chrco@microsoft.com> - 5.10.28.1-4
- Bump release number to match kernel release

* Mon Apr 19 2021 Chris Co <chrco@microsoft.com> - 5.10.28.1-3
- Bump release number to match kernel-signed update

* Thu Apr 15 2021 Rachel Menge <rachelmenge@microsoft.com> - 5.10.28.1-2
- Update to kernel release 5.10.28.1-2

* Thu Apr 08 2021 Chris Co <chrco@microsoft.com> - 5.10.28.1-1
- Update source to 5.10.28.1

* Fri Mar 26 2021 Daniel Mihai <dmihai@microsoft.com> - 5.10.21.1-4
- Update to kernel release 5.10.21.1-4

* Thu Mar 18 2021 Chris Co <chrco@microsoft.com> - 5.10.21.1-3
- Update to kernel release 5.10.21.1-3

* Wed Mar 17 2021 Nicolas Ontiveros <niontive@microsoft.com> - 5.10.21.1-2
- Update to kernel release 5.10.21.1-2

* Thu Mar 11 2021 Chris Co <chrco@microsoft.com> - 5.10.21.1-1
- Update source to 5.10.21.1

* Fri Mar 05 2021 Chris Co <chrco@microsoft.com> - 5.10.13.1-4
- Update to kernel release 5.10.13.1-4

* Thu Mar 04 2021 Suresh Babu Chalamalasetty <schalam@microsoft.com> - 5.10.13.1-3
- Update to kernel release 5.10.13.1-3

* Mon Feb 22 2021 Thomas Crain <thcrain@microsoft.com> - 5.10.13.1-2
- Update to kernel release 5.10.13.1-2

* Thu Feb 18 2021 Chris Co <chrco@microsoft.com> - 5.10.13.1-1
- Update source to 5.10.13.1

* Tue Feb 16 2021 Nicolas Ontiveros <niontive@microsoft.com> - 5.4.91-5
- Update to kernel release 5.4.91-5

* Tue Feb 09 2021 Nicolas Ontiveros <niontive@microsoft.com> - 5.4.91-4
- Update to kernel release 5.4.91-4

* Thu Jan 28 2021 Nicolas Ontiveros <niontive@microsoft.com> - 5.4.91-3
- Update to kernel release 5.4.91-3

* Thu Jan 28 2021 Daniel McIlvaney <damcilva@microsoft.com> - 5.4.91-2
- Update release number to match kernel spec

* Wed Jan 20 2021 Chris Co <chrco@microsoft.com> - 5.4.91-1
- Update source to 5.4.91

* Tue Jan 12 2021 Rachel Menge <rachelmenge@microsoft.com> - 5.4.83-4
- Update release number to match kernel spec

* Sat Jan 09 2021 Andrew Phelps <anphel@microsoft.com> - 5.4.83-3
- Update to kernel release 5.4.83-3

* Mon Dec 28 2020 Nicolas Ontiveros <niontive@microsoft.com> - 5.4.83-2
- Update to kernel release 5.4.83-2

* Tue Dec 15 2020 Henry Beberman <henry.beberman@microsoft.com> - 5.4.83-1
- Update source to 5.4.83

* Fri Dec 04 2020 Chris Co <chrco@microsoft.com> - 5.4.81-1
- Update source to 5.4.81

* Mon Oct 26 2020 Chris Co <chrco@microsoft.com> - 5.4.72-1
- Update source to 5.4.72
- Add license file
- Lint spec

* Tue Sep 01 2020 Chris Co <chrco@microsoft.com> - 5.4.51-2
- Update source hash

* Wed Aug 19 2020 Chris Co <chrco@microsoft.com> - 5.4.51-1
- Update source to 5.4.51

* Fri Jun 12 2020 Chris Co <chrco@microsoft.com> - 5.4.42-1
- Update source to 5.4.42

* Thu Apr 30 2020 Emre Girgin <mrgirgin@microsoft.com> - 5.4.23-2
- Renaming linux-api-headers to kernel-headers

* Tue Dec 10 2019 Chris Co <chrco@microsoft.com> - 5.4.23-1
- Update to Microsoft Linux Kernel 5.4.23.
- Use make headers since with 5.4, headers_install now requires rsync.

* Tue Sep 03 2019 Mateusz Malisz <mamalisz@microsoft.com> - 4.19.52-2
- Initial CBL-Mariner import from Photon (license: Apache2).

* Mon Jun 17 2019 Srivatsa S. Bhat (VMware) <srivatsa@csail.mit.edu> 4.19.52-1
- Update to version 4.19.52

* Tue May 07 2019 Ajay Kaher <akaher@vmware.com> - 4.19.40-1
- Update to version 4.19.40

* Wed Mar 27 2019 Srivatsa S. Bhat (VMware) <srivatsa@csail.mit.edu> 4.19.32-1
- Update to version 4.19.32

* Thu Mar 14 2019 Srivatsa S. Bhat (VMware) <srivatsa@csail.mit.edu> 4.19.29-1
- Update to version 4.19.29

* Tue Mar 05 2019 Ajay Kaher <akaher@vmware.com> - 4.19.26-1
- Update to version 4.19.26

* Tue Jan 15 2019 Srivatsa S. Bhat (VMware) <srivatsa@csail.mit.edu> 4.19.15-1
- Update to version 4.19.15

* Mon Dec 10 2018 Srivatsa S. Bhat (VMware) <srivatsa@csail.mit.edu> 4.19.6-1
- Update to version 4.19.6

* Mon Nov 05 2018 Srivatsa S. Bhat (VMware) <srivatsa@csail.mit.edu> 4.19.1-1
- Update to version 4.19.1

* Thu Sep 20 2018 Srivatsa S. Bhat <srivatsa@csail.mit.edu> 4.18.9-1
- Update to version 4.18.9

* Wed Sep 19 2018 Srivatsa S. Bhat <srivatsa@csail.mit.edu> 4.14.67-1
- Update to version 4.14.67

* Mon Jul 09 2018 Him Kalyan Bordoloi <bordoloih@vmware.com> - 4.14.54-1
- Update to version 4.14.54

* Fri Dec 22 2017 Alexey Makhalov <amakhalov@vmware.com> - 4.14.8-1
- Version update

* Mon Dec 04 2017 Srivatsa S. Bhat <srivatsa@csail.mit.edu> 4.9.66-1
- Version update

* Tue Nov 21 2017 Srivatsa S. Bhat <srivatsa@csail.mit.edu> 4.9.64-1
- Version update

* Mon Nov 06 2017 Srivatsa S. Bhat <srivatsa@csail.mit.edu> 4.9.60-1
- Version update

* Thu Oct 05 2017 Srivatsa S. Bhat <srivatsa@csail.mit.edu> 4.9.53-1
- Version update

* Mon Oct 02 2017 Srivatsa S. Bhat <srivatsa@csail.mit.edu> 4.9.52-1
- Version update

* Mon Sep 04 2017 Alexey Makhalov <amakhalov@vmware.com> - 4.9.47-1
- Version update

* Mon Aug 14 2017 Alexey Makhalov <amakhalov@vmware.com> - 4.9.43-1
- Version update

* Wed Jun 28 2017 Alexey Makhalov <amakhalov@vmware.com> - 4.9.34-1
- Version update

* Fri May 26 2017 Alexey Makhalov <amakhalov@vmware.com> - 4.9.30-1
- Version update

* Tue May 16 2017 Alexey Makhalov <amakhalov@vmware.com> - 4.9.28-1
- Version update

* Wed May 10 2017 Alexey Makhalov <amakhalov@vmware.com> - 4.9.27-1
- Update to linux-4.9.27

* Sun May 7 2017 Alexey Makhalov <amakhalov@vmware.com> - 4.9.26-1
- Update to linux-4.9.26

* Tue Apr 25 2017 Alexey Makhalov <amakhalov@vmware.com> - 4.9.24-1
- Update to linux-4.9.24

* Tue Feb 28 2017 Alexey Makhalov <amakhalov@vmware.com> - 4.9.13-1
- Update to linux-4.9.13

* Thu Feb 09 2017 Alexey Makhalov <amakhalov@vmware.com> - 4.9.9-1
- Update to linux-4.9.9

* Tue Jan 10 2017 Alexey Makhalov <amakhalov@vmware.com> - 4.9.2-1
- Update to linux-4.9.2

* Mon Dec 12 2016 Alexey Makhalov <amakhalov@vmware.com> - 4.9.0-1
- Update to linux-4.9.0

* Mon Nov 28 2016 Alexey Makhalov <amakhalov@vmware.com> - 4.4.35-1
- Update to linux-4.4.35

* Thu Nov 10 2016 Alexey Makhalov <amakhalov@vmware.com> - 4.4.31-1
- Update to linux-4.4.31

* Wed Sep  7 2016 Alexey Makhalov <amakhalov@vmware.com> - 4.4.20-1
- Update kernel version to 4.4.20

* Tue May 24 2016 Priyesh Padmavilasom <ppadmavilasom@vmware.com> - 4.4.8-2
- GA - Bump release of all rpms

* Thu Apr 28 2016 Alexey Makhalov <amakhalov@vmware.com> - 4.4.8-1
- Update to linux-4.4.8

* Wed Dec 16 2015 Harish Udaiya Kumar <hudaiyakumar@vmware.com> - 4.2.0-1
- Upgrading kernel version to 4.2.0.

* Wed Aug 12 2015 Sharath George <sharathg@vmware.com> - 4.0.9-1
- Upgrading kernel version.

* Wed Nov 5 2014 Divya Thaluru <dthaluru@vmware.com> - 3.13.3-1
- Initial build. First version<|MERGE_RESOLUTION|>--- conflicted
+++ resolved
@@ -11,13 +11,8 @@
 
 Summary:        Linux API header files
 Name:           kernel-headers
-<<<<<<< HEAD
-Version:        5.15.139.1
+Version:        5.15.145.2
 Release:        2%{?dist}
-=======
-Version:        5.15.145.2
-Release:        1%{?dist}
->>>>>>> 52ea9007
 License:        GPLv2
 Vendor:         Microsoft Corporation
 Distribution:   Mariner
@@ -78,14 +73,12 @@
 %endif
 
 %changelog
-<<<<<<< HEAD
-* Tue Dec 05 2023 Pawel Winogrodzki <pawelwi@microsoft.com> - 5.15.139.1-2
+* Tue Dec 05 2023 Pawel Winogrodzki <pawelwi@microsoft.com> - 5.15.145.2-2
 - Add the 'kernel-cross-headers' subpackage for aarch64.
 - Used Fedora 38 spec (license: MIT) for guidance.
-=======
+
 * Tue Jan 16 2024 Gary Swalling <gaswal@microsoft.com> - 5.15.145.2-1
 - Update to 5.15.145.2
->>>>>>> 52ea9007
 
 * Tue Dec 05 2023 CBL-Mariner Servicing Account <cblmargh@microsoft.com> - 5.15.139.1-1
 - Auto-upgrade to 5.15.139.1
