--- conflicted
+++ resolved
@@ -13,13 +13,8 @@
 
 Summary:        Linux API header files
 Name:           kernel-headers
-<<<<<<< HEAD
-Version:        6.6.12.1
-Release:        3%{?dist}
-=======
 Version:        6.6.14.1
-Release:        1%{?dist}
->>>>>>> 9b1361a1
+Release:        2%{?dist}
 License:        GPLv2
 Vendor:         Microsoft Corporation
 Distribution:   Azure Linux
@@ -80,14 +75,13 @@
 %endif
 
 %changelog
-<<<<<<< HEAD
-* Tue Jan 30 2024 Cameron Baird <cameronbaird@microsoft.com> - 6.6.12.1-3
-=======
+* Tue Jan 30 2024 Cameron Baird <cameronbaird@microsoft.com> - 6.6.14.1-2
+- Bump release to match kernel
+
 * Fri Feb 09 2024 CBL-Mariner Servicing Account <cblmargh@microsoft.com> - 6.6.14.1-1
 - Auto-upgrade to 6.6.14.1
 
 * Thu Feb 01 2024 Vince Perri <viperri@microsoft.com> - 6.6.12.1-3
->>>>>>> 9b1361a1
 - Bump release to match kernel
 
 * Sat Jan 27 11:16:08 EST 2024 Dan Streetman <ddstreet@ieee.org> - 6.6.12.1-2
