--- conflicted
+++ resolved
@@ -3,7 +3,7 @@
 Summary:        Simple and easy way to configure a layer 3 network fabric designed for Kubernetes
 Name:           flannel
 Version:        0.24.2
-Release:        21%{?dist}
+Release:        22%{?dist}
 License:        ASL 2.0
 Vendor:         Microsoft Corporation
 Distribution:   Azure Linux
@@ -53,13 +53,11 @@
 %{_bindir}/flanneld
 
 %changelog
-<<<<<<< HEAD
-* Mon Dec 08 2025 Azure Linux Security Servicing Account <azurelinux-security@microsoft.com> - 0.24.2-21
+* Mon Dec 08 2025 Azure Linux Security Servicing Account <azurelinux-security@microsoft.com> - 0.24.2-22
 - Patch for CVE-2025-65637
-=======
+
 * Mon Nov 10 2025 Andrew Phelps <anphel@microsoft.com> - 0.24.2-21
 - Bump to rebuild with updated glibc
->>>>>>> 412f8ea3
 
 * Thu Oct 23 2025 Kanishk Bansal <kanbansal@microsoft.com> - 0.24.2-20
 - Bump to rebuild with updated glibc
