%global debug_package %{nil}
%define our_gopath %{_topdir}/.gopath
Summary:        Simple and easy way to configure a layer 3 network fabric designed for Kubernetes
Name:           flannel
Version:        0.24.2
Release:        16%{?dist}
License:        ASL 2.0
Vendor:         Microsoft Corporation
Distribution:   Azure Linux
Group:          System Environment/Libraries
URL:            https://github.com/flannel-io/flannel
Source0:        https://github.com/flannel-io/%{name}/archive/refs/tags/v%{version}.tar.gz#/%{name}-%{version}.tar.gz
Source1:        %{name}-%{version}-vendor.tar.gz
Patch0:         CVE-2024-24786.patch
Patch1:         CVE-2023-44487.patch
Patch2:         CVE-2023-45288.patch
Patch3:         CVE-2025-30204.patch
Patch4:         CVE-2024-51744.patch
BuildRequires:  gcc
BuildRequires:  glibc-devel
<<<<<<< HEAD
BuildRequires:  glibc-static >= 2.38-11%{?dist}
BuildRequires:  golang < 1.25
=======
BuildRequires:  glibc-static >= 2.38-12%{?dist}
BuildRequires:  golang >= 1.20
>>>>>>> 32ae4cbc
BuildRequires:  kernel-headers

%description
Flannel is a simple and easy way to configure a layer 3 network fabric designed for Kubernetes.

%prep
%autosetup -p1 -a 1

%build
export GOPATH=%{our_gopath}
export TAG=v%{version}
%ifarch x86_64
export ARCH=amd64
%endif
%ifarch aarch64
export ARCH=arm64
%endif
export CGO_ENABLED=1

make dist/flanneld

%install
install -m 755 -d %{buildroot}%{_bindir}
install -p -m 755 -t %{buildroot}%{_bindir} ./dist/flanneld

%files
%defattr(-,root,root)
%doc README.md CONTRIBUTING.md DCO
%license LICENSE
%{_bindir}/flanneld

%changelog
<<<<<<< HEAD
* Sun Aug 31 2025 Andrew Phelps <anphel@microsoft.com> - 0.24.2-16
- Set BR for golang to < 1.25
=======
* Mon Aug 25 2025 Andrew Phelps <anphel@microsoft.com> - 0.24.2-16
- Bump to rebuild with updated glibc
>>>>>>> 32ae4cbc

* Thu May 22 2025 Kanishk Bansal <kanbansal@microsoft.com> - 0.24.2-15
- Bump to rebuild with updated glibc

* Mon May 12 2025 Andrew Phelps <anphel@microsoft.com> - 0.24.2-14
- Bump to rebuild with updated glibc

* Wed Mar 31 2025 Jyoti Kanase <v-jykanase@microsoft.com> - 0.24.2-13
- patch for CVE-2024-51744

* Sun Mar 30 2025 Kanishk Bansal <kanbansal@microsoft.com> - 0.24.2-12
- Patch CVE-2025-30204

* Tue Feb 25 2025 Chris Co <chrco@microsoft.com> - 0.24.2-11
- Bump to rebuild with updated glibc

* Fri Feb 14 2025 Kanishk Bansal <kanbansal@microsoft.com> - 0.24.2-10
- Patch CVE-2023-45288

* Wed Feb 05 2025 corvus-callidus <108946721+corvus-callidus@users.noreply.github.com> - 0.24.2-9
- Patch CVE-2023-44487

* Fri Dec 06 2024 sthelkar <sthelkar@microsoft.com> - 0.24.2-8
- Patch CVE-2024-24786

* Mon Aug 26 2024 Rachel Menge <rachelmenge@microsoft.com> - 0.24.2-7
- Update to build dep latest glibc-static version

* Wed Aug 21 2024 Chris Co <chrco@microsoft.com> - 0.24.2-6
- Bump to rebuild with updated glibc

* Wed May 22 2024 Suresh Babu Chalamalasetty <schalam@microsoft.com> - 0.24.2-5
- update to build dep latest glibc-static version

* Mon May 13 2024 Chris Co <chrco@microsoft.com> - 0.24.2-4
- Update to build dep latest glibc-static version

* Mon Mar 11 2024 Dan Streetman <ddstreet@microsoft.com> - 0.24.2-3
- update to build dep latest glibc-static version

* Tue Feb 27 2024 Dan Streetman <ddstreet@microsoft.com> - 0.24.2-2
- updated glibc-static buildrequires release

* Tue Feb 20 2024 Sumedh Sharma <sumsharma@microsoft.com> - 0.24.2-1
- Upgrade to version 0.24.2

* Tue Nov 07 2023 Andrew Phelps <anphel@microsoft.com> - 0.14.0-21
- Bump release to rebuild against glibc 2.38-1

* Wed Oct 18 2023 Minghe Ren <mingheren@microsoft.com> - 0.14.0-20
- Bump release to rebuild against glibc 2.35-6

* Mon Oct 16 2023 CBL-Mariner Servicing Account <cblmargh@microsoft.com> - 0.14.0-19
- Bump release to rebuild with go 1.20.10

* Tue Oct 10 2023 Dan Streetman <ddstreet@ieee.org> - 0.14.0-18
- Bump release to rebuild with updated version of Go.

* Tue Oct 03 2023 Mandeep Plaha <mandeepplaha@microsoft.com> - 0.14.0-17
- Bump release to rebuild against glibc 2.35-5

* Mon Aug 07 2023 CBL-Mariner Servicing Account <cblmargh@microsoft.com> - 0.14.0-16
- Bump release to rebuild with go 1.19.12

* Fri Jul 14 2023 Andrew Phelps <anphel@microsoft.com> - 0.14.0-15
- Bump release to rebuild against glibc 2.35-4

* Thu Jul 13 2023 CBL-Mariner Servicing Account <cblmargh@microsoft.com> - 0.14.0-14
- Bump release to rebuild with go 1.19.11

* Thu Jun 15 2023 CBL-Mariner Servicing Account <cblmargh@microsoft.com> - 0.14.0-13
- Bump release to rebuild with go 1.19.10

* Wed Apr 05 2023 CBL-Mariner Servicing Account <cblmargh@microsoft.com> - 0.14.0-12
- Bump release to rebuild with go 1.19.8

* Tue Mar 28 2023 CBL-Mariner Servicing Account <cblmargh@microsoft.com> - 0.14.0-11
- Bump release to rebuild with go 1.19.7

* Wed Mar 15 2023 CBL-Mariner Servicing Account <cblmargh@microsoft.com> - 0.14.0-10
- Bump release to rebuild with go 1.19.6

* Fri Feb 03 2023 CBL-Mariner Servicing Account <cblmargh@microsoft.com> - 0.14.0-9
- Bump release to rebuild with go 1.19.5

* Wed Jan 18 2023 CBL-Mariner Servicing Account <cblmargh@microsoft.com> - 0.14.0-8
- Bump release to rebuild with go 1.19.4

* Fri Dec 16 2022 Daniel McIlvaney <damcilva@microsoft.com> - 0.14.0-7
- Bump release to rebuild with go 1.18.8 with patch for CVE-2022-41717

* Tue Nov 01 2022 Olivia Crain <oliviacrain@microsoft.com> - 0.14.0-6
- Bump release to rebuild with go 1.18.8

* Wed Oct 05 2022 Andy Caldwell <andycaldwell@microsoft.com> - 0.14.0-5
- Bump release to rebuild against glibc 2.35-3

* Mon Aug 22 2022 Olivia Crain <oliviacrain@microsoft.com> - 0.14.0-4
- Bump release to rebuild against Go 1.18.5

* Tue Jun 14 2022 Muhammad Falak <mwani@microsoft.com> - 0.14.0-3
- Bump release to rebuild with golang 1.18.3

* Thu Dec 16 2021 Pawel Winogrodzki <pawelwi@microsoft.com> - 0.14.0-2
- Removing the explicit %%clean stage.
- License verified.

* Thu Sep 16 2021 Andrew Phelps <anphel@microsoft.com> 0.14.0-1
- Update to version 0.14.0
* Tue Jun 08 2021 Henry Beberman <henry.beberman@microsoft.com> 0.12.0-3
- Increment release to force republishing using golang 1.15.13.
* Mon Apr 26 2021 Nicolas Guibourge <nicolasg@microsoft.com> 0.12.0-2
- Increment release to force republishing using golang 1.15.11.
* Wed Jan 20 2021 Nicolas Guibourge <nicolasg@microsoft.com> - 0.12.0-1
- Original version for CBL-Mariner.<|MERGE_RESOLUTION|>--- conflicted
+++ resolved
@@ -18,13 +18,8 @@
 Patch4:         CVE-2024-51744.patch
 BuildRequires:  gcc
 BuildRequires:  glibc-devel
-<<<<<<< HEAD
-BuildRequires:  glibc-static >= 2.38-11%{?dist}
+BuildRequires:  glibc-static >= 2.38-12%{?dist}
 BuildRequires:  golang < 1.25
-=======
-BuildRequires:  glibc-static >= 2.38-12%{?dist}
-BuildRequires:  golang >= 1.20
->>>>>>> 32ae4cbc
 BuildRequires:  kernel-headers
 
 %description
@@ -57,13 +52,11 @@
 %{_bindir}/flanneld
 
 %changelog
-<<<<<<< HEAD
 * Sun Aug 31 2025 Andrew Phelps <anphel@microsoft.com> - 0.24.2-16
 - Set BR for golang to < 1.25
-=======
+
 * Mon Aug 25 2025 Andrew Phelps <anphel@microsoft.com> - 0.24.2-16
 - Bump to rebuild with updated glibc
->>>>>>> 32ae4cbc
 
 * Thu May 22 2025 Kanishk Bansal <kanbansal@microsoft.com> - 0.24.2-15
 - Bump to rebuild with updated glibc
