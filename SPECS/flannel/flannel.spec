%global debug_package %{nil}
%define our_gopath %{_topdir}/.gopath

Summary:        Simple and easy way to configure a layer 3 network fabric designed for Kubernetes
Name:           flannel
Version:        0.14.0
Release:        26%{?dist}
License:        ASL 2.0
Vendor:         Microsoft Corporation
Distribution:   Mariner
Group:          System Environment/Libraries
URL:            https://github.com/flannel-io/flannel
#Source0:       https://github.com/flannel-io/flannel/archive/refs/tags/v0.14.0.tar.gz
Source0:        %{name}-%{version}.tar.gz
Patch0:         CVE-2021-44716.patch

BuildRequires:  gcc
BuildRequires:  glibc-devel
BuildRequires:  glibc-static >= 2.35-7%{?dist}
BuildRequires:  golang
BuildRequires:  kernel-headers

%description
Flannel is a simple and easy way to configure a layer 3 network fabric designed for Kubernetes.

%prep
%autosetup -p1

%build
export GOPATH=%{our_gopath}
export TAG=v%{version}
%ifarch x86_64
export ARCH=amd64
%endif
%ifarch aarch64
export ARCH=arm64
%endif
export CGO_ENABLED=1

make dist/flanneld

%install
install -m 755 -d %{buildroot}%{_bindir}
install -p -m 755 -t %{buildroot}%{_bindir} ./dist/flanneld

%files
%defattr(-,root,root)
%license LICENSE
%{_bindir}/flanneld

%changelog
<<<<<<< HEAD
* Thu Sep 04 2025 Akhila Guruju <v-guakhila@microsoft.com> - 0.14.0-2
=======
* Thu Sep 04 2025 Akhila Guruju <v-guakhila@microsoft.com> - 0.14.0-26
>>>>>>> 76a9b769
- Bump release to rebuild with golang

* Mon Sep 09 2024 CBL-Mariner Servicing Account <cblmargh@microsoft.com> - 0.14.0-25
- Bump release to rebuild with go 1.22.7

* Wed Jul 17 2024 Muhammad Falak R Wani <mwani@microsoft.com> - 0.14.0-24
- Drop requirement on a specific version of golang

* Thu Jun 06 2024 CBL-Mariner Servicing Account <cblmargh@microsoft.com> - 0.14.0-23
- Bump release to rebuild with go 1.21.11

* Mon May 06 2024 Rachel Menge <rachelmenge@microsoft.com> - 0.10.0-22
- Bump release to rebuild against glibc 2.35-7

* Mon Feb 05 2024 Osama Esmail <osamaesmail@microsoft.com> - 0.14.0-21
- Patching CVE-2021-44716

* Wed Oct 18 2023 Minghe Ren <mingheren@microsoft.com> - 0.14.0-20
- Bump release to rebuild against glibc 2.35-6

* Mon Oct 16 2023 CBL-Mariner Servicing Account <cblmargh@microsoft.com> - 0.14.0-19
- Bump release to rebuild with go 1.20.9

* Tue Oct 10 2023 Dan Streetman <ddstreet@ieee.org> - 0.14.0-18
- Bump release to rebuild with updated version of Go.

* Tue Oct 03 2023 Mandeep Plaha <mandeepplaha@microsoft.com> - 0.14.0-17
- Bump release to rebuild against glibc 2.35-5

* Mon Aug 07 2023 CBL-Mariner Servicing Account <cblmargh@microsoft.com> - 0.14.0-16
- Bump release to rebuild with go 1.19.12

* Wed Jul 14 2023 Andrew Phelps <anphel@microsoft.com> - 0.14.0-15
- Bump release to rebuild against glibc 2.35-4

* Thu Jul 13 2023 CBL-Mariner Servicing Account <cblmargh@microsoft.com> - 0.14.0-14
- Bump release to rebuild with go 1.19.11

* Thu Jun 15 2023 CBL-Mariner Servicing Account <cblmargh@microsoft.com> - 0.14.0-13
- Bump release to rebuild with go 1.19.10

* Wed Apr 05 2023 CBL-Mariner Servicing Account <cblmargh@microsoft.com> - 0.14.0-12
- Bump release to rebuild with go 1.19.8

* Tue Mar 28 2023 CBL-Mariner Servicing Account <cblmargh@microsoft.com> - 0.14.0-11
- Bump release to rebuild with go 1.19.7

* Wed Mar 15 2023 CBL-Mariner Servicing Account <cblmargh@microsoft.com> - 0.14.0-10
- Bump release to rebuild with go 1.19.6

* Fri Feb 03 2023 CBL-Mariner Servicing Account <cblmargh@microsoft.com> - 0.14.0-9
- Bump release to rebuild with go 1.19.5

* Wed Jan 18 2023 CBL-Mariner Servicing Account <cblmargh@microsoft.com> - 0.14.0-8
- Bump release to rebuild with go 1.19.4

* Fri Dec 16 2022 Daniel McIlvaney <damcilva@microsoft.com> - 0.14.0-7
- Bump release to rebuild with go 1.18.8 with patch for CVE-2022-41717

* Tue Nov 01 2022 Olivia Crain <oliviacrain@microsoft.com> - 0.14.0-6
- Bump release to rebuild with go 1.18.8

* Wed Oct 05 2022 Andy Caldwell <andycaldwell@microsoft.com> - 0.14.0-5
- Bump release to rebuild against glibc 2.35-3

* Mon Aug 22 2022 Olivia Crain <oliviacrain@microsoft.com> - 0.14.0-4
- Bump release to rebuild against Go 1.18.5

* Tue Jun 14 2022 Muhammad Falak <mwani@microsoft.com> - 0.14.0-3
- Bump release to rebuild with golang 1.18.3

* Thu Dec 16 2021 Pawel Winogrodzki <pawelwi@microsoft.com> - 0.14.0-2
- Removing the explicit %%clean stage.
- License verified.

* Thu Sep 16 2021 Andrew Phelps <anphel@microsoft.com> 0.14.0-1
- Update to version 0.14.0
* Tue Jun 08 2021 Henry Beberman <henry.beberman@microsoft.com> 0.12.0-3
- Increment release to force republishing using golang 1.15.13.
* Mon Apr 26 2021 Nicolas Guibourge <nicolasg@microsoft.com> 0.12.0-2
- Increment release to force republishing using golang 1.15.11.
* Wed Jan 20 2021 Nicolas Guibourge <nicolasg@microsoft.com> - 0.12.0-1
- Original version for CBL-Mariner.<|MERGE_RESOLUTION|>--- conflicted
+++ resolved
@@ -49,11 +49,7 @@
 %{_bindir}/flanneld
 
 %changelog
-<<<<<<< HEAD
-* Thu Sep 04 2025 Akhila Guruju <v-guakhila@microsoft.com> - 0.14.0-2
-=======
 * Thu Sep 04 2025 Akhila Guruju <v-guakhila@microsoft.com> - 0.14.0-26
->>>>>>> 76a9b769
 - Bump release to rebuild with golang
 
 * Mon Sep 09 2024 CBL-Mariner Servicing Account <cblmargh@microsoft.com> - 0.14.0-25
