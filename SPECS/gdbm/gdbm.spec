--- conflicted
+++ resolved
@@ -76,26 +76,29 @@
 %{_mandir}/man3/*
 
 %changelog
-<<<<<<< HEAD
-*   Mon Oct 12 2020 Joe Schmitt <joschmit@microsoft.com> 1.18-4
--   Symlink headers for compatibility.
-* Sat May 09 00:21:30 PST 2020 Nick Samson <nisamson@microsoft.com> - 1.18-3
-=======
+* Mon Oct 12 2020 Joe Schmitt <joschmit@microsoft.com> 1.18-4
+- Symlink headers for compatibility.
+
 * Sat May 09 2020 Nick Samson <nisamson@microsoft.com> - 1.18-3
->>>>>>> a6f8e0a4
 - Added %%license line automatically
 
-*   Tue Sep 03 2019 Mateusz Malisz <mamalisz@microsoft.com> 1.18-2
--   Initial CBL-Mariner import from Photon (license: Apache2).
-*   Fri Sep 14 2018 Keerthana K <keerthanak@vmware.com> 1.18-1
--   Update to version 1.18
-*   Fri Jun 23 2017 Xiaolin Li <xiaolinl@vmware.com> 1.13-3
--   Add devel package.
-*   Tue May 02 2017 Anish Swaminathan <anishs@vmware.com> 1.13-2
--   Add lang package.
-*   Wed Apr 05 2017 Danut Moraru <dmoraru@vmware.com> 1.13-1
--   Upgrade gdbm to 1.13
-*   Tue May 24 2016 Priyesh Padmavilasom <ppadmavilasom@vmware.com> 1.11-2
--   GA - Bump release of all rpms
-*   Wed Nov 5 2014 Divya Thaluru <dthaluru@vmware.com> 1.11-1
--   Initial build.  First version+* Tue Sep 03 2019 Mateusz Malisz <mamalisz@microsoft.com> 1.18-2
+- Initial CBL-Mariner import from Photon (license: Apache2).
+
+* Fri Sep 14 2018 Keerthana K <keerthanak@vmware.com> 1.18-1
+- Update to version 1.18
+
+* Fri Jun 23 2017 Xiaolin Li <xiaolinl@vmware.com> 1.13-3
+- Add devel package.
+
+* Tue May 02 2017 Anish Swaminathan <anishs@vmware.com> 1.13-2
+- Add lang package.
+
+* Wed Apr 05 2017 Danut Moraru <dmoraru@vmware.com> 1.13-1
+- Upgrade gdbm to 1.13
+
+* Tue May 24 2016 Priyesh Padmavilasom <ppadmavilasom@vmware.com> 1.11-2
+- GA - Bump release of all rpms
+
+* Wed Nov 5 2014 Divya Thaluru <dthaluru@vmware.com> 1.11-1
+- Initial build.  First version