--- conflicted
+++ resolved
@@ -7,13 +7,8 @@
 %global debug_package %{nil}
 
 Name:         kata-containers-cc
-<<<<<<< HEAD
-Version:      0.6.0
-Release:      3%{?dist}
-=======
 Version:      0.6.1
-Release:      1%{?dist}
->>>>>>> 8d45a9b6
+Release:      2%{?dist}
 Summary:      Kata Confidential Containers
 License:      ASL 2.0
 Vendor:       Microsoft Corporation
@@ -295,13 +290,9 @@
 %exclude %{osbuilder}/tools/osbuilder/rootfs-builder/ubuntu
 
 %changelog
-<<<<<<< HEAD
-* Tue Oct 10 2023 Dan Streetman <ddstreet@ieee.org> - 0.6.0-3
-- Bump release to rebuild with updated version of Go.
-
-* Mon Aug 07 2023 CBL-Mariner Servicing Account <cblmargh@microsoft.com> - 0.6.0-2
-- Bump release to rebuild with go 1.19.12
-=======
+*   Tue Oct 10 2023 Dan Streetman <ddstreet@ieee.org> - 0.6.1-2
+-   Bump release to rebuild with updated version of Go.
+
 *   Mon Sep 18 2023 Dallas Delaney <dadelan@microsoft.com> 0.6.1-1
 -   Update to use cloud-hypervisor-cvm and kernel-uvm-cm
 -   Pull in latest source for genpolicy, utarfs, and overlay changes
@@ -315,7 +306,6 @@
 
 *   Mon Aug 07 2023 CBL-Mariner Servicing Account <cblmargh@microsoft.com> - 0.6.0-2
 -   Bump release to rebuild with go 1.19.12
->>>>>>> 8d45a9b6
 
 *   Tue Jul 11 2023 Dallas Delaney <dadelan@microsoft.com> 0.6.0-1
 -   Upgrade to version 0.6.0
