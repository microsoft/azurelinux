%global runtime_make_vars       DEFSTATICRESOURCEMGMT=true \\\
                                SKIP_GO_VERSION_CHECK=1

%global agent_make_vars         LIBC=gnu \\\
                                SECURITY_POLICY=yes

%global debug_package %{nil}

Name:         kata-containers-cc
<<<<<<< HEAD
Version:      0.6.0
Release:      1%{?dist}
=======
Version:      0.4.2
Release:      2%{?dist}
>>>>>>> 02138194
Summary:      Kata Confidential Containers
License:      ASL 2.0
Vendor:       Microsoft Corporation
URL:          https://github.com/microsoft/kata-containers
Source0:      https://github.com/microsoft/kata-containers/archive/refs/tags/cc-%{version}.tar.gz#/%{name}-%{version}.tar.gz
Source1:      https://github.com/microsoft/kata-containers/archive/refs/tags/%{name}-%{version}.tar.gz
Source2:      %{name}-%{version}-cargo.tar.gz
Source3:      mariner-coco-build-uvm.sh

ExclusiveArch: x86_64

BuildRequires:  golang
BuildRequires:  make
BuildRequires:  protobuf-compiler
BuildRequires:  dracut
BuildRequires:  cargo
BuildRequires:  rust
BuildRequires:  git
BuildRequires:  sudo
BuildRequires:  perl-FindBin
BuildRequires:  perl-lib
BuildRequires:  libseccomp-devel
BuildRequires:  kernel-uvm-devel
BuildRequires:  openssl-devel
BuildRequires:  clang
BuildRequires:  device-mapper-devel
BuildRequires:  cmake

Requires:  kernel-uvm
Requires:  moby-containerd-cc

%description
Kata Confidential Containers.

%package tools
Summary:        Kata CC Tools package for building UVM components
Requires:       cargo
Requires:       qemu-img
Requires:       parted
Requires:       curl
Requires:       opa >= 0.50.2
Requires:       kernel-uvm

%description tools
This package contains the UVM osbuilder files

%prep
%autosetup -p1 -n %{name}-%{version}
pushd %{_builddir}/%{name}-%{version}
tar -xf %{SOURCE2}
popd

%build
export PATH=$PATH:"$(pwd)/go/bin"
export GOPATH="$(pwd)/go"
export OPENSSL_NO_VENDOR=1

# Runtime
pushd %{_builddir}/%{name}-%{version}/src/runtime
%make_build %{runtime_make_vars}
popd

# Tardev snapshotter
pushd %{_builddir}/%{name}-%{version}/src/tardev-snapshotter
make
chmod +x target/release/tardev-snapshotter
popd

pushd /usr/src/linux-headers*
header_dir=$(basename $PWD)
KERNEL_VER=${header_dir#"linux-headers-"}
KERNEL_MODULE_VER=${KERNEL_VER%%-*}
popd

# Kernel modules
pushd %{_builddir}/%{name}-%{version}/src/tarfs
make KDIR=/usr/src/linux-headers-${KERNEL_VER}
make KDIR=/usr/src/linux-headers-${KERNEL_VER} install
popd
%global KERNEL_MODULES_DIR %{_builddir}/%{name}-%{version}/src/tarfs/_install/lib/modules/${KERNEL_MODULE_VER}

# Agent
pushd %{_builddir}/%{name}-%{version}/src/agent
%make_build %{agent_make_vars}
popd

%install
%define coco_path     /opt/confidential-containers
%define coco_bin      %{coco_path}/bin
%define defaults_kata %{coco_path}/share/defaults/kata-containers
%define share_kata    %{coco_path}/share/kata-containers
%define osbuilder     /opt/mariner/share/uvm

mkdir -p %{buildroot}%{osbuilder}/tools/osbuilder/scripts
mkdir -p %{buildroot}%{osbuilder}/tools/osbuilder/rootfs-builder
mkdir -p %{buildroot}%{osbuilder}/tools/osbuilder/initrd-builder
mkdir -p %{buildroot}%{osbuilder}/tools/osbuilder/image-builder
mkdir -p %{buildroot}%{osbuilder}/ci

# Kernel modules
cp -aR %{KERNEL_MODULES_DIR} %{buildroot}%{osbuilder}

# osbuilder
pushd %{_builddir}/%{name}-%{version}
rm tools/osbuilder/.gitignore
rm tools/osbuilder/rootfs-builder/.gitignore

install -D -m 0755 %{SOURCE3}           %{buildroot}%{osbuilder}/mariner-coco-build-uvm.sh
install -D -m 0644 VERSION              %{buildroot}%{osbuilder}/VERSION
install -D -m 0644 ci/install_yq.sh     %{buildroot}%{osbuilder}/ci/install_yq.sh
install -D -m 0644 versions.yaml        %{buildroot}%{osbuilder}/versions.yaml
install -D -m 0644 tools/osbuilder/Makefile  %{buildroot}%{osbuilder}/tools/osbuilder/Makefile

sed -i 's#distro_config_dir="${script_dir}/${distro}#distro_config_dir="${script_dir}/cbl-mariner#g' tools/osbuilder/rootfs-builder/rootfs.sh
cp -aR tools/osbuilder/rootfs-builder   %{buildroot}%{osbuilder}/tools/osbuilder
cp -aR tools/osbuilder/initrd-builder   %{buildroot}%{osbuilder}/tools/osbuilder
cp -aR tools/osbuilder/scripts          %{buildroot}%{osbuilder}/tools/osbuilder
popd

# Symlinks for cc binaries
mkdir -p %{buildroot}%{coco_bin}
mkdir -p %{buildroot}%{share_kata}
mkdir -p %{buildroot}%{coco_path}/libexec
mkdir -p %{buildroot}/etc/systemd/system/containerd.service.d/

# cloud-hypervisor is not intended for prod scenarios
ln -s /usr/bin/cloud-hypervisor               %{buildroot}%{coco_bin}/cloud-hypervisor
ln -s /usr/bin/cloud-hypervisor               %{buildroot}%{coco_bin}/cloud-hypervisor-snp
ln -s /usr/share/cloud-hypervisor/vmlinux.bin %{buildroot}%{share_kata}/vmlinux.container

ln -sf /usr/libexec/virtiofsd %{buildroot}/%{coco_path}/libexec/virtiofsd

find %{buildroot}/etc

# Agent
pushd %{_builddir}/%{name}-%{version}/src/agent

mkdir -p %{buildroot}%{osbuilder}/src/agent/samples/policy
cp -aR samples/policy/all-allowed         %{buildroot}%{osbuilder}/src/agent/samples/policy
install -D -m 0755 kata-containers.target %{buildroot}%{osbuilder}/kata-containers.target
install -D -m 0755 kata-agent.service.in  %{buildroot}%{osbuilder}/kata-agent.service.in
install -D -m 0755 coco-opa.service       %{buildroot}%{osbuilder}/coco-opa.service
install -D -m 0755 target/x86_64-unknown-linux-gnu/release/kata-agent %{buildroot}%{osbuilder}/kata-agent

popd 

# Runtime
pushd %{_builddir}/%{name}-%{version}/src/runtime
install -D -m 0755 containerd-shim-kata-v2 %{buildroot}/usr/local/bin/containerd-shim-kata-cc-v2
install -D -m 0755 kata-monitor %{buildroot}%{coco_bin}/kata-monitor
install -D -m 0755 kata-runtime %{buildroot}%{coco_bin}/kata-runtime
install -D -m 0755 data/kata-collect-data.sh %{buildroot}%{coco_bin}/kata-collect-data.sh

# configuration-clh.toml is not intended for prod scenarios
install -D -m 0644 config/configuration-clh.toml %{buildroot}/%{defaults_kata}/configuration-clh.toml
install -D -m 0644 config/configuration-clh-snp.toml %{buildroot}/%{defaults_kata}/configuration-clh-snp.toml
sed -i 's|/usr|/opt/confidential-containers|g' %{buildroot}/%{defaults_kata}/configuration-clh.toml
sed -i 's|/usr|/opt/confidential-containers|g' %{buildroot}/%{defaults_kata}/configuration-clh-snp.toml
popd

# Tardev-snapshotter
pushd %{_builddir}/%{name}-%{version}/src/tardev-snapshotter/
sed -i -e 's/containerd.service/kubelet.service/g' tardev-snapshotter.service
install -m 0644 -D -t %{buildroot}%{_unitdir} tardev-snapshotter.service
install -D -m 0755 target/release/tardev-snapshotter  %{buildroot}/usr/bin/tardev-snapshotter
popd

install -D -m 0755 %{_builddir}/%{name}-%{version}/tools/osbuilder/image-builder/image_builder.sh   %{buildroot}%{osbuilder}/tools/osbuilder/image-builder/image_builder.sh
install -D -m 0755 %{_builddir}/%{name}-%{version}/tools/osbuilder/image-builder/nsdax.gpl.c        %{buildroot}%{osbuilder}/tools/osbuilder/image-builder/nsdax.gpl.c


%preun
%systemd_preun tardev-snapshotter.service

%postun
%systemd_postun tardev-snapshotter.service

%post
%systemd_post tardev-snapshotter.service

%files
%{share_kata}/vmlinux.container

%{coco_bin}/cloud-hypervisor
%{coco_bin}/cloud-hypervisor-snp
%{coco_bin}/kata-collect-data.sh
%{coco_bin}/kata-monitor
%{coco_bin}/kata-runtime

%{defaults_kata}/configuration*.toml
%{coco_path}/libexec/virtiofsd

%{_bindir}/tardev-snapshotter
%{_unitdir}/tardev-snapshotter.service
%{_prefix}/local/bin/containerd-shim-kata-cc-v2

%license LICENSE
%doc CONTRIBUTING.md
%doc README.md


%files tools
%dir %{osbuilder}/src/agent/samples/policy/all-allowed
%{osbuilder}/src/agent/samples/policy/all-allowed/all-allowed-data.json
%{osbuilder}/src/agent/samples/policy/all-allowed/all-allowed.rego

%{osbuilder}/mariner-coco-build-uvm.sh
%{osbuilder}/kata-containers.target
%{osbuilder}/kata-agent.service.in
%{osbuilder}/coco-opa.service
%{osbuilder}/kata-agent
%{osbuilder}/ci/install_yq.sh

%{osbuilder}/VERSION
%{osbuilder}/versions.yaml

%dir %{osbuilder}/modules
%dir %{osbuilder}/tools
%{osbuilder}/modules/*
%{osbuilder}/tools/*

# Remove some scripts we don't use
%exclude %{osbuilder}/tools/osbuilder/rootfs-builder/alpine
%exclude %{osbuilder}/tools/osbuilder/rootfs-builder/centos
%exclude %{osbuilder}/tools/osbuilder/rootfs-builder/clearlinux
%exclude %{osbuilder}/tools/osbuilder/rootfs-builder/debian
%exclude %{osbuilder}/tools/osbuilder/rootfs-builder/template
%exclude %{osbuilder}/tools/osbuilder/rootfs-builder/ubuntu


%changelog
<<<<<<< HEAD
*   Tue Jul 11 2023 Dallas Delaney <dadelan@microsoft.com> 0.6.0-1
-   Upgrade to version 0.6.0
=======
* Thu Jul 13 2023 CBL-Mariner Servicing Account <cblmargh@microsoft.com> - 0.4.2-2
- Bump release to rebuild with go 1.19.11
>>>>>>> 02138194

*   Thu Jun 29 2023 Dallas Delaney <dadelan@microsoft.com> 0.4.2-1
-   Upgrade to version 0.4.2 for new snapshotter and policy features

*   Thu Jun 15 2023 CBL-Mariner Servicing Account <cblmargh@microsoft.com> - 0.4.1-3
-   Bump release to rebuild with go 1.19.10

*   Wed May 24 2023 Dallas Delaney <dadelan@microsoft.com> 0.4.1-2
-   Enable static resource management and build with host's openssl

*   Wed May 10 2023 Dallas Delaney <dadelan@microsoft.com> 0.4.1-1
-   Add version 0.4.1 and fix CVEs

*   Wed Apr 26 2023 Dallas Delaney <dadelan@microsoft.com> 0.4.0-1
-   Remove containerd override and add dependency on moby-containerd-cc

*   Mon Apr 24 2023 Dallas Delaney <dadelan@microsoft.com> 0.4.0-1
-   Add vendored code and move UVM building out of base package

*   Wed Apr 5 2023 Dallas Delaney <dadelan@microsoft.com> 0.1.0-10
-   Rebase against 0.4.0 upstream tag
-   License verified.
-   Original version for CBL-Mariner

*   Thu Mar 2 2023 Dallas Delaney <dadelan@microsoft.com> 0.1.0-9
-   Fix configuration paths

*   Wed Mar 1 2023 Dallas Delaney <dadelan@microsoft.com> 0.1.0-8
-   Build from source code

*   Fri Feb 17 2023 Mitch Zhu <mitchzhu@microsoft.com> 0.1.0-7
-   Port over kata-cc spec update

*   Wed Jan 18 2023 Dan Mihai <dmihai@microsoft.com> 0.1.0-6
-   Build kata UVM image

*   Mon Jan 16 2023 Dan Mihai <dmihai@microsoft.com> 0.1.0-5
-   Build kata runtime from source code

*   Mon Jan 16 2023 Dan Mihai <dmihai@microsoft.com> 0.1.0-4
-   Build kata-agent from source code

*   Thu Jan 12 2023 Dan Mihai <dmihai@microsoft.com> 0.1.0-3
-   Install /usr/local/bin/containerd-shim-kata-clh-v2

*   Thu Jan 12 2023 Dan Mihai <dmihai@microsoft.com> 0.1.0-2
-   Mariner-based host configuration

*   Tue Oct 25 2022 Dallas Delaney <dadelan@microsoft.com> 0.1.0-1
-   Initial rpm data and spec added<|MERGE_RESOLUTION|>--- conflicted
+++ resolved
@@ -7,13 +7,8 @@
 %global debug_package %{nil}
 
 Name:         kata-containers-cc
-<<<<<<< HEAD
 Version:      0.6.0
 Release:      1%{?dist}
-=======
-Version:      0.4.2
-Release:      2%{?dist}
->>>>>>> 02138194
 Summary:      Kata Confidential Containers
 License:      ASL 2.0
 Vendor:       Microsoft Corporation
@@ -245,13 +240,11 @@
 
 
 %changelog
-<<<<<<< HEAD
 *   Tue Jul 11 2023 Dallas Delaney <dadelan@microsoft.com> 0.6.0-1
 -   Upgrade to version 0.6.0
-=======
-* Thu Jul 13 2023 CBL-Mariner Servicing Account <cblmargh@microsoft.com> - 0.4.2-2
-- Bump release to rebuild with go 1.19.11
->>>>>>> 02138194
+
+*   Thu Jul 13 2023 CBL-Mariner Servicing Account <cblmargh@microsoft.com> - 0.4.2-2
+-   Bump release to rebuild with go 1.19.11
 
 *   Thu Jun 29 2023 Dallas Delaney <dadelan@microsoft.com> 0.4.2-1
 -   Upgrade to version 0.4.2 for new snapshotter and policy features
