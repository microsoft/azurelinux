--- conflicted
+++ resolved
@@ -1,12 +1,7 @@
 Summary:        The Windows Azure Linux Agent
 Name:           WALinuxAgent
-<<<<<<< HEAD
-Version:        2.2.52
-Release:        3%{?dist}
-=======
 Version:        2.2.54.2
 Release:        1%{?dist}
->>>>>>> 577e1507
 License:        ASL 2.0
 Vendor:         Microsoft Corporation
 Distribution:   Mariner
@@ -79,21 +74,17 @@
 %config %{_sysconfdir}/waagent.conf
 %ghost %{_localstatedir}/log/waagent.log
 %dir %attr(0700, root, root) %{_sharedstatedir}/waagent
-<<<<<<< HEAD
-%{_libdir}/python2.7/site-packages/*
-
-%changelog
-* Mon Apr 26 2021 Thomas Crain <thcrain@microsoft.com> - 2.2.52-3
-- Replace incorrect %%{_lib} usage with %%{_libdir}
-=======
 %{_lib}/python3.7/site-packages/*
 
 %changelog
-* Mon May 24 2021 Suresh Babu Chalamalasetty <schalam@microsoft.com> - 2.2.54.2-1
-- Upgrade to version 2.2.54.2 which has Mariner distro support.
->>>>>>> 577e1507
+* Mon Jun 21 2021 Thomas Crain <thcrain@microsoft.com> - 2.2.54.2-1
+- Merge the following releases from 1.0 to the dev spec:
+- schalam@microsoft.com, 2.2.54.2-1: Upgrade to version 2.2.54.2 which has Mariner distro support.
 
-* Mon Jan 25 2021 Henry Beberman <henry.beberman@microsoft.com> 2.2.52-2
+* Mon Apr 26 2021 Thomas Crain <thcrain@microsoft.com> - 2.2.52-3
+- Replace incorrect %%{_lib} usage with %%{_libdir}
+
+* Mon Jan 25 2021 Henry Beberman <henry.beberman@microsoft.com> - 2.2.52-2
 - Remove log symlink and use /var/log/waagent.log directly
 
 * Tue Dec 08 2020 Henry Li <lihl@microsoft.com> - 2.2.52-1
@@ -106,43 +97,43 @@
 * Sat May 09 2020 Nick Samson <nisamson@microsoft.com> - 2.2.38-3
 - Added %%license line automatically
 
-* Thu Apr 09 2020 Nicolas Ontiveros <niontive@microsoft.com> 2.2.38-2
+* Thu Apr 09 2020 Nicolas Ontiveros <niontive@microsoft.com> - 2.2.38-2
 - Remove toybox and only use util-linux for requires.
 
-* Fri Mar 13 2020 Paul Monson <paulmon@microsoft.com> 2.2.38-1
+* Fri Mar 13 2020 Paul Monson <paulmon@microsoft.com> - 2.2.38-1
 - Update to version 2.2.38. Source0 URL fixed. License verified.
 
-* Tue Sep 03 2019 Mateusz Malisz <mamalisz@microsoft.com> 2.2.35-2
+* Tue Sep 03 2019 Mateusz Malisz <mamalisz@microsoft.com> - 2.2.35-2
 - Initial CBL-Mariner import from Photon (license: Apache2).
 
-* Tue Feb 12 2019 Tapas Kundu <tkundu@vmware.com> 2.2.35-1
+* Tue Feb 12 2019 Tapas Kundu <tkundu@vmware.com> - 2.2.35-1
 - Update to 2.2.35
 
-* Tue Oct 23 2018 Anish Swaminathan <anishs@vmware.com> 2.2.22-1
+* Tue Oct 23 2018 Anish Swaminathan <anishs@vmware.com> - 2.2.22-1
 - Update to 2.2.22
 
-* Thu Dec 28 2017 Divya Thaluru <dthaluru@vmware.com>  2.2.14-3
+* Thu Dec 28 2017 Divya Thaluru <dthaluru@vmware.com> - 2.2.14-3
 - Fixed the log file directory structure
 
-* Mon Sep 18 2017 Alexey Makhalov <amakhalov@vmware.com> 2.2.14-2
+* Mon Sep 18 2017 Alexey Makhalov <amakhalov@vmware.com> - 2.2.14-2
 - Requires /bin/grep, /bin/sed and util-linux or toybox
 
-* Thu Jul 13 2017 Anish Swaminathan <anishs@vmware.com> 2.2.14-1
+* Thu Jul 13 2017 Anish Swaminathan <anishs@vmware.com> - 2.2.14-1
 - Update to 2.2.14
 
-* Thu Jun 01 2017 Dheeraj Shetty <dheerajs@vmware.com> 2.0.18-4
+* Thu Jun 01 2017 Dheeraj Shetty <dheerajs@vmware.com> - 2.0.18-4
 - Use python2 explicitly to build
 
-* Tue May 24 2016 Priyesh Padmavilasom <ppadmavilasom@vmware.com> 2.0.18-3
+* Tue May 24 2016 Priyesh Padmavilasom <ppadmavilasom@vmware.com> - 2.0.18-3
 - GA - Bump release of all rpms
 
-* Tue May 10 2016 Anish Swaminathan <anishs@vmware.com> 2.0.18-2
+* Tue May 10 2016 Anish Swaminathan <anishs@vmware.com> - 2.0.18-2
 - Edit post scripts
 
-* Thu Apr 28 2016 Anish Swaminathan <anishs@vmware.com> 2.0.18-1
+* Thu Apr 28 2016 Anish Swaminathan <anishs@vmware.com> - 2.0.18-1
 - Update to 2.0.18
 
-* Thu Jan 28 2016 Anish Swaminathan <anishs@vmware.com> 2.0.14-3
+* Thu Jan 28 2016 Anish Swaminathan <anishs@vmware.com> - 2.0.14-3
 - Removed redundant requires
 
 * Thu Aug 6 2015 Anish Swaminathan <anishs@vmware.com>
