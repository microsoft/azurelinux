Summary:        contains libraries for reading and writing PNG files.
Name:           libpng
Version:        1.6.37
Release:        4%{?dist}
License:        zlib
Vendor:         Microsoft Corporation
Distribution:   Mariner
Group:          System Environment/Libraries
# The site does NOT have an HTTPS cert available.
URL:            http://www.libpng.org/
Source0:        https://downloads.sourceforge.net/libpng/%{name}-%{version}.tar.xz
Patch0:         libpng-fix-pngtest-random-failures.patch

%description
The libpng package contains libraries used by other programs for reading and writing PNG files. The PNG format was designed as a replacement for GIF and, to a lesser extent, TIFF, with many improvements and extensions and lack of patent problems.

%package        devel
Summary:        Header and development files
Requires:       %{name} = %{version}-%{release}
Provides:       pkgconfig(libpng) = %{version}-%{release}
Provides:       pkgconfig(libpng16) = %{version}-%{release}

%description    devel
It contains the libraries and header files to create applications

%prep
%setup -q
%patch0 -p1

%build
%configure
make %{?_smp_mflags}

%install
make DESTDIR=%{buildroot} install

%check
chmod +x ./tests/pngtest-all
make %{?_smp_mflags} -k check

%post -p /sbin/ldconfig
%postun -p /sbin/ldconfig

%files
%defattr(-,root,root)
%license LICENSE
%{_bindir}/pngfix
%{_bindir}/png-fix-itxt
%{_libdir}/*.so.*
%{_mandir}/man5/*

%files devel
%defattr(-,root,root)
%{_bindir}/*-config
%{_includedir}/*
%{_libdir}/*.so
%{_libdir}/*.la
%{_libdir}/*.a
%{_libdir}/pkgconfig/*.pc
%{_mandir}/man3/*

%changelog
* Fri Mar 26 2021 Thomas Crain <thcrain@microsoft.com> - 1.6.37-4
- Merge the following releases from 1.0 to dev branch
- pawelwi@microsoft.com, 1.6.37-3: Moved "Provides" for "pkgconfig(*)" to the correct (-devel) subpackage.
- anphel@microsoft.com, 1.6.37-4: Add upstream patch to fix random test failure with pngtest.

* Wed Mar 03 2021 Henry Li <lihl@microsoft.com> - 1.6.37-3
- Provides libpng16 from libpng

<<<<<<< HEAD
*   Sat May 09 2020 Nick Samson <nisamson@microsoft.com> - 1.6.37-2
-   Added %%license line automatically
=======
* Sat May 09 2020 Nick Samson <nisamson@microsoft.com> - 1.6.37-2
- Added %%license line automatically
>>>>>>> a6f8e0a4

*   Fri May 08 2020 Nick Samson <nisamson@microsoft.com> 1.6.37-1
-   Updated to 1.6.37 to resolve CVE-2018-14550 and CVE-2019-7317.
-   Updated Source0 URL. Removed %%sha line.
-   License verified; moniker changed to reflect Fedora standards. 

*   Tue Sep 03 2019 Mateusz Malisz <mamalisz@microsoft.com> 1.6.35-2
-   Initial CBL-Mariner import from Photon (license: Apache2).

*       Mon Sep 10 2018 Bo Gan <ganb@vmware.com> 1.6.35-1
-       Update to 1.6.35

*	Tue Apr 11 2017 Harish Udaiya Kumar <hudaiyakumar@vmware.com> 1.6.29-1
-	Updated to version 1.6.29

*       Thu Feb 23 2017 Divya Thaluru <dthaluru@vmware.com> 1.6.27-1
-       Updated to version 1.6.27

*       Mon Sep 12 2016 Harish Udaiya Kumar <hudaiyakumar@vmware.com> 1.6.23-2
-       Included the libpng16 pkgconfig

*       Wed Jul 27 2016 Divya Thaluru <dthaluru@vmware.com> 1.6.23-1
-       Initial version<|MERGE_RESOLUTION|>--- conflicted
+++ resolved
@@ -68,33 +68,28 @@
 * Wed Mar 03 2021 Henry Li <lihl@microsoft.com> - 1.6.37-3
 - Provides libpng16 from libpng
 
-<<<<<<< HEAD
-*   Sat May 09 2020 Nick Samson <nisamson@microsoft.com> - 1.6.37-2
--   Added %%license line automatically
-=======
 * Sat May 09 2020 Nick Samson <nisamson@microsoft.com> - 1.6.37-2
 - Added %%license line automatically
->>>>>>> a6f8e0a4
 
-*   Fri May 08 2020 Nick Samson <nisamson@microsoft.com> 1.6.37-1
--   Updated to 1.6.37 to resolve CVE-2018-14550 and CVE-2019-7317.
--   Updated Source0 URL. Removed %%sha line.
--   License verified; moniker changed to reflect Fedora standards. 
+* Fri May 08 2020 Nick Samson <nisamson@microsoft.com> 1.6.37-1
+- Updated to 1.6.37 to resolve CVE-2018-14550 and CVE-2019-7317.
+- Updated Source0 URL. Removed %%sha line.
+- License verified; moniker changed to reflect Fedora standards. 
 
-*   Tue Sep 03 2019 Mateusz Malisz <mamalisz@microsoft.com> 1.6.35-2
--   Initial CBL-Mariner import from Photon (license: Apache2).
+* Tue Sep 03 2019 Mateusz Malisz <mamalisz@microsoft.com> 1.6.35-2
+- Initial CBL-Mariner import from Photon (license: Apache2).
 
-*       Mon Sep 10 2018 Bo Gan <ganb@vmware.com> 1.6.35-1
--       Update to 1.6.35
+* Mon Sep 10 2018 Bo Gan <ganb@vmware.com> 1.6.35-1
+- Update to 1.6.35
 
-*	Tue Apr 11 2017 Harish Udaiya Kumar <hudaiyakumar@vmware.com> 1.6.29-1
--	Updated to version 1.6.29
+* Tue Apr 11 2017 Harish Udaiya Kumar <hudaiyakumar@vmware.com> 1.6.29-1
+- Updated to version 1.6.29
 
-*       Thu Feb 23 2017 Divya Thaluru <dthaluru@vmware.com> 1.6.27-1
--       Updated to version 1.6.27
+* Thu Feb 23 2017 Divya Thaluru <dthaluru@vmware.com> 1.6.27-1
+- Updated to version 1.6.27
 
-*       Mon Sep 12 2016 Harish Udaiya Kumar <hudaiyakumar@vmware.com> 1.6.23-2
--       Included the libpng16 pkgconfig
+* Mon Sep 12 2016 Harish Udaiya Kumar <hudaiyakumar@vmware.com> 1.6.23-2
+- Included the libpng16 pkgconfig
 
-*       Wed Jul 27 2016 Divya Thaluru <dthaluru@vmware.com> 1.6.23-1
--       Initial version+* Wed Jul 27 2016 Divya Thaluru <dthaluru@vmware.com> 1.6.23-1
+- Initial version