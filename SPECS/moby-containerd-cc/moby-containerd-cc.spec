%global debug_package %{nil}
%define upstream_name containerd-cc
%define upstream_repo confidential-containers-containerd
%define commit_hash e55e17bb9c75834c863d422bc38b54b0056e467a

Summary: Industry-standard container runtime for confidential containers
Name: moby-%{upstream_name}
<<<<<<< HEAD
Version: 1.7.2
Release: 4%{?dist}
=======
Version: 1.7.7
Release: 2%{?dist}
>>>>>>> fdfae9c5
License: ASL 2.0
Group: Tools/Container
URL: https://www.containerd.io
Vendor: Microsoft Corporation
Distribution: Mariner

Source0:  https://github.com/microsoft/confidential-containers-containerd/archive/refs/tags/%{version}.tar.gz#/%{name}-%{version}.tar.gz
Source1: containerd.service
Source2: containerd.toml
Patch0: CVE-2023-47108.patch
Patch1: CVE-2023-44487.patch
<<<<<<< HEAD
=======
Patch2: fix_cc_tests_for_golang1.21.patch
>>>>>>> fdfae9c5

%{?systemd_requires}

BuildRequires: btrfs-progs-devel
BuildRequires: git
BuildRequires: golang >= 1.19.0
BuildRequires: go-md2man
BuildRequires: make
BuildRequires: systemd-rpm-macros

Requires: moby-runc >= 1.1.0

Conflicts: moby-containerd
Conflicts: moby-engine <= 3.0.10

Obsoletes: containerd
Obsoletes: containerd-io

%description
This is the containerd runtime meant for use with confidential containers

%prep
%autosetup -p1 -n %{upstream_repo}-%{version}

%build
export BUILDTAGS="-mod=vendor"
make VERSION="%{version}" REVISION="%{commit_hash}" binaries man

%check
export BUILDTAGS="-mod=vendor"
make VERSION="%{version}" REVISION="%{commit_hash}" test

%install
make VERSION="%{version}" REVISION="%{commit_hash}" DESTDIR="%{buildroot}" PREFIX="/usr" install install-man

mkdir -p %{buildroot}/%{_unitdir}
install -D -p -m 0644 %{SOURCE1} %{buildroot}%{_unitdir}/containerd.service
install -D -p -m 0644 %{SOURCE2} %{buildroot}%{_sysconfdir}/containerd/config.toml

%post
%systemd_post containerd.service

if [ $1 -eq 1 ]; then # Package install
	systemctl enable containerd.service > /dev/null 2>&1 || :
	systemctl start containerd.service > /dev/null 2>&1 || :
fi

%preun
%systemd_preun containerd.service

%postun
%systemd_postun_with_restart containerd.service

%files
%license LICENSE NOTICE
%{_bindir}/*
%{_mandir}/*
%config(noreplace) %{_unitdir}/containerd.service
%config(noreplace) %{_sysconfdir}/containerd/config.toml

%changelog
<<<<<<< HEAD
=======
* Wed Feb 21 2024 Henry Beberman <henry.beberman@microsoft.com> - 1.7.7-2
- Backport upstream patch for no-inlining seccomp and apparmor functions to fix tests.

* Tue Feb 20 2024 Mitch Zhu <mitchzhu@microsoft.com> - 1.7.7-1
- Upgrade to upstream containerd v1.7.7.

>>>>>>> fdfae9c5
* Fri Feb 02 2024 Daniel McIlvaney <damcilva@microsoft.com> - 1.7.2-4
- Address CVE-2023-44487 by patching vendored golang.org/x/net

* Wed Dec 20 2023 Manuel Huber <mahuber@microsoft.com> - 1.7.2-3
- Set oom_score_adj of containerd to -999

* Wed Nov 23 2023 Bala <balakumaran.kannan@gmail.com> - 1.7.2-2
- Fix CVE-2023-47108 by backporting the fix made for otel-grpc-0.40.0

* Fri Nov 08 2023 Saul Paredes <saulparedes@microsoft.com> - 1.7.2-1
- Always add TargetLayerDigestLabel label to snapshots

* Mon Oct 16 2023 CBL-Mariner Servicing Account <cblmargh@microsoft.com> - 1.7.1-6
- Bump release to rebuild with go 1.20.9

* Tue Oct 10 2023 Dan Streetman <ddstreet@ieee.org> - 1.7.1-5
- Bump release to rebuild with updated version of Go.

* Mon Aug 07 2023 CBL-Mariner Servicing Account <cblmargh@microsoft.com> - 1.7.1-4
- Bump release to rebuild with go 1.19.12

* Thu Jul 13 2023 CBL-Mariner Servicing Account <cblmargh@microsoft.com> - 1.7.1-3
- Bump release to rebuild with go 1.19.11

* Thu Jun 15 2023 CBL-Mariner Servicing Account <cblmargh@microsoft.com> - 1.7.1-2
- Bump release to rebuild with go 1.19.10

* Mon May 22 2023 Dallas Delaney <dadelan@microsoft.com> - 1.7.1-1
- Fix unit test arguments for TestSnapshotterFromPodSandboxConfig

* Wed May 17 2023 Dallas Delaney <dadelan@microsoft.com> - 1.7.0-2
- Add build version dependency on golang

* Tue Apr 25 2023 Dallas Delaney <dadelan@microsoft.com> - 1.7.0-1
- Add initial spec
- License verified.
- Original version for CBL-Mariner<|MERGE_RESOLUTION|>--- conflicted
+++ resolved
@@ -5,13 +5,8 @@
 
 Summary: Industry-standard container runtime for confidential containers
 Name: moby-%{upstream_name}
-<<<<<<< HEAD
-Version: 1.7.2
-Release: 4%{?dist}
-=======
 Version: 1.7.7
 Release: 2%{?dist}
->>>>>>> fdfae9c5
 License: ASL 2.0
 Group: Tools/Container
 URL: https://www.containerd.io
@@ -23,10 +18,7 @@
 Source2: containerd.toml
 Patch0: CVE-2023-47108.patch
 Patch1: CVE-2023-44487.patch
-<<<<<<< HEAD
-=======
 Patch2: fix_cc_tests_for_golang1.21.patch
->>>>>>> fdfae9c5
 
 %{?systemd_requires}
 
@@ -88,15 +80,12 @@
 %config(noreplace) %{_sysconfdir}/containerd/config.toml
 
 %changelog
-<<<<<<< HEAD
-=======
 * Wed Feb 21 2024 Henry Beberman <henry.beberman@microsoft.com> - 1.7.7-2
 - Backport upstream patch for no-inlining seccomp and apparmor functions to fix tests.
 
 * Tue Feb 20 2024 Mitch Zhu <mitchzhu@microsoft.com> - 1.7.7-1
 - Upgrade to upstream containerd v1.7.7.
 
->>>>>>> fdfae9c5
 * Fri Feb 02 2024 Daniel McIlvaney <damcilva@microsoft.com> - 1.7.2-4
 - Address CVE-2023-44487 by patching vendored golang.org/x/net
 
