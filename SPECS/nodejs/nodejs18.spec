# Retrieved from 'deps/npm/package.json' inside the sources tarball.
%define npm_version 10.7.0

Summary:        A JavaScript runtime built on Chrome's V8 JavaScript engine.
Name:           nodejs18
# WARNINGS: MUST check and update the 'npm_version' macro for every version update of this package.
#           The version of NPM can be found inside the sources under 'deps/npm/package.json'.
Version:        18.20.3
Release:        8%{?dist}
License:        BSD and MIT and Public Domain and NAIST-2003 and Artistic-2.0
Group:          Applications/System
Vendor:         Microsoft Corporation
Distribution:   Mariner
URL:            https://github.com/nodejs/node
# !!!! Nodejs code has a vendored version of OpenSSL code that must be removed from source tarball 
# !!!! because it contains patented algorithms.
# !!!  => use clean-source-tarball.sh script to create a clean and reproducible source tarball.
Source0:        https://nodejs.org/download/release/v%{version}/node-v%{version}.tar.xz
Patch0:         CVE-2023-21100.patch
Patch1:         CVE-2024-21538.patch
Patch2:         CVE-2025-22150.patch
Patch3:         CVE-2025-23085.patch
Patch4:         CVE-2024-22020.patch
Patch5:         CVE-2024-22195.patch
Patch6:         CVE-2024-34064.patch
Patch7:         CVE-2025-27516.patch
Patch8:         CVE-2025-47279.patch
Patch9:         CVE-2025-23166.patch
<<<<<<< HEAD
Patch10:        upgrade_llhttp-v6.1.1_to_llhttp-v9.1.2.patch
Patch11:        update_callBack_pointers_in_llhttp_settings_t_structure_fix_http_parser_error.patch

=======
Patch10:        CVE-2025-7656.patch
>>>>>>> 0772b190

BuildRequires:  brotli-devel
BuildRequires:  coreutils >= 8.22
BuildRequires:  gcc
BuildRequires:  make
BuildRequires:  ninja-build
BuildRequires:  openssl-devel >= 1.1.1
BuildRequires:  python3
BuildRequires:  which
BuildRequires:  zlib-devel
BuildRequires:  c-ares-devel

Requires:       brotli
Requires:       coreutils >= 8.22
Requires:       openssl >= 1.1.1

Provides:       npm = %{npm_version}.%{version}-%{release}
Provides:       nodejs
Obsoletes:      nodejs < 18.0.0

%description
Node.js is a JavaScript runtime built on Chrome's V8 JavaScript engine.
Node.js uses an event-driven, non-blocking I/O model that makes it lightweight and efficient.
The Node.js package ecosystem, npm, is the largest ecosystem of open source libraries in the world.

%package        devel
Summary:        Development files node
Group:          System Environment/Base
Requires:       %{name} = %{version}-%{release}
Requires:       brotli-devel
Requires:       openssl-devel >= 1.1.1
Requires:       zlib-devel

%description    devel
The nodejs-devel package contains libraries, header files and documentation
for developing applications that use nodejs.

%prep
%autosetup -p1 -n node-v%{version}

%build
# remove unsupported TLSv1.3 cipher:
#    Mariner's OpenSSL configuration does not allow for this TLSv1.3
#    cipher. OpenSSL does not like being asked to use TLSv1.3 ciphers
#    it doesn't support (despite being fine processing similar cipher
#    requests for TLS < 1.3). This cipher's presence in the default
#    cipher list causes failures when initializing secure contexts
#    in the context of Node's TLS library.
sed -i '/TLS_CHACHA20_POLY1305_SHA256/d' ./src/node_constants.h

# remove brotli and zlib source code from deps folder
# keep the .gyp and .gypi files that are still used during configuration
find deps/zlib -name *.[ch] -delete
find deps/brotli -name *.[ch] -delete

python3 configure.py \
  --prefix=%{_prefix} \
  --ninja \
  --shared-openssl \
  --shared-zlib \
  --shared-brotli \
  --with-intl=small-icu \
  --with-icu-source=deps/icu-small \
  --without-dtrace \
  --openssl-use-def-ca-store \
  --shared-cares

JOBS=4 make %{?_smp_mflags} V=0

%install

make %{?_smp_mflags} install DESTDIR=$RPM_BUILD_ROOT
install -m 755 -d %{buildroot}%{_libdir}/node_modules/
install -m 755 -d %{buildroot}%{_datadir}/%{name}

# Remove junk files from node_modules/ - we should probably take care of
# this in the installer.
for FILE in .gitmodules .gitignore .npmignore .travis.yml \*.py[co]; do
  find %{buildroot}%{_libdir}/node_modules/ -name "$FILE" -delete
done

%check
make cctest

%post -p /sbin/ldconfig

%files
%defattr(-,root,root)
%license LICENSE
%{_bindir}/*
%{_libdir}/node_modules/*
%{_mandir}/man*/*
%doc CHANGELOG.md LICENSE README.md

%files devel
%defattr(-,root,root)
%{_includedir}/*
%{_docdir}/*
%{_datadir}/systemtap/tapset/node.stp

%changelog
<<<<<<< HEAD
* Tue Aug 04 2025 Durga Jagadeesh Palli <v-dpalli@microsoft.com> - 18.20.3-8
- Patch to upgrade the subpackage llhttp-v6.1.1 to llhttp-v9.1.2 to address CVE-2025-23167
- Patch to update callBack pointers in llhttp settings_t_structure to fix http_parser error.
=======
* Mon Jul 21 2025 Kevin Lockwood <v-klockwood@microsoft.com> - 18.20.3-8
- Patch CVE-2025-7656
>>>>>>> 0772b190

* Mon Jul 14 2025 Durga Jagadeesh Palli <v-dpalli@microsoft.com> - 18.20.3-7
- Patch CVE-2025-23166

* Wed May 21 2025 Aninda Pradhan <v-anipradhan@microsoft.com> - 18.20.3-6
- Patch CVE-2025-47279

* Mon Mar 10 2025 Sandeep Karambelkar <skarambelkar@microsoft.com> - 18.20.3-5
- Patch CVE-2025-27516

* Tue Feb 18 2025 Kevin Lockwood <v-klockwood@microsoft.com> - 18.20.3-4
- Patch CVE-2024-34064

* Tue Feb 11 2025 Kanishk Bansal <kanbansal@microsoft.com> - 18.20.3-3
- Patch CVE-2025-22150, CVE-2025-23085, CVE-2024-22020, CVE-2024-22195

* Tue Nov 19 2024 Bala <balakumaran.kannan@microsoft.com> - 18.20.3-2
- Patch CVE-2024-21538

* Thu Jun 13 2024 Nick Samson <nisamson@microsoft.com> - 18.20.3-1
- Upgrade to 18.20.3-1 to fix CVE-2024-28863

* Wed May 29 2024 Mitch Zhu <mitchzhu@microsoft.com> - 18.20.2-2
- Patch CVE-2023-21100.
- Remove unused patches.

* Fri Apr 26 2024 CBL-Mariner Servicing Account <cblmargh@microsoft.com> - 18.20.2-1
- Auto-upgrade to 18.20.2 - address multiple CVEs.
- Remove patches as the upgrade already has these changes.
- Update npm version from deps/npm/package.json

* Wed Apr 10 2024 Nadiia Dubchak <ndubchak@microsoft.com> - 18.18.2-7
- Patch CVE-2024-27983.

* Wed Mar 27 2024 Jon Slobodzian <joslobo@microsoft.com> - 18.18.2-6
- This change Obsoletes nodejs (nodejs16) which is end of life.

* Wed Mar 20 2024 Aditya Dubey <adityadubey@microsoft.com> - 18.18.2-5
- Patch CVE-2024-22025

* Tue Feb 27 2024 Suresh Thelkar <sthelkar@ieee.org> - 18.18.2-4
- Patch CVE-2024-24806

* Mon Feb 26 2024 Suresh Babu Chalamalasetty <schalam@microsoft.com> - 18.18.2-3
- Patch CVE-2023-42282
- Unit test code is not applicable for this NodeJS version sources

* Thu Oct 19 2023 Dan Streetman <ddstreet@ieee.org> - 18.18.2-2
- Re-enable building debuginfo. We can just ignore the dirs conflict failure in the pipelines! :)

* Wed Oct 18 2023 Dan Streetman <ddstreet@ieee.org> - 18.18.2-1
- Update to 18.18.2 to fix CVE-2023-44487

* Wed Sep 06 2023 Brian Fjeldstad <bfjelds@microsoft.com> - 18.17.1-2
- Patch CVE-2023-35945

* Wed Sep 06 2023 Brian Fjeldstad <bfjelds@microsoft.com> - 18.17.1-1
- Patch CVE-2023-32002 CVE-2023-32006 CVE-2023-32559
- Refresh patch CVE-2022-25883-v18

* Tue Jul 11 2023 Muhammad Falak <mwani@microsoft.com> - 18.16.0-3
- Patch CVE-2022-25883

* Tue May 30 2023 Dallas Delaney <dadelan@microsoft.com> - 18.16.0-2
- Fix CVE-2023-32067, CVE-2023-31130, CVE-2023-31147 by using system c-ares

* Wed Apr 12 2023 Riken Maharjan <rmaharjan@microsoft.com> - 18.16.0-1
- Upgrade to 18.16.0

* Wed Mar 01 2023 CBL-Mariner Servicing Account <cblmargh@microsoft.com> - 16.19.1-1
- Auto-upgrade to 16.19.1 - to fix CVE-2023-23936
- Update npm version to 8.19.3 to reflect the actual version of npm bundled with v16.19.1

* Tue Dec 13 2022 Andrew Phelps <anphel@microsoft.com> - 16.18.1-2
- Update license to reference Artistic 2.0

* Fri Dec 09 2022 CBL-Mariner Servicing Account <cblmargh@microsoft.com> - 16.18.1-1
- Auto-upgrade to 16.18.1 - CVE-2022-43548

* Tue Oct 25 2022 Nicolas Guibourge <nicolasg@microsoft.com> - 16.17.1-2
- Change npm_version to 8.15.0 to reflect the actual version of npm bundled with v16.17.1

* Mon Oct 24 2022 CBL-Mariner Servicing Account <cblmargh@microsoft.com> - 16.17.1-1
- Upgrade to 16.17.1

* Thu Aug 18 2022 Cameron Baird <cameronbaird@microsoft.com> - 16.16.0-2
- Change npm_version to 8.11.0 to reflect the actual version of npm bundled with v16.16.0

* Tue Aug 02 2022 Cameron Baird <cameronbaird@microsoft.com> - 16.16.0-1
- Update to v16.16.0 (security update) to resolve CVE-2022-32213, CVE-2022-32214, CVE-2022-32215

* Mon May 16 2022 Mandeep Plaha <mandeepplaha@microsoft.com> - 16.14.2-2
- Remove python3 as a runtime dependency as it is not needed during runtime.

* Tue Apr 19 2022 Mandeep Plaha <mandeepplaha@microsoft.com> - 16.14.2-1
- Update to 16.14.2.

* Thu Feb 24 2022 Nicolas Guibourge <nicolasg@microsoft.com> - 16.14.0-1
- Upgrade to 16.14.0.

* Thu Nov 18 2021 Thomas Crain <thcrain@microsoft.com> - 14.18.1-1
- Update to version 14.18.1 to fix CVE-2021-22959, CVE-2021-22960, CVE-2021-37701,
    CVE-2021-37712, CVE-2021-37713, CVE-2021-39134, CVE-2021-39135
- Add patch to remove problematic cipher from default list
- Add config flag to use OpenSSL cert store instead of built-in Mozilla certs
- Add script to remove vendored OpenSSL tree from source tarball
- Update required OpenSSL version to 1.1.1
- Use python configure script directly
- Lint spec

* Thu Sep 23 2021 Pawel Winogrodzki <pawelwi@microsoft.com> - 14.17.2-2
- Adding 'Provides' for 'npm'.

* Mon Jul 19 2021 Neha Agarwal <nehaagarwal@microsoft.com> - 14.17.2-1
- Update to version 14.17.2 to fix CVE-2021-22918

* Mon Jun 07 2021 Henry Beberman <henry.beberman@microsoft.com> - 14.17.0-1
- Update to nodejs version 14.17.0

* Sat May 09 2020 Nick Samson <nisamson@microsoft.com> - 9.11.2-7
- Added %%license line automatically

* Mon May 04 2020 Paul Monson <paulmon@microsoft.com> 9.11.2-6
- Add patch that enables building openssl without TLS versions less 1.2

* Thu Apr 09 2020 Nicolas Ontiveros <niontive@microsoft.com> 9.11.2-5
- Remove toybox and only use coreutils for requires.

* Wed Apr 08 2020 Pawel Winogrodzki <pawelwi@microsoft.com> 9.11.2-4
- License verified.
- Removed "%%define sha1".

* Tue Sep 03 2019 Mateusz Malisz <mamalisz@microsoft.com> 9.11.2-3
- Initial CBL-Mariner import from Photon (license: Apache2).

* Tue Jan 08 2019 Alexey Makhalov <amakhalov@vmware.com> 9.11.2-2
- Added BuildRequires python2, which

* Thu Sep 20 2018 Him Kalyan Bordoloi <bordoloih@vmware.com> 9.11.2-1
- Updated to version 9.11.2

* Mon Sep 10 2018 Him Kalyan Bordoloi <bordoloih@vmware.com> 9.9.0-1
- Updated to version 9.9.0

* Wed Feb 14 2018 Xiaolin Li <xiaolinl@vmware.com> 8.3.0-1
- Updated to version 8.3.0

* Fri Oct 13 2017 Alexey Makhalov <amakhalov@vmware.com> 7.7.4-4
- Remove BuildArch

* Mon Sep 18 2017 Alexey Makhalov <amakhalov@vmware.com> 7.7.4-3
- Requires coreutils or toybox

* Fri Jul 14 2017 Chang Lee <changlee@vmware.com> 7.7.4-2
- Updated %check

* Mon Mar 20 2017 Xiaolin Li <xiaolinl@vmware.com> 7.7.4-1
- Initial packaging for Photon<|MERGE_RESOLUTION|>--- conflicted
+++ resolved
@@ -6,7 +6,7 @@
 # WARNINGS: MUST check and update the 'npm_version' macro for every version update of this package.
 #           The version of NPM can be found inside the sources under 'deps/npm/package.json'.
 Version:        18.20.3
-Release:        8%{?dist}
+Release:        9%{?dist}
 License:        BSD and MIT and Public Domain and NAIST-2003 and Artistic-2.0
 Group:          Applications/System
 Vendor:         Microsoft Corporation
@@ -26,13 +26,9 @@
 Patch7:         CVE-2025-27516.patch
 Patch8:         CVE-2025-47279.patch
 Patch9:         CVE-2025-23166.patch
-<<<<<<< HEAD
-Patch10:        upgrade_llhttp-v6.1.1_to_llhttp-v9.1.2.patch
-Patch11:        update_callBack_pointers_in_llhttp_settings_t_structure_fix_http_parser_error.patch
-
-=======
 Patch10:        CVE-2025-7656.patch
->>>>>>> 0772b190
+Patch11:        upgrade_llhttp-v6.1.1_to_llhttp-v9.1.2.patch
+Patch12:        update_callBack_pointers_in_llhttp_settings_t_structure_fix_http_parser_error.patch
 
 BuildRequires:  brotli-devel
 BuildRequires:  coreutils >= 8.22
@@ -134,14 +130,13 @@
 %{_datadir}/systemtap/tapset/node.stp
 
 %changelog
-<<<<<<< HEAD
-* Tue Aug 04 2025 Durga Jagadeesh Palli <v-dpalli@microsoft.com> - 18.20.3-8
+
+* Tue Aug 04 2025 Durga Jagadeesh Palli <v-dpalli@microsoft.com> - 18.20.3-9
 - Patch to upgrade the subpackage llhttp-v6.1.1 to llhttp-v9.1.2 to address CVE-2025-23167
 - Patch to update callBack pointers in llhttp settings_t_structure to fix http_parser error.
-=======
+
 * Mon Jul 21 2025 Kevin Lockwood <v-klockwood@microsoft.com> - 18.20.3-8
 - Patch CVE-2025-7656
->>>>>>> 0772b190
 
 * Mon Jul 14 2025 Durga Jagadeesh Palli <v-dpalli@microsoft.com> - 18.20.3-7
 - Patch CVE-2025-23166
