--- conflicted
+++ resolved
@@ -5,7 +5,7 @@
 # WARNINGS: MUST check and update the 'npm_version' macro for every version update of this package.
 #           The version of NPM can be found inside the sources under 'deps/npm/package.json'.
 Version:        20.14.0
-Release:        10%{?dist}
+Release:        11%{?dist}
 License:        BSD AND MIT AND Public Domain AND NAIST-2003 AND Artistic-2.0
 Vendor:         Microsoft Corporation
 Distribution:   Azure Linux
@@ -29,11 +29,8 @@
 Patch11:        CVE-2025-47279.patch
 Patch12:        CVE-2025-23165.patch
 Patch13:        CVE-2025-23166.patch
-<<<<<<< HEAD
-Patch14:        CVE-2025-23167.patch
-=======
 Patch14:        CVE-2025-5222.patch
->>>>>>> 52e81267
+Patch15:        CVE-2025-23167.patch
 BuildRequires:  brotli-devel
 BuildRequires:  c-ares-devel
 BuildRequires:  coreutils >= 8.22
@@ -145,13 +142,11 @@
 %{_prefix}/lib/node_modules/*
 
 %changelog
-<<<<<<< HEAD
-* Tue Jul 15 2025 Akhila Guruju <v-guakhila@microsoft.com> - 20.14.0-10
+* Tue Nov 18 2025 Akhila Guruju <v-guakhila@microsoft.com> - 20.14.0-11
 - Patch CVE-2025-23167
-=======
+
 * Fri Nov 07 2025 Azure Linux Security Servicing Account <azurelinux-security@microsoft.com> - 20.14.0-10
 - Patch for CVE-2025-5222
->>>>>>> 52e81267
 
 * Tue May 27 2025 Aninda Pradhan <v-anipradhan@microsoft.com> - 20.14.0-9
 - Patch CVE-2025-23165, CVE-2025-23166
