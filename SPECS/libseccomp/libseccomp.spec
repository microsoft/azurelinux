--- conflicted
+++ resolved
@@ -60,7 +60,6 @@
 %{_mandir}/man3/*
 
 %changelog
-<<<<<<< HEAD
 * Fri Jul 23 2021 Thomas Crain <thcrain@microsoft.com> - 2.4.1-4
 - Remove pkgconfig provides (no longer necessary)
 - Require base package from devel subpackage
@@ -72,10 +71,7 @@
 - Modernize spec with macros
 - Remove libtool archive files
 
-* Sat May 09 2020 Nick Samson <nisamson@microsoft.com> - 2.4.1-2
-=======
 * Sat May 09 2020 Nick Samson <nisamson@microsoft.com>
->>>>>>> a6f8e0a4
 - Added %%license line automatically
 
 * Tue Mar 17 2020 Henry Beberman <henry.beberman@microsoft.com> - 2.4.1-1
