Summary:        agent for collecting, processing, aggregating, and writing metrics.
Name:           telegraf
Version:        1.29.4
Release:        17%{?dist}
License:        MIT
Vendor:         Microsoft Corporation
Distribution:   Mariner
Group:          Development/Tools
URL:            https://github.com/influxdata/telegraf
Source0:        %{url}/archive/v%{version}.tar.gz#/%{name}-%{version}.tar.gz
# Use the generate_source_tarball.sh script to get the vendored sources.
Source1:        %{name}-%{version}-vendor.tar.gz
Patch0:         CVE-2023-45288.patch
Patch1:         CVE-2024-28110.patch
Patch2:         CVE-2024-27289.patch
Patch3:         CVE-2024-35255.patch
Patch4:         CVE-2024-37298.patch
Patch5:         CVE-2024-24786.patch
Patch6:         CVE-2024-28180.patch
Patch7:         CVE-2024-45337.patch
Patch8:         CVE-2024-45338.patch
Patch9:         CVE-2025-22868.patch
Patch10:        CVE-2025-22869.patch
Patch11:        CVE-2025-27144.patch
Patch12:        CVE-2025-30204.patch
Patch13:        CVE-2025-22870.patch
Patch14:        CVE-2024-51744.patch
Patch15:        CVE-2025-30215.patch
Patch16:        CVE-2025-22872.patch
Patch17:        CVE-2025-46327-prereqs.patch
Patch18:        CVE-2025-46327.patch
BuildRequires:  golang
BuildRequires:  iana-etc
BuildRequires:  systemd-devel
BuildRequires:  tzdata
Requires:       iana-etc
Requires:       logrotate
Requires:       procps-ng
Requires:       shadow-utils
Requires:       systemd
Requires:       tzdata
Requires(postun): %{_sbindir}/groupdel
Requires(postun): %{_sbindir}/userdel
Requires(pre):  %{_sbindir}/groupadd
Requires(pre):  %{_sbindir}/useradd

%description
Telegraf is an agent written in Go for collecting, processing, aggregating, and writing metrics.

Design goals are to have a minimal memory footprint with a plugin system so that developers in
the community can easily add support for collecting metrics from well known services (like Hadoop,
Postgres, or Redis) and third party APIs (like Mailchimp, AWS CloudWatch, or Google Analytics).

%prep
%autosetup -a1 -p1

%build
go build -buildvcs=false -mod=vendor ./cmd/telegraf

%install
mkdir -pv %{buildroot}%{_sysconfdir}/%{name}/%{name}.d
install -m 755 -D %{name} %{buildroot}%{_bindir}/%{name}
install -m 755 -D scripts/%{name}.service %{buildroot}%{_unitdir}/%{name}.service
install -m 755 -D etc/logrotate.d/%{name} %{buildroot}%{_sysconfdir}/logrotate.d/%{name}

# Provide empty config file.
./%{name} config > telegraf.conf
install -m 755 -D telegraf.conf %{buildroot}%{_sysconfdir}/%{name}/telegraf.conf

%check
make test

%pre
getent group telegraf >/dev/null || groupadd -r telegraf
getent passwd telegraf >/dev/null || useradd -c "Telegraf" -d %{_localstatedir}/lib/%{name} -g %{name} \
        -s /sbin/nologin -M -r %{name}

%post
chown -R telegraf:telegraf %{_sysconfdir}/telegraf
%systemd_post %{name}.service

%preun
%systemd_preun %{name}.service

%postun
if [ $1 -eq 0 ] ; then
    getent passwd telegraf >/dev/null && userdel telegraf
    getent group telegraf >/dev/null && groupdel telegraf
fi
%systemd_postun_with_restart %{name}.service

%files
%defattr(-,root,root)
%config(noreplace) %{_sysconfdir}/%{name}/telegraf.conf
%license LICENSE
%{_bindir}/telegraf
%{_unitdir}/telegraf.service
%{_sysconfdir}/logrotate.d/%{name}
%dir %{_sysconfdir}/%{name}/telegraf.d

%changelog
<<<<<<< HEAD
* Mon May 05 2025 Kevin Lockwood <v-klockwood@microsoft.com> - 1.29.4-17
- Add patch for CVE-2025-46327
=======
* Thu Sep 04 2025 Akhila Guruju <v-guakhila@microsoft.com> - 1.29.4-17
- Bump release to rebuild with golang
>>>>>>> f0d3b57b

* Tue Apr 22 2025 Mayank Singh <mayansingh@microsoft.com> - 1.29.4-16
- Fix CVE-2025-22872 with an upstream patch

* Thu Apr 17 2025 Sudipta Pandit <sudpandit@microsoft.com> - 1.29.4-15
- Patch CVE-2025-30215

* Mon Mar 31 2025 Sreeniavsulu Malavathula <v-smalavathu@microsoft.com> - 1.29.4-14
- Patch to fix CVE-2025-22870, CVE-2024-51744 with an upstream patch

* Mon Mar 31 2025 Kanishk Bansal <kanbansal@microsoft.com> - 1.29.4-13
- Patch CVE-2025-30204

* Tue Mar 11 2025 Mayank Singh <mayansingh@microsoft.com> - 1.29.4-12
- Fix CVE-2025-27144 with an upstream patch

* Wed Mar 05 2025 Kanishk Bansal <kanbansal@microsoft.com> - 1.29.4-11
- Patch CVE-2025-22868, CVE-2025-22869

* Mon Jan 06 2025 Sumedh Sharma <sumsharma@microsoft.com> - 1.29.4-10
- Add patch for CVE-2024-45337 & CVE-2024-45338.

* Mon Sep 09 2024 CBL-Mariner Servicing Account <cblmargh@microsoft.com> - 1.29.4-9
- Bump release to rebuild with go 1.22.7

* Wed Aug 21 2024 Muhammad Falak <mwani@microsoft.com> - 1.29.4-8
- Address CVE-2024-24786 & CVE-2024-28180

* Thu Jul 11 2024 Sumedh Sharma <sumsharma@microsoft.com> - 1.29.4-7
- Add patch for CVE-2024-37298

* Tue Jun 18 2024 Saul Paredes <saulparedes@microsoft.com> - 1.29.4-6
- Patch CVE-2024-35255

* Thu Jun 06 2024 CBL-Mariner Servicing Account <cblmargh@microsoft.com> - 1.29.4-5
- Bump release to rebuild with go 1.21.11

* Fri May 24 2024 Henry Li <lihl@microsoft.com> - 1.29.4-4
- Add patch to resolve CVE-2024-27289

* Mon May 06 2024 Henry Li <lihl@microsoft.com> - 1.29.4-3
- Re-add patch for CVE-2024-28110

* Thu Apr 18 2024 Chris Gunn <chrisgun@microsoft.com> - 1.29.4-2
- Fix for CVE-2023-45288

* Tue Apr 02 2024 CBL-Mariner Servicing Account <cblmargh@microsoft.com> - 1.29.4-1
- Auto-upgrade to 1.29.4 - CVE-2023-50658

* Mon Mar 18 2024 Pawel Winogrodzki <pawelwi@microsoft.com> - 1.28.5-5
- Patching CVE-2024-27304 in vendor/github.com/jackc/pgproto3.

* Wed Mar 13 2024 Zhichun Wan <zhichunwan@microsoft.com> - 1.28.5-4
- Address CVE-2024-28110 by patching vendored github.com/cloudevents

* Thu Feb 15 2024 Nan Liu <liunan@microsoft.com> - 1.28.5-3
- Address CVE-2023-48795 by patching vendored golang.org/x/crypto

* Fri Feb 02 2024 CBL-Mariner Servicing Account <cblmargh@microsoft.com> - 1.28.5-2
- Bump release to rebuild with go 1.21.6

* Tue Dec 05 2023 Osama Esmail <osamaesmail@microsoft.com> - 1.28.5-1
- Updating to version 1.28.5 to address critical CVEs
- Fix testing

* Thu Nov 09 2023 Pawel Winogrodzki <pawelwi@microsoft.com> - 1.27.4-1
- Backporting patch for CVE-2023-46129.
- Updating to version 1.27.4.
- Removed invalid, outdated patch.

* Mon Oct 16 2023 CBL-Mariner Servicing Account <cblmargh@microsoft.com> - 1.27.3-4
- Bump release to rebuild with go 1.20.9

* Tue Oct 10 2023 Dan Streetman <ddstreet@ieee.org> - 1.27.3-3
- Bump release to rebuild with updated version of Go.

* Mon Aug 28 2023 Cameron Baird <cameronbaird@microsoft.com> - 1.27.3-2
- Bump release to rebuild with go 1.20.7

* Mon Aug 07 2023 CBL-Mariner Servicing Account <cblmargh@microsoft.com> - 1.27.3-1
- Auto-upgrade to 1.27.3 - resolve vulnerability with jaeger v1.38.0

* Fri Jul 14 2023 CBL-Mariner Servicing Account <cblmargh@microsoft.com> - 1.27.2-1
- Auto-upgrade to 1.27.2 to fix CVE-2023-34231, CVE-2023-25809, CVE-2023-28642

* Thu Jul 13 2023 CBL-Mariner Servicing Account <cblmargh@microsoft.com> - 1.26.0-4
- Bump release to rebuild with go 1.19.11

* Thu Jun 15 2023 CBL-Mariner Servicing Account <cblmargh@microsoft.com> - 1.26.0-3
- Bump release to rebuild with go 1.19.10

* Wed Apr 05 2023 CBL-Mariner Servicing Account <cblmargh@microsoft.com> - 1.26.0-2
- Bump release to rebuild with go 1.19.8

* Wed Mar 29 2023 Pawel Winogrodzki <pawelwi@microsoft.com> - 1.26.0-1
- Updating to version 1.26.0 to address CVEs in vendored sources for "containerd".

* Tue Mar 28 2023 CBL-Mariner Servicing Account <cblmargh@microsoft.com> - 1.25.2-3
- Bump release to rebuild with go 1.19.7

* Wed Mar 15 2023 CBL-Mariner Servicing Account <cblmargh@microsoft.com> - 1.25.2-2
- Bump release to rebuild with go 1.19.6

* Fri Feb 24 2023 Olivia Crain <oliviacrain@microsoft.com> - 1.25.2-1
- Upgrade to latest upstream version to fix the following CVEs in vendored packages:
  CVE-2019-3826, CVE-2022-1996, CVE-2022-29190, CVE-2022-29222, CVE-2022-29189, 
  CVE-2022-32149, CVE-2022-23471

* Fri Feb 03 2023 CBL-Mariner Servicing Account <cblmargh@microsoft.com> - 1.23.0-6
- Bump release to rebuild with go 1.19.5

* Wed Jan 18 2023 CBL-Mariner Servicing Account <cblmargh@microsoft.com> - 1.23.0-5
- Bump release to rebuild with go 1.19.4

* Fri Dec 16 2022 Daniel McIlvaney <damcilva@microsoft.com> - 1.23.0-4
- Bump release to rebuild with go 1.18.8 with patch for CVE-2022-41717

* Tue Nov 01 2022 Olivia Crain <oliviacrain@microsoft.com> - 1.23.0-3
- Bump release to rebuild with go 1.18.8

* Mon Aug 22 2022 Olivia Crain <oliviacrain@microsoft.com> - 1.23.0-2
- Bump release to rebuild against Go 1.18.5

* Thu Jun 16 2022 Muhammad Falak <mwani@microsoft.com> 1.23.0-1
- Bump version to 1.23.0

* Tue Jun 14 2022 Muhammad Falak <mwani@microsoft.com> - 1.21.2-2
- Bump release to rebuild with golang 1.18.3

* Tue Jan 18 2022 Neha Agarwal <nehaagarwal@microsoft.com> - 1.21.2-1
- Update to version 1.21.2.
- Modified patch to apply to new version.

* Thu Dec 16 2021 Pawel Winogrodzki <pawelwi@microsoft.com> - 1.14.5-8
- Removing the explicit %%clean stage.

* Tue Jun 08 2021 Henry Beberman <henry.beberman@microsoft.com> 1.14.5-7
- Increment release to force republishing using golang 1.15.13.

* Mon Apr 26 2021 Nicolas Guibourge <nicolasg@microsoft.com> 1.14.5-6
- Increment release to force republishing using golang 1.15.11.

* Thu Dec 10 2020 Andrew Phelps <anphel@microsoft.com> 1.14.5-5
- Increment release to force republishing using golang 1.15.

* Thu Oct 15 2020 Pawel Winogrodzki <pawelwi@microsoft.com> 1.14.5-4
- License verified.
- Added %%license macro.
- Fixed source URL.
- Switched to %%autosetup.

* Fri Aug 21 2020 Suresh Babu Chalamalasetty <schalam@microsoft.com> 1.14.5-3
- Add runtime required procps-ng and shadow-utils

* Tue Jul 14 2020 Jonathan Chiu <jochi@microsoft.com> 1.14.5-1
- Update to version 1.14.5

* Tue Sep 03 2019 Mateusz Malisz <mamalisz@microsoft.com> 1.7.4-2
- Initial CBL-Mariner import from Photon (license: Apache2).

* Fri Sep 07 2018 Michelle Wang <michellew@vmware.com> 1.7.4-1
- Update version to 1.7.4 and its plugin version to 1.4.0.

* Mon Sep 18 2017 Alexey Makhalov <amakhalov@vmware.com> 1.3.4-2
- Remove shadow from requires and use explicit tools for post actions

* Tue Jul 18 2017 Dheeraj Shetty <dheerajs@vmware.com> 1.3.4-1
- first version<|MERGE_RESOLUTION|>--- conflicted
+++ resolved
@@ -1,7 +1,7 @@
 Summary:        agent for collecting, processing, aggregating, and writing metrics.
 Name:           telegraf
 Version:        1.29.4
-Release:        17%{?dist}
+Release:        18%{?dist}
 License:        MIT
 Vendor:         Microsoft Corporation
 Distribution:   Mariner
@@ -99,13 +99,11 @@
 %dir %{_sysconfdir}/%{name}/telegraf.d
 
 %changelog
-<<<<<<< HEAD
-* Mon May 05 2025 Kevin Lockwood <v-klockwood@microsoft.com> - 1.29.4-17
+* Mon May 05 2025 Kevin Lockwood <v-klockwood@microsoft.com> - 1.29.4-18
 - Add patch for CVE-2025-46327
-=======
+
 * Thu Sep 04 2025 Akhila Guruju <v-guakhila@microsoft.com> - 1.29.4-17
 - Bump release to rebuild with golang
->>>>>>> f0d3b57b
 
 * Tue Apr 22 2025 Mayank Singh <mayansingh@microsoft.com> - 1.29.4-16
 - Fix CVE-2025-22872 with an upstream patch
