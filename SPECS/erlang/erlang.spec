--- conflicted
+++ resolved
@@ -2,11 +2,7 @@
 Summary:        erlang
 Name:           erlang
 Version:        26.2.5.12
-<<<<<<< HEAD
-Release:        2%{?dist}
-=======
 Release:        1%{?dist}
->>>>>>> 64ef81a5
 License:        Apache-2.0
 Vendor:         Microsoft Corporation
 Distribution:   Azure Linux
@@ -57,12 +53,6 @@
 %{_libdir}/erlang/*
 
 %changelog
-<<<<<<< HEAD
-* Wed Jun 04 2025 Muhammad Falak <mwani@microsoft.com> - 26.2.5.11-2
-- Skip format-check in tests
-
-=======
->>>>>>> 64ef81a5
 * Wed May 14 2025 CBL-Mariner Servicing Account <cblmargh@microsoft.com> - 26.2.5.12-1
 - Auto-upgrade to 26.2.5.12 - for CVE-2025-46712
 
