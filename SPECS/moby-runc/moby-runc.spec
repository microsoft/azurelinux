--- conflicted
+++ resolved
@@ -5,7 +5,7 @@
 Name:           moby-%{upstream_name}
 # update "commit_hash" above when upgrading version
 Version:        1.1.2
-Release:        7%{?dist}
+Release:        8%{?dist}
 License:        ASL 2.0
 URL:            https://github.com/opencontainers/runc
 Group:          Virtualization/Libraries
@@ -59,16 +59,14 @@
 %{_mandir}/*
 
 %changelog
-<<<<<<< HEAD
-* Wed Jan 25 2023 Vince Perri <viperri@microsoft.com> - 1.1.2-7
+* Fri Feb 03 2023 Vince Perri <viperri@microsoft.com> - 1.1.2-8
 - Add 0001-cgroups-cpuset-fix-byte-order-while-parsing-cpuset-r.patch
-=======
+
 * Fri Feb 03 2023 CBL-Mariner Servicing Account <cblmargh@microsoft.com> - 1.1.2-7
 - Bump release to rebuild with go 1.19.5
 
 * Wed Jan 18 2023 CBL-Mariner Servicing Account <cblmargh@microsoft.com> - 1.1.2-6
 - Bump release to rebuild with go 1.19.4
->>>>>>> 65671f1c
 
 * Fri Dec 16 2022 Daniel McIlvaney <damcilva@microsoft.com> - 1.1.2-5
 - Bump release to rebuild with go 1.18.8 with patch for CVE-2022-41717
