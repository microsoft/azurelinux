#
# spec file for package influxdb
#
# Copyright (c) 2021 SUSE LLC
#
# All modifications and additions to the file contributed by third parties
# remain the property of their copyright owners, unless otherwise agreed
# upon. The license for this file, and modifications and additions to the
# file, is the same license as for the pristine package itself (unless the
# license for the pristine package is not an Open Source License, in which
# case the license is the MIT License). An "Open Source License" is a
# license that conforms to the Open Source Definition (Version 1.9)
# published by the Open Source Initiative.

# Please submit bugfixes or comments via https://bugs.opensuse.org/
#

Summary:        Scalable datastore for metrics, events, and real-time analytics
Name:           influxdb
Version:        2.6.1
<<<<<<< HEAD
Release:        15%{?dist}
=======
Release:        17%{?dist}
>>>>>>> 18941256
License:        MIT
Vendor:         Microsoft Corporation
Distribution:   Mariner
Group:          Productivity/Databases/Servers
URL:            https://github.com/influxdata/influxdb
Source0:        %{url}/archive/refs/tags/v%{version}.tar.gz#/%{name}-%{version}.tar.gz
# Below is a manually created tarball, no download link.
# We're using pre-populated Go modules from this tarball, since network is disabled during build time.
# Use generate_source_tarbbal.sh to get this generated from a source code file.
# How to re-build this file:
#   1. wget https://github.com/influxdata/influxdb/archive/refs/tags/v%%{version}.tar.gz -O %%{name}-%%{version}.tar.gz
#   2. tar -xf %%{name}-%%{version}.tar.gz
#   3. cd %%{name}-%%{version}
#   4. go mod vendor
#   5. tar  --sort=name \
#           --mtime="2021-04-26 00:00Z" \
#           --owner=0 --group=0 --numeric-owner \
#           --pax-option=exthdr.name=%d/PaxHeaders/%f,delete=atime,delete=ctime \
#           -cf %%{name}-%%{version}-vendor.tar.gz vendor
#
Source1:        %{name}-%{version}-vendor.tar.gz
# Below is a manually created tarball, no download link.
# predownloaded assets include ui assets and swager json. Used to replace fetch-assets and fetch-swagger script.
# Use generate_source_tarbbal.sh to get this generated from a source code file.
# How to rebuild this file:
#   1. wget https://github.com/influxdata/influxdb/archive/refs/tags/v%%{version}.tar.gz -O %%{name}-%%{version}.tar.gz
#   2. tar -xf %%{name}-%%{version}.tar.gz
#   3. cd %%{name}-%%{version}
#   4. make generate-web-assets
#   5. cd static
#   6. tar -cvf %%{name}-%%{version}-static-data.tar.gz data/
Source2:        %{name}-%{version}-static-data.tar.gz
Source3:        influxdb.service
Source4:        influxdb.tmpfiles
Source5:        config.yaml
Source6:        influxdb-user.conf
<<<<<<< HEAD
Patch0:		CVE-2024-24786.patch
=======
Patch0:         CVE-2024-6104.patch
Patch1:         CVE-2022-32149.patch
>>>>>>> 18941256
BuildRequires:  clang
BuildRequires:  golang <= 1.18.8
BuildRequires:  kernel-headers
BuildRequires:  protobuf-devel
BuildRequires:  rust >= 1.60.0
BuildRequires:  systemd-rpm-macros
BuildRequires:  tzdata
# IMPORTANT:  when upgrading this, make sure the flux version matches what is required by go.mod file in the soure code of influxdb.
BuildRequires:  pkgconfig(flux) >= 0.191.0
Requires:       tzdata
Requires(post): systemd
Conflicts:      influxdb
%{?systemd_requires}

%description
InfluxDB is an distributed time series database with no external dependencies.
It's useful for recording metrics, events, and performing analytics.

%package        devel
Summary:        InfluxDB development files
Group:          Development/Languages/Golang
Requires:       go
Requires:       tzdata
Conflicts:      influxdb

%description devel
Go sources and other development files for InfluxDB

%prep
%autosetup -p1 -a 1

mkdir -pv static
tar -xf %{SOURCE2} -C static/ --no-same-owner

%build
export GOPATH=$HOME/go
export GOBIN=$GOPATH/bin
export PATH=$PATH:$GOPATH:$GOBIN
export GO111MODULE=on

# Build influxdb
export TAGS='sqlite_foreign_keys,sqlite_json,assets'
go generate -mod vendor -tags $TAGS ./static
go build -mod vendor -tags $TAGS -ldflags "-X main.version=%{version}" -o bin/influxd ./cmd/influxd
go build -mod vendor -tags $TAGS -ldflags "-X main.version=%{version}" -o bin/telemetryd ./cmd/telemetryd

%install
mkdir -p %{buildroot}%{_bindir}
install -D -m 0755 bin/influxd %{buildroot}%{_bindir}/
install -D -m 0755 bin/telemetryd %{buildroot}%{_bindir}/
mkdir -p %{buildroot}%{_sbindir}
install -D -m 0644 %{SOURCE3} %{buildroot}%{_unitdir}/influxdb.service
ln -s %{_sbindir}/service %{buildroot}%{_sbindir}/rcinfluxdb
install -D -m 0644 %{SOURCE4} %{buildroot}%{_tmpfilesdir}/influxdb.conf
install -D -m 0644 %{SOURCE6} %{buildroot}%{_sysusersdir}/influxdb-user.conf
install -D -m 0644 %{SOURCE5} %{buildroot}%{_sysconfdir}/influxdb/config.yaml

%check
export GOTRACEBACK=all
export GO111MODULE=on
go test ./...

%pre
%sysusers_create_package %{name} %{SOURCE6}

%preun
%systemd_preun influxdb.service

%post
%tmpfiles_create %{_tmpfilesdir}/influxdb.conf
%systemd_post influxdb.service

%postun
%systemd_postun_with_restart influxdb.service

%files
%license LICENSE
%doc README.md CHANGELOG.md
%dir %{_sysconfdir}/influxdb
%config(noreplace) %{_sysconfdir}/influxdb/config.yaml
%{_bindir}/influxd
%{_bindir}/telemetryd
%{_sbindir}/rcinfluxdb
%{_unitdir}/influxdb.service
%{_sysusersdir}/influxdb-user.conf
%dir %{_tmpfilesdir}
%{_tmpfilesdir}/influxdb.conf

%changelog
<<<<<<< HEAD
* Mon Dec 09 2024 Kavya Sree Kaitepalli <kkaitepalli@microsoft.com> - 2.6.-15
- Patch for CVE-2024-24786
=======
* Tue Sep 17 2024 Sumedh Sharma <sumsharma@microsoft.com> - 2.6.1-17
- Add patch to resolve CVE-2022-32149

* Mon Sep 09 2024 CBL-Mariner Servicing Account <cblmargh@microsoft.com> - 2.6.1-16
- Bump release to rebuild with go 1.22.7

* Thu Aug 01 2024 Bala <balakumaran.kannan@microsoft.com> - 2.6.1.15
- Fix CVE 2024-6104 by patching vendor packages
>>>>>>> 18941256

* Thu Jun 06 2024 CBL-Mariner Servicing Account <cblmargh@microsoft.com> - 2.6.1-14
- Bump release to rebuild with go 1.21.11

* Fri Feb 02 2024 CBL-Mariner Servicing Account <cblmargh@microsoft.com> - 2.6.1-13
- Bump release to rebuild with go 1.21.6

* Mon Oct 16 2023 CBL-Mariner Servicing Account <cblmargh@microsoft.com> - 2.6.1-12
- Bump release to rebuild with go 1.20.9

* Tue Oct 10 2023 Dan Streetman <ddstreet@ieee.org> - 2.6.1-11
- Bump release to rebuild with updated version of Go.

* Thu Sep 07 2023 Daniel McIlvaney <damcilva@microsoft.com> - 2.6.1-10
- Bump package to rebuild with rust 1.72.0

* Mon Aug 07 2023 CBL-Mariner Servicing Account <cblmargh@microsoft.com> - 2.6.1-9
- Bump release to rebuild with go 1.19.12

* Thu Jul 13 2023 CBL-Mariner Servicing Account <cblmargh@microsoft.com> - 2.6.1-8
- Bump release to rebuild with go 1.19.11

* Thu Jun 15 2023 CBL-Mariner Servicing Account <cblmargh@microsoft.com> - 2.6.1-7
- Bump release to rebuild with go 1.19.10

* Tue Apr 11 2023 Mykhailo Bykhovtsev <mbykhovtsev@microsoft.com> - 2.6.1-6
- Fixed uninstallation step not working

* Wed Apr 05 2023 CBL-Mariner Servicing Account <cblmargh@microsoft.com> - 2.6.1-5
- Bump release to rebuild with go 1.19.8

* Tue Mar 28 2023 CBL-Mariner Servicing Account <cblmargh@microsoft.com> - 2.6.1-4
- Bump release to rebuild with go 1.19.7

* Wed Mar 15 2023 CBL-Mariner Servicing Account <cblmargh@microsoft.com> - 2.6.1-3
- Bump release to rebuild with go 1.19.6

* Wed Feb 1 2023 Mykhailo Bykhovtsev <mbykhovtsev@microsoft.com> - 2.6.1-2
- Fixed build issue by requring to use golang 1.18.8. Does not work on 1.19 yet.

* Mon Jan 30 2023 Mykhailo Bykhovtsev <mbykhovtsev@microsoft.com> - 2.6.1-1
- Upgrade to version 2.6.1

* Fri Jan 13 2023 Mykhailo Bykhovtsev <mbykhovtsev@microsoft.com> - 2.4.0-1
- Initial CBL-Mariner import from openSUSE Tumbleweed (license: same as "License" tag).
- License verified
- Upgrade to version 2.4.0

* Tue Oct  4 2022 Matwey Kornilov <matwey.kornilov@gmail.com>
- Update to version 2.3.0, see
  * https://github.com/influxdata/influxdb/releases/tag/v2.3.0
  Drop 0001-fix-executor-do-not-assume-ints-are-64bits-4652.patch:
  upstreamed

* Thu Jun  9 2022 Matwey Kornilov <matwey.kornilov@gmail.com>
- Update to version 2.2.0, see
  * https://github.com/influxdata/influxdb/releases/tag/v2.2.0
  Add 0001-fix-executor-do-not-assume-ints-are-64bits-4652.patch:
  fix build on 32-bit architectures

* Tue Nov 16 2021 Matwey Kornilov <matwey.kornilov@gmail.com>
- Update to version 2.1.1, see
  * https://github.com/influxdata/influxdb/releases/tag/v2.1.1
- influx binary has been deleted upstream:
  * https://github.com/influxdata/influxdb/issues/21773

* Tue Oct 26 2021 Matwey Kornilov <matwey.kornilov@gmail.com>
- Update to version 2.0.9, see
  * https://github.com/influxdata/influxdb/releases/tag/v2.0.9

* Fri Sep 24 2021 Matwey Kornilov <matwey.kornilov@gmail.com>
- Update to version 2.0.8, see
  * https://github.com/influxdata/influxdb/releases/tag/v2.0.8

* Thu Jun 10 2021 Michal Hrusecky <michal.hrusecky@opensuse.org>
- Reintroduce configuration file in etc and provide example configuration:
  * no tracking by default
  * conservative memory limits to prevent OOM
  * description how to obtain list of possible values
  * example how to move stored data into different directory

* Thu Jun 10 2021 Michal Hrusecky <michal.hrusecky@opensuse.org>
- Update to version 2.0.7, see
  * https://github.com/influxdata/influxdb/releases/tag/v2.0.7

* Thu May 27 2021 Michal Hrusecky <michal.hrusecky@opensuse.org>
- Include prebuild UI assets
- Drop the last mention of config file in service file

* Wed May 19 2021 Michal Hrusecky <michal.hrusecky@opensuse.org>
- Update to version 2.0.6, see
  * https://github.com/influxdata/influxdb/releases/tag/v2.0.6
  * https://github.com/influxdata/influxdb/releases/tag/v2.0.5

* Mon May 17 2021 Michal Hrusecky <michal.hrusecky@opensuse.org>
- Update service file not to use invalid options
- Dropping config file as upstream does and dropping unused directories

* Thu Mar 18 08:12:08 UTC 2021 - Matwey Kornilov <matwey.kornilov@gmail.com>
- Install lost influxdb-user.conf

* Tue Mar 16 13:33:34 UTC 2021 - Matwey Kornilov <matwey.kornilov@gmail.com>
- Drop unused BuildRequirements
- use sysusers.d

* Sun Mar  7 08:54:12 UTC 2021 - Matwey Kornilov <matwey.kornilov@gmail.com>
- Initial version<|MERGE_RESOLUTION|>--- conflicted
+++ resolved
@@ -18,11 +18,7 @@
 Summary:        Scalable datastore for metrics, events, and real-time analytics
 Name:           influxdb
 Version:        2.6.1
-<<<<<<< HEAD
-Release:        15%{?dist}
-=======
-Release:        17%{?dist}
->>>>>>> 18941256
+Release:        18%{?dist}
 License:        MIT
 Vendor:         Microsoft Corporation
 Distribution:   Mariner
@@ -59,12 +55,9 @@
 Source4:        influxdb.tmpfiles
 Source5:        config.yaml
 Source6:        influxdb-user.conf
-<<<<<<< HEAD
-Patch0:		CVE-2024-24786.patch
-=======
 Patch0:         CVE-2024-6104.patch
 Patch1:         CVE-2022-32149.patch
->>>>>>> 18941256
+Patch2:		      CVE-2024-24786.patch
 BuildRequires:  clang
 BuildRequires:  golang <= 1.18.8
 BuildRequires:  kernel-headers
@@ -154,10 +147,9 @@
 %{_tmpfilesdir}/influxdb.conf
 
 %changelog
-<<<<<<< HEAD
-* Mon Dec 09 2024 Kavya Sree Kaitepalli <kkaitepalli@microsoft.com> - 2.6.-15
+* Mon Dec 09 2024 Kavya Sree Kaitepalli <kkaitepalli@microsoft.com> - 2.6.1-18
 - Patch for CVE-2024-24786
-=======
+
 * Tue Sep 17 2024 Sumedh Sharma <sumsharma@microsoft.com> - 2.6.1-17
 - Add patch to resolve CVE-2022-32149
 
@@ -166,7 +158,6 @@
 
 * Thu Aug 01 2024 Bala <balakumaran.kannan@microsoft.com> - 2.6.1.15
 - Fix CVE 2024-6104 by patching vendor packages
->>>>>>> 18941256
 
 * Thu Jun 06 2024 CBL-Mariner Servicing Account <cblmargh@microsoft.com> - 2.6.1-14
 - Bump release to rebuild with go 1.21.11
