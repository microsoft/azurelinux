--- conflicted
+++ resolved
@@ -18,7 +18,7 @@
 Summary:        Scalable datastore for metrics, events, and real-time analytics
 Name:           influxdb
 Version:        2.7.5
-Release:        6%{?dist}
+Release:        7%{?dist}
 License:        MIT
 Vendor:         Microsoft Corporation
 Distribution:   Azure Linux
@@ -156,13 +156,11 @@
 %{_tmpfilesdir}/influxdb.conf
 
 %changelog
-<<<<<<< HEAD
-* Tue Jun 10 2025 Kavya Sree Kaitepalli <kkaitepalli@microsoft.com> - 2.7.5-6
+* Tue Jun 10 2025 Kavya Sree Kaitepalli <kkaitepalli@microsoft.com> - 2.7.5-7
 - Bump release to rebuild with rust
-=======
+
 * Wed May 28 2025 Mykhailo Bykhovtsev <mbykhovtsev@microsoft.com> - 2.7.5-6
 - Updated config.yaml file to include boltpath, engine path and nats port
->>>>>>> bc8a975d
 
 * Fri Apr 25 2025 Sreeniavsulu Malavathula <v-smalavathu@microsoft.com> - 2.7.5-5
 - Patch CVE-2025-22872
