%global debug_package %{nil}
%define our_gopath %{_topdir}/.gopath

Summary:        Tool for creating identical machine images for multiple platforms from a single source configuration.
Name:           packer
Version:        1.9.5
Release:        5%{?dist}
License:        MPLv2.0
Vendor:         Microsoft Corporation
Distribution:   Azure Linux
Group:          Applications/Tools
URL:            https://github.com/hashicorp/packer
Source0:        https://github.com/hashicorp/packer/archive/refs/tags/v%{version}.tar.gz#/%{name}-%{version}.tar.gz
# Below is a manually created tarball, no download link.
# We're using pre-populated Go modules from this tarball, since network is disabled during build time.
# How to re-build this file:
#   1. wget https://github.com/hashicorp/packer/archive/v%{version}.tar.gz -O %%{name}-%%{version}.tar.gz
#   2. tar -xf %%{name}-%%{version}.tar.gz
#   3. cd %%{name}-%%{version}
#   4. Apply all patches affecting "go.mod" and "go.sum" files. Example: CVE-2025-21613.patch.
#   5. go mod vendor
#   6. tar  --sort=name \
#           --mtime="2021-04-26 00:00Z" \
#           --owner=0 --group=0 --numeric-owner \
#           --pax-option=exthdr.name=%d/PaxHeaders/%f,delete=atime,delete=ctime \
#           -cf %%{name}-%%{version}-vendor.tar.gz vendor
#
#   NOTES:
#       - You require GNU tar version 1.28+.
#       - The additional options enable generation of a tarball with the same hash every time regardless of the environment.
#         See: https://reproducible-builds.org/docs/archives/
#       - For the value of "--mtime" use the date "2021-04-26 00:00Z" to simplify future updates.
<<<<<<< HEAD
Source1:        %{name}-%{version}-vendor.tar.gz
Patch0:         CVE-2023-45288.patch
Patch1:         CVE-2022-3064.patch
Patch2:         CVE-2023-49569.patch
Patch3:         CVE-2024-6104.patch
Patch4:         CVE-2024-24786.patch
Patch5:         CVE-2024-45337.patch
Patch6:         CVE-2024-45338.patch
BuildRequires:  golang >= 1.17.1
=======
Source1:        %{name}-%{version}-vendor-v2.tar.gz
Patch0:         CVE-2022-3064.patch
Patch1:         CVE-2024-6104.patch
Patch2:         CVE-2024-24786.patch
Patch3:         CVE-2025-21613.patch
BuildRequires:  golang >= 1.21
>>>>>>> 3f92114f
BuildRequires:  kernel-headers
BuildRequires:  glibc-devel

%description
Packer is a tool for building identical machine images for multiple platforms from a single source configuration.

%prep
%autosetup -N
# Apply vendor before patching
tar --no-same-owner -xf %{SOURCE1}
%autopatch -p1

%build
export GOPATH=%{our_gopath}
LD_FLAGS="-X github.com/hashicorp/packer/version.Version=%{version} -X github.com/hashicorp/packer/version.VersionPrerelease="
go build -mod=vendor -v -a -o packer -ldflags="$LD_FLAGS"

%install
install -m 755 -d %{buildroot}%{_bindir}
install -p -m 755 -t %{buildroot}%{_bindir} ./packer/packer

%check
go test -mod=vendor
./packer/packer -help

%files
%defattr(-,root,root)
%license LICENSE
%doc README.md CHANGELOG.md
%{_bindir}/packer

%changelog
<<<<<<< HEAD
* Tue Dec 31 2024 Rohit Rawat <rohitrawat@microsoft.com> - 1.9.5-5
- Add patch for CVE-2024-45338
=======
* Thu Jan 09 2025 Sudipta Pandit <sudpandit@microsoft.com> - 1.9.5-5
- Add patch for CVE-2025-21613 and CVE-2025-21614
- Remove patch for CVE-2023-45288, CVE-2023-49569, CVE-2024-45337
>>>>>>> 3f92114f

* Fri Dec 20 2024 Aurelien Bombo <abombo@microsoft.com> - 1.9.5-4
- Add patch for CVE-2024-45337

* Mon Nov 25 2024 Bala <balakumaran.kannan@microsoft.com> - 1.9.5-3
- Patched CVE-2024-24786

* Mon Aug 05 2024 Bala <balakumaran.kannan@microsoft.com> - 1.9.5-2
- Patched CVE-2024-6104.

* Mon Jul 01 2024 Pawel Winogrodzki <pawelwi@microsoft.com> - 1.9.5-1
- Bump to version 1.9.5.
- Patched CVE-2022-3064.
- Ported patches from 2.0: CVE-2023-45288 and CVE-2023-49569.

* Fri Oct 27 2023 CBL-Mariner Servicing Account <cblmargh@microsoft.com> - 1.9.4-1
- Auto-upgrade to 1.9.4 - Azure Linux 3.0 - package upgrades

* Mon Oct 16 2023 CBL-Mariner Servicing Account <cblmargh@microsoft.com> - 1.8.1-15
- Bump release to rebuild with go 1.20.10

* Tue Oct 10 2023 Dan Streetman <ddstreet@ieee.org> - 1.8.1-14
- Bump release to rebuild with updated version of Go.

* Mon Aug 07 2023 CBL-Mariner Servicing Account <cblmargh@microsoft.com> - 1.8.1-13
- Bump release to rebuild with go 1.19.12

* Thu Jul 13 2023 CBL-Mariner Servicing Account <cblmargh@microsoft.com> - 1.8.1-12
- Bump release to rebuild with go 1.19.11

* Thu Jun 15 2023 CBL-Mariner Servicing Account <cblmargh@microsoft.com> - 1.8.1-11
- Bump release to rebuild with go 1.19.10

* Wed Apr 05 2023 CBL-Mariner Servicing Account <cblmargh@microsoft.com> - 1.8.1-10
- Bump release to rebuild with go 1.19.8

* Tue Mar 28 2023 CBL-Mariner Servicing Account <cblmargh@microsoft.com> - 1.8.1-9
- Bump release to rebuild with go 1.19.7

* Wed Mar 15 2023 CBL-Mariner Servicing Account <cblmargh@microsoft.com> - 1.8.1-8
- Bump release to rebuild with go 1.19.6

* Fri Feb 03 2023 CBL-Mariner Servicing Account <cblmargh@microsoft.com> - 1.8.1-7
- Bump release to rebuild with go 1.19.5

* Wed Jan 18 2023 CBL-Mariner Servicing Account <cblmargh@microsoft.com> - 1.8.1-6
- Bump release to rebuild with go 1.19.4

* Fri Dec 16 2022 Daniel McIlvaney <damcilva@microsoft.com> - 1.8.1-5
- Bump release to rebuild with go 1.18.8 with patch for CVE-2022-41717

* Tue Nov 01 2022 Olivia Crain <oliviacrain@microsoft.com> - 1.8.1-4
- Bump release to rebuild with go 1.18.8

* Mon Aug 22 2022 Olivia Crain <oliviacrain@microsoft.com> - 1.8.1-3
- Bump release to rebuild against Go 1.18.5

* Tue Jun 14 2022 Muhammad Falak <mwani@microsoft.com> - 1.8.1-2
- Bump release to rebuild with golang 1.18.3

* Tue Jun 07 2022 Suresh Babu Chalamalasetty <schalam@microsoft.com> - 1.8.1-1
- Original version for CBL-Mariner.
- License verified.<|MERGE_RESOLUTION|>--- conflicted
+++ resolved
@@ -4,7 +4,7 @@
 Summary:        Tool for creating identical machine images for multiple platforms from a single source configuration.
 Name:           packer
 Version:        1.9.5
-Release:        5%{?dist}
+Release:        6%{?dist}
 License:        MPLv2.0
 Vendor:         Microsoft Corporation
 Distribution:   Azure Linux
@@ -30,24 +30,13 @@
 #       - The additional options enable generation of a tarball with the same hash every time regardless of the environment.
 #         See: https://reproducible-builds.org/docs/archives/
 #       - For the value of "--mtime" use the date "2021-04-26 00:00Z" to simplify future updates.
-<<<<<<< HEAD
-Source1:        %{name}-%{version}-vendor.tar.gz
-Patch0:         CVE-2023-45288.patch
-Patch1:         CVE-2022-3064.patch
-Patch2:         CVE-2023-49569.patch
-Patch3:         CVE-2024-6104.patch
-Patch4:         CVE-2024-24786.patch
-Patch5:         CVE-2024-45337.patch
-Patch6:         CVE-2024-45338.patch
-BuildRequires:  golang >= 1.17.1
-=======
 Source1:        %{name}-%{version}-vendor-v2.tar.gz
 Patch0:         CVE-2022-3064.patch
 Patch1:         CVE-2024-6104.patch
 Patch2:         CVE-2024-24786.patch
 Patch3:         CVE-2025-21613.patch
+Patch4:         CVE-2024-45338.patch
 BuildRequires:  golang >= 1.21
->>>>>>> 3f92114f
 BuildRequires:  kernel-headers
 BuildRequires:  glibc-devel
 
@@ -80,14 +69,12 @@
 %{_bindir}/packer
 
 %changelog
-<<<<<<< HEAD
-* Tue Dec 31 2024 Rohit Rawat <rohitrawat@microsoft.com> - 1.9.5-5
+* Tue Dec 31 2024 Rohit Rawat <rohitrawat@microsoft.com> - 1.9.5-6
 - Add patch for CVE-2024-45338
-=======
+
 * Thu Jan 09 2025 Sudipta Pandit <sudpandit@microsoft.com> - 1.9.5-5
 - Add patch for CVE-2025-21613 and CVE-2025-21614
 - Remove patch for CVE-2023-45288, CVE-2023-49569, CVE-2024-45337
->>>>>>> 3f92114f
 
 * Fri Dec 20 2024 Aurelien Bombo <abombo@microsoft.com> - 1.9.5-4
 - Add patch for CVE-2024-45337
