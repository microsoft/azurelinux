--- conflicted
+++ resolved
@@ -3,13 +3,8 @@
 
 Summary:        Tool for creating identical machine images for multiple platforms from a single source configuration.
 Name:           packer
-<<<<<<< HEAD
 Version:        1.9.5
 Release:        1%{?dist}
-=======
-Version:        1.10.1
-Release:        3%{?dist}
->>>>>>> dd8a7b31
 License:        MPLv2.0
 Vendor:         Microsoft Corporation
 Distribution:   Mariner
@@ -72,14 +67,12 @@
 %{_bindir}/packer
 
 %changelog
-<<<<<<< HEAD
 * Mon Jul 01 2024 Pawel Winogrodzki <pawelwi@microsoft.com> - 1.9.5-1
 - Revert to version 1.9.5.
 - Added patches for CVE-2022-3064 and CVE-2023-49569.
-=======
+
 * Thu Jun 06 2024 CBL-Mariner Servicing Account <cblmargh@microsoft.com> - 1.10.1-3
 - Bump release to rebuild with go 1.21.11
->>>>>>> dd8a7b31
 
 * Thu Apr 18 2024 Chris Gunn <chrisgun@microsoft.com> - 1.10.1-2
 - Fix for CVE-2023-45288
