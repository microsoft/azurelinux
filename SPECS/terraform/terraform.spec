--- conflicted
+++ resolved
@@ -29,11 +29,9 @@
 Source1:        %{name}-%{version}-vendor.tar.gz
 Patch0:         CVE-2023-44487.patch
 Patch1:         CVE-2024-3817.patch
-<<<<<<< HEAD
 Patch2:         CVE-2024-6257.patch
-=======
-Patch2:         CVE-2024-6104.patch
->>>>>>> d27fb393
+Patch3:         CVE-2024-6104.patch
+
 
 %global debug_package %{nil}
 %define our_gopath %{_topdir}/.gopath
@@ -67,13 +65,11 @@
 %{_bindir}/terraform
 
 %changelog
-<<<<<<< HEAD
 * Thu Jul 25 2024 Sumedh Sharma <sumsharma@microsoft.com> - 1.3.2-16
 - Patch CVE-2024-6257 in vendored hashicorp/go-getter
-=======
+
 * Mon Jul 29 2024 Sumedh Sharma <sumsharma@microsoft.com> - 1.3.2-16
 - Patch CVE-2024-6104
->>>>>>> d27fb393
 
 * Thu Jun 06 2024 CBL-Mariner Servicing Account <cblmargh@microsoft.com> - 1.3.2-15
 - Bump release to rebuild with go 1.21.11
