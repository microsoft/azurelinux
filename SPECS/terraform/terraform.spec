Summary:        Infrastructure as code deployment management tool
Name:           terraform
Version:        1.3.2
Release:        26%{?dist}
License:        MPLv2.0
Vendor:         Microsoft Corporation
Distribution:   Mariner
Group:          Applications/Tools
URL:            https://www.terraform.io/
Source0:        https://github.com/hashicorp/terraform/archive/refs/tags/v%{version}.tar.gz#/%{name}-%{version}.tar.gz
# Below is a manually created tarball, no download link.
# We're using pre-populated Go modules from this tarball, since network is disabled during build time.
# How to re-build this file:
#   1. wget https://github.com/hashicorp/terraform/archive/refs/tags/v%%{version}.tar.gz -O %%{name}-%%{version}.tar.gz
#   2. tar -xf %%{name}-%%{version}.tar.gz
#   3. cd %%{name}-%%{version}
#   4. go mod vendor
#   5. tar  --sort=name \
#           --mtime="2021-04-26 00:00Z" \
#           --owner=0 --group=0 --numeric-owner \
#           --pax-option=exthdr.name=%d/PaxHeaders/%f,delete=atime,delete=ctime \
#           -cf %%{name}-%%{version}-vendor.tar.gz vendor
#
#   NOTES:
#       - You require GNU tar version 1.28+.
#       - The additional options enable generation of a tarball with the same hash every time regardless of the environment.
#         See: https://reproducible-builds.org/docs/archives/
#       - For the value of "--mtime" use the date "2021-04-26 00:00Z" to simplify future updates.
Source1:        %{name}-%{version}-vendor.tar.gz
Patch0:         CVE-2023-44487.patch
Patch1:         CVE-2024-3817.patch
Patch2:         CVE-2024-6257.patch
Patch3:         CVE-2024-6104.patch
Patch4:         CVE-2022-32149.patch
Patch5:         CVE-2023-4782.patch
Patch6:         CVE-2024-24786.patch
Patch7:         CVE-2024-45338.patch
Patch8:         CVE-2023-0475.patch
Patch9:         CVE-2025-22869.patch
Patch10:        CVE-2025-30204.patch
Patch11:        CVE-2023-48795.patch
Patch12:        CVE-2025-58058.patch

%global debug_package %{nil}
%define our_gopath %{_topdir}/.gopath
BuildRequires:  golang

%description
Terraform is an infrastructure as code deployment management tool

%prep
%autosetup -p1 -n %{name}-%{version} -a1

%build
export GOPATH=%{our_gopath}
go build -mod=vendor -v -a -o terraform

%check
go test -mod=vendor
./terraform -help

%install
install -m 755 -d %{buildroot}%{_bindir}
install -p -m 755 -t %{buildroot}%{_bindir} ./terraform

%files
%defattr(-,root,root)
%license LICENSE
%doc README.md CHANGELOG.md
%{_bindir}/terraform

%changelog
<<<<<<< HEAD
* Wed Sep 03 2025 Azure Linux Security Servicing Account <azurelinux-security@microsoft.com> - 1.3.2-26
- Patch for CVE-2025-58058
=======
* Thu Sep 04 2025 Akhila Guruju <v-guakhila@microsoft.com> - 1.3.2-26
- Bump release to rebuild with golang
>>>>>>> e264c733

* Fri Apr 04 2025 Sumedh Sharma <sumsharma@microsoft.com> - 1.3.2-25
- Add patch to resolve CVE-2023-48795

* Sat Mar 29 2025 Kanishk Bansal <kanbansal@microsoft.com> - 1.3.2-24
- Patch CVE-2025-30204

* Mon Mar 10 2025 Sudipta Pandit <sudpandit@microsoft.com> - 1.3.2-23
- Add patch for CVE-2025-22869

* Tue Jan 21 2025 Sandeep Karambelkar <skarambelkar@microsoft.com> - 1.3.2-22
- Add Patch for CVE-2023-0475

* Mon Jan 06 2025 Sumedh Sharma <sumsharma@microsoft.com> - 1.3.2-21
- Add patch for CVE-2024-45338

* Wed Dec 04 2024 bhapathak <bhapathak@microsoft.com> - 1.3.2-20
- Patch CVE-2024-24786

* Thu Oct 10 2024 Sumedh Sharma <sumsharma@microsoft.com> - 1.3.2-19
- Add patch to resolve CVE-2023-4782 & CVE-2022-32149

* Mon Sep 09 2024 CBL-Mariner Servicing Account <cblmargh@microsoft.com> - 1.3.2-18
- Bump release to rebuild with go 1.22.7

* Thu Jul 25 2024 Sumedh Sharma <sumsharma@microsoft.com> - 1.3.2-17
- Patch CVE-2024-6257 in vendored hashicorp/go-getter

* Mon Jul 29 2024 Sumedh Sharma <sumsharma@microsoft.com> - 1.3.2-16
- Patch CVE-2024-6104

* Thu Jun 06 2024 CBL-Mariner Servicing Account <cblmargh@microsoft.com> - 1.3.2-15
- Bump release to rebuild with go 1.21.11

* Mon Apr 22 2024 Daniel McIlvaney <damcilva@microsoft.com> - 1.3.2-14
- Patch CVE-2024-3817 in vendored hashicorp/go-getter

* Thu Feb 01 2024 Daniel McIlvaney <damcilva@microsoft.com> - 1.3.2-13
- Address CVE-2023-44487 by patching vendored golang.org/x/net

* Mon Oct 16 2023 CBL-Mariner Servicing Account <cblmargh@microsoft.com> - 1.3.2-12
- Bump release to rebuild with go 1.20.9

* Tue Oct 10 2023 Dan Streetman <ddstreet@ieee.org> - 1.3.2-11
- Bump release to rebuild with updated version of Go.

* Mon Aug 07 2023 CBL-Mariner Servicing Account <cblmargh@microsoft.com> - 1.3.2-10
- Bump release to rebuild with go 1.19.12

* Thu Jul 13 2023 CBL-Mariner Servicing Account <cblmargh@microsoft.com> - 1.3.2-9
- Bump release to rebuild with go 1.19.11

* Thu Jun 15 2023 CBL-Mariner Servicing Account <cblmargh@microsoft.com> - 1.3.2-8
- Bump release to rebuild with go 1.19.10

* Wed Apr 05 2023 CBL-Mariner Servicing Account <cblmargh@microsoft.com> - 1.3.2-7
- Bump release to rebuild with go 1.19.8

* Tue Mar 28 2023 CBL-Mariner Servicing Account <cblmargh@microsoft.com> - 1.3.2-6
- Bump release to rebuild with go 1.19.7

* Wed Mar 15 2023 CBL-Mariner Servicing Account <cblmargh@microsoft.com> - 1.3.2-5
- Bump release to rebuild with go 1.19.6

* Wed Jan 18 2023 CBL-Mariner Servicing Account <cblmargh@microsoft.com> - 1.3.2-4
- Set golang <= 1.18.8 build requires

* Fri Dec 16 2022 Daniel McIlvaney <damcilva@microsoft.com> - 1.3.2-3
- Bump release to rebuild with go 1.18.8 with patch for CVE-2022-41717

* Tue Nov 01 2022 Olivia Crain <oliviacrain@microsoft.com> - 1.3.2-2
- Bump release to rebuild with go 1.18.8

* Mon Oct 10 2022 Henry Li <lihl@microsoft.com> - 1.3.2-1
- Upgrade to version 1.3.2 to resolve CVE-2021-36230

* Mon Aug 22 2022 Olivia Crain <oliviacrain@microsoft.com> - 1.2.2-3
- Bump release to rebuild against Go 1.18.5

* Tue Jun 14 2022 Muhammad Falak <mwani@microsoft.com> - 1.2.2-2
- Bump release to rebuild with golang 1.18.3

* Tue Jun 07 2022 Suresh Babu Chalamalasetty <schalam@microsoft.com> - 1.2.2-1
- Upgrade version to 1.2.2.

* Tue Mar 29 2022 Andrew Phelps <anphel@microsoft.com> - 1.1.7-2
- Build with golang >= 1.17.1

* Wed Mar 23 2022 Matthew Torr <matthewtorr@microsoft.com> - 1.1.7-1
- Original version for CBL-Mariner.
- License verified.<|MERGE_RESOLUTION|>--- conflicted
+++ resolved
@@ -1,7 +1,7 @@
 Summary:        Infrastructure as code deployment management tool
 Name:           terraform
 Version:        1.3.2
-Release:        26%{?dist}
+Release:        27%{?dist}
 License:        MPLv2.0
 Vendor:         Microsoft Corporation
 Distribution:   Mariner
@@ -70,13 +70,11 @@
 %{_bindir}/terraform
 
 %changelog
-<<<<<<< HEAD
-* Wed Sep 03 2025 Azure Linux Security Servicing Account <azurelinux-security@microsoft.com> - 1.3.2-26
+* Wed Sep 03 2025 Azure Linux Security Servicing Account <azurelinux-security@microsoft.com> - 1.3.2-27
 - Patch for CVE-2025-58058
-=======
+
 * Thu Sep 04 2025 Akhila Guruju <v-guakhila@microsoft.com> - 1.3.2-26
 - Bump release to rebuild with golang
->>>>>>> e264c733
 
 * Fri Apr 04 2025 Sumedh Sharma <sumsharma@microsoft.com> - 1.3.2-25
 - Add patch to resolve CVE-2023-48795
