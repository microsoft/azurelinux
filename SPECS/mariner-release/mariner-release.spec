--- conflicted
+++ resolved
@@ -1,11 +1,7 @@
 Summary:        CBL-Mariner release files
 Name:           mariner-release
 Version:        2.0
-<<<<<<< HEAD
-Release:        80%{?dist}
-=======
 Release:        81%{?dist}
->>>>>>> bcf3985b
 License:        MIT
 Vendor:         Microsoft Corporation
 Distribution:   Mariner
@@ -66,12 +62,9 @@
 %config(noreplace) %{_sysconfdir}/issue.net
 
 %changelog
-<<<<<<< HEAD
-=======
 * Wed Nov 05 2025 CBL-Mariner Servicing Account <cblmargh@microsoft.com> - 2.0-81
 - Bump release for November 2025 Update
 
->>>>>>> bcf3985b
 * Thu Oct 30 2025 CBL-Mariner Servicing Account <cblmargh@microsoft.com> - 2.0-80
 - Bump release for October 2025 Update 2
 
