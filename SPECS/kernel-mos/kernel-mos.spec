%global security_hardening none
%global sha512hmac bash %{_sourcedir}/sha512hmac-openssl.sh
%define uname_r %{version}-%{release}
%define mariner_tag mariner-2-mos

# find_debuginfo.sh arguments are set by default in rpm's macros.
# The default arguments regenerate the build-id for vmlinux in the
# debuginfo package causing a mismatch with the build-id for vmlinuz in
# the kernel package. Therefore, explicilty set the relevant default
# settings to prevent this behavior.
%undefine _unique_build_ids
%undefine _unique_debug_names
%global _missing_build_ids_terminate_build 1
%global _no_recompute_build_ids 1

%define arch x86_64
%define archdir x86
%define config_source %{SOURCE1}
Summary:        Linux Kernel for MOS
Name:           kernel-mos
<<<<<<< HEAD
Version:        5.15.145.1
=======
Version:        5.15.139.1
>>>>>>> de15b768
Release:        1%{?dist}
License:        GPLv2
Vendor:         Microsoft Corporation
Distribution:   Mariner
Group:          System Environment/Kernel
URL:            https://github.com/microsoft/CBL-Mariner-Linux-Kernel
Source0:        https://github.com/microsoft/CBL-Mariner-Linux-Kernel/archive/rolling-lts/%{mariner_tag}/%{version}.tar.gz#/%{name}-%{version}.tar.gz
Source1:        config
Source2:        cbl-mariner-ca-20211013.pem
Source3:        sha512hmac-openssl.sh
BuildRequires:  audit-devel
BuildRequires:  bash
BuildRequires:  bc
BuildRequires:  build-essential
BuildRequires:  cpio
BuildRequires:  diffutils
BuildRequires:  dwarves
BuildRequires:  elfutils-libelf-devel
BuildRequires:  flex
BuildRequires:  gettext
BuildRequires:  glib-devel
BuildRequires:  grub2-rpm-macros
BuildRequires:  kbd
BuildRequires:  kmod-devel
BuildRequires:  libcap-devel
BuildRequires:  libdnet-devel
BuildRequires:  libmspack-devel
BuildRequires:  openssl
BuildRequires:  openssl-devel
BuildRequires:  pam-devel
BuildRequires:  pciutils-devel
BuildRequires:  procps-ng-devel
BuildRequires:  python3-devel
BuildRequires:  sed
Requires:       filesystem
Requires:       kmod
Requires(post): coreutils
Requires(postun): coreutils
ExclusiveArch:  x86_64
# When updating the config files it is important to sanitize them.
# Steps for updating a config file:
#  1. Extract the linux sources into a folder
#  2. Add the current config file to the folder
#  3. Run `make menuconfig` to edit the file (Manually editing is not recommended)
#  4. Save the config file
#  5. Copy the config file back into the kernel spec folder
#  6. Revert any undesired changes (GCC related changes, etc)
#  8. Build the kernel package
#  9. Apply the changes listed in the log file (if any) to the config file
#  10. Verify the rest of the config file looks ok
# If there are significant changes to the config file, disable the config check and build the
# kernel rpm. The final config file is included in /boot in the rpm.

%description
The kernel package contains the Linux kernel.

%package devel
Summary:        Kernel Dev
Group:          System Environment/Kernel
Requires:       %{name} = %{version}-%{release}
Requires:       gawk
Requires:       python3
Obsoletes:      linux-dev

%description devel
This package contains the Linux kernel dev files

%package drivers-accessibility
Summary:        Kernel accessibility modules
Group:          System Environment/Kernel
Requires:       %{name} = %{version}-%{release}

%description drivers-accessibility
This package contains the Linux kernel accessibility support

%package drivers-gpu
Summary:        Kernel gpu modules
Group:          System Environment/Kernel
Requires:       %{name} = %{version}-%{release}

%description drivers-gpu
This package contains the Linux kernel gpu support

%package drivers-sound
Summary:        Kernel Sound modules
Group:          System Environment/Kernel
Requires:       %{name} = %{version}-%{release}

%description drivers-sound
This package contains the Linux kernel sound support

%package docs
Summary:        Kernel docs
Group:          System Environment/Kernel
Requires:       python3

%description docs
This package contains the Linux kernel doc files

%package tools
Summary:        This package contains the 'perf' performance analysis tools for Linux kernel
Group:          System/Tools
Requires:       %{name} = %{version}-%{release}
Requires:       audit

%description tools
This package contains the 'perf' performance analysis tools for Linux kernel.

%package        python3-perf
Summary:        Python 3 extension for perf tools
Requires:       python3

%description    python3-perf
This package contains the Python 3 extension for the 'perf' performance analysis tools for Linux kernel.

%package        bpftool
Summary:        Inspection and simple manipulation of eBPF programs and maps

%description    bpftool
This package contains the bpftool, which allows inspection and simple
manipulation of eBPF programs and maps.

%prep
%setup -q -n CBL-Mariner-Linux-Kernel-rolling-lts-%{mariner_tag}-%{version}
make mrproper

cp %{config_source} .config

# Add CBL-Mariner cert into kernel's trusted keyring
cp %{SOURCE2} certs/mariner.pem
sed -i 's#CONFIG_SYSTEM_TRUSTED_KEYS=""#CONFIG_SYSTEM_TRUSTED_KEYS="certs/mariner.pem"#' .config

cp .config current_config
sed -i 's/CONFIG_LOCALVERSION=""/CONFIG_LOCALVERSION="-%{release}"/' .config
make LC_ALL=  ARCH=%{arch} oldconfig

# Verify the config files match
cp .config new_config
sed -i 's/CONFIG_LOCALVERSION=".*"/CONFIG_LOCALVERSION=""/' new_config
diff --unified new_config current_config > config_diff || true
if [ -s config_diff ]; then
    printf "\n\n\n\n\n\n\n\n"
    cat config_diff
    printf "\n\n\n\n\n\n\n\n"
    echo "Config file has unexpected changes"
    echo "Update config file to set changed values explicitly"

#  (DISABLE THIS IF INTENTIONALLY UPDATING THE CONFIG FILE)
    exit 1
fi

%build
make VERBOSE=1 KBUILD_BUILD_VERSION="1" KBUILD_BUILD_HOST="CBL-Mariner" ARCH=%{arch} %{?_smp_mflags}

# Compile perf, python3-perf
make -C tools/perf PYTHON=%{python3} all

make -C tools turbostat cpupower

#Compile bpftool
make -C tools/bpf/bpftool

%define __modules_install_post \
for MODULE in `find %{buildroot}/lib/modules/%{uname_r} -name *.ko` ; do \
    ./scripts/sign-file sha512 certs/signing_key.pem certs/signing_key.x509 $MODULE \
    rm -f $MODULE.{sig,dig} \
    xz $MODULE \
    done \
%{nil}

# We want to compress modules after stripping. Extra step is added to
# the default __spec_install_post.
%define __spec_install_post\
    %{?__debug_package:%{__debug_install_post}}\
    %{__arch_install_post}\
    %{__os_install_post}\
    %{__modules_install_post}\
%{nil}

%install
install -vdm 755 %{buildroot}%{_sysconfdir}
install -vdm 700 %{buildroot}/boot
install -vdm 755 %{buildroot}%{_defaultdocdir}/linux-%{uname_r}
install -vdm 755 %{buildroot}%{_prefix}/src/linux-headers-%{uname_r}
install -vdm 755 %{buildroot}%{_libdir}/debug/lib/modules/%{uname_r}
make INSTALL_MOD_PATH=%{buildroot} modules_install

install -vm 600 arch/x86/boot/bzImage %{buildroot}/boot/vmlinuz-%{uname_r}

# Restrict the permission on System.map-X file
install -vm 400 System.map %{buildroot}/boot/System.map-%{uname_r}
install -vm 600 .config %{buildroot}/boot/config-%{uname_r}
cp -r Documentation/*        %{buildroot}%{_defaultdocdir}/linux-%{uname_r}
install -vm 744 vmlinux %{buildroot}%{_libdir}/debug/lib/modules/%{uname_r}/vmlinux-%{uname_r}
# `perf test vmlinux` needs it
ln -s vmlinux-%{uname_r} %{buildroot}%{_libdir}/debug/lib/modules/%{uname_r}/vmlinux

cat > %{buildroot}/boot/linux-%{uname_r}.cfg << "EOF"
# GRUB Environment Block
mariner_cmdline=init=/lib/systemd/systemd ro loglevel=3 crashkernel=256M
mariner_linux=vmlinuz-%{uname_r}
mariner_initrd=initrd.img-%{uname_r}
EOF
chmod 600 %{buildroot}/boot/linux-%{uname_r}.cfg

# hmac sign the kernel for FIPS
%{sha512hmac} %{buildroot}/boot/vmlinuz-%{uname_r} | sed -e "s,$RPM_BUILD_ROOT,," > %{buildroot}/boot/.vmlinuz-%{uname_r}.hmac
cp %{buildroot}/boot/.vmlinuz-%{uname_r}.hmac %{buildroot}/lib/modules/%{uname_r}/.vmlinuz.hmac

# Register myself to initramfs
mkdir -p %{buildroot}/%{_localstatedir}/lib/initramfs/kernel
cat > %{buildroot}/%{_localstatedir}/lib/initramfs/kernel/%{uname_r} << "EOF"
--add-drivers "xen-scsifront xen-blkfront xen-acpi-processor xen-evtchn xen-gntalloc xen-gntdev xen-privcmd xen-pciback xenfs hv_utils hv_vmbus hv_storvsc hv_netvsc hv_sock hv_balloon virtio_blk virtio-rng virtio_console virtio_crypto virtio_mem vmw_vsock_virtio_transport vmw_vsock_virtio_transport_common 9pnet_virtio vrf"
EOF

# Symlink /lib/modules/uname/vmlinuz to boot partition
ln -s /boot/vmlinuz-%{uname_r} %{buildroot}/lib/modules/%{uname_r}/vmlinuz

#    Cleanup dangling symlinks
rm -rf %{buildroot}/lib/modules/%{uname_r}/source
rm -rf %{buildroot}/lib/modules/%{uname_r}/build

find . -name Makefile* -o -name Kconfig* -o -name *.pl | xargs  sh -c 'cp --parents "$@" %{buildroot}%{_prefix}/src/linux-headers-%{uname_r}' copy
find arch/%{archdir}/include include scripts -type f | xargs  sh -c 'cp --parents "$@" %{buildroot}%{_prefix}/src/linux-headers-%{uname_r}' copy
find $(find arch/%{archdir} -name include -o -name scripts -type d) -type f | xargs  sh -c 'cp --parents "$@" %{buildroot}%{_prefix}/src/linux-headers-%{uname_r}' copy
find arch/%{archdir}/include Module.symvers include scripts -type f | xargs  sh -c 'cp --parents "$@" %{buildroot}%{_prefix}/src/linux-headers-%{uname_r}' copy
# CONFIG_STACK_VALIDATION=y requires objtool to build external modules
install -vsm 755 tools/objtool/objtool %{buildroot}%{_prefix}/src/linux-headers-%{uname_r}/tools/objtool/
install -vsm 755 tools/objtool/fixdep %{buildroot}%{_prefix}/src/linux-headers-%{uname_r}/tools/objtool/

cp .config %{buildroot}%{_prefix}/src/linux-headers-%{uname_r} # copy .config manually to be where it's expected to be
ln -sf "%{_prefix}/src/linux-headers-%{uname_r}" "%{buildroot}/lib/modules/%{uname_r}/build"
find %{buildroot}/lib/modules -name '*.ko' -print0 | xargs -0 chmod u+x

# disable (JOBS=1) parallel build to fix this issue:
# fixdep: error opening depfile: ./.plugin_cfg80211.o.d: No such file or directory
# Linux version that was affected is 4.4.26
make -C tools JOBS=1 DESTDIR=%{buildroot} prefix=%{_prefix} perf_install

# Install python3-perf
make -C tools/perf DESTDIR=%{buildroot} prefix=%{_prefix} install-python_ext

# Install bpftool
make -C tools/bpf/bpftool DESTDIR=%{buildroot} prefix=%{_prefix} bash_compdir=%{_sysconfdir}/bash_completion.d/ mandir=%{_mandir} install

# Install turbostat cpupower
make -C tools DESTDIR=%{buildroot} prefix=%{_prefix} bash_compdir=%{_sysconfdir}/bash_completion.d/ mandir=%{_mandir} turbostat_install cpupower_install

# Remove trace (symlink to perf). This file causes duplicate identical debug symbols
rm -vf %{buildroot}%{_bindir}/trace

%triggerin -- initramfs
mkdir -p %{_localstatedir}/lib/rpm-state/initramfs/pending
touch %{_localstatedir}/lib/rpm-state/initramfs/pending/%{uname_r}
echo "initrd generation of kernel %{uname_r} will be triggered later" >&2

%triggerun -- initramfs
rm -rf %{_localstatedir}/lib/rpm-state/initramfs/pending/%{uname_r}
rm -rf /boot/initrd.img-%{uname_r}
echo "initrd of kernel %{uname_r} removed" >&2

%postun
if [ ! -e /boot/mariner.cfg ]
then
     ls /boot/linux-*.cfg 1> /dev/null 2>&1
     if [ $? -eq 0 ]
     then
          list=`ls -tu /boot/linux-*.cfg | head -n1`
          test -n "$list" && ln -sf "$list" /boot/mariner.cfg
     fi
fi
%grub2_postun

%post
/sbin/depmod -a %{uname_r}
ln -sf linux-%{uname_r}.cfg /boot/mariner.cfg
%grub2_post

%post drivers-accessibility
/sbin/depmod -a %{uname_r}

%post drivers-gpu
/sbin/depmod -a %{uname_r}

%post drivers-sound
/sbin/depmod -a %{uname_r}

%files
%defattr(-,root,root)
%license COPYING
%exclude %dir %{_libdir}/debug
/boot/System.map-%{uname_r}
/boot/config-%{uname_r}
/boot/vmlinuz-%{uname_r}
/boot/.vmlinuz-%{uname_r}.hmac
%config(noreplace) /boot/linux-%{uname_r}.cfg
%config %{_localstatedir}/lib/initramfs/kernel/%{uname_r}
%defattr(0644,root,root)
/lib/modules/%{uname_r}/*
/lib/modules/%{uname_r}/.vmlinuz.hmac
%exclude /lib/modules/%{uname_r}/build
%exclude /lib/modules/%{uname_r}/kernel/drivers/accessibility
%exclude /lib/modules/%{uname_r}/kernel/drivers/gpu
%exclude /lib/modules/%{uname_r}/kernel/sound

%files docs
%defattr(-,root,root)
%{_defaultdocdir}/linux-%{uname_r}/*

%files devel
%defattr(-,root,root)
/lib/modules/%{uname_r}/build
%{_prefix}/src/linux-headers-%{uname_r}

%files drivers-accessibility
%defattr(-,root,root)
/lib/modules/%{uname_r}/kernel/drivers/accessibility

%files drivers-gpu
%defattr(-,root,root)
/lib/modules/%{uname_r}/kernel/drivers/gpu

%files drivers-sound
%defattr(-,root,root)
/lib/modules/%{uname_r}/kernel/sound

%files tools
%defattr(-,root,root)
%{_libexecdir}
%exclude %dir %{_libdir}/debug
%{_sbindir}/cpufreq-bench
%{_lib64dir}/traceevent
%{_lib64dir}/libperf-jvmti.so
%{_lib64dir}/libcpupower.so*
%{_sysconfdir}/cpufreq-bench.conf
%{_includedir}/cpuidle.h
%{_includedir}/cpufreq.h
%{_mandir}/man1/cpupower*.gz
%{_mandir}/man8/turbostat*.gz
%{_datadir}/locale/*/LC_MESSAGES/cpupower.mo
%{_datadir}/bash-completion/completions/cpupower
%{_bindir}
%{_sysconfdir}/bash_completion.d/*
%{_datadir}/perf-core/strace/groups/file
%{_datadir}/perf-core/strace/groups/string
%{_docdir}/*
%{_libdir}/perf/examples/bpf/*
%{_libdir}/perf/include/bpf/*
%{_includedir}/perf/perf_dlfilter.h

%files python3-perf
%{python3_sitearch}/*

%files bpftool
%{_sbindir}/bpftool
%{_sysconfdir}/bash_completion.d/bpftool

%changelog
<<<<<<< HEAD
* Wed Jan 10 2023 Gary Swalling <gaswal@microsoft.com> - 5.15.145.1-1
- Update to 5.15.145.1

* Wed Dec 20 2023 Gary Swalling <gaswal@microsoft.com> - 5.15.143.1-1
- Update to 5.15.143.1

=======
>>>>>>> de15b768
* Mon Dec 11 2023 Rachel Menge <rachelmenge@microsoft.com> - 5.15.139.1-1
- Update to 5.15.139.1

* Wed Nov 08 2023 Rachel Menge <rachelmenge@microsoft.com> - 5.15.136.1-1
- Initial CBL-Mariner import from Photon (license: Apache2).
- License verified<|MERGE_RESOLUTION|>--- conflicted
+++ resolved
@@ -18,11 +18,7 @@
 %define config_source %{SOURCE1}
 Summary:        Linux Kernel for MOS
 Name:           kernel-mos
-<<<<<<< HEAD
 Version:        5.15.145.1
-=======
-Version:        5.15.139.1
->>>>>>> de15b768
 Release:        1%{?dist}
 License:        GPLv2
 Vendor:         Microsoft Corporation
@@ -381,15 +377,9 @@
 %{_sysconfdir}/bash_completion.d/bpftool
 
 %changelog
-<<<<<<< HEAD
-* Wed Jan 10 2023 Gary Swalling <gaswal@microsoft.com> - 5.15.145.1-1
+* Sat Jan 13 2024 Gary Swalling <gaswal@microsoft.com> - 5.15.145.1-1
 - Update to 5.15.145.1
 
-* Wed Dec 20 2023 Gary Swalling <gaswal@microsoft.com> - 5.15.143.1-1
-- Update to 5.15.143.1
-
-=======
->>>>>>> de15b768
 * Mon Dec 11 2023 Rachel Menge <rachelmenge@microsoft.com> - 5.15.139.1-1
 - Update to 5.15.139.1
 
