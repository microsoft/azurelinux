--- conflicted
+++ resolved
@@ -4,7 +4,7 @@
 Summary:        Linux Kernel optimized for Hyper-V
 Name:           kernel-hyperv
 Version:        5.10.74.1
-Release:        2%{?dist}
+Release:        3%{?dist}
 License:        GPLv2
 Vendor:         Microsoft Corporation
 Distribution:   Mariner
@@ -269,11 +269,10 @@
 %{_libdir}/perf/include/bpf/*
 
 %changelog
-<<<<<<< HEAD
-* Fri Oct 22 2021 Andrew Phelps <anphel@microsoft.com> - 5.10.74.1-2
-=======
+* Thu Nov 04 2021 Andrew Phelps <anphel@microsoft.com> - 5.10.74.1-3
+- Bump release number to match kernel release
+
 * Tue Oct 26 2021 Rachel Menge <rachelmenge@microsoft.com> - 5.10.74.1-2
->>>>>>> 674c940a
 - Bump release number to match kernel release
 
 * Tue Oct 19 2021 Rachel Menge <rachelmenge@microsoft.com> - 5.10.74.1-1
