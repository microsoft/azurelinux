%global security_hardening none
%global sha512hmac bash %{_sourcedir}/sha512hmac-openssl.sh
%define uname_r %{version}-%{release}
Summary:        Linux Kernel optimized for Hyper-V
Name:           kernel-hyperv
<<<<<<< HEAD
Version:        5.10.78.1
Release:        3%{?dist}
=======
Version:        5.10.88.1
Release:        2%{?dist}
>>>>>>> 19b2ceaf
License:        GPLv2
Vendor:         Microsoft Corporation
Distribution:   Mariner
Group:          System Environment/Kernel
URL:            https://github.com/microsoft/CBL-Mariner-Linux-Kernel
#Source0:        https://github.com/microsoft/CBL-Mariner-Linux-Kernel/archive/rolling-lts/mariner/%{version}.tar.gz
Source0:        kernel-%{version}.tar.gz
Source1:        config
Source2:        sha512hmac-openssl.sh
Source3:        cbl-mariner-ca-20210127.pem
Patch0:         0001-clocksource-drivers-hyper-v-Re-enable-VDSO_CLOCKMODE.patch
Patch1:         0002-add-linux-syscall-license-info.patch
Patch2:         CVE-2021-43976.patch
BuildRequires:  audit-devel
BuildRequires:  bash
BuildRequires:  bc
BuildRequires:  diffutils
BuildRequires:  glib-devel
BuildRequires:  kbd
BuildRequires:  kmod-devel
BuildRequires:  libdnet-devel
BuildRequires:  libmspack-devel
BuildRequires:  openssl
BuildRequires:  openssl-devel
BuildRequires:  pam-devel
BuildRequires:  procps-ng-devel
BuildRequires:  python3
BuildRequires:  sed
BuildRequires:  xerces-c-devel
Requires:       filesystem
Requires:       kmod
Requires(post): coreutils
Requires(postun): coreutils
ExclusiveArch:  x86_64
# When updating the config files it is important to sanitize them.
# Steps for updating a config file:
#  1. Extract the linux sources into a folder
#  2. Add the current config file to the folder
#  3. Run `make menuconfig` to edit the file (Manually editing is not recommended)
#  4. Save the config file
#  5. Copy the config file back into the kernel spec folder
#  6. Revert any undesired changes (GCC related changes, etc)
#  8. Build the kernel package
#  9. Apply the changes listed in the log file (if any) to the config file
#  10. Verify the rest of the config file looks ok
# If there are significant changes to the config file, disable the config check and build the
# kernel rpm. The final config file is included in /boot in the rpm.

%description
The kernel-hyperv package contains the Linux kernel, optimized for Hyper-V

%package devel
Summary:        Kernel Dev
Group:          System Environment/Kernel
Requires:       %{name} = %{version}-%{release}
Requires:       gawk
Requires:       python3

%description devel
This package contains the Linux kernel dev files

%package docs
Summary:        Kernel docs
Group:          System Environment/Kernel
Requires:       python3

%description docs
This package contains the Linux kernel doc files

%package oprofile
Summary:        Kernel driver for oprofile, a statistical profiler for Linux systems
Group:          System Environment/Kernel
Requires:       %{name} = %{version}-%{release}

%description oprofile
Kernel driver for oprofile, a statistical profiler for Linux systems

%package tools
Summary:        This package contains the 'perf' performance analysis tools for Linux kernel
Group:          System/Tools
Requires:       %{name} = %{version}
Requires:       audit

%description tools
This package contains the 'perf' performance analysis tools for Linux kernel.

%prep
%setup -q -n CBL-Mariner-Linux-Kernel-rolling-lts-mariner-%{version}
%patch0 -p1
%patch1 -p1
%patch2 -p1

%build
make mrproper

cp %{SOURCE1} .config

cp .config current_config
sed -i 's/CONFIG_LOCALVERSION=""/CONFIG_LOCALVERSION="-%{release}"/' .config
make LC_ALL=  ARCH=x86_64 oldconfig

# Verify the config files match
cp .config new_config
sed -i 's/CONFIG_LOCALVERSION=".*"/CONFIG_LOCALVERSION=""/' new_config
diff --unified new_config current_config > config_diff || true
if [ -s config_diff ]; then
    printf "\n\n\n\n\n\n\n\n"
    cat config_diff
    printf "\n\n\n\n\n\n\n\n"
    echo "Config file has unexpected changes"
    echo "Update config file to set changed values explicitly"

#  (DISABLE THIS IF INTENTIONALLY UPDATING THE CONFIG FILE)
    exit 1
fi

# Add CBL-Mariner cert into kernel's trusted keyring
cp %{SOURCE3} certs/mariner.pem

make VERBOSE=1 KBUILD_BUILD_VERSION="1" KBUILD_BUILD_HOST="CBL-Mariner" ARCH=x86_64 %{?_smp_mflags}
make -C tools perf

%define __modules_install_post \
for MODULE in `find %{buildroot}/lib/modules/%{uname_r} -name *.ko` ; do \
    ./scripts/sign-file sha512 certs/signing_key.pem certs/signing_key.x509 $MODULE \
    rm -f $MODULE.{sig,dig} \
    xz $MODULE \
    done \
%{nil}

# We want to compress modules after stripping. Extra step is added to
# the default __spec_install_post.
%define __spec_install_post\
    %{?__debug_package:%{__debug_install_post}}\
    %{__arch_install_post}\
    %__os_install_post\
    %{__modules_install_post}\
%{nil}

%install
install -vdm 755 %{buildroot}%{_sysconfdir}
install -vdm 700 %{buildroot}/boot
install -vdm 755 %{buildroot}%{_defaultdocdir}/linux-%{uname_r}
install -vdm 755 %{buildroot}%{_prefix}/src/linux-headers-%{uname_r}
install -vdm 755 %{buildroot}%{_lib}/debug/lib/modules/%{uname_r}
make INSTALL_MOD_PATH=%{buildroot} modules_install

install -vm 600 arch/x86/boot/bzImage %{buildroot}/boot/vmlinuz-%{uname_r}

# Restrict the permission on System.map-X file
install -vm 400 System.map %{buildroot}/boot/System.map-%{uname_r}
install -vm 600 .config %{buildroot}/boot/config-%{uname_r}
cp -r Documentation/*        %{buildroot}%{_defaultdocdir}/linux-%{uname_r}
install -vm 644 vmlinux %{buildroot}%{_lib}/debug/lib/modules/%{uname_r}/vmlinux-%{uname_r}
# `perf test vmlinux` needs it
ln -s vmlinux-%{uname_r} %{buildroot}%{_lib}/debug/lib/modules/%{uname_r}/vmlinux

cat > %{buildroot}/boot/linux-%{uname_r}.cfg << "EOF"
# GRUB Environment Block
mariner_cmdline=init=/lib/systemd/systemd ro loglevel=3 quiet no-vmw-sta crashkernel=128M lockdown=integrity
mariner_linux=vmlinuz-%{uname_r}
mariner_initrd=initrd.img-%{uname_r}
EOF
chmod 600 %{buildroot}/boot/linux-%{uname_r}.cfg

# hmac sign the kernel for FIPS
%{sha512hmac} %{buildroot}/boot/vmlinuz-%{uname_r} | sed -e "s,$RPM_BUILD_ROOT,," > %{buildroot}/boot/.vmlinuz-%{uname_r}.hmac
cp %{buildroot}/boot/.vmlinuz-%{uname_r}.hmac %{buildroot}/lib/modules/%{uname_r}/.vmlinuz.hmac

# Register myself to initramfs
mkdir -p %{buildroot}/%{_localstatedir}/lib/initramfs/kernel
cat > %{buildroot}/%{_localstatedir}/lib/initramfs/kernel/%{uname_r} << "EOF"
--add-drivers "hv_utils hv_vmbus hv_storvsc hv_netvsc hv_sock hv_balloon"
EOF

#    Cleanup dangling symlinks
rm -rf %{buildroot}/lib/modules/%{uname_r}/source
rm -rf %{buildroot}/lib/modules/%{uname_r}/build

find . -name Makefile* -o -name Kconfig* -o -name *.pl | xargs  sh -c 'cp --parents "$@" %{buildroot}%{_prefix}/src/linux-headers-%{uname_r}' copy
find arch/x86/include include scripts -type f | xargs  sh -c 'cp --parents "$@" %{buildroot}%{_prefix}/src/linux-headers-%{uname_r}' copy
find $(find arch/x86 -name include -o -name scripts -type d) -type f | xargs  sh -c 'cp --parents "$@" %{buildroot}%{_prefix}/src/linux-headers-%{uname_r}' copy
find arch/x86/include Module.symvers include scripts -type f | xargs  sh -c 'cp --parents "$@" %{buildroot}%{_prefix}/src/linux-headers-%{uname_r}' copy
# CONFIG_STACK_VALIDATION=y requires objtool to build external modules
install -vsm 755 tools/objtool/objtool %{buildroot}%{_prefix}/src/linux-headers-%{uname_r}/tools/objtool/
install -vsm 755 tools/objtool/fixdep %{buildroot}%{_prefix}/src/linux-headers-%{uname_r}/tools/objtool/

cp .config %{buildroot}%{_prefix}/src/linux-headers-%{uname_r} # copy .config manually to be where it's expected to be
ln -sf "%{_prefix}/src/linux-headers-%{uname_r}" "%{buildroot}/lib/modules/%{uname_r}/build"
find %{buildroot}/lib/modules -name '*.ko' -print0 | xargs -0 chmod u+x

# disable (JOBS=1) parallel build to fix this issue:
# fixdep: error opening depfile: ./.plugin_cfg80211.o.d: No such file or directory
# Linux version that was affected is 4.4.26
make -C tools JOBS=1 DESTDIR=%{buildroot} prefix=%{_prefix} perf_install

%triggerin -- initramfs
mkdir -p %{_localstatedir}/lib/rpm-state/initramfs/pending
touch %{_localstatedir}/lib/rpm-state/initramfs/pending/%{uname_r}
echo "initrd generation of kernel %{uname_r} will be triggered later" >&2

%triggerun -- initramfs
rm -rf %{_localstatedir}/lib/rpm-state/initramfs/pending/%{uname_r}
rm -rf /boot/initrd.img-%{uname_r}
echo "initrd of kernel %{uname_r} removed" >&2

%postun
if [ ! -e /boot/mariner.cfg ]
then
     ls /boot/linux-*.cfg 1> /dev/null 2>&1
     if [ $? -eq 0 ]
     then
          list=`ls -tu /boot/linux-*.cfg | head -n1`
          test -n "$list" && ln -sf "$list" /boot/mariner.cfg
     fi
fi

%post
/sbin/depmod -a %{uname_r}
ln -sf linux-%{uname_r}.cfg /boot/mariner.cfg

%post oprofile
/sbin/depmod -a %{uname_r}

%files
%defattr(-,root,root)
%license COPYING
/boot/System.map-%{uname_r}
/boot/config-%{uname_r}
/boot/vmlinuz-%{uname_r}
/boot/.vmlinuz-%{uname_r}.hmac
%config(noreplace) /boot/linux-%{uname_r}.cfg
%config %{_localstatedir}/lib/initramfs/kernel/%{uname_r}
%defattr(0644,root,root)
/lib/modules/%{uname_r}/*
/lib/modules/%{uname_r}/.vmlinuz.hmac
%exclude /lib/modules/%{uname_r}/build
%exclude /lib/modules/%{uname_r}/kernel/drivers/gpu
%exclude /lib/modules/%{uname_r}/kernel/sound
%exclude /lib/modules/%{uname_r}/kernel/arch/x86/oprofile/

%files docs
%defattr(-,root,root)
%{_defaultdocdir}/linux-%{uname_r}/*

%files devel
%defattr(-,root,root)
/lib/modules/%{uname_r}/build
%{_prefix}/src/linux-headers-%{uname_r}

%files oprofile
%defattr(-,root,root)
/lib/modules/%{uname_r}/kernel/arch/x86/oprofile/

%files tools
%defattr(-,root,root)
%{_libexecdir}
%exclude %{_libdir}/debug
%{_lib64}/traceevent
%{_bindir}
%{_sysconfdir}/bash_completion.d/*
%{_datadir}/perf-core/strace/groups/file
%{_datadir}/perf-core/strace/groups/string
%{_docdir}/*
%{_libdir}/perf/examples/bpf/*
%{_libdir}/perf/include/bpf/*

%changelog
<<<<<<< HEAD
* Fri Jan 07 2022 Henry Li <lihl@microsoft.com> - 5.10.78.1-3
- Bump release number to match kernel release

=======
* Wed Jan 12 2022 Cameron Baird <cameronbaird@microsoft.com> - 5.10.88.1-2
- Bump release number to match kernel release

* Mon Jan 03 2022 Cameron Baird <cameronbaird@microsoft.com> - 5.10.88.1-1
- Update Kernel source to 5.10.88.1
- Apply patch to address CVE-2021-43976

>>>>>>> 19b2ceaf
* Mon Nov 29 2021 Suresh Babu Chalamalasetty <schalam@microsoft.com> - 5.10.78.1-2
- Bump release number to match kernel release

* Mon Nov 08 2021 Rachel Menge <rachelmenge@microsoft.com> - 5.10.78.1-1
- Update source to 5.10.78.1
- Add patch to fix SPDX-License-Identifier in headers

* Tue Oct 26 2021 Rachel Menge <rachelmenge@microsoft.com> - 5.10.74.1-2
- Bump release number to match kernel release

* Tue Oct 19 2021 Rachel Menge <rachelmenge@microsoft.com> - 5.10.74.1-1
- Update source to 5.10.74.1
- License verified

* Thu Oct 07 2021 Rachel Menge <rachelmenge@microsoft.com> - 5.10.69.1-1
- Update source to 5.10.69.1

* Wed Sep 22 2021 Rachel Menge <rachelmenge@microsoft.com> - 5.10.64.1-3
- Bump release number to match kernel release

* Tue Sep 21 2021 Rachel Menge <rachelmenge@microsoft.com> - 5.10.64.1-2
- Bump release number to match kernel release

* Mon Sep 20 2021 Rachel Menge <rachelmenge@microsoft.com> - 5.10.64.1-1
- Update source to 5.10.64.1

* Mon Sep 13 2021 Rachel Menge <rachelmenge@microsoft.com> - 5.10.60.1-2
- Remove cn from dracut drivers argument

* Mon Aug 23 2021 Rachel Menge <rachelmenge@microsoft.com> - 5.10.60.1-1
- Update source to 5.10.60.1
- Remove patch for CDROM eject errors

* Thu Aug 12 2021 Rachel Menge <rachelmenge@microsoft.com> - 5.10.57.1-1
- Update source to 5.10.57.1

* Tue Aug 03 2021 Chris Co <chrco@microsoft.com> - 5.10.52.1-3
- Add patch to fix VDSO in HyperV

* Fri Jul 30 2021 Chris Co <chrco@microsoft.com> - 5.10.52.1-2
- Add patch to fix CDROM eject errors

* Tue Jul 20 2021 Rachel Menge <rachelmenge@microsoft.com> - 5.10.52.1-1
- Update source to 5.10.52.1

* Mon Jul 19 2021 Chris Co <chrco@microsoft.com> - 5.10.47.1-2
- Enable CONFIG_CONNECTOR and CONFIG_PROC_EVENTS

* Tue Jul 06 2021 Rachel Menge <rachelmenge@microsoft.com> - 5.10.47.1-1
- Update source to 5.10.47.1

* Wed Jun 30 2021 Chris Co <chrco@microsoft.com> - 5.10.42.1-4
- Bump release number to match kernel release

* Tue Jun 22 2021 Suresh Babu Chalamalasetty <schalam@microsoft.com> - 5.10.42.1-3
- Enable CONFIG_IOSCHED_BFQ and CONFIG_BFQ_GROUP_IOSCHED configs

* Wed Jun 16 2021 Chris Co <chrco@microsoft.com> - 5.10.42.1-2
- Enable CONFIG_CROSS_MEMORY_ATTACH

* Tue Jun 08 2021 Rachel Menge <rachelmenge@microsoft.com> - 5.10.42.1-1
- Update source to 5.10.42.1

* Thu Jun 03 2021 Rachel Menge <rachelmenge@microsoft.com> - 5.10.37.1-2
- Bump release number to match kernel release

* Fri May 28 2021 Rachel Menge <rachelmenge@microsoft.com> - 5.10.37.1-1
- Update source to 5.10.37.1

* Thu May 27 2021 Chris Co <chrco@microsoft.com> - 5.10.32.1-7
- Set lockdown=integrity by default

* Wed May 26 2021 Chris Co <chrco@microsoft.com> - 5.10.32.1-6
- Add Mariner cert into the trusted kernel keyring

* Tue May 25 2021 Daniel Mihai <dmihai@microsoft.com> - 5.10.32.1-5
- Bump release number to match kernel release

* Thu May 20 2021 Nicolas Ontiveros <niontive@microsoft.com> - 5.10.32.1-4
- Bump release number to match kernel-signed update

* Tue May 17 2021 Andrew Phelps <anphel@microsoft.com> - 5.10.32.1-3
- Update CONFIG_LD_VERSION for binutils 2.36.1
- Remove build-id match check

* Thu May 13 2021 Rachel Menge <rachelmenge@microsoft.com> - 5.10.32.1-2
- Bump release number to match kernel release

* Mon May 03 2021 Rachel Menge <rachelmenge@microsoft.com> - 5.10.32.1-1
- Update source to 5.10.32.1

* Thu Apr 22 2021 Chris Co <chrco@microsoft.com> - 5.10.28.1-4
- Bump release number to match kernel release

* Mon Apr 19 2021 Chris Co <chrco@microsoft.com> - 5.10.28.1-3
- Bump release number to match kernel-signed update

* Thu Apr 15 2021 Rachel Menge <rachelmenge@microsoft.com> - 5.10.28.1-2
- Update to kernel release 5.10.28.1-2

* Thu Apr 08 2021 Chris Co <chrco@microsoft.com> - 5.10.28.1-1
- Update source to 5.10.28.1
- Update uname_r define to match the new value derived from the source

* Thu Mar 18 2021 Chris Co <chrco@microsoft.com> - 5.10.21.1-2
- Enable CONFIG_FANOTIFY_ACCESS_PERMISSIONS

* Thu Mar 11 2021 Chris Co <chrco@microsoft.com> - 5.10.21.1-1
- Update source to 5.10.21.1

* Fri Mar 05 2021 Chris Co <chrco@microsoft.com> - 5.10.13.1-2
- Enable kernel lockdown config

* Thu Feb 18 2021 Chris Co <chrco@microsoft.com> - 5.10.13.1-1
- Update source to 5.10.13.1
- Remove CONFIG_GCC_PLUGIN_RANDSTRUCT

* Thu Feb 11 2021 Nicolas Ontiveros <niontive@microsoft.com> - 5.4.91-4
- Add configs to enable tcrypt in FIPS mode

* Tue Feb 09 2021 Nicolas Ontiveros <niontive@microsoft.com> - 5.4.91-3
- Use OpenSSL to perform HMAC calc

* Thu Jan 28 2021 Nicolas Ontiveros <niontive@microsoft.com> - 5.4.91-2
- Add configs for userspace crypto support
- HMAC calc the kernel for FIPS

* Wed Jan 20 2021 Chris Co <chrco@microsoft.com> - 5.4.91-1
- Update source to 5.4.91

* Mon Dec 28 2020 Nicolas Ontiveros <niontive@microsoft.com> - 5.4.83-2
- Update to kernel release 5.4.83-2

* Tue Dec 15 2020 Henry Beberman <henry.beberman@microsoft.com> - 5.4.83-1
- Update source to 5.4.83

* Fri Dec 04 2020 Chris Co <chrco@microsoft.com> - 5.4.81-1
- Update source to 5.4.81

* Mon Oct 26 2020 Chris Co <chrco@microsoft.com> - 5.4.72-1
- Update source to 5.4.72
- Add license file
- Lint spec

* Wed Sep 30 2020 Emre Girgin <mrgirgin@microsoft.com> - 5.4.51-4
- Update postun script to deal with removal in case of another installed kernel.

* Thu Sep 03 2020 Daniel McIlvaney <damcilva@microsoft.com> - 5.4.51-3
- Add code to check for missing config flags in the checked in configs

* Tue Sep 01 2020 Chris Co <chrco@microsoft.com> - 5.4.51-2
- Update source hash

* Wed Aug 19 2020 Chris Co <chrco@microsoft.com> - 5.4.51-1
- Update source to 5.4.51
- Remove signed subpackage
- Enable DXGKRNL config

* Fri Aug 07 2020 Mateusz Malisz <mamalisz@microsoft.com> - 5.4.42-6
- Add crashkernel=128M to kernel cmdline

* Tue Aug 04 2020 Pawel Winogrodzki <pawelwi@microsoft.com> - 5.4.42-5
- Updating "KBUILD_BUILD_VERSION" and "KBUILD_BUILD_HOST" with correct
  distribution name.

* Mon Jul 06 2020 Chris Co <chrco@microsoft.com> - 5.4.42-4
- Add NVMe and Mellanox driver configs

* Wed Jun 24 2020 Chris Co <chrco@microsoft.com> - 5.4.42-3
- Add CONFIG_VETH=y to support virtual ethernet pair device

* Mon Jun 22 2020 Chris Co <chrco@microsoft.com> - 5.4.42-2
- Add kernel-hyperv-secure subpackage and macros for adding offline signed kernels

* Fri Jun 12 2020 Chris Co <chrco@microsoft.com> - 5.4.42-1
- Update source to 5.4.42

* Thu Jun 11 2020 Chris Co <chrco@microsoft.com> - 5.4.23-12
- Enable PAGE_POISONING configs
- Enable RANDOM_TRUST_CPU config
- Clean up spec file entries

* Mon Jun 01 2020 Nicolas Ontiveros <niontive@microsoft.com> - 5.4.23-11
- Add CONFIG_CRYPTO_XTS=y to config.

* Sun May 31 2020 Daniel Mihai <dmihai@microsoft.com> - 5.4.23-10
- Add CONFIG_ATA_PIIX, required for Hyper-V Gen1 DVD drive.

* Tue May 26 2020 Daniel Mihai <dmihai@microsoft.com> - 5.4.23-9
- Disabled Reliable Datagram Sockets protocol (CONFIG_RDS).

* Fri May 22 2020 Emre Girgin <mrgirgin@microsoft.com> - 5.4.23-8
- Change /boot directory permissions to 600.

* Thu May 21 2020 Daniel Mihai <dmihai@microsoft.com> - 5.4.23-7
- Picked-up fixes from kernel.spec.
- Updated kernel config.

* Wed May 06 2020 Emre Girgin <mrgirgin@microsoft.com> - 5.4.23-6
- Renaming Linux-PAM to pam.
- Update URL to use https.

* Thu Apr 30 2020 Chris Co <chrco@microsoft.com> - 5.4.23-5
- Add hyper-v optimized config and build steps

* Tue Apr 14 2020 Emre Girgin <mrgirgin@microsoft.com> - 5.4.23-4
- Remove linux-aws and linux-esx references.
- Remove kat_build usage.
- Remove ENA module.

* Fri Apr 10 2020 Emre Girgin <mrgirgin@microsoft.com> - 5.4.23-3
- Remove xml-security-c dependency.

* Wed Apr 08 2020 Nicolas Ontiveros <niontive@microsoft.com> - 5.4.23-2
- Remove toybox and only use coreutils for requires.

* Tue Dec 10 2019 Chris Co <chrco@microsoft.com> - 5.4.23-1
- Update to Microsoft Linux Kernel 5.4.23
- Remove patches
- Update ENA module to 2.1.2 to work with Linux 5.4.23
- Remove xr module
- Remove Xen tmem module from dracut module list to fix initramfs creation
- Add patch to fix missing trans_pgd header in aarch64 build

* Fri Oct 11 2019 Henry Beberman <hebeberm@microsoft.com> - 4.19.52-8
- Enable Hyper-V TPM in config

* Tue Sep 03 2019 Mateusz Malisz <mamalisz@microsoft.com> - 4.19.52-7
- Initial CBL-Mariner import from Photon (license: Apache2).

* Thu Jul 25 2019 Keerthana K <keerthanak@vmware.com> - 4.19.52-6
- Fix postun scriplet.

* Thu Jul 11 2019 Keerthana K <keerthanak@vmware.com> - 4.19.52-5
- Enable kernel configs necessary for BPF Compiler Collection (BCC).

* Wed Jul 10 2019 Srivatsa S. Bhat (VMware) <srivatsa@csail.mit.edu> 4.19.52-4
- Deprecate linux-aws-tools in favor of linux-tools.

* Tue Jul 02 2019 Alexey Makhalov <amakhalov@vmware.com> - 4.19.52-3
- Fix 9p vsock 16bit port issue.

* Thu Jun 20 2019 Tapas Kundu <tkundu@vmware.com> - 4.19.52-2
- Enabled CONFIG_I2C_CHARDEV to support lm-sensors

* Mon Jun 17 2019 Srivatsa S. Bhat (VMware) <srivatsa@csail.mit.edu> 4.19.52-1
- Update to version 4.19.52
- Fix CVE-2019-12456, CVE-2019-12379, CVE-2019-12380, CVE-2019-12381,
- CVE-2019-12382, CVE-2019-12378, CVE-2019-12455

* Tue May 28 2019 Srivatsa S. Bhat (VMware) <srivatsa@csail.mit.edu> 4.19.40-3
- Change default I/O scheduler to 'deadline' to fix performance issue.

* Tue May 14 2019 Keerthana K <keerthanak@vmware.com> - 4.19.40-2
- Fix to parse through /boot folder and update symlink (/boot/photon.cfg) if
- mulitple kernels are installed and current linux kernel is removed.

* Tue May 07 2019 Ajay Kaher <akaher@vmware.com> - 4.19.40-1
- Update to version 4.19.40

* Thu Apr 11 2019 Srivatsa S. Bhat (VMware) <srivatsa@csail.mit.edu> 4.19.32-3
- Update config_aarch64 to fix ARM64 build.

* Fri Mar 29 2019 Srivatsa S. Bhat (VMware) <srivatsa@csail.mit.edu> 4.19.32-2
- Fix CVE-2019-10125

* Wed Mar 27 2019 Srivatsa S. Bhat (VMware) <srivatsa@csail.mit.edu> 4.19.32-1
- Update to version 4.19.32

* Thu Mar 14 2019 Srivatsa S. Bhat (VMware) <srivatsa@csail.mit.edu> 4.19.29-1
- Update to version 4.19.29

* Tue Mar 05 2019 Ajay Kaher <akaher@vmware.com> - 4.19.26-1
- Update to version 4.19.26

* Thu Feb 21 2019 Him Kalyan Bordoloi <bordoloih@vmware.com> - 4.19.15-3
- Fix CVE-2019-8912

* Thu Jan 24 2019 Alexey Makhalov <amakhalov@vmware.com> - 4.19.15-2
- Add WiFi (ath10k), sensors (i2c,spi), usb support for NXP LS1012A board.

* Tue Jan 15 2019 Srivatsa S. Bhat (VMware) <srivatsa@csail.mit.edu> 4.19.15-1
- Update to version 4.19.15

* Fri Jan 11 2019 Srinidhi Rao <srinidhir@vmware.com> - 4.19.6-7
- Add Network support for NXP LS1012A board.

* Wed Jan 09 2019 Ankit Jain <ankitja@vmware.com> - 4.19.6-6
- Enable following for x86_64 and aarch64:
-  Enable Kernel Address Space Layout Randomization.
-  Enable CONFIG_SECURITY_NETWORK_XFRM

* Fri Jan 04 2019 Srivatsa S. Bhat (VMware) <srivatsa@csail.mit.edu> 4.19.6-5
- Enable AppArmor by default.

* Wed Jan 02 2019 Alexey Makhalov <amakhalov@vmware.com> - 4.19.6-4
- .config: added Compulab fitlet2 device drivers
- .config_aarch64: added gpio sysfs support
- renamed -sound to -drivers-sound

* Tue Jan 01 2019 Ajay Kaher <akaher@vmware.com> - 4.19.6-3
- .config: Enable CONFIG_PCI_HYPERV driver

* Wed Dec 19 2018 Srinidhi Rao <srinidhir@vmware.com> - 4.19.6-2
- Add NXP LS1012A support.

* Mon Dec 10 2018 Srivatsa S. Bhat (VMware) <srivatsa@csail.mit.edu> 4.19.6-1
- Update to version 4.19.6

* Fri Dec 07 2018 Alexey Makhalov <amakhalov@vmware.com> - 4.19.1-3
- .config: added qmi wwan module

* Mon Nov 12 2018 Ajay Kaher <akaher@vmware.com> - 4.19.1-2
- Fix config_aarch64 for 4.19.1

* Mon Nov 05 2018 Srivatsa S. Bhat (VMware) <srivatsa@csail.mit.edu> 4.19.1-1
- Update to version 4.19.1

* Tue Oct 16 2018 Him Kalyan Bordoloi <bordoloih@vmware.com> - 4.18.9-5
- Change in config to enable drivers for zigbee and GPS

* Fri Oct 12 2018 Ajay Kaher <akaher@vmware.com> - 4.18.9-4
- Enable LAN78xx for aarch64 rpi3

* Fri Oct 5 2018 Ajay Kaher <akaher@vmware.com> - 4.18.9-3
- Fix config_aarch64 for 4.18.9
- Add module.lds for aarch64

* Wed Oct 03 2018 Srivatsa S. Bhat <srivatsa@csail.mit.edu> 4.18.9-2
- Use updated steal time accounting patch.
- .config: Enable CONFIG_CPU_ISOLATION and a few networking options
- that got accidentally dropped in the last update.

* Mon Oct 1 2018 Srivatsa S. Bhat <srivatsa@csail.mit.edu> 4.18.9-1
- Update to version 4.18.9

* Tue Sep 25 2018 Ajay Kaher <akaher@vmware.com> - 4.14.67-2
- Build hang (at make oldconfig) fix in config_aarch64

* Wed Sep 19 2018 Srivatsa S. Bhat <srivatsa@csail.mit.edu> 4.14.67-1
- Update to version 4.14.67

* Tue Sep 18 2018 Srivatsa S. Bhat <srivatsa@csail.mit.edu> 4.14.54-7
- Add rdrand-based RNG driver to enhance kernel entropy.

* Sun Sep 02 2018 Srivatsa S. Bhat <srivatsa@csail.mit.edu> 4.14.54-6
- Add full retpoline support by building with retpoline-enabled gcc.

* Thu Aug 30 2018 Srivatsa S. Bhat <srivatsa@csail.mit.edu> 4.14.54-5
- Apply out-of-tree patches needed for AppArmor.

* Wed Aug 22 2018 Alexey Makhalov <amakhalov@vmware.com> - 4.14.54-4
- Fix overflow kernel panic in rsi driver.
- .config: enable BT stack, enable GPIO sysfs.
- Add Exar USB serial driver.

* Fri Aug 17 2018 Ajay Kaher <akaher@vmware.com> - 4.14.54-3
- Enabled USB PCI in config_aarch64
- Build hang (at make oldconfig) fix in config_aarch64

* Thu Jul 19 2018 Alexey Makhalov <amakhalov@vmware.com> - 4.14.54-2
- .config: usb_serial_pl2303=m,wlan=y,can=m,gpio=y,pinctrl=y,iio=m

* Mon Jul 09 2018 Him Kalyan Bordoloi <bordoloih@vmware.com> - 4.14.54-1
- Update to version 4.14.54

* Fri Jan 26 2018 Alexey Makhalov <amakhalov@vmware.com> - 4.14.8-2
- Added vchiq entry to rpi3 dts
- Added dtb-rpi3 subpackage

* Fri Dec 22 2017 Alexey Makhalov <amakhalov@vmware.com> - 4.14.8-1
- Version update

* Wed Dec 13 2017 Alexey Makhalov <amakhalov@vmware.com> - 4.9.66-4
- KAT build support

* Thu Dec 07 2017 Alexey Makhalov <amakhalov@vmware.com> - 4.9.66-3
- Aarch64 support

* Tue Dec 05 2017 Alexey Makhalov <amakhalov@vmware.com> - 4.9.66-2
- Sign and compress modules after stripping. fips=1 requires signed modules

* Mon Dec 04 2017 Srivatsa S. Bhat <srivatsa@csail.mit.edu> 4.9.66-1
- Version update

* Tue Nov 21 2017 Srivatsa S. Bhat <srivatsa@csail.mit.edu> 4.9.64-1
- Version update

* Mon Nov 06 2017 Srivatsa S. Bhat <srivatsa@csail.mit.edu> 4.9.60-1
- Version update

* Wed Oct 11 2017 Srivatsa S. Bhat <srivatsa@csail.mit.edu> 4.9.53-3
- Add patch "KVM: Don't accept obviously wrong gsi values via
    KVM_IRQFD" to fix CVE-2017-1000252.

* Tue Oct 10 2017 Alexey Makhalov <amakhalov@vmware.com> - 4.9.53-2
- Build hang (at make oldconfig) fix.

* Thu Oct 05 2017 Srivatsa S. Bhat <srivatsa@csail.mit.edu> 4.9.53-1
- Version update

* Mon Oct 02 2017 Srivatsa S. Bhat <srivatsa@csail.mit.edu> 4.9.52-3
- Allow privileged CLONE_NEWUSER from nested user namespaces.

* Mon Oct 02 2017 Srivatsa S. Bhat <srivatsa@csail.mit.edu> 4.9.52-2
- Fix CVE-2017-11472 (ACPICA: Namespace: fix operand cache leak)

* Mon Oct 02 2017 Srivatsa S. Bhat <srivatsa@csail.mit.edu> 4.9.52-1
- Version update

* Mon Sep 18 2017 Alexey Makhalov <amakhalov@vmware.com> - 4.9.47-2
- Requires coreutils or toybox

* Mon Sep 04 2017 Alexey Makhalov <amakhalov@vmware.com> - 4.9.47-1
- Fix CVE-2017-11600

* Tue Aug 22 2017 Anish Swaminathan <anishs@vmware.com> - 4.9.43-2
- Add missing xen block drivers

* Mon Aug 14 2017 Alexey Makhalov <amakhalov@vmware.com> - 4.9.43-1
- Version update
- [feature] new sysctl option unprivileged_userns_clone

* Wed Aug 09 2017 Alexey Makhalov <amakhalov@vmware.com> - 4.9.41-2
- Fix CVE-2017-7542
- [bugfix] Added ccm,gcm,ghash,lzo crypto modules to avoid
    panic on modprobe tcrypt

* Mon Aug 07 2017 Alexey Makhalov <amakhalov@vmware.com> - 4.9.41-1
- Version update

* Fri Aug 04 2017 Bo Gan <ganb@vmware.com> - 4.9.38-6
- Fix initramfs triggers

* Tue Aug 01 2017 Anish Swaminathan <anishs@vmware.com> - 4.9.38-5
- Allow some algorithms in FIPS mode
- Reverts 284a0f6e87b0721e1be8bca419893902d9cf577a and backports
- bcf741cb779283081db47853264cc94854e7ad83 in the kernel tree
- Enable additional NF features

* Fri Jul 21 2017 Anish Swaminathan <anishs@vmware.com> - 4.9.38-4
- Add patches in Hyperv codebase

* Fri Jul 21 2017 Anish Swaminathan <anishs@vmware.com> - 4.9.38-3
- Add missing hyperv drivers

* Thu Jul 20 2017 Alexey Makhalov <amakhalov@vmware.com> - 4.9.38-2
- Disable scheduler beef up patch

* Tue Jul 18 2017 Alexey Makhalov <amakhalov@vmware.com> - 4.9.38-1
- Fix CVE-2017-11176 and CVE-2017-10911

* Mon Jul 03 2017 Xiaolin Li <xiaolinl@vmware.com> - 4.9.34-3
- Add libdnet-devel, kmod-devel and libmspack-devel to BuildRequires

* Thu Jun 29 2017 Divya Thaluru <dthaluru@vmware.com> - 4.9.34-2
- Added obsolete for deprecated linux-dev package

* Wed Jun 28 2017 Alexey Makhalov <amakhalov@vmware.com> - 4.9.34-1
- [feature] 9P FS security support
- [feature] DM Delay target support
- Fix CVE-2017-1000364 ("stack clash") and CVE-2017-9605

* Thu Jun 8 2017 Alexey Makhalov <amakhalov@vmware.com> - 4.9.31-1
- Fix CVE-2017-8890, CVE-2017-9074, CVE-2017-9075, CVE-2017-9076
    CVE-2017-9077 and CVE-2017-9242
- [feature] IPV6 netfilter NAT table support

* Fri May 26 2017 Alexey Makhalov <amakhalov@vmware.com> - 4.9.30-1
- Added ENA driver for AMI
- Fix CVE-2017-7487 and CVE-2017-9059

* Wed May 17 2017 Vinay Kulkarni <kulkarniv@vmware.com> - 4.9.28-2
- Enable IPVLAN module.

* Tue May 16 2017 Alexey Makhalov <amakhalov@vmware.com> - 4.9.28-1
- Version update

* Wed May 10 2017 Alexey Makhalov <amakhalov@vmware.com> - 4.9.27-1
- Version update

* Sun May 7 2017 Alexey Makhalov <amakhalov@vmware.com> - 4.9.26-1
- Version update
- Removed version suffix from config file name

* Thu Apr 27 2017 Bo Gan <ganb@vmware.com> - 4.9.24-2
- Support dynamic initrd generation

* Tue Apr 25 2017 Alexey Makhalov <amakhalov@vmware.com> - 4.9.24-1
- Fix CVE-2017-6874 and CVE-2017-7618.
- Fix audit-devel BuildRequires.
- .config: build nvme and nvme-core in kernel.

* Mon Mar 6 2017 Alexey Makhalov <amakhalov@vmware.com> - 4.9.13-2
- .config: NSX requirements for crypto and netfilter

* Tue Feb 28 2017 Alexey Makhalov <amakhalov@vmware.com> - 4.9.13-1
- Update to linux-4.9.13 to fix CVE-2017-5986 and CVE-2017-6074

* Thu Feb 09 2017 Alexey Makhalov <amakhalov@vmware.com> - 4.9.9-1
- Update to linux-4.9.9 to fix CVE-2016-10153, CVE-2017-5546,
    CVE-2017-5547, CVE-2017-5548 and CVE-2017-5576.
- .config: added CRYPTO_FIPS support.

* Tue Jan 10 2017 Alexey Makhalov <amakhalov@vmware.com> - 4.9.2-1
- Update to linux-4.9.2 to fix CVE-2016-10088
- Move linux-tools.spec to linux.spec as -tools subpackage

* Mon Dec 19 2016 Xiaolin Li <xiaolinl@vmware.com> - 4.9.0-2
- BuildRequires Linux-PAM-devel

* Mon Dec 12 2016 Alexey Makhalov <amakhalov@vmware.com> - 4.9.0-1
- Update to linux-4.9.0
- Add paravirt stolen time accounting feature (from linux-esx),
    but disable it by default (no-vmw-sta cmdline parameter)

* Thu Dec  8 2016 Alexey Makhalov <amakhalov@vmware.com> - 4.4.35-3
- net-packet-fix-race-condition-in-packet_set_ring.patch
    to fix CVE-2016-8655

* Wed Nov 30 2016 Alexey Makhalov <amakhalov@vmware.com> - 4.4.35-2
- Expand `uname -r` with release number
- Check for build-id matching
- Added syscalls tracing support
- Compress modules

* Mon Nov 28 2016 Alexey Makhalov <amakhalov@vmware.com> - 4.4.35-1
- Update to linux-4.4.35
- vfio-pci-fix-integer-overflows-bitmask-check.patch
    to fix CVE-2016-9083

* Tue Nov 22 2016 Alexey Makhalov <amakhalov@vmware.com> - 4.4.31-4
- net-9p-vsock.patch

* Thu Nov 17 2016 Alexey Makhalov <amakhalov@vmware.com> - 4.4.31-3
- tty-prevent-ldisc-drivers-from-re-using-stale-tty-fields.patch
    to fix CVE-2015-8964

* Tue Nov 15 2016 Alexey Makhalov <amakhalov@vmware.com> - 4.4.31-2
- .config: add cgrup_hugetlb support
- .config: add netfilter_xt_{set,target_ct} support
- .config: add netfilter_xt_match_{cgroup,ipvs} support

* Thu Nov 10 2016 Alexey Makhalov <amakhalov@vmware.com> - 4.4.31-1
- Update to linux-4.4.31

* Fri Oct 21 2016 Alexey Makhalov <amakhalov@vmware.com> - 4.4.26-1
- Update to linux-4.4.26

* Wed Oct 19 2016 Alexey Makhalov <amakhalov@vmware.com> - 4.4.20-6
- net-add-recursion-limit-to-GRO.patch
- scsi-arcmsr-buffer-overflow-in-arcmsr_iop_message_xfer.patch

* Tue Oct 18 2016 Alexey Makhalov <amakhalov@vmware.com> - 4.4.20-5
- ipip-properly-mark-ipip-GRO-packets-as-encapsulated.patch
- tunnels-dont-apply-GRO-to-multiple-layers-of-encapsulation.patch

* Mon Oct  3 2016 Alexey Makhalov <amakhalov@vmware.com> - 4.4.20-4
- Package vmlinux with PROGBITS sections in -debuginfo subpackage

* Tue Sep 27 2016 Alexey Makhalov <amakhalov@vmware.com> - 4.4.20-3
- .config: CONFIG_IP_SET_HASH_{IPMARK,MAC}=m

* Tue Sep 20 2016 Alexey Makhalov <amakhalov@vmware.com> - 4.4.20-2
- Add -release number for /boot/* files
- Use initrd.img with version and release number
- Rename -dev subpackage to -devel

* Wed Sep  7 2016 Alexey Makhalov <amakhalov@vmware.com> - 4.4.20-1
- Update to linux-4.4.20
- apparmor-fix-oops-validate-buffer-size-in-apparmor_setprocattr.patch
- keys-fix-asn.1-indefinite-length-object-parsing.patch

* Thu Aug 25 2016 Alexey Makhalov <amakhalov@vmware.com> - 4.4.8-11
- vmxnet3 patches to bumpup a version to 1.4.8.0

* Wed Aug 10 2016 Alexey Makhalov <amakhalov@vmware.com> - 4.4.8-10
- Added VSOCK-Detach-QP-check-should-filter-out-non-matching-QPs.patch
- .config: pmem hotplug + ACPI NFIT support
- .config: enable EXPERT mode, disable UID16 syscalls

* Thu Jul 07 2016 Alexey Makhalov <amakhalov@vmware.com> - 4.4.8-9
- .config: pmem + fs_dax support

* Fri Jun 17 2016 Alexey Makhalov <amakhalov@vmware.com> - 4.4.8-8
- patch: e1000e-prevent-div-by-zero-if-TIMINCA-is-zero.patch
- .config: disable rt group scheduling - not supported by systemd

* Wed Jun 15 2016 Harish Udaiya Kumar <hudaiyakumar@vmware.com> - 4.4.8-7
- fixed the capitalization for - System.map

* Thu May 26 2016 Alexey Makhalov <amakhalov@vmware.com> - 4.4.8-6
- patch: REVERT-sched-fair-Beef-up-wake_wide.patch

* Tue May 24 2016 Priyesh Padmavilasom <ppadmavilasom@vmware.com> - 4.4.8-5
- GA - Bump release of all rpms

* Mon May 23 2016 Harish Udaiya Kumar <hudaiyakumar@vmware.com> - 4.4.8-4
- Fixed generation of debug symbols for kernel modules & vmlinux.

* Mon May 23 2016 Divya Thaluru <dthaluru@vmware.com> - 4.4.8-3
- Added patches to fix CVE-2016-3134, CVE-2016-3135

* Wed May 18 2016 Harish Udaiya Kumar <hudaiyakumar@vmware.com> - 4.4.8-2
- Enabled CONFIG_UPROBES in config as needed by ktap

* Wed May 04 2016 Alexey Makhalov <amakhalov@vmware.com> - 4.4.8-1
- Update to linux-4.4.8
- Added net-Drivers-Vmxnet3-set-... patch

* Tue May 03 2016 Vinay Kulkarni <kulkarniv@vmware.com> - 4.2.0-27
- Compile Intel GigE and VMXNET3 as part of kernel.

* Thu Apr 28 2016 Nick Shi <nshi@vmware.com> - 4.2.0-26
- Compile cramfs.ko to allow mounting cramfs image

* Tue Apr 12 2016 Vinay Kulkarni <kulkarniv@vmware.com> - 4.2.0-25
- Revert network interface renaming disable in kernel.

* Tue Mar 29 2016 Alexey Makhalov <amakhalov@vmware.com> - 4.2.0-24
- Support kmsg dumping to vmware.log on panic
- sunrpc: xs_bind uses ip_local_reserved_ports

* Mon Mar 28 2016 Harish Udaiya Kumar <hudaiyakumar@vmware.com> - 4.2.0-23
- Enabled Regular stack protection in Linux kernel in config

* Thu Mar 17 2016 Harish Udaiya Kumar <hudaiyakumar@vmware.com> - 4.2.0-22
- Restrict the permissions of the /boot/System.map-X file

* Fri Mar 04 2016 Alexey Makhalov <amakhalov@vmware.com> - 4.2.0-21
- Patch: SUNRPC: Do not reuse srcport for TIME_WAIT socket.

* Wed Mar 02 2016 Alexey Makhalov <amakhalov@vmware.com> - 4.2.0-20
- Patch: SUNRPC: Ensure that we wait for connections to complete
    before retrying

* Fri Feb 26 2016 Alexey Makhalov <amakhalov@vmware.com> - 4.2.0-19
- Disable watchdog under VMware hypervisor.

* Thu Feb 25 2016 Alexey Makhalov <amakhalov@vmware.com> - 4.2.0-18
- Added rpcsec_gss_krb5 and nfs_fscache

* Mon Feb 22 2016 Alexey Makhalov <amakhalov@vmware.com> - 4.2.0-17
- Added sysctl param to control weighted_cpuload() behavior

* Thu Feb 18 2016 Divya Thaluru <dthaluru@vmware.com> - 4.2.0-16
- Disabling network renaming

* Sun Feb 14 2016 Alexey Makhalov <amakhalov@vmware.com> - 4.2.0-15
- veth patch: don’t modify ip_summed

* Thu Feb 11 2016 Alexey Makhalov <amakhalov@vmware.com> - 4.2.0-14
- Full tickless -> idle tickless + simple CPU time accounting
- SLUB -> SLAB
- Disable NUMA balancing
- Disable stack protector
- No build_forced no-CBs CPUs
- Disable Expert configuration mode
- Disable most of debug features from 'Kernel hacking'

* Mon Feb 08 2016 Alexey Makhalov <amakhalov@vmware.com> - 4.2.0-13
- Double tcp_mem limits, patch is added.

* Wed Feb 03 2016 Anish Swaminathan <anishs@vmware.com> -  4.2.0-12
- Fixes for CVE-2015-7990/6937 and CVE-2015-8660.

* Tue Jan 26 2016 Anish Swaminathan <anishs@vmware.com> - 4.2.0-11
- Revert CONFIG_HZ=250

* Fri Jan 22 2016 Alexey Makhalov <amakhalov@vmware.com> - 4.2.0-10
- Fix for CVE-2016-0728

* Wed Jan 13 2016 Alexey Makhalov <amakhalov@vmware.com> - 4.2.0-9
- CONFIG_HZ=250

* Tue Jan 12 2016 Mahmoud Bassiouny <mbassiouny@vmware.com> - 4.2.0-8
- Remove rootfstype from the kernel parameter.

* Mon Jan 04 2016 Harish Udaiya Kumar <hudaiyakumar@vmware.com> - 4.2.0-7
- Disabled all the tracing options in kernel config.
- Disabled preempt.
- Disabled sched autogroup.

* Thu Dec 17 2015 Harish Udaiya Kumar <hudaiyakumar@vmware.com> - 4.2.0-6
- Enabled kprobe for systemtap & disabled dynamic function tracing in config

* Fri Dec 11 2015 Harish Udaiya Kumar <hudaiyakumar@vmware.com> - 4.2.0-5
- Added oprofile kernel driver sub-package.

* Fri Nov 13 2015 Mahmoud Bassiouny <mbassiouny@vmware.com> - 4.2.0-4
- Change the linux image directory.

* Wed Nov 11 2015 Harish Udaiya Kumar <hudaiyakumar@vmware.com> - 4.2.0-3
- Added the build essential files in the dev sub-package.

* Mon Nov 09 2015 Vinay Kulkarni <kulkarniv@vmware.com> - 4.2.0-2
- Enable Geneve module support for generic kernel.

* Fri Oct 23 2015 Harish Udaiya Kumar <hudaiyakumar@vmware.com> - 4.2.0-1
- Upgraded the generic linux kernel to version 4.2.0 & and updated timer handling to full tickless mode.

* Tue Sep 22 2015 Harish Udaiya Kumar <hudaiyakumar@vmware.com> - 4.0.9-5
- Added driver support for frame buffer devices and ACPI

* Wed Sep 2 2015 Alexey Makhalov <amakhalov@vmware.com> - 4.0.9-4
- Added mouse ps/2 module.

* Fri Aug 14 2015 Alexey Makhalov <amakhalov@vmware.com> - 4.0.9-3
- Use photon.cfg as a symlink.

* Thu Aug 13 2015 Alexey Makhalov <amakhalov@vmware.com> - 4.0.9-2
- Added environment file(photon.cfg) for grub.

* Wed Aug 12 2015 Sharath George <sharathg@vmware.com> - 4.0.9-1
- Upgrading kernel version.

* Wed Aug 12 2015 Alexey Makhalov <amakhalov@vmware.com> - 3.19.2-5
- Updated OVT to version 10.0.0.
- Rename -gpu-drivers to -drivers-gpu in accordance to directory structure.
- Added -sound package/

* Tue Aug 11 2015 Anish Swaminathan<anishs@vmware.com> - 3.19.2-4
- Removed Requires dependencies.

* Fri Jul 24 2015 Harish Udaiya Kumar <hudaiyakumar@gmail.com> - 3.19.2-3
- Updated the config file to include graphics drivers.

* Mon May 18 2015 Touseef Liaqat <tliaqat@vmware.com> - 3.13.3-2
- Update according to UsrMove.

* Wed Nov 5 2014 Divya Thaluru <dthaluru@vmware.com> - 3.13.3-1
- Initial build. First version<|MERGE_RESOLUTION|>--- conflicted
+++ resolved
@@ -3,13 +3,8 @@
 %define uname_r %{version}-%{release}
 Summary:        Linux Kernel optimized for Hyper-V
 Name:           kernel-hyperv
-<<<<<<< HEAD
-Version:        5.10.78.1
+Version:        5.10.88.1
 Release:        3%{?dist}
-=======
-Version:        5.10.88.1
-Release:        2%{?dist}
->>>>>>> 19b2ceaf
 License:        GPLv2
 Vendor:         Microsoft Corporation
 Distribution:   Mariner
@@ -278,11 +273,9 @@
 %{_libdir}/perf/include/bpf/*
 
 %changelog
-<<<<<<< HEAD
-* Fri Jan 07 2022 Henry Li <lihl@microsoft.com> - 5.10.78.1-3
+* Fri Jan 14 2022 Henry Li <lihl@microsoft.com> - 5.10.88.1-3
 - Bump release number to match kernel release
 
-=======
 * Wed Jan 12 2022 Cameron Baird <cameronbaird@microsoft.com> - 5.10.88.1-2
 - Bump release number to match kernel release
 
@@ -290,7 +283,6 @@
 - Update Kernel source to 5.10.88.1
 - Apply patch to address CVE-2021-43976
 
->>>>>>> 19b2ceaf
 * Mon Nov 29 2021 Suresh Babu Chalamalasetty <schalam@microsoft.com> - 5.10.78.1-2
 - Bump release number to match kernel release
 
