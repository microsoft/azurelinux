%global security_hardening none
%global sha512hmac bash %{_sourcedir}/sha512hmac-openssl.sh
%define uname_r %{version}-%{release}
Summary:        Linux Kernel optimized for Hyper-V
Name:           kernel-hyperv
<<<<<<< HEAD
Version:        5.10.52.1
Release:        3%{?dist}
=======
Version:        5.10.57.1
Release:        1%{?dist}
>>>>>>> 0705cc9f
License:        GPLv2
Vendor:         Microsoft Corporation
Distribution:   Mariner
Group:          System Environment/Kernel
URL:            https://github.com/microsoft/CBL-Mariner-Linux-Kernel
#Source0:        https://github.com/microsoft/CBL-Mariner-Linux-Kernel/archive/rolling-lts/mariner/%{version}.tar.gz
Source0:        kernel-%{version}.tar.gz
Source1:        config
Source2:        sha512hmac-openssl.sh
Source3:        cbl-mariner-ca-20210127.pem
Patch0:         0001-Revert-scsi-sr-Return-appropriate-error-code-when-di.patch
Patch1:         0001-clocksource-drivers-hyper-v-Re-enable-VDSO_CLOCKMODE.patch
BuildRequires:  audit-devel
BuildRequires:  bash
BuildRequires:  bc
BuildRequires:  diffutils
BuildRequires:  glib-devel
BuildRequires:  kbd
BuildRequires:  kmod-devel
BuildRequires:  libdnet-devel
BuildRequires:  libmspack-devel
BuildRequires:  openssl
BuildRequires:  openssl-devel
BuildRequires:  pam-devel
BuildRequires:  procps-ng-devel
BuildRequires:  python3
BuildRequires:  sed
BuildRequires:  xerces-c-devel
Requires:       filesystem
Requires:       kmod
Requires(post): coreutils
Requires(postun): coreutils
ExclusiveArch:  x86_64
# When updating the config files it is important to sanitize them.
# Steps for updating a config file:
#  1. Extract the linux sources into a folder
#  2. Add the current config file to the folder
#  3. Run `make menuconfig` to edit the file (Manually editing is not recommended)
#  4. Save the config file
#  5. Copy the config file back into the kernel spec folder
#  6. Revert any undesired changes (GCC related changes, etc)
#  8. Build the kernel package
#  9. Apply the changes listed in the log file (if any) to the config file
#  10. Verify the rest of the config file looks ok
# If there are significant changes to the config file, disable the config check and build the
# kernel rpm. The final config file is included in /boot in the rpm.

%description
The kernel-hyperv package contains the Linux kernel, optimized for Hyper-V

%package devel
Summary:        Kernel Dev
Group:          System Environment/Kernel
Requires:       %{name} = %{version}-%{release}
Requires:       gawk
Requires:       python3

%description devel
This package contains the Linux kernel dev files

%package docs
Summary:        Kernel docs
Group:          System Environment/Kernel
Requires:       python3

%description docs
This package contains the Linux kernel doc files

%package oprofile
Summary:        Kernel driver for oprofile, a statistical profiler for Linux systems
Group:          System Environment/Kernel
Requires:       %{name} = %{version}-%{release}

%description oprofile
Kernel driver for oprofile, a statistical profiler for Linux systems

%package tools
Summary:        This package contains the 'perf' performance analysis tools for Linux kernel
Group:          System/Tools
Requires:       %{name} = %{version}
Requires:       audit

%description tools
This package contains the 'perf' performance analysis tools for Linux kernel.

%prep
%setup -q -n CBL-Mariner-Linux-Kernel-rolling-lts-mariner-%{version}
%patch0 -p1
%patch1 -p1

%build
make mrproper

cp %{SOURCE1} .config

cp .config current_config
sed -i 's/CONFIG_LOCALVERSION=""/CONFIG_LOCALVERSION="-%{release}"/' .config
make LC_ALL=  ARCH=x86_64 oldconfig

# Verify the config files match
cp .config new_config
sed -i 's/CONFIG_LOCALVERSION=".*"/CONFIG_LOCALVERSION=""/' new_config
diff --unified new_config current_config > config_diff || true
if [ -s config_diff ]; then
    printf "\n\n\n\n\n\n\n\n"
    cat config_diff
    printf "\n\n\n\n\n\n\n\n"
    echo "Config file has unexpected changes"
    echo "Update config file to set changed values explicitly"

#  (DISABLE THIS IF INTENTIONALLY UPDATING THE CONFIG FILE)
    exit 1
fi

# Add CBL-Mariner cert into kernel's trusted keyring
cp %{SOURCE3} certs/mariner.pem

make VERBOSE=1 KBUILD_BUILD_VERSION="1" KBUILD_BUILD_HOST="CBL-Mariner" ARCH=x86_64 %{?_smp_mflags}
make -C tools perf

%define __modules_install_post \
for MODULE in `find %{buildroot}/lib/modules/%{uname_r} -name *.ko` ; do \
    ./scripts/sign-file sha512 certs/signing_key.pem certs/signing_key.x509 $MODULE \
    rm -f $MODULE.{sig,dig} \
    xz $MODULE \
    done \
%{nil}

# We want to compress modules after stripping. Extra step is added to
# the default __spec_install_post.
%define __spec_install_post\
    %{?__debug_package:%{__debug_install_post}}\
    %{__arch_install_post}\
    %__os_install_post\
    %{__modules_install_post}\
%{nil}

%install
install -vdm 755 %{buildroot}%{_sysconfdir}
install -vdm 700 %{buildroot}/boot
install -vdm 755 %{buildroot}%{_defaultdocdir}/linux-%{uname_r}
install -vdm 755 %{buildroot}%{_prefix}/src/linux-headers-%{uname_r}
install -vdm 755 %{buildroot}%{_lib}/debug/lib/modules/%{uname_r}
make INSTALL_MOD_PATH=%{buildroot} modules_install

install -vm 600 arch/x86/boot/bzImage %{buildroot}/boot/vmlinuz-%{uname_r}

# Restrict the permission on System.map-X file
install -vm 400 System.map %{buildroot}/boot/System.map-%{uname_r}
install -vm 600 .config %{buildroot}/boot/config-%{uname_r}
cp -r Documentation/*        %{buildroot}%{_defaultdocdir}/linux-%{uname_r}
install -vm 644 vmlinux %{buildroot}%{_lib}/debug/lib/modules/%{uname_r}/vmlinux-%{uname_r}
# `perf test vmlinux` needs it
ln -s vmlinux-%{uname_r} %{buildroot}%{_lib}/debug/lib/modules/%{uname_r}/vmlinux

cat > %{buildroot}/boot/linux-%{uname_r}.cfg << "EOF"
# GRUB Environment Block
mariner_cmdline=init=/lib/systemd/systemd ro loglevel=3 quiet no-vmw-sta crashkernel=128M lockdown=integrity
mariner_linux=vmlinuz-%{uname_r}
mariner_initrd=initrd.img-%{uname_r}
EOF
chmod 600 %{buildroot}/boot/linux-%{uname_r}.cfg

# hmac sign the kernel for FIPS
%{sha512hmac} %{buildroot}/boot/vmlinuz-%{uname_r} | sed -e "s,$RPM_BUILD_ROOT,," > %{buildroot}/boot/.vmlinuz-%{uname_r}.hmac
cp %{buildroot}/boot/.vmlinuz-%{uname_r}.hmac %{buildroot}/lib/modules/%{uname_r}/.vmlinuz.hmac

# Register myself to initramfs
mkdir -p %{buildroot}/%{_localstatedir}/lib/initramfs/kernel
cat > %{buildroot}/%{_localstatedir}/lib/initramfs/kernel/%{uname_r} << "EOF"
--add-drivers "hv_utils hv_vmbus hv_storvsc hv_netvsc hv_sock hv_balloon cn"
EOF

#    Cleanup dangling symlinks
rm -rf %{buildroot}/lib/modules/%{uname_r}/source
rm -rf %{buildroot}/lib/modules/%{uname_r}/build

find . -name Makefile* -o -name Kconfig* -o -name *.pl | xargs  sh -c 'cp --parents "$@" %{buildroot}%{_prefix}/src/linux-headers-%{uname_r}' copy
find arch/x86/include include scripts -type f | xargs  sh -c 'cp --parents "$@" %{buildroot}%{_prefix}/src/linux-headers-%{uname_r}' copy
find $(find arch/x86 -name include -o -name scripts -type d) -type f | xargs  sh -c 'cp --parents "$@" %{buildroot}%{_prefix}/src/linux-headers-%{uname_r}' copy
find arch/x86/include Module.symvers include scripts -type f | xargs  sh -c 'cp --parents "$@" %{buildroot}%{_prefix}/src/linux-headers-%{uname_r}' copy
# CONFIG_STACK_VALIDATION=y requires objtool to build external modules
install -vsm 755 tools/objtool/objtool %{buildroot}%{_prefix}/src/linux-headers-%{uname_r}/tools/objtool/
install -vsm 755 tools/objtool/fixdep %{buildroot}%{_prefix}/src/linux-headers-%{uname_r}/tools/objtool/

cp .config %{buildroot}%{_prefix}/src/linux-headers-%{uname_r} # copy .config manually to be where it's expected to be
ln -sf "%{_prefix}/src/linux-headers-%{uname_r}" "%{buildroot}/lib/modules/%{uname_r}/build"
find %{buildroot}/lib/modules -name '*.ko' -print0 | xargs -0 chmod u+x

# disable (JOBS=1) parallel build to fix this issue:
# fixdep: error opening depfile: ./.plugin_cfg80211.o.d: No such file or directory
# Linux version that was affected is 4.4.26
make -C tools JOBS=1 DESTDIR=%{buildroot} prefix=%{_prefix} perf_install

%triggerin -- initramfs
mkdir -p %{_localstatedir}/lib/rpm-state/initramfs/pending
touch %{_localstatedir}/lib/rpm-state/initramfs/pending/%{uname_r}
echo "initrd generation of kernel %{uname_r} will be triggered later" >&2

%triggerun -- initramfs
rm -rf %{_localstatedir}/lib/rpm-state/initramfs/pending/%{uname_r}
rm -rf /boot/initrd.img-%{uname_r}
echo "initrd of kernel %{uname_r} removed" >&2

%postun
if [ ! -e /boot/mariner.cfg ]
then
     ls /boot/linux-*.cfg 1> /dev/null 2>&1
     if [ $? -eq 0 ]
     then
          list=`ls -tu /boot/linux-*.cfg | head -n1`
          test -n "$list" && ln -sf "$list" /boot/mariner.cfg
     fi
fi

%post
/sbin/depmod -a %{uname_r}
ln -sf linux-%{uname_r}.cfg /boot/mariner.cfg

%post oprofile
/sbin/depmod -a %{uname_r}

%files
%defattr(-,root,root)
%license COPYING
/boot/System.map-%{uname_r}
/boot/config-%{uname_r}
/boot/vmlinuz-%{uname_r}
/boot/.vmlinuz-%{uname_r}.hmac
%config(noreplace) /boot/linux-%{uname_r}.cfg
%config %{_localstatedir}/lib/initramfs/kernel/%{uname_r}
%defattr(0644,root,root)
/lib/modules/%{uname_r}/*
/lib/modules/%{uname_r}/.vmlinuz.hmac
%exclude /lib/modules/%{uname_r}/build
%exclude /lib/modules/%{uname_r}/kernel/drivers/gpu
%exclude /lib/modules/%{uname_r}/kernel/sound
%exclude /lib/modules/%{uname_r}/kernel/arch/x86/oprofile/

%files docs
%defattr(-,root,root)
%{_defaultdocdir}/linux-%{uname_r}/*

%files devel
%defattr(-,root,root)
/lib/modules/%{uname_r}/build
%{_prefix}/src/linux-headers-%{uname_r}

%files oprofile
%defattr(-,root,root)
/lib/modules/%{uname_r}/kernel/arch/x86/oprofile/

%files tools
%defattr(-,root,root)
%{_libexecdir}
%exclude %{_libdir}/debug
%{_lib64}/traceevent
%{_bindir}
%{_sysconfdir}/bash_completion.d/*
%{_datadir}/perf-core/strace/groups/file
%{_datadir}/perf-core/strace/groups/string
%{_docdir}/*
%{_libdir}/perf/examples/bpf/*
%{_libdir}/perf/include/bpf/*

%changelog
<<<<<<< HEAD
=======
* Thu Aug 12 2021 Rachel Menge <rachelmenge@microsoft.com> - 5.10.57.1-1
- Update source to 5.10.57.1

>>>>>>> 0705cc9f
* Tue Aug 03 2021 Chris Co <chrco@microsoft.com> - 5.10.52.1-3
- Add patch to fix VDSO in HyperV

* Fri Jul 30 2021 Chris Co <chrco@microsoft.com> - 5.10.52.1-2
- Add patch to fix CDROM eject errors

* Tue Jul 20 2021 Rachel Menge <rachelmenge@microsoft.com> - 5.10.52.1-1
- Update source to 5.10.52.1

* Mon Jul 19 2021 Chris Co <chrco@microsoft.com> - 5.10.47.1-2
- Enable CONFIG_CONNECTOR and CONFIG_PROC_EVENTS

* Tue Jul 06 2021 Rachel Menge <rachelmenge@microsoft.com> - 5.10.47.1-1
- Update source to 5.10.47.1

* Wed Jun 30 2021 Chris Co <chrco@microsoft.com> - 5.10.42.1-4
- Bump release number to match kernel release

* Tue Jun 22 2021 Suresh Babu Chalamalasetty <schalam@microsoft.com> - 5.10.42.1-3
- Enable CONFIG_IOSCHED_BFQ and CONFIG_BFQ_GROUP_IOSCHED configs

* Wed Jun 16 2021 Chris Co <chrco@microsoft.com> - 5.10.42.1-2
- Enable CONFIG_CROSS_MEMORY_ATTACH

* Tue Jun 08 2021 Rachel Menge <rachelmenge@microsoft.com> - 5.10.42.1-1
- Update source to 5.10.42.1

* Thu Jun 03 2021 Rachel Menge <rachelmenge@microsoft.com> - 5.10.37.1-2
- Bump release number to match kernel release

* Fri May 28 2021 Rachel Menge <rachelmenge@microsoft.com> - 5.10.37.1-1
- Update source to 5.10.37.1

* Thu May 27 2021 Chris Co <chrco@microsoft.com> - 5.10.32.1-7
- Set lockdown=integrity by default

* Wed May 26 2021 Chris Co <chrco@microsoft.com> - 5.10.32.1-6
- Add Mariner cert into the trusted kernel keyring

* Tue May 25 2021 Daniel Mihai <dmihai@microsoft.com> - 5.10.32.1-5
- Bump release number to match kernel release

* Thu May 20 2021 Nicolas Ontiveros <niontive@microsoft.com> - 5.10.32.1-4
- Bump release number to match kernel-signed update

* Tue May 17 2021 Andrew Phelps <anphel@microsoft.com> - 5.10.32.1-3
- Update CONFIG_LD_VERSION for binutils 2.36.1
- Remove build-id match check

* Thu May 13 2021 Rachel Menge <rachelmenge@microsoft.com> - 5.10.32.1-2
- Bump release number to match kernel release

* Mon May 03 2021 Rachel Menge <rachelmenge@microsoft.com> - 5.10.32.1-1
- Update source to 5.10.32.1

* Thu Apr 22 2021 Chris Co <chrco@microsoft.com> - 5.10.28.1-4
- Bump release number to match kernel release

* Mon Apr 19 2021 Chris Co <chrco@microsoft.com> - 5.10.28.1-3
- Bump release number to match kernel-signed update

* Thu Apr 15 2021 Rachel Menge <rachelmenge@microsoft.com> - 5.10.28.1-2
- Update to kernel release 5.10.28.1-2

* Thu Apr 08 2021 Chris Co <chrco@microsoft.com> - 5.10.28.1-1
- Update source to 5.10.28.1
- Update uname_r define to match the new value derived from the source

* Thu Mar 18 2021 Chris Co <chrco@microsoft.com> - 5.10.21.1-2
- Enable CONFIG_FANOTIFY_ACCESS_PERMISSIONS

* Thu Mar 11 2021 Chris Co <chrco@microsoft.com> - 5.10.21.1-1
- Update source to 5.10.21.1

* Fri Mar 05 2021 Chris Co <chrco@microsoft.com> - 5.10.13.1-2
- Enable kernel lockdown config

* Thu Feb 18 2021 Chris Co <chrco@microsoft.com> - 5.10.13.1-1
- Update source to 5.10.13.1
- Remove CONFIG_GCC_PLUGIN_RANDSTRUCT

* Thu Feb 11 2021 Nicolas Ontiveros <niontive@microsoft.com> - 5.4.91-4
- Add configs to enable tcrypt in FIPS mode

* Tue Feb 09 2021 Nicolas Ontiveros <niontive@microsoft.com> - 5.4.91-3
- Use OpenSSL to perform HMAC calc

* Thu Jan 28 2021 Nicolas Ontiveros <niontive@microsoft.com> - 5.4.91-2
- Add configs for userspace crypto support
- HMAC calc the kernel for FIPS

* Wed Jan 20 2021 Chris Co <chrco@microsoft.com> - 5.4.91-1
- Update source to 5.4.91

* Mon Dec 28 2020 Nicolas Ontiveros <niontive@microsoft.com> - 5.4.83-2
- Update to kernel release 5.4.83-2

* Tue Dec 15 2020 Henry Beberman <henry.beberman@microsoft.com> - 5.4.83-1
- Update source to 5.4.83

* Fri Dec 04 2020 Chris Co <chrco@microsoft.com> - 5.4.81-1
- Update source to 5.4.81

* Mon Oct 26 2020 Chris Co <chrco@microsoft.com> - 5.4.72-1
- Update source to 5.4.72
- Add license file
- Lint spec

* Wed Sep 30 2020 Emre Girgin <mrgirgin@microsoft.com> - 5.4.51-4
- Update postun script to deal with removal in case of another installed kernel.

* Thu Sep 03 2020 Daniel McIlvaney <damcilva@microsoft.com> - 5.4.51-3
- Add code to check for missing config flags in the checked in configs

* Tue Sep 01 2020 Chris Co <chrco@microsoft.com> - 5.4.51-2
- Update source hash

* Wed Aug 19 2020 Chris Co <chrco@microsoft.com> - 5.4.51-1
- Update source to 5.4.51
- Remove signed subpackage
- Enable DXGKRNL config

* Fri Aug 07 2020 Mateusz Malisz <mamalisz@microsoft.com> - 5.4.42-6
- Add crashkernel=128M to kernel cmdline

* Tue Aug 04 2020 Pawel Winogrodzki <pawelwi@microsoft.com> - 5.4.42-5
- Updating "KBUILD_BUILD_VERSION" and "KBUILD_BUILD_HOST" with correct
  distribution name.

* Mon Jul 06 2020 Chris Co <chrco@microsoft.com> - 5.4.42-4
- Add NVMe and Mellanox driver configs

* Wed Jun 24 2020 Chris Co <chrco@microsoft.com> - 5.4.42-3
- Add CONFIG_VETH=y to support virtual ethernet pair device

* Mon Jun 22 2020 Chris Co <chrco@microsoft.com> - 5.4.42-2
- Add kernel-hyperv-secure subpackage and macros for adding offline signed kernels

* Fri Jun 12 2020 Chris Co <chrco@microsoft.com> - 5.4.42-1
- Update source to 5.4.42

* Thu Jun 11 2020 Chris Co <chrco@microsoft.com> - 5.4.23-12
- Enable PAGE_POISONING configs
- Enable RANDOM_TRUST_CPU config
- Clean up spec file entries

* Mon Jun 01 2020 Nicolas Ontiveros <niontive@microsoft.com> - 5.4.23-11
- Add CONFIG_CRYPTO_XTS=y to config.

* Sun May 31 2020 Daniel Mihai <dmihai@microsoft.com> - 5.4.23-10
- Add CONFIG_ATA_PIIX, required for Hyper-V Gen1 DVD drive.

* Tue May 26 2020 Daniel Mihai <dmihai@microsoft.com> - 5.4.23-9
- Disabled Reliable Datagram Sockets protocol (CONFIG_RDS).

* Fri May 22 2020 Emre Girgin <mrgirgin@microsoft.com> - 5.4.23-8
- Change /boot directory permissions to 600.

* Thu May 21 2020 Daniel Mihai <dmihai@microsoft.com> - 5.4.23-7
- Picked-up fixes from kernel.spec.
- Updated kernel config.

* Wed May 06 2020 Emre Girgin <mrgirgin@microsoft.com> - 5.4.23-6
- Renaming Linux-PAM to pam.
- Update URL to use https.

* Thu Apr 30 2020 Chris Co <chrco@microsoft.com> - 5.4.23-5
- Add hyper-v optimized config and build steps

* Tue Apr 14 2020 Emre Girgin <mrgirgin@microsoft.com> - 5.4.23-4
- Remove linux-aws and linux-esx references.
- Remove kat_build usage.
- Remove ENA module.

* Fri Apr 10 2020 Emre Girgin <mrgirgin@microsoft.com> - 5.4.23-3
- Remove xml-security-c dependency.

* Wed Apr 08 2020 Nicolas Ontiveros <niontive@microsoft.com> - 5.4.23-2
- Remove toybox and only use coreutils for requires.

* Tue Dec 10 2019 Chris Co <chrco@microsoft.com> - 5.4.23-1
- Update to Microsoft Linux Kernel 5.4.23
- Remove patches
- Update ENA module to 2.1.2 to work with Linux 5.4.23
- Remove xr module
- Remove Xen tmem module from dracut module list to fix initramfs creation
- Add patch to fix missing trans_pgd header in aarch64 build

* Fri Oct 11 2019 Henry Beberman <hebeberm@microsoft.com> - 4.19.52-8
- Enable Hyper-V TPM in config

* Tue Sep 03 2019 Mateusz Malisz <mamalisz@microsoft.com> - 4.19.52-7
- Initial CBL-Mariner import from Photon (license: Apache2).

* Thu Jul 25 2019 Keerthana K <keerthanak@vmware.com> - 4.19.52-6
- Fix postun scriplet.

* Thu Jul 11 2019 Keerthana K <keerthanak@vmware.com> - 4.19.52-5
- Enable kernel configs necessary for BPF Compiler Collection (BCC).

* Wed Jul 10 2019 Srivatsa S. Bhat (VMware) <srivatsa@csail.mit.edu> 4.19.52-4
- Deprecate linux-aws-tools in favor of linux-tools.

* Tue Jul 02 2019 Alexey Makhalov <amakhalov@vmware.com> - 4.19.52-3
- Fix 9p vsock 16bit port issue.

* Thu Jun 20 2019 Tapas Kundu <tkundu@vmware.com> - 4.19.52-2
- Enabled CONFIG_I2C_CHARDEV to support lm-sensors

* Mon Jun 17 2019 Srivatsa S. Bhat (VMware) <srivatsa@csail.mit.edu> 4.19.52-1
- Update to version 4.19.52
- Fix CVE-2019-12456, CVE-2019-12379, CVE-2019-12380, CVE-2019-12381,
- CVE-2019-12382, CVE-2019-12378, CVE-2019-12455

* Tue May 28 2019 Srivatsa S. Bhat (VMware) <srivatsa@csail.mit.edu> 4.19.40-3
- Change default I/O scheduler to 'deadline' to fix performance issue.

* Tue May 14 2019 Keerthana K <keerthanak@vmware.com> - 4.19.40-2
- Fix to parse through /boot folder and update symlink (/boot/photon.cfg) if
- mulitple kernels are installed and current linux kernel is removed.

* Tue May 07 2019 Ajay Kaher <akaher@vmware.com> - 4.19.40-1
- Update to version 4.19.40

* Thu Apr 11 2019 Srivatsa S. Bhat (VMware) <srivatsa@csail.mit.edu> 4.19.32-3
- Update config_aarch64 to fix ARM64 build.

* Fri Mar 29 2019 Srivatsa S. Bhat (VMware) <srivatsa@csail.mit.edu> 4.19.32-2
- Fix CVE-2019-10125

* Wed Mar 27 2019 Srivatsa S. Bhat (VMware) <srivatsa@csail.mit.edu> 4.19.32-1
- Update to version 4.19.32

* Thu Mar 14 2019 Srivatsa S. Bhat (VMware) <srivatsa@csail.mit.edu> 4.19.29-1
- Update to version 4.19.29

* Tue Mar 05 2019 Ajay Kaher <akaher@vmware.com> - 4.19.26-1
- Update to version 4.19.26

* Thu Feb 21 2019 Him Kalyan Bordoloi <bordoloih@vmware.com> - 4.19.15-3
- Fix CVE-2019-8912

* Thu Jan 24 2019 Alexey Makhalov <amakhalov@vmware.com> - 4.19.15-2
- Add WiFi (ath10k), sensors (i2c,spi), usb support for NXP LS1012A board.

* Tue Jan 15 2019 Srivatsa S. Bhat (VMware) <srivatsa@csail.mit.edu> 4.19.15-1
- Update to version 4.19.15

* Fri Jan 11 2019 Srinidhi Rao <srinidhir@vmware.com> - 4.19.6-7
- Add Network support for NXP LS1012A board.

* Wed Jan 09 2019 Ankit Jain <ankitja@vmware.com> - 4.19.6-6
- Enable following for x86_64 and aarch64:
-  Enable Kernel Address Space Layout Randomization.
-  Enable CONFIG_SECURITY_NETWORK_XFRM

* Fri Jan 04 2019 Srivatsa S. Bhat (VMware) <srivatsa@csail.mit.edu> 4.19.6-5
- Enable AppArmor by default.

* Wed Jan 02 2019 Alexey Makhalov <amakhalov@vmware.com> - 4.19.6-4
- .config: added Compulab fitlet2 device drivers
- .config_aarch64: added gpio sysfs support
- renamed -sound to -drivers-sound

* Tue Jan 01 2019 Ajay Kaher <akaher@vmware.com> - 4.19.6-3
- .config: Enable CONFIG_PCI_HYPERV driver

* Wed Dec 19 2018 Srinidhi Rao <srinidhir@vmware.com> - 4.19.6-2
- Add NXP LS1012A support.

* Mon Dec 10 2018 Srivatsa S. Bhat (VMware) <srivatsa@csail.mit.edu> 4.19.6-1
- Update to version 4.19.6

* Fri Dec 07 2018 Alexey Makhalov <amakhalov@vmware.com> - 4.19.1-3
- .config: added qmi wwan module

* Mon Nov 12 2018 Ajay Kaher <akaher@vmware.com> - 4.19.1-2
- Fix config_aarch64 for 4.19.1

* Mon Nov 05 2018 Srivatsa S. Bhat (VMware) <srivatsa@csail.mit.edu> 4.19.1-1
- Update to version 4.19.1

* Tue Oct 16 2018 Him Kalyan Bordoloi <bordoloih@vmware.com> - 4.18.9-5
- Change in config to enable drivers for zigbee and GPS

* Fri Oct 12 2018 Ajay Kaher <akaher@vmware.com> - 4.18.9-4
- Enable LAN78xx for aarch64 rpi3

* Fri Oct 5 2018 Ajay Kaher <akaher@vmware.com> - 4.18.9-3
- Fix config_aarch64 for 4.18.9
- Add module.lds for aarch64

* Wed Oct 03 2018 Srivatsa S. Bhat <srivatsa@csail.mit.edu> 4.18.9-2
- Use updated steal time accounting patch.
- .config: Enable CONFIG_CPU_ISOLATION and a few networking options
- that got accidentally dropped in the last update.

* Mon Oct 1 2018 Srivatsa S. Bhat <srivatsa@csail.mit.edu> 4.18.9-1
- Update to version 4.18.9

* Tue Sep 25 2018 Ajay Kaher <akaher@vmware.com> - 4.14.67-2
- Build hang (at make oldconfig) fix in config_aarch64

* Wed Sep 19 2018 Srivatsa S. Bhat <srivatsa@csail.mit.edu> 4.14.67-1
- Update to version 4.14.67

* Tue Sep 18 2018 Srivatsa S. Bhat <srivatsa@csail.mit.edu> 4.14.54-7
- Add rdrand-based RNG driver to enhance kernel entropy.

* Sun Sep 02 2018 Srivatsa S. Bhat <srivatsa@csail.mit.edu> 4.14.54-6
- Add full retpoline support by building with retpoline-enabled gcc.

* Thu Aug 30 2018 Srivatsa S. Bhat <srivatsa@csail.mit.edu> 4.14.54-5
- Apply out-of-tree patches needed for AppArmor.

* Wed Aug 22 2018 Alexey Makhalov <amakhalov@vmware.com> - 4.14.54-4
- Fix overflow kernel panic in rsi driver.
- .config: enable BT stack, enable GPIO sysfs.
- Add Exar USB serial driver.

* Fri Aug 17 2018 Ajay Kaher <akaher@vmware.com> - 4.14.54-3
- Enabled USB PCI in config_aarch64
- Build hang (at make oldconfig) fix in config_aarch64

* Thu Jul 19 2018 Alexey Makhalov <amakhalov@vmware.com> - 4.14.54-2
- .config: usb_serial_pl2303=m,wlan=y,can=m,gpio=y,pinctrl=y,iio=m

* Mon Jul 09 2018 Him Kalyan Bordoloi <bordoloih@vmware.com> - 4.14.54-1
- Update to version 4.14.54

* Fri Jan 26 2018 Alexey Makhalov <amakhalov@vmware.com> - 4.14.8-2
- Added vchiq entry to rpi3 dts
- Added dtb-rpi3 subpackage

* Fri Dec 22 2017 Alexey Makhalov <amakhalov@vmware.com> - 4.14.8-1
- Version update

* Wed Dec 13 2017 Alexey Makhalov <amakhalov@vmware.com> - 4.9.66-4
- KAT build support

* Thu Dec 07 2017 Alexey Makhalov <amakhalov@vmware.com> - 4.9.66-3
- Aarch64 support

* Tue Dec 05 2017 Alexey Makhalov <amakhalov@vmware.com> - 4.9.66-2
- Sign and compress modules after stripping. fips=1 requires signed modules

* Mon Dec 04 2017 Srivatsa S. Bhat <srivatsa@csail.mit.edu> 4.9.66-1
- Version update

* Tue Nov 21 2017 Srivatsa S. Bhat <srivatsa@csail.mit.edu> 4.9.64-1
- Version update

* Mon Nov 06 2017 Srivatsa S. Bhat <srivatsa@csail.mit.edu> 4.9.60-1
- Version update

* Wed Oct 11 2017 Srivatsa S. Bhat <srivatsa@csail.mit.edu> 4.9.53-3
- Add patch "KVM: Don't accept obviously wrong gsi values via
    KVM_IRQFD" to fix CVE-2017-1000252.

* Tue Oct 10 2017 Alexey Makhalov <amakhalov@vmware.com> - 4.9.53-2
- Build hang (at make oldconfig) fix.

* Thu Oct 05 2017 Srivatsa S. Bhat <srivatsa@csail.mit.edu> 4.9.53-1
- Version update

* Mon Oct 02 2017 Srivatsa S. Bhat <srivatsa@csail.mit.edu> 4.9.52-3
- Allow privileged CLONE_NEWUSER from nested user namespaces.

* Mon Oct 02 2017 Srivatsa S. Bhat <srivatsa@csail.mit.edu> 4.9.52-2
- Fix CVE-2017-11472 (ACPICA: Namespace: fix operand cache leak)

* Mon Oct 02 2017 Srivatsa S. Bhat <srivatsa@csail.mit.edu> 4.9.52-1
- Version update

* Mon Sep 18 2017 Alexey Makhalov <amakhalov@vmware.com> - 4.9.47-2
- Requires coreutils or toybox

* Mon Sep 04 2017 Alexey Makhalov <amakhalov@vmware.com> - 4.9.47-1
- Fix CVE-2017-11600

* Tue Aug 22 2017 Anish Swaminathan <anishs@vmware.com> - 4.9.43-2
- Add missing xen block drivers

* Mon Aug 14 2017 Alexey Makhalov <amakhalov@vmware.com> - 4.9.43-1
- Version update
- [feature] new sysctl option unprivileged_userns_clone

* Wed Aug 09 2017 Alexey Makhalov <amakhalov@vmware.com> - 4.9.41-2
- Fix CVE-2017-7542
- [bugfix] Added ccm,gcm,ghash,lzo crypto modules to avoid
    panic on modprobe tcrypt

* Mon Aug 07 2017 Alexey Makhalov <amakhalov@vmware.com> - 4.9.41-1
- Version update

* Fri Aug 04 2017 Bo Gan <ganb@vmware.com> - 4.9.38-6
- Fix initramfs triggers

* Tue Aug 01 2017 Anish Swaminathan <anishs@vmware.com> - 4.9.38-5
- Allow some algorithms in FIPS mode
- Reverts 284a0f6e87b0721e1be8bca419893902d9cf577a and backports
- bcf741cb779283081db47853264cc94854e7ad83 in the kernel tree
- Enable additional NF features

* Fri Jul 21 2017 Anish Swaminathan <anishs@vmware.com> - 4.9.38-4
- Add patches in Hyperv codebase

* Fri Jul 21 2017 Anish Swaminathan <anishs@vmware.com> - 4.9.38-3
- Add missing hyperv drivers

* Thu Jul 20 2017 Alexey Makhalov <amakhalov@vmware.com> - 4.9.38-2
- Disable scheduler beef up patch

* Tue Jul 18 2017 Alexey Makhalov <amakhalov@vmware.com> - 4.9.38-1
- Fix CVE-2017-11176 and CVE-2017-10911

* Mon Jul 03 2017 Xiaolin Li <xiaolinl@vmware.com> - 4.9.34-3
- Add libdnet-devel, kmod-devel and libmspack-devel to BuildRequires

* Thu Jun 29 2017 Divya Thaluru <dthaluru@vmware.com> - 4.9.34-2
- Added obsolete for deprecated linux-dev package

* Wed Jun 28 2017 Alexey Makhalov <amakhalov@vmware.com> - 4.9.34-1
- [feature] 9P FS security support
- [feature] DM Delay target support
- Fix CVE-2017-1000364 ("stack clash") and CVE-2017-9605

* Thu Jun 8 2017 Alexey Makhalov <amakhalov@vmware.com> - 4.9.31-1
- Fix CVE-2017-8890, CVE-2017-9074, CVE-2017-9075, CVE-2017-9076
    CVE-2017-9077 and CVE-2017-9242
- [feature] IPV6 netfilter NAT table support

* Fri May 26 2017 Alexey Makhalov <amakhalov@vmware.com> - 4.9.30-1
- Added ENA driver for AMI
- Fix CVE-2017-7487 and CVE-2017-9059

* Wed May 17 2017 Vinay Kulkarni <kulkarniv@vmware.com> - 4.9.28-2
- Enable IPVLAN module.

* Tue May 16 2017 Alexey Makhalov <amakhalov@vmware.com> - 4.9.28-1
- Version update

* Wed May 10 2017 Alexey Makhalov <amakhalov@vmware.com> - 4.9.27-1
- Version update

* Sun May 7 2017 Alexey Makhalov <amakhalov@vmware.com> - 4.9.26-1
- Version update
- Removed version suffix from config file name

* Thu Apr 27 2017 Bo Gan <ganb@vmware.com> - 4.9.24-2
- Support dynamic initrd generation

* Tue Apr 25 2017 Alexey Makhalov <amakhalov@vmware.com> - 4.9.24-1
- Fix CVE-2017-6874 and CVE-2017-7618.
- Fix audit-devel BuildRequires.
- .config: build nvme and nvme-core in kernel.

* Mon Mar 6 2017 Alexey Makhalov <amakhalov@vmware.com> - 4.9.13-2
- .config: NSX requirements for crypto and netfilter

* Tue Feb 28 2017 Alexey Makhalov <amakhalov@vmware.com> - 4.9.13-1
- Update to linux-4.9.13 to fix CVE-2017-5986 and CVE-2017-6074

* Thu Feb 09 2017 Alexey Makhalov <amakhalov@vmware.com> - 4.9.9-1
- Update to linux-4.9.9 to fix CVE-2016-10153, CVE-2017-5546,
    CVE-2017-5547, CVE-2017-5548 and CVE-2017-5576.
- .config: added CRYPTO_FIPS support.

* Tue Jan 10 2017 Alexey Makhalov <amakhalov@vmware.com> - 4.9.2-1
- Update to linux-4.9.2 to fix CVE-2016-10088
- Move linux-tools.spec to linux.spec as -tools subpackage

* Mon Dec 19 2016 Xiaolin Li <xiaolinl@vmware.com> - 4.9.0-2
- BuildRequires Linux-PAM-devel

* Mon Dec 12 2016 Alexey Makhalov <amakhalov@vmware.com> - 4.9.0-1
- Update to linux-4.9.0
- Add paravirt stolen time accounting feature (from linux-esx),
    but disable it by default (no-vmw-sta cmdline parameter)

* Thu Dec  8 2016 Alexey Makhalov <amakhalov@vmware.com> - 4.4.35-3
- net-packet-fix-race-condition-in-packet_set_ring.patch
    to fix CVE-2016-8655

* Wed Nov 30 2016 Alexey Makhalov <amakhalov@vmware.com> - 4.4.35-2
- Expand `uname -r` with release number
- Check for build-id matching
- Added syscalls tracing support
- Compress modules

* Mon Nov 28 2016 Alexey Makhalov <amakhalov@vmware.com> - 4.4.35-1
- Update to linux-4.4.35
- vfio-pci-fix-integer-overflows-bitmask-check.patch
    to fix CVE-2016-9083

* Tue Nov 22 2016 Alexey Makhalov <amakhalov@vmware.com> - 4.4.31-4
- net-9p-vsock.patch

* Thu Nov 17 2016 Alexey Makhalov <amakhalov@vmware.com> - 4.4.31-3
- tty-prevent-ldisc-drivers-from-re-using-stale-tty-fields.patch
    to fix CVE-2015-8964

* Tue Nov 15 2016 Alexey Makhalov <amakhalov@vmware.com> - 4.4.31-2
- .config: add cgrup_hugetlb support
- .config: add netfilter_xt_{set,target_ct} support
- .config: add netfilter_xt_match_{cgroup,ipvs} support

* Thu Nov 10 2016 Alexey Makhalov <amakhalov@vmware.com> - 4.4.31-1
- Update to linux-4.4.31

* Fri Oct 21 2016 Alexey Makhalov <amakhalov@vmware.com> - 4.4.26-1
- Update to linux-4.4.26

* Wed Oct 19 2016 Alexey Makhalov <amakhalov@vmware.com> - 4.4.20-6
- net-add-recursion-limit-to-GRO.patch
- scsi-arcmsr-buffer-overflow-in-arcmsr_iop_message_xfer.patch

* Tue Oct 18 2016 Alexey Makhalov <amakhalov@vmware.com> - 4.4.20-5
- ipip-properly-mark-ipip-GRO-packets-as-encapsulated.patch
- tunnels-dont-apply-GRO-to-multiple-layers-of-encapsulation.patch

* Mon Oct  3 2016 Alexey Makhalov <amakhalov@vmware.com> - 4.4.20-4
- Package vmlinux with PROGBITS sections in -debuginfo subpackage

* Tue Sep 27 2016 Alexey Makhalov <amakhalov@vmware.com> - 4.4.20-3
- .config: CONFIG_IP_SET_HASH_{IPMARK,MAC}=m

* Tue Sep 20 2016 Alexey Makhalov <amakhalov@vmware.com> - 4.4.20-2
- Add -release number for /boot/* files
- Use initrd.img with version and release number
- Rename -dev subpackage to -devel

* Wed Sep  7 2016 Alexey Makhalov <amakhalov@vmware.com> - 4.4.20-1
- Update to linux-4.4.20
- apparmor-fix-oops-validate-buffer-size-in-apparmor_setprocattr.patch
- keys-fix-asn.1-indefinite-length-object-parsing.patch

* Thu Aug 25 2016 Alexey Makhalov <amakhalov@vmware.com> - 4.4.8-11
- vmxnet3 patches to bumpup a version to 1.4.8.0

* Wed Aug 10 2016 Alexey Makhalov <amakhalov@vmware.com> - 4.4.8-10
- Added VSOCK-Detach-QP-check-should-filter-out-non-matching-QPs.patch
- .config: pmem hotplug + ACPI NFIT support
- .config: enable EXPERT mode, disable UID16 syscalls

* Thu Jul 07 2016 Alexey Makhalov <amakhalov@vmware.com> - 4.4.8-9
- .config: pmem + fs_dax support

* Fri Jun 17 2016 Alexey Makhalov <amakhalov@vmware.com> - 4.4.8-8
- patch: e1000e-prevent-div-by-zero-if-TIMINCA-is-zero.patch
- .config: disable rt group scheduling - not supported by systemd

* Wed Jun 15 2016 Harish Udaiya Kumar <hudaiyakumar@vmware.com> - 4.4.8-7
- fixed the capitalization for - System.map

* Thu May 26 2016 Alexey Makhalov <amakhalov@vmware.com> - 4.4.8-6
- patch: REVERT-sched-fair-Beef-up-wake_wide.patch

* Tue May 24 2016 Priyesh Padmavilasom <ppadmavilasom@vmware.com> - 4.4.8-5
- GA - Bump release of all rpms

* Mon May 23 2016 Harish Udaiya Kumar <hudaiyakumar@vmware.com> - 4.4.8-4
- Fixed generation of debug symbols for kernel modules & vmlinux.

* Mon May 23 2016 Divya Thaluru <dthaluru@vmware.com> - 4.4.8-3
- Added patches to fix CVE-2016-3134, CVE-2016-3135

* Wed May 18 2016 Harish Udaiya Kumar <hudaiyakumar@vmware.com> - 4.4.8-2
- Enabled CONFIG_UPROBES in config as needed by ktap

* Wed May 04 2016 Alexey Makhalov <amakhalov@vmware.com> - 4.4.8-1
- Update to linux-4.4.8
- Added net-Drivers-Vmxnet3-set-... patch

* Tue May 03 2016 Vinay Kulkarni <kulkarniv@vmware.com> - 4.2.0-27
- Compile Intel GigE and VMXNET3 as part of kernel.

* Thu Apr 28 2016 Nick Shi <nshi@vmware.com> - 4.2.0-26
- Compile cramfs.ko to allow mounting cramfs image

* Tue Apr 12 2016 Vinay Kulkarni <kulkarniv@vmware.com> - 4.2.0-25
- Revert network interface renaming disable in kernel.

* Tue Mar 29 2016 Alexey Makhalov <amakhalov@vmware.com> - 4.2.0-24
- Support kmsg dumping to vmware.log on panic
- sunrpc: xs_bind uses ip_local_reserved_ports

* Mon Mar 28 2016 Harish Udaiya Kumar <hudaiyakumar@vmware.com> - 4.2.0-23
- Enabled Regular stack protection in Linux kernel in config

* Thu Mar 17 2016 Harish Udaiya Kumar <hudaiyakumar@vmware.com> - 4.2.0-22
- Restrict the permissions of the /boot/System.map-X file

* Fri Mar 04 2016 Alexey Makhalov <amakhalov@vmware.com> - 4.2.0-21
- Patch: SUNRPC: Do not reuse srcport for TIME_WAIT socket.

* Wed Mar 02 2016 Alexey Makhalov <amakhalov@vmware.com> - 4.2.0-20
- Patch: SUNRPC: Ensure that we wait for connections to complete
    before retrying

* Fri Feb 26 2016 Alexey Makhalov <amakhalov@vmware.com> - 4.2.0-19
- Disable watchdog under VMware hypervisor.

* Thu Feb 25 2016 Alexey Makhalov <amakhalov@vmware.com> - 4.2.0-18
- Added rpcsec_gss_krb5 and nfs_fscache

* Mon Feb 22 2016 Alexey Makhalov <amakhalov@vmware.com> - 4.2.0-17
- Added sysctl param to control weighted_cpuload() behavior

* Thu Feb 18 2016 Divya Thaluru <dthaluru@vmware.com> - 4.2.0-16
- Disabling network renaming

* Sun Feb 14 2016 Alexey Makhalov <amakhalov@vmware.com> - 4.2.0-15
- veth patch: don’t modify ip_summed

* Thu Feb 11 2016 Alexey Makhalov <amakhalov@vmware.com> - 4.2.0-14
- Full tickless -> idle tickless + simple CPU time accounting
- SLUB -> SLAB
- Disable NUMA balancing
- Disable stack protector
- No build_forced no-CBs CPUs
- Disable Expert configuration mode
- Disable most of debug features from 'Kernel hacking'

* Mon Feb 08 2016 Alexey Makhalov <amakhalov@vmware.com> - 4.2.0-13
- Double tcp_mem limits, patch is added.

* Wed Feb 03 2016 Anish Swaminathan <anishs@vmware.com> -  4.2.0-12
- Fixes for CVE-2015-7990/6937 and CVE-2015-8660.

* Tue Jan 26 2016 Anish Swaminathan <anishs@vmware.com> - 4.2.0-11
- Revert CONFIG_HZ=250

* Fri Jan 22 2016 Alexey Makhalov <amakhalov@vmware.com> - 4.2.0-10
- Fix for CVE-2016-0728

* Wed Jan 13 2016 Alexey Makhalov <amakhalov@vmware.com> - 4.2.0-9
- CONFIG_HZ=250

* Tue Jan 12 2016 Mahmoud Bassiouny <mbassiouny@vmware.com> - 4.2.0-8
- Remove rootfstype from the kernel parameter.

* Mon Jan 04 2016 Harish Udaiya Kumar <hudaiyakumar@vmware.com> - 4.2.0-7
- Disabled all the tracing options in kernel config.
- Disabled preempt.
- Disabled sched autogroup.

* Thu Dec 17 2015 Harish Udaiya Kumar <hudaiyakumar@vmware.com> - 4.2.0-6
- Enabled kprobe for systemtap & disabled dynamic function tracing in config

* Fri Dec 11 2015 Harish Udaiya Kumar <hudaiyakumar@vmware.com> - 4.2.0-5
- Added oprofile kernel driver sub-package.

* Fri Nov 13 2015 Mahmoud Bassiouny <mbassiouny@vmware.com> - 4.2.0-4
- Change the linux image directory.

* Wed Nov 11 2015 Harish Udaiya Kumar <hudaiyakumar@vmware.com> - 4.2.0-3
- Added the build essential files in the dev sub-package.

* Mon Nov 09 2015 Vinay Kulkarni <kulkarniv@vmware.com> - 4.2.0-2
- Enable Geneve module support for generic kernel.

* Fri Oct 23 2015 Harish Udaiya Kumar <hudaiyakumar@vmware.com> - 4.2.0-1
- Upgraded the generic linux kernel to version 4.2.0 & and updated timer handling to full tickless mode.

* Tue Sep 22 2015 Harish Udaiya Kumar <hudaiyakumar@vmware.com> - 4.0.9-5
- Added driver support for frame buffer devices and ACPI

* Wed Sep 2 2015 Alexey Makhalov <amakhalov@vmware.com> - 4.0.9-4
- Added mouse ps/2 module.

* Fri Aug 14 2015 Alexey Makhalov <amakhalov@vmware.com> - 4.0.9-3
- Use photon.cfg as a symlink.

* Thu Aug 13 2015 Alexey Makhalov <amakhalov@vmware.com> - 4.0.9-2
- Added environment file(photon.cfg) for grub.

* Wed Aug 12 2015 Sharath George <sharathg@vmware.com> - 4.0.9-1
- Upgrading kernel version.

* Wed Aug 12 2015 Alexey Makhalov <amakhalov@vmware.com> - 3.19.2-5
- Updated OVT to version 10.0.0.
- Rename -gpu-drivers to -drivers-gpu in accordance to directory structure.
- Added -sound package/

* Tue Aug 11 2015 Anish Swaminathan<anishs@vmware.com> - 3.19.2-4
- Removed Requires dependencies.

* Fri Jul 24 2015 Harish Udaiya Kumar <hudaiyakumar@gmail.com> - 3.19.2-3
- Updated the config file to include graphics drivers.

* Mon May 18 2015 Touseef Liaqat <tliaqat@vmware.com> - 3.13.3-2
- Update according to UsrMove.

* Wed Nov 5 2014 Divya Thaluru <dthaluru@vmware.com> - 3.13.3-1
- Initial build. First version<|MERGE_RESOLUTION|>--- conflicted
+++ resolved
@@ -3,13 +3,8 @@
 %define uname_r %{version}-%{release}
 Summary:        Linux Kernel optimized for Hyper-V
 Name:           kernel-hyperv
-<<<<<<< HEAD
-Version:        5.10.52.1
-Release:        3%{?dist}
-=======
 Version:        5.10.57.1
 Release:        1%{?dist}
->>>>>>> 0705cc9f
 License:        GPLv2
 Vendor:         Microsoft Corporation
 Distribution:   Mariner
@@ -276,12 +271,9 @@
 %{_libdir}/perf/include/bpf/*
 
 %changelog
-<<<<<<< HEAD
-=======
 * Thu Aug 12 2021 Rachel Menge <rachelmenge@microsoft.com> - 5.10.57.1-1
 - Update source to 5.10.57.1
 
->>>>>>> 0705cc9f
 * Tue Aug 03 2021 Chris Co <chrco@microsoft.com> - 5.10.52.1-3
 - Add patch to fix VDSO in HyperV
 
