%global security_hardening none
%global sha512hmac bash %{_sourcedir}/sha512hmac-openssl.sh
%global mstflintver 4.28.0
%define uname_r %{version}-%{release}
%define mariner_version 3

# find_debuginfo.sh arguments are set by default in rpm's macros.
# The default arguments regenerate the build-id for vmlinux in the
# debuginfo package causing a mismatch with the build-id for vmlinuz in
# the kernel package. Therefore, explicilty set the relevant default
# settings to prevent this behavior.
%undefine _unique_build_ids
%undefine _unique_debug_names
%global _missing_build_ids_terminate_build 1
%global _no_recompute_build_ids 1

%ifarch x86_64
%define arch x86_64
%define archdir x86
%define config_source %{SOURCE1}
%endif

%ifarch aarch64
%global __provides_exclude_from %{_libdir}/debug/.build-id/
%define arch arm64
%define archdir arm64
%define config_source %{SOURCE2}
%endif

Summary:        Linux Kernel
Name:           kernel
<<<<<<< HEAD
Version:        6.6.51.1
Release:        6%{?dist}
=======
Version:        6.6.57.1
Release:        2%{?dist}
>>>>>>> 32d38c5c
License:        GPLv2
Vendor:         Microsoft Corporation
Distribution:   Azure Linux
Group:          System Environment/Kernel
URL:            https://github.com/microsoft/CBL-Mariner-Linux-Kernel
Source0:        https://github.com/microsoft/CBL-Mariner-Linux-Kernel/archive/rolling-lts/mariner-%{mariner_version}/%{version}.tar.gz#/%{name}-%{version}.tar.gz
Source1:        config
Source2:        config_aarch64
Source3:        sha512hmac-openssl.sh
Source4:        cbl-mariner-ca-20211013.pem
Source5:        cpupower
Source6:        cpupower.service
Patch0:         0001-add-mstflint-kernel-%{mstflintver}.patch
BuildRequires:  audit-devel
BuildRequires:  bash
BuildRequires:  bc
BuildRequires:  build-essential
BuildRequires:  cpio
BuildRequires:  diffutils
BuildRequires:  dwarves
BuildRequires:  elfutils-libelf-devel
BuildRequires:  flex
BuildRequires:  gettext
BuildRequires:  glib-devel
BuildRequires:  grub2-rpm-macros
BuildRequires:  kbd
BuildRequires:  kmod-devel
BuildRequires:  libcap-devel
BuildRequires:  libdnet-devel
BuildRequires:  libmspack-devel
BuildRequires:  libtraceevent-devel
BuildRequires:  openssl
BuildRequires:  openssl-devel
BuildRequires:  pam-devel
BuildRequires:  procps-ng-devel
BuildRequires:  python3-devel
BuildRequires:  sed
BuildRequires:  systemd-bootstrap-rpm-macros
%ifarch x86_64
BuildRequires:  pciutils-devel
%endif
Requires:       filesystem
Requires:       kmod
Requires(post): coreutils
Requires(postun): coreutils
%{?grub2_configuration_requires}
# When updating the config files it is important to sanitize them.
# Steps for updating a config file:
#  1. Extract the linux sources into a folder
#  2. Add the current config file to the folder
#  3. Run `make menuconfig` to edit the file (Manually editing is not recommended)
#  4. Save the config file
#  5. Copy the config file back into the kernel spec folder
#  6. Revert any undesired changes (GCC related changes, etc)
#  8. Build the kernel package
#  9. Apply the changes listed in the log file (if any) to the config file
#  10. Verify the rest of the config file looks ok
# If there are significant changes to the config file, disable the config check and build the
# kernel rpm. The final config file is included in /boot in the rpm.

%description
The kernel package contains the Linux kernel.

%package devel
Summary:        Kernel Dev
Group:          System Environment/Kernel
Requires:       %{name} = %{version}-%{release}
Requires:       gawk
Requires:       python3
Obsoletes:      linux-dev

%description devel
This package contains the Linux kernel dev files

%package drivers-accessibility
Summary:        Kernel accessibility modules
Group:          System Environment/Kernel
Requires:       %{name} = %{version}-%{release}

%description drivers-accessibility
This package contains the Linux kernel accessibility support

%package drivers-gpu
Summary:        Kernel gpu modules
Group:          System Environment/Kernel
Requires:       %{name} = %{version}-%{release}

%description drivers-gpu
This package contains the Linux kernel gpu support

%package drivers-intree-amdgpu
Summary:        Kernel amdgpu modules
Group:          System Environment/Kernel
Requires:       %{name} = %{version}-%{release}
Requires:       %{name}-drivers-gpu = %{version}-%{release}

%description drivers-intree-amdgpu
This package contains the Linux kernel in-tree AMD gpu support

%package drivers-sound
Summary:        Kernel Sound modules
Group:          System Environment/Kernel
Requires:       %{name} = %{version}-%{release}

%description drivers-sound
This package contains the Linux kernel sound support

%package docs
Summary:        Kernel docs
Group:          System Environment/Kernel
Requires:       python3

%description docs
This package contains the Linux kernel doc files

%package tools
Summary:        This package contains the 'perf' performance analysis tools for Linux kernel
Group:          System/Tools
Requires:       %{name} = %{version}-%{release}
Requires:       audit

%description tools
This package contains the 'perf' performance analysis tools for Linux kernel.

%package -n     python3-perf
Summary:        Python 3 extension for perf tools
Requires:       python3

%description -n python3-perf
This package contains the Python 3 extension for the 'perf' performance analysis tools for Linux kernel.

%package -n     bpftool
Summary:        Inspection and simple manipulation of eBPF programs and maps

%description -n bpftool
This package contains the bpftool, which allows inspection and simple
manipulation of eBPF programs and maps.

%prep
%setup -q -n CBL-Mariner-Linux-Kernel-rolling-lts-mariner-%{mariner_version}-%{version}
%patch 0 -p1
make mrproper

cp %{config_source} .config

# Add CBL-Mariner cert into kernel's trusted keyring
cp %{SOURCE4} certs/mariner.pem
sed -i 's#CONFIG_SYSTEM_TRUSTED_KEYS=""#CONFIG_SYSTEM_TRUSTED_KEYS="certs/mariner.pem"#' .config

cp .config current_config
sed -i 's/CONFIG_LOCALVERSION=""/CONFIG_LOCALVERSION="-%{release}"/' .config
make LC_ALL=  ARCH=%{arch} oldconfig

# Verify the config files match
cp .config new_config
sed -i 's/CONFIG_LOCALVERSION=".*"/CONFIG_LOCALVERSION=""/' new_config
diff --unified new_config current_config > config_diff || true
if [ -s config_diff ]; then
    printf "\n\n\n\n\n\n\n\n"
    cat config_diff
    printf "\n\n\n\n\n\n\n\n"
    echo "Config file has unexpected changes"
    echo "Update config file to set changed values explicitly"

#  (DISABLE THIS IF INTENTIONALLY UPDATING THE CONFIG FILE)
    exit 1
fi

%build
make VERBOSE=1 KBUILD_BUILD_VERSION="1" KBUILD_BUILD_HOST="CBL-Mariner" ARCH=%{arch} %{?_smp_mflags}

# Compile perf, python3-perf
make -C tools/perf PYTHON=%{python3} all

%ifarch x86_64
make -C tools turbostat cpupower
%endif

#Compile bpftool
make -C tools/bpf/bpftool

%define __modules_install_post \
for MODULE in `find %{buildroot}/lib/modules/%{uname_r} -name *.ko` ; do \
    ./scripts/sign-file sha512 certs/signing_key.pem certs/signing_key.x509 $MODULE \
    rm -f $MODULE.{sig,dig} \
    xz $MODULE \
    done \
%{nil}

# We want to compress modules after stripping. Extra step is added to
# the default __spec_install_post.
%define __spec_install_post\
    %{?__debug_package:%{__debug_install_post}}\
    %{__arch_install_post}\
    %{__os_install_post}\
    %{__modules_install_post}\
%{nil}

%install
install -vdm 755 %{buildroot}%{_sysconfdir}
install -vdm 700 %{buildroot}/boot
install -vdm 755 %{buildroot}%{_defaultdocdir}/linux-%{uname_r}
install -vdm 755 %{buildroot}%{_prefix}/src/linux-headers-%{uname_r}
install -vdm 755 %{buildroot}%{_libdir}/debug/lib/modules/%{uname_r}

install -d -m 755 %{buildroot}%{_sysconfdir}/sysconfig
install -c -m 644 %{SOURCE5} %{buildroot}/%{_sysconfdir}/sysconfig/cpupower
install -d -m 755 %{buildroot}%{_unitdir}
install -c -m 644 %{SOURCE6} %{buildroot}%{_unitdir}/cpupower.service

make INSTALL_MOD_PATH=%{buildroot} modules_install

%ifarch x86_64
install -vm 600 arch/x86/boot/bzImage %{buildroot}/boot/vmlinuz-%{uname_r}
%endif

%ifarch aarch64
install -vm 600 arch/arm64/boot/Image %{buildroot}/boot/vmlinuz-%{uname_r}
%endif

# Restrict the permission on System.map-X file
install -vm 400 System.map %{buildroot}/boot/System.map-%{uname_r}
install -vm 600 .config %{buildroot}/boot/config-%{uname_r}
cp -r Documentation/*        %{buildroot}%{_defaultdocdir}/linux-%{uname_r}
install -vm 744 vmlinux %{buildroot}%{_libdir}/debug/lib/modules/%{uname_r}/vmlinux-%{uname_r}
# `perf test vmlinux` needs it
ln -s vmlinux-%{uname_r} %{buildroot}%{_libdir}/debug/lib/modules/%{uname_r}/vmlinux

# hmac sign the kernel for FIPS
%{sha512hmac} %{buildroot}/boot/vmlinuz-%{uname_r} | sed -e "s,$RPM_BUILD_ROOT,," > %{buildroot}/boot/.vmlinuz-%{uname_r}.hmac
cp %{buildroot}/boot/.vmlinuz-%{uname_r}.hmac %{buildroot}/lib/modules/%{uname_r}/.vmlinuz.hmac

# Symlink /lib/modules/uname/vmlinuz to boot partition
ln -s /boot/vmlinuz-%{uname_r} %{buildroot}/lib/modules/%{uname_r}/vmlinuz

#    Cleanup dangling symlinks
rm -rf %{buildroot}/lib/modules/%{uname_r}/source
rm -rf %{buildroot}/lib/modules/%{uname_r}/build

find . -name Makefile* -o -name Kconfig* -o -name *.pl | xargs  sh -c 'cp --parents "$@" %{buildroot}%{_prefix}/src/linux-headers-%{uname_r}' copy
find arch/%{archdir}/include include scripts -type f | xargs  sh -c 'cp --parents "$@" %{buildroot}%{_prefix}/src/linux-headers-%{uname_r}' copy
find $(find arch/%{archdir} -name include -o -name scripts -type d) -type f | xargs  sh -c 'cp --parents "$@" %{buildroot}%{_prefix}/src/linux-headers-%{uname_r}' copy
find arch/%{archdir}/include Module.symvers include scripts -type f | xargs  sh -c 'cp --parents "$@" %{buildroot}%{_prefix}/src/linux-headers-%{uname_r}' copy
%ifarch x86_64
# CONFIG_STACK_VALIDATION=y requires objtool to build external modules
install -vsm 755 tools/objtool/objtool %{buildroot}%{_prefix}/src/linux-headers-%{uname_r}/tools/objtool/
install -vsm 755 tools/objtool/fixdep %{buildroot}%{_prefix}/src/linux-headers-%{uname_r}/tools/objtool/
%endif

cp .config %{buildroot}%{_prefix}/src/linux-headers-%{uname_r} # copy .config manually to be where it's expected to be
ln -sf "%{_prefix}/src/linux-headers-%{uname_r}" "%{buildroot}/lib/modules/%{uname_r}/build"
find %{buildroot}/lib/modules -name '*.ko' -print0 | xargs -0 chmod u+x

%ifarch aarch64
cp scripts/module.lds %{buildroot}%{_prefix}/src/linux-headers-%{uname_r}/scripts/module.lds
%endif

# disable (JOBS=1) parallel build to fix this issue:
# fixdep: error opening depfile: ./.plugin_cfg80211.o.d: No such file or directory
# Linux version that was affected is 4.4.26
make -C tools JOBS=1 DESTDIR=%{buildroot} prefix=%{_prefix} perf_install

# Install python3-perf
make -C tools/perf DESTDIR=%{buildroot} prefix=%{_prefix} install-python_ext

# Install bpftool
make -C tools/bpf/bpftool DESTDIR=%{buildroot} prefix=%{_prefix} bash_compdir=%{_sysconfdir}/bash_completion.d/ mandir=%{_mandir} install

%ifarch x86_64
# Install turbostat cpupower
make -C tools DESTDIR=%{buildroot} prefix=%{_prefix} bash_compdir=%{_sysconfdir}/bash_completion.d/ mandir=%{_mandir} turbostat_install cpupower_install
%endif

# Remove trace (symlink to perf). This file causes duplicate identical debug symbols
rm -vf %{buildroot}%{_bindir}/trace

%triggerin -- initramfs
mkdir -p %{_localstatedir}/lib/rpm-state/initramfs/pending
touch %{_localstatedir}/lib/rpm-state/initramfs/pending/%{uname_r}
echo "initrd generation of kernel %{uname_r} will be triggered later" >&2

%triggerun -- initramfs
rm -rf %{_localstatedir}/lib/rpm-state/initramfs/pending/%{uname_r}
rm -rf /boot/initramfs-%{uname_r}.img
echo "initrd of kernel %{uname_r} removed" >&2

%preun tools
%systemd_preun cpupower.service

%postun
%grub2_postun

%postun tools
%systemd_postun cpupower.service

%post
/sbin/depmod -a %{uname_r}
%grub2_post

%post drivers-accessibility
/sbin/depmod -a %{uname_r}

%post drivers-gpu
/sbin/depmod -a %{uname_r}

%post drivers-intree-amdgpu
/sbin/depmod -a %{uname_r}

%post drivers-sound
/sbin/depmod -a %{uname_r}

%post tools
%systemd_post cpupower.service

%files
%defattr(-,root,root)
%license COPYING
%exclude %dir /usr/lib/debug
/boot/System.map-%{uname_r}
/boot/config-%{uname_r}
/boot/vmlinuz-%{uname_r}
/boot/.vmlinuz-%{uname_r}.hmac
%defattr(0644,root,root)
/lib/modules/%{uname_r}/*
/lib/modules/%{uname_r}/.vmlinuz.hmac
%exclude /lib/modules/%{uname_r}/build
%exclude /lib/modules/%{uname_r}/kernel/drivers/accessibility
%exclude /lib/modules/%{uname_r}/kernel/drivers/gpu
%exclude /lib/modules/%{uname_r}/kernel/sound

%files docs
%defattr(-,root,root)
%{_defaultdocdir}/linux-%{uname_r}/*

%files devel
%defattr(-,root,root)
/lib/modules/%{uname_r}/build
%{_prefix}/src/linux-headers-%{uname_r}

%files drivers-accessibility
%defattr(-,root,root)
/lib/modules/%{uname_r}/kernel/drivers/accessibility

%files drivers-gpu
%defattr(-,root,root)
/lib/modules/%{uname_r}/kernel/drivers/gpu
%exclude /lib/modules/%{uname_r}/kernel/drivers/gpu/drm/amd

%files drivers-intree-amdgpu
%defattr(-,root,root)
/lib/modules/%{uname_r}/kernel/drivers/gpu/drm/amd

%files drivers-sound
%defattr(-,root,root)
/lib/modules/%{uname_r}/kernel/sound

%files tools
%defattr(-,root,root)
%{_libexecdir}
%exclude %dir %{_libdir}/debug
%ifarch x86_64
%{_sbindir}/cpufreq-bench
%{_lib64dir}/libperf-jvmti.so
%{_lib64dir}/libcpupower.so*
%{_sysconfdir}/cpufreq-bench.conf
%{_includedir}/cpuidle.h
%{_includedir}/cpufreq.h
%{_includedir}/powercap.h
%{_mandir}/man1/cpupower*.gz
%{_mandir}/man8/turbostat*.gz
%{_datadir}/locale/*/LC_MESSAGES/cpupower.mo
%{_datadir}/bash-completion/completions/cpupower
%endif
%ifarch aarch64
%{_libdir}/libperf-jvmti.so
%endif
%{_bindir}
%{_sysconfdir}/bash_completion.d/*
%{_datadir}/perf-core/strace/groups/file
%{_datadir}/perf-core/strace/groups/string
%{_docdir}/*
%{_includedir}/perf/perf_dlfilter.h
%{_unitdir}/cpupower.service
%config(noreplace) %{_sysconfdir}/sysconfig/cpupower

%files -n python3-perf
%{python3_sitearch}/*

%files -n bpftool
%{_sbindir}/bpftool
%{_sysconfdir}/bash_completion.d/bpftool

%changelog
<<<<<<< HEAD
* Thu Oct 03 2024 Suresh Babu Chalamalasetty <schalam@microsoft.com> - 6.6.51.1-6
- Make CONFIG_DRM and its dependency KConfigs as loadable modules
- Create sub-package for AMD GPU in-tree modules to avoid conflicts with out-of-tree modules
=======
* Wed Oct 30 2024 Thien Trung Vuong <tvuong@microsoft.com> - 6.6.57.1-2
- UKI: remove noxsaves parameter from cmdline

* Tue Oct 29 2024 CBL-Mariner Servicing Account <cblmargh@microsoft.com> - 6.6.57.1-1
- Auto-upgrade to 6.6.57.1

* Thu Oct 24 2024 Rachel Menge <rachelmenge@microsoft.com> - 6.6.56.1-5
- Enable Arm FF-A Support

* Wed Oct 23 2024 Rachel Menge <rachelmenge@microsoft.com> - 6.6.56.1-4
- Remove Amateur Radio X.25 PLP Rose for CVE-2022-2961

* Wed Oct 23 2024 Rachel Menge <rachelmenge@microsoft.com> - 6.6.56.1-3
- Enable Intel IFS

* Tue Oct 22 2024 Rachel Menge <rachelmenge@microsoft.com> - 6.6.56.1-2
- Enable CONFIG_X86_AMD_PLATFORM_DEVICE built-in

* Thu Oct 17 2024 CBL-Mariner Servicing Account <cblmargh@microsoft.com> - 6.6.56.1-1
- Auto-upgrade to 6.6.56.1
>>>>>>> 32d38c5c

* Thu Oct 03 2024 Rachel Menge <rachelmenge@microsoft.com> - 6.6.51.1-5
- Make e1000 drivers modules instead of built-in
- Enable virtio console by default

* Wed Oct 02 2024 Rachel Menge <rachelmenge@microsoft.com> - 6.6.51.1-4
- Enable nfsd v4 security label

* Tue Sep 24 2024 Jo Zzsi <jozzsicsataban@gmail.com> - 6.6.51.1-3
- UKI: remove dbus from initrd

* Fri Sep 20 2024 Chris Co <chrco@microsoft.com> - 6.6.51.1-2
- Enable MLX5 TC offload

* Wed Sep 18 2024 CBL-Mariner Servicing Account <cblmargh@microsoft.com> - 6.6.51.1-1
- Auto-upgrade to 6.6.51.1

* Fri Sep 13 2024 Thien Trung Vuong <tvuong@microsoft.com> - 6.6.47.1-7
- UKI: Install binary to ESP

* Fri Sep 13 2024 Rachel Menge <rachelmenge@microsoft.com> - 6.6.47.1-6
- Disable xen debugfs and I2C Baytrail configs

* Thu Sep 12 2024 Rachel Menge <rachelmenge@microsoft.com> - 6.6.47.1-5
- Build mpt2sas and mpt3sas drivers as modules
- Build pata_legacy as module

* Thu Sep 12 2024 Rachel Menge <rachelmenge@microsoft.com> - 6.6.47.1-4
- Enable paravirt spinlocks
- Enable CET and IBT

* Wed Sep 04 2024 Rachel Menge <rachelmenge@microsoft.com> - 6.6.47.1-3
- Enable usb hiddev and serial ch341

* Thu Aug 29 2024 Jo Zzsi <jozzsicsataban@gmail.com> - 6.6.47.1-2
- UKI: remove usrmount from initrd

* Thu Aug 22 2024 CBL-Mariner Servicing Account <cblmargh@microsoft.com> - 6.6.47.1-1
- Auto-upgrade to 6.6.47.1

* Wed Aug 14 2024 CBL-Mariner Servicing Account <cblmargh@microsoft.com> - 6.6.44.1-1
- Auto-upgrade to 6.6.44.1

* Sat Aug 10 2024 Thien Trung Vuong <tvuong@microsoft.com> - 6.6.43.1-7
- Include systemd-cryptsetup in UKI

* Wed Aug 07 2024 Thien Trung Vuong <tvuong@microsoft.com> - 6.6.43.1-6
- Rebuild UKI with new initrd

* Tue Aug 06 2024 Chris Co <chrco@microsoft.com> - 6.6.43.1-5
- Enable USB_TMC

* Sat Aug 03 2024 Chris Co <chrco@microsoft.com> - 6.6.43.1-4
- Enable MPTCP

* Thu Aug 01 2024 Rachel Menge <rachelmenge@microsoft.com> - 6.6.43.1-3
- Enable EVM

* Wed Jul 31 2024 Chris Co <chrco@microsoft.com> - 6.6.43.1-2
- Enable FS_VERITY
- Enable IPE LSM

* Tue Jul 30 2024 CBL-Mariner Servicing Account <cblmargh@microsoft.com> - 6.6.43.1-1
- Auto-upgrade to 6.6.43.1

* Tue Jul 30 2024 Chris Co <chrco@microsoft.com> - 6.6.39.1-2
- Enable DMI_SYSFS as module
- Enable EROFS_FS as module
- Enable DM_VERITY_VERIFY_ROOTHASH_SIG_SECONDARY_KEYRING
- Enable IMA_ARCH_POLICY
- Enable INTEGRITY_MACHINE_KEYRING

* Fri Jul 26 2024 CBL-Mariner Servicing Account <cblmargh@microsoft.com> - 6.6.39.1-1
- Auto-upgrade to 6.6.39.1

* Tue Jul 16 2024 Kelsey Steele <kelseysteele@microsoft.com> - 6.6.35.1-6
- config_aarch64: Convert selected configs to modules

* Wed Jul 10 2024 Thien Trung Vuong <tvuong@microsoft.com> - 6.6.35.1-5
- Bump release to match kernel-uki

* Fri Jul 05 2024 Gary Swalling <gaswal@microsoft.com> - 6.6.35.1-4
- Enable SECONDARY_TRUSTED_KEYRING

* Mon Jul 01 2024 Rachel Menge <rachelmenge@microsoft.com> - 6.6.35.1-3
- disable KEXEC and LEGACY_TIOCSTI

* Fri Jun 28 2024 Rachel Menge <rachelmenge@microsoft.com> - 6.6.35.1-2
- Enable LCOW boot and POD creation configs

* Tue Jun 25 2024 CBL-Mariner Servicing Account <cblmargh@microsoft.com> - 6.6.35.1-1
- Auto-upgrade to 6.6.35.1

* Wed Jun 12 2024 Dan Streetman <ddstreet@microsoft.com> - 6.6.29.1-6
- include i18n (kbd package) in UKI, to provide loadkeys binary so
  systemd-vconsole-setup works

* Tue Jun 11 2024 Juan Camposeco <juanarturoc@microsoft.com> - 6.6.29.1-5
- Add patch to enable mstflint kernel driver 4.28.0-1

* Fri May 31 2024 Thien Trung Vuong <tvuong@microsoft.com> - 6.6.29.1-4
- Enable CONFIG_AMD_MEM_ENCRYPT, CONFIG_SEV_GUEST

* Fri May 03 2024 Rachel Menge <rachelmenge@microsoft.com> - 6.6.29.1-3
- Enable CONFIG_IGC module

* Fri May 03 2024 Rachel Menge <rachelmenge@microsoft.com> - 6.6.29.1-2
- Remove XFS v4

* Wed May 01 2024 CBL-Mariner Servicing Account <cblmargh@microsoft.com> - 6.6.29.1-1
- Auto-upgrade to 6.6.29.1

* Mon Apr 29 2024 Sriram Nambakam <snambakam@microsoft.com> - 6.6.22.1-3
- Remove CONFIG_NF_CONNTRACK_PROCFS
- Remove CONFIG_TRACE_IRQFLAGS
- Remove CONFIG_TRACE_IRQFLAGS_NMI
- Remove CONFIG_IRQSOFF_TRACER
- Remove CONFIG_PREEMPTIRQ_TRACEPOINTS

* Wed Mar 27 2024 Cameron Baird <cameronbaird@microsoft.com> - 6.6.22.1-2
- Change aarch64 config to produce hv, xen, virtio as modules
- to support dracut initramfs generation on arm64 VM systems

* Mon Mar 25 2024 CBL-Mariner Servicing Account <cblmargh@microsoft.com> - 6.6.22.1-1
- Auto-upgrade to 6.6.22.1

* Tue Mar 19 2024 Dan Streetman <ddstreet@microsoft.com> - 6.6.14.1-5
- remove unnecessary 10_kernel.cfg grub config file

* Wed Mar 06 2024 Chris Gunn <chrisgun@microsoft.com> - 6.6.14.1-4
- Remove /var/lib/initramfs/kernel files.

* Fri Feb 23 2024 Chris Gunn <chrisgun@microsoft.com> - 6.6.14.1-3
- Call dracut instead of mkinitrd
- Rename initrd.img-<kver> to initramfs-<kver>.img

* Tue Feb 20 2024 Cameron Baird <cameronbaird@microsoft.com> - 6.6.14.1-2
- Remove legacy /boot/mariner.cfg
- Introduce /etc/default/grub.d/10_kernel.cfg

* Fri Feb 09 2024 CBL-Mariner Servicing Account <cblmargh@microsoft.com> - 6.6.14.1-1
- Auto-upgrade to 6.6.14.1
- Enable support for latency based cgroup IO protection
- Enable ZRAM module
- Enable Broadcom MPI3 Storage Controller Device Driver module

* Thu Feb 01 2024 Vince Perri <viperri@microsoft.com> - 6.6.12.1-3
- Config changes to converge kernel-hci config with kernel
- Remove no-vmw-sta kernel argument inherited from Photon OS

* Sat Jan 27 11:07:05 EST 2024 Dan Streetman <ddstreet@ieee.org> - 6.6.12.1-2
- use "bootstrap" systemd macros

* Fri Jan 26 2024 Rachel Menge <rachelmenge@microsoft.com> - 6.6.12.1-1
- Upgrade to 6.6.12.1

* Wed Jan 17 2024 Pawel Winogrodzki <pawelwi@microsoft.com> - 6.6.2.1-3
- Bump release to match kernel-headers.

* Thu Dec 14 2023 Rachel Menge <rachelmenge@microsoft.com> - 6.6.2.1-2
- Add cpupower.service to kernel-tools
- Enable user-based event tracing
- Enable CONFIG_BPF_LSM (Thien Trung Vuong <tvuong@microsoft.com>)
- Enable CUSE module (Juan Camposeco <juanarturoc@microsoft.com>)
- Add IOMMU configs for aarch64 (David Daney <daviddaney@microsoft.com>)
- Set selinux as default LSM
- Enable CONFIG_X86_IOPL_IOPERM

* Wed Dec 13 2023 Rachel Menge <rachelmenge@microsoft.com> - 6.6.2.1-1
- Upgrade to 6.6.2.1
- Add libtraceevent-devel to BuildRequires

* Thu Dec 07 2023 Rachel Menge <rachelmenge@microsoft.com> - 6.1.58.1-3
- Update 6.1 to have parity with ARM configs for 5.15

* Fri Dec 01 2023 Cameron Baird <cameronbaird@microsoft.com> - 6.1.58.1-2
- Remove loglevel=3, causing kernel to boot with the config-defined value,
    CONSOLE_LOGLEVEL_DEFAULT.

* Fri Oct 27 2023 Rachel Menge <rachelmenge@microsoft.com> - 6.1.58.1-1
- Upgrade to 6.1.58.1
- Remove support for imx8 dtb subpackage
- Add patch for perf_bpf_test_add_nonnull_argument
- Add cpio BuildRequires
- Ensure parity with 2.0 kernel configs

* Mon Oct 23 2023 Rachel Menge <rachelmenge@microsoft.com> - 5.15.135.1-2
- Enable CONFIG_BINFMT_MISC

* Tue Oct 17 2023 CBL-Mariner Servicing Account <cblmargh@microsoft.com> - 5.15.135.1-1
- Auto-upgrade to 5.15.135.1

* Tue Sep 26 2023 CBL-Mariner Servicing Account <cblmargh@microsoft.com> - 5.15.133.1-1
- Auto-upgrade to 5.15.133.1
- Remove CONFIG_NET_CLS_RSVP and CONFIG_NET_CLS_RSVP6 that don't apply to the new version

* Thu Sep 21 2023 Cameron Baird <cameronbaird@microsoft.com> - 5.15.131.1-3
- Call grub2-mkconfig to regenerate configs only if the user has
    previously used grub2-mkconfig for boot configuration.

* Wed Sep 20 2023 Jon Slobodzian <joslobo@microsoft.com> - 5.15.131.1-2
- Recompile with stack-protection fixed gcc version (CVE-2023-4039)

* Fri Sep 08 2023 CBL-Mariner Servicing Account <cblmargh@microsoft.com> - 5.15.131.1-1
- Auto-upgrade to 5.15.131.1

* Mon Aug 14 2023 CBL-Mariner Servicing Account <cblmargh@microsoft.com> - 5.15.126.1-1
- Auto-upgrade to 5.15.126.1

* Thu Aug 10 2023 Rachel Menge <rachelmenge@microsoft.com> - 5.15.125.1-2
- Enable CONFIG_BLK_DEV_NBD module

* Wed Aug 09 2023 CBL-Mariner Servicing Account <cblmargh@microsoft.com> - 5.15.125.1-1
- Auto-upgrade to 5.15.125.1

* Tue Aug 01 2023 CBL-Mariner Servicing Account <cblmargh@microsoft.com> - 5.15.123.1-1
- Auto-upgrade to 5.15.123.1

* Fri Jul 28 2023 Juan Camposeco <juanarturoc@microsoft.com> - 5.15.122.1-2
- Enable Mellanox DPU drivers and configurations, ARM64 only

* Wed Jul 26 2023 CBL-Mariner Servicing Account <cblmargh@microsoft.com> - 5.15.122.1-1
- Auto-upgrade to 5.15.122.1

* Wed Jun 28 2023 CBL-Mariner Servicing Account <cblmargh@microsoft.com> - 5.15.118.1-1
- Auto-upgrade to 5.15.118.1

* Tue Jun 20 2023 Rachel Menge <rachelmenge@microsoft.com> - 5.15.116.1-2
- Enable CONFIG_IP_VS_MH module

* Tue Jun 13 2023 CBL-Mariner Servicing Account <cblmargh@microsoft.com> - 5.15.116.1-1
- Auto-upgrade to 5.15.116.1

* Wed May 24 2023 Rachel Menge <rachelmenge@microsoft.com> - 5.15.112.1-2
- Enable CONFIG_NVME_MULTIPATH with patch to set default to off

* Tue May 23 2023 CBL-Mariner Servicing Account <cblmargh@microsoft.com> - 5.15.112.1-1
- Auto-upgrade to 5.15.112.1

* Mon May 15 2023 CBL-Mariner Servicing Account <cblmargh@microsoft.com> - 5.15.111.1-1
- Auto-upgrade to 5.15.111.1

* Mon May 15 2023 Rachel Menge <rachelmenge@microsoft.com> - 5.15.110.1-5
- Revert CONFIG_NVME_MULTIPATH

* Tue May 09 2023 Rachel Menge <rachelmenge@microsoft.com> - 5.15.110.1-4
- Enable CONFIG_EDAC_SKX

* Thu May 04 2023 Rachel Menge <rachelmenge@microsoft.com> - 5.15.110.1-3
- Enable HWMON support, RAS_CEC, and BLK_DEV_IO_TRACE

* Wed May 03 2023 Rachel Menge <rachelmenge@microsoft.com> - 5.15.110.1-2
- Enable CONFIG_NVME_MULTIPATH

* Mon May 01 2023 CBL-Mariner Servicing Account <cblmargh@microsoft.com> - 5.15.110.1-1
- Auto-upgrade to 5.15.110.1

* Thu Apr 27 2023 Rachel Menge <rachelmenge@microsoft.com> - 5.15.107.1-4
- Enable DRM_AMDGPU module

* Wed Apr 26 2023 Rachel Menge <rachelmenge@microsoft.com> - 5.15.107.1-3
- Enable Dell drivers and supporting config options
- Enable TLS

* Wed Apr 19 2023 Rachel Menge <rachelmenge@microsoft.com> - 5.15.107.1-2
- Disable rpm's debuginfo defaults which regenerate build-ids

* Tue Apr 18 2023 CBL-Mariner Servicing Account <cblmargh@microsoft.com> - 5.15.107.1-1
- Auto-upgrade to 5.15.107.1

* Tue Apr 11 2023 Rachel Menge <rachelmenge@microsoft.com> - 5.15.102.1-5
- Enable CONFIG_HIST_TRIGGERS

* Wed Mar 29 2023 Kanika Nema <kanikanema@microsoft.com> - 5.15.102.1-4
- Enable nvme-tcp and nvme-rdma modules

* Wed Mar 29 2023 Rachel Menge <rachelmenge@microsoft.com> - 5.15.102.1-3
- Enable CONFIG_NET_CLS_FLOWER module

* Wed Mar 22 2023 Thien Trung Vuong <tvuong@microsoft.com> - 5.15.102.1-2
- Enable Wireguard module

* Tue Mar 14 2023 CBL-Mariner Servicing Account <cblmargh@microsoft.com> - 5.15.102.1-1
- Auto-upgrade to 5.15.102.1

* Mon Mar 06 2023 CBL-Mariner Servicing Account <cblmargh@microsoft.com> - 5.15.98.1-1
- Auto-upgrade to 5.15.98.1

* Sat Feb 25 2023 CBL-Mariner Servicing Account <cblmargh@microsoft.com> - 5.15.95.1-1
- Auto-upgrade to 5.15.95.1

* Wed Feb 22 2023 CBL-Mariner Servicing Account <cblmargh@microsoft.com> - 5.15.94.1-1
- Auto-upgrade to 5.15.94.1

* Wed Feb 15 2023 Rachel Menge <rachelmenge@microsoft.com> - 5.15.92.1-3
- Install vmlinux as root executable for debuginfo

* Thu Feb 09 2023 Minghe Ren <mingheren@microsoft.com> - 5.15.92.1-2
- Disable CONFIG_INIT_ON_FREE_DEFAULT_ON

* Mon Feb 06 2023 CBL-Mariner Servicing Account <cblmargh@microsoft.com> - 5.15.92.1-1
- Auto-upgrade to 5.15.92.1

* Wed Jan 25 2023 CBL-Mariner Servicing Account <cblmargh@microsoft.com> - 5.15.90.1-1
- Auto-upgrade to 5.15.90.1

* Sat Jan 14 2023 CBL-Mariner Servicing Account <cblmargh@microsoft.com> - 5.15.87.1-1
- Auto-upgrade to 5.15.87.1

* Sat Jan 07 2023 nick black <niblack@microsoft.com> - 5.15.86.1-2
- Add several missing BuildRequires (w/ Rachel Menge)

* Tue Jan 03 2023 CBL-Mariner Servicing Account <cblmargh@microsoft.com> - 5.15.86.1-1
- Auto-upgrade to 5.15.86.1

* Fri Dec 23 2022 CBL-Mariner Servicing Account <cblmargh@microsoft.com> - 5.15.85.1-1
- Auto-upgrade to 5.15.85.1

* Mon Dec 19 2022 Betty Lakes <bettylakes@microsoft.com> - 5.15.82.1-2
- Turn on Generic Target Core Mod

* Tue Dec 13 2022 CBL-Mariner Servicing Account <cblmargh@microsoft.com> - 5.15.82.1-1
- Auto-upgrade to 5.15.82.1

* Wed Dec 07 2022 CBL-Mariner Servicing Account <cblmargh@microsoft.com> - 5.15.81.1-1
- Auto-upgrade to 5.15.81.1

* Mon Dec 05 2022 Betty Lakes <bettylakes@microsoft.com> - 5.15.80.1-2
- Turn on hibernation and its dependencies

* Tue Nov 29 2022 CBL-Mariner Servicing Account <cblmargh@microsoft.com> - 5.15.80.1-1
- Auto-upgrade to 5.15.80.1

* Fri Nov 18 2022 CBL-Mariner Servicing Account <cblmargh@microsoft.com> - 5.15.79.1-1
- Auto-upgrade to 5.15.79.1

* Tue Nov 08 2022 CBL-Mariner Servicing Account <cblmargh@microsoft.com> - 5.15.77.1-1
- Auto-upgrade to 5.15.77.1

* Wed Oct 26 2022 Rachel Menge <rachelmenge@microsoft.com> - 5.15.74.1-3
- Turn on Configs for different TCP algorithms

* Mon Oct 24 2022 Cameron Baird <cameronbaird@microsoft.com> - 5.15.74.1-2
- Package gpu kernel modules in new package kernel-drivers-gpu

* Wed Oct 19 2022 CBL-Mariner Servicing Account <cblmargh@microsoft.com> - 5.15.74.1-1
- Upgrade to 5.15.74.1

* Fri Oct 07 2022 CBL-Mariner Servicing Account <cblmargh@microsoft.com> - 5.15.72.1-1
- Upgrade to 5.15.72.1

* Tue Sep 27 2022 CBL-Mariner Servicing Account <cblmargh@microsoft.com> - 5.15.70.1-1
- Upgrade to 5.15.70.1

* Mon Sep 26 2022 CBL-Mariner Servicing Account <cblmargh@microsoft.com> - 5.15.69.1-1
- Upgrade to 5.15.69.1

* Thu Sep 22 2022 Chris Co <chrco@microsoft.com> - 5.15.67.1-4
- Enable SCSI logging facility

* Tue Sep 20 2022 Chris Co <chrco@microsoft.com> - 5.15.67.1-3
- Enable 32-bit time syscall support

* Fri Sep 16 2022 Cameron Baird <cameronbaird@microsoft.com> - 5.15.67.1-2
- Enable CONFIG_NETFILTER_XT_TARGET_TRACE as a module

* Thu Sep 15 2022 CBL-Mariner Servicing Account <cblmargh@microsoft.com> - 5.15.67.1-1
- Upgrade to 5.15.67.1

* Thu Sep 15 2022 Adit Jha <aditjha@microsoft.com> - 5.15.63.1-4
- Setting vfat module in kernel config to Y to be baked in

* Tue Sep 13 2022 Saul Paredes <saulparedes@microsoft.com> - 5.15.63.1-3
- Adjust crashkernel param to crash, dump memory to a file, and recover correctly

* Tue Sep 06 2022 Nikola Bojanic <t-nbojanic@microsoft.com> - 5.15.63.1-2
- Enable CRIU support: https://criu.org/Linux_kernel

* Mon Aug 29 2022 CBL-Mariner Servicing Account <cblmargh@microsoft.com> - 5.15.63.1-1
- Upgrade to 5.15.63.1

* Wed Aug 17 2022 Cameron Baird <cameronbaird@microsoft.com> - 5.15.60.2-1
- Upgrade to 5.15.60.2 to fix arm64 builds

* Tue Aug 02 2022 Rachel Menge <rachelmenge@microsoft.com> - 5.15.57.1-3
- Turn on CONFIG_SECURITY_LANDLOCK

* Mon Aug 01 2022 Rachel Menge <rachelmenge@microsoft.com> - 5.15.57.1-2
- Turn on CONFIG_BLK_DEV_ZONED

* Tue Jul 26 2022 CBL-Mariner Servicing Account <cblmargh@microsoft.com> - 5.15.57.1-1
- Upgrade to 5.15.57.1

* Fri Jul 22 2022 CBL-Mariner Servicing Account <cblmargh@microsoft.com> - 5.15.55.1-1
- Upgrade to 5.15.55.1

* Thu Jul 21 2022 Henry Li <lihl@microsoft.com> - 5.15.48.1-6
- Add turbostat and cpupower to kernel-tools

* Fri Jul 08 2022 Francis Laniel <flaniel@linux.microsoft.com> - 5.15.48.1-5
- Add back CONFIG_FTRACE_SYSCALLS to enable eBPF CO-RE syscalls tracers.
- Add CONFIG_IKHEADERS=m to enable eBPF standard tracers.

* Mon Jun 27 2022 Neha Agarwal <nehaagarwal@microsoft.com> - 5.15.48.1-4
- Remove 'quiet' from commandline to enable verbose log

* Mon Jun 27 2022 Henry Beberman <henry.beberman@microsoft.com> - 5.15.48.1-3
- Enable CONFIG_VIRTIO_FS=m and CONFIG_FUSE_DAX=y
- Symlink /lib/modules/uname/vmlinuz to /boot/vmlinuz-uname to improve compat with scripts seeking the kernel.

* Wed Jun 22 2022 Max Brodeur-Urbas <maxbr@microsoft.com> - 5.15.48.1-2
- Enabling Vgem driver in config.

* Fri Jun 17 2022 Neha Agarwal <nehaagarwal@microsoft.com> - 5.15.48.1-1
- Update source to 5.15.48.1

* Tue Jun 14 2022 Pawel Winogrodzki <pawelwi@microsoft.com> - 5.15.45.1-2
- Moving ".config" update and check steps into the %%prep section.

* Thu Jun 09 2022 Cameron Baird <cameronbaird@microsoft.com> - 5.15.45.1-1
- Update source to 5.15.45.1
- Address CVE-2022-32250 with a nopatch

* Mon Jun 06 2022 Max Brodeur-Urbas <maxbr@microsoft.com> - 5.15.41.1-4
- Compiling ptp_kvm driver as a module

* Wed Jun 01 2022 Pawel Winogrodzki <pawelwi@microsoft.com> - 5.15.41.1-3
- Enabling "LIVEPATCH" config option.

* Thu May 26 2022 Minghe Ren <mingheren@microsoft.com> - 5.15.41.1-2
- Disable SMACK kernel configuration

* Tue May 24 2022 Cameron Baird <cameronbaird@microsoft.com> - 5.15.41.1-1
- Update source to 5.15.41.1
- Nopatch CVE-2020-35501, CVE-2022-28893, CVE-2022-29581

* Mon May 23 2022 Neha Agarwal <nehaagarwal@microsoft.com> - 5.15.37.1-3
- Fix configs to bring down initrd boot time

* Mon May 16 2022 Neha Agarwal <nehaagarwal@microsoft.com> - 5.15.37.1-2
- Fix cdrom, hyperv-mouse, kexec and crash-on-demand config in aarch64

* Mon May 09 2022 Neha Agarwal <nehaagarwal@microsoft.com> - 5.15.37.1-1
- Update source to 5.15.37.1
- Nopatch CVE-2021-4095, CVE-2022-0500, CVE-2022-0998, CVE-2022-28796, CVE-2022-29582,
    CVE-2022-1048, CVE-2022-1195, CVE-2022-1353, CVE-2022-29968, CVE-2022-1015
- Enable IFB config

* Tue Apr 19 2022 Cameron Baird <cameronbaird@microsoft.com> - 5.15.34.1-1
- Update source to 5.15.34.1
- Clean up nopatches in Patch list, no longer needed for CVE automation
- Nopatch CVE-2022-28390, CVE-2022-28389, CVE-2022-28388, CVE-2022-28356, CVE-2022-0435,
    CVE-2021-4202, CVE-2022-27950, CVE-2022-0433, CVE-2022-0494, CVE-2022-0330, CVE-2022-0854,
    CVE-2021-4197, CVE-2022-29156

* Tue Apr 19 2022 Max Brodeur-Urbas <maxbr@microsoft.com> - 5.15.32.1-3
- Remove kernel lockdown config from grub envblock

* Tue Apr 12 2022 Andrew Phelps <anphel@microsoft.com> - 5.15.32.1-2
- Remove trace symlink from _bindir
- Exclude files and directories under the debug folder from kernel and kernel-tools packages
- Remove BR for xerces-c-devel

* Fri Apr 08 2022 Neha Agarwal <nehaagarwal@microsoft.com> - 5.15.32.1-1
- Update source to 5.15.32.1
- Address CVES: 2022-0516, 2022-26878, 2022-27223, 2022-24958, 2022-0742,
  2022-1011, 2022-26490, 2021-4002
- Enable MANA driver config
- Address CVEs 2022-0995, 2022-1055, 2022-27666

* Tue Apr 05 2022 Henry Li <lihl@microsoft.com> - 5.15.26.1-4
- Add Dell devices support

* Mon Mar 28 2022 Rachel Menge <rachelmenge@microsoft.com> - 5.15.26.1-3
- Remove hardcoded mariner.pem from configs and instead insert during
  the build phase

* Mon Mar 14 2022 Vince Perri <viperri@microsoft.com> - 5.15.26.1-2
- Add support for compressed firmware

* Tue Mar 08 2022 cameronbaird <cameronbaird@microsoft.com> - 5.15.26.1-1
- Update source to 5.15.26.1
- Address CVES: 2022-0617, 2022-25375, 2022-25258, 2021-4090, 2022-25265,
  2021-45402, 2022-0382, 2022-0185, 2021-44879, 2022-24959, 2022-0264,
  2022-24448, 2022-24122, 2021-20194, 2022-0847, 1999-0524, 2008-4609,
  2010-0298, 2010-4563, 2011-0640, 2022-0492, 2021-3743, 2022-26966

* Mon Mar 07 2022 George Mileka <gmileka@microsoft.com> - 5.15.18.1-5
- Enabled vfio noiommu.

* Fri Feb 25 2022 Henry Li <lihl@microsoft.com> - 5.15.18.1-4
- Enable CONFIG_DEVMEM, CONFIG_STRICT_DEVMEM and CONFIG_IO_STRICT_DEVMEM

* Thu Feb 24 2022 Cameron Baird <cameronbaird@microsoft.com> - 5.15.18.1-3
- CONFIG_BPF_UNPRIV_DEFAULT_OFF=y

* Thu Feb 24 2022 Suresh Babu Chalamalasetty <schalam@microsoft.com> - 5.15.18.1-2
- Add usbip required kernel configs CONFIG_USBIP_CORE CONFIG_USBIP_VHCI_HCD

* Mon Feb 07 2022 Cameron Baird <cameronbaird@microsoft.com> - 5.15.18.1-1
- Update source to 5.15.18.1
- Address CVE-2010-0309, CVE-2018-1000026, CVE-2018-16880, CVE-2019-3016,
  CVE-2019-3819, CVE-2019-3887, CVE-2020-25672, CVE-2021-3564, CVE-2021-45095,
  CVE-2021-45469, CVE-2021-45480

* Thu Feb 03 2022 Henry Li <lihl@microsoft.com> - 5.15.2.1-5
- Enable CONFIG_X86_SGX and CONFIG_X86_SGX_KVM

* Wed Feb 02 2022 Rachel Menge <rachelmenge@microsoft.com> - 5.15.2.1-4
- Add libperf-jvmti.so to tools package

* Thu Jan 27 2022 Daniel Mihai <dmihai@microsoft.com> - 5.15.2.1-3
- Enable kdb frontend for kgdb

* Sun Jan 23 2022 Chris Co <chrco@microsoft.com> - 5.15.2.1-2
- Rotate Mariner cert

* Thu Jan 06 2022 Rachel Menge <rachelmenge@microsoft.com> - 5.15.2.1-1
- Update source to 5.15.2.1

* Tue Jan 04 2022 Suresh Babu Chalamalasetty <schalam@microsoft.com> - 5.10.78.1-3
- Add provides exclude for debug build-id for aarch64 to generate debuginfo rpm
- Fix missing brackets for __os_install_post.

* Tue Dec 28 2021 Suresh Babu Chalamalasetty <schalam@microsoft.com> - 5.10.78.1-2
- Enable CONFIG_COMPAT kernel configs

* Tue Nov 23 2021 Rachel Menge <rachelmenge@microsoft.com> - 5.10.78.1-1
- Update source to 5.10.78.1
- Address CVE-2021-43267, CVE-2021-42739, CVE-2021-42327, CVE-2021-43389
- Add patch to fix SPDX-License-Identifier in headers

* Mon Nov 15 2021 Thomas Crain <thcrain@microsoft.com> - 5.10.74.1-4
- Add python3-perf subpackage and add python3-devel to build-time requirements
- Exclude accessibility modules from main package to avoid subpackage conflict
- Remove redundant License tag from bpftool subpackage

* Thu Nov 04 2021 Andrew Phelps <anphel@microsoft.com> - 5.10.74.1-3
- Update configs for gcc 11.2.0 and binutils 2.37 updates

* Tue Oct 26 2021 Rachel Menge <rachelmenge@microsoft.com> - 5.10.74.1-2
- Update configs for eBPF support
- Add dwarves Build-requires

* Tue Oct 19 2021 Rachel Menge <rachelmenge@microsoft.com> - 5.10.74.1-1
- Update source to 5.10.74.1
- Address CVE-2021-41864, CVE-2021-42252
- License verified

* Thu Oct 07 2021 Rachel Menge <rachelmenge@microsoft.com> - 5.10.69.1-1
- Update source to 5.10.69.1
- Address CVE-2021-38300, CVE-2021-41073, CVE-2021-3653, CVE-2021-42008

* Wed Sep 22 2021 Rachel Menge <rachelmenge@microsoft.com> - 5.10.64.1-2
- Enable CONFIG_NET_VRF
- Add vrf to drivers argument for dracut

* Mon Sep 20 2021 Rachel Menge <rachelmenge@microsoft.com> - 5.10.64.1-1
- Update source to 5.10.64.1

* Fri Sep 17 2021 Rachel Menge <rachelmenge@microsoft.com> - 5.10.60.1-1
- Remove cn from dracut drivers argument
- Update source to 5.10.60.1
- Address CVE-2021-38166, CVE-2021-38205, CVE-2021-3573
  CVE-2021-37576, CVE-2021-34556, CVE-2021-35477, CVE-2021-28691,
  CVE-2021-3564, CVE-2020-25639, CVE-2021-29657, CVE-2021-38199,
  CVE-2021-38201, CVE-2021-38202, CVE-2021-38207, CVE-2021-38204,
  CVE-2021-38206, CVE-2021-38208, CVE-2021-38200, CVE-2021-38203,
  CVE-2021-38160, CVE-2021-3679, CVE-2021-38198, CVE-2021-38209,
  CVE-2021-3655
- Add patch to fix VDSO in HyperV

* Thu Sep 09 2021 Muhammad Falak <mwani@microsoft.com> - 5.10.52.1-2
- Export `bpftool` subpackage

* Tue Jul 20 2021 Rachel Menge <rachelmenge@microsoft.com> - 5.10.52.1-1
- Update source to 5.10.52.1
- Address CVE-2021-35039, CVE-2021-33909

* Mon Jul 19 2021 Chris Co <chrco@microsoft.com> - 5.10.47.1-2
- Enable CONFIG_CONNECTOR and CONFIG_PROC_EVENTS

* Tue Jul 06 2021 Rachel Menge <rachelmenge@microsoft.com> - 5.10.47.1-1
- Update source to 5.10.47.1
- Address CVE-2021-34693, CVE-2021-33624

* Wed Jun 30 2021 Chris Co <chrco@microsoft.com> - 5.10.42.1-4
- Enable legacy mcelog config

* Tue Jun 22 2021 Suresh Babu Chalamalasetty <schalam@microsoft.com> - 5.10.42.1-3
- Enable CONFIG_IOSCHED_BFQ and CONFIG_BFQ_GROUP_IOSCHED configs

* Wed Jun 16 2021 Chris Co <chrco@microsoft.com> - 5.10.42.1-2
- Enable CONFIG_CROSS_MEMORY_ATTACH

* Tue Jun 08 2021 Rachel Menge <rachelmenge@microsoft.com> - 5.10.42.1-1
- Update source to 5.10.42.1
- Address CVE-2021-33200

* Thu Jun 03 2021 Rachel Menge <rachelmenge@microsoft.com> - 5.10.37.1-2
- Address CVE-2020-25672

* Fri May 28 2021 Rachel Menge <rachelmenge@microsoft.com> - 5.10.37.1-1
- Update source to 5.10.37.1
- Address CVE-2021-23134, CVE-2021-29155, CVE-2021-31829, CVE-2021-31916,
  CVE-2021-32399, CVE-2021-33033, CVE-2021-33034, CVE-2021-3483
  CVE-2021-3501, CVE-2021-3506

* Thu May 27 2021 Chris Co <chrco@microsoft.com> - 5.10.32.1-7
- Set lockdown=integrity by default

* Wed May 26 2021 Chris Co <chrco@microsoft.com> - 5.10.32.1-6
- Add Mariner cert into the trusted kernel keyring

* Tue May 25 2021 Daniel Mihai <dmihai@microsoft.com> - 5.10.32.1-5
- Enable kernel debugger

* Thu May 20 2021 Nicolas Ontiveros <niontive@microsoft.com> - 5.10.32.1-4
- Bump release number to match kernel-signed update

* Mon May 17 2021 Andrew Phelps <anphel@microsoft.com> - 5.10.32.1-3
- Update CONFIG_LD_VERSION for binutils 2.36.1
- Remove build-id match check

* Thu May 13 2021 Rachel Menge <rachelmenge@microsoft.com> - 5.10.32.1-2
- Add CONFIG_AS_HAS_LSE_ATOMICS=y

* Mon May 03 2021 Rachel Menge <rachelmenge@microsoft.com> - 5.10.32.1-1
- Update source to 5.10.32.1
- Address CVE-2021-23133, CVE-2021-29154, CVE-2021-30178

* Thu Apr 22 2021 Chris Co <chrco@microsoft.com> - 5.10.28.1-4
- Disable CONFIG_EFI_DISABLE_PCI_DMA. It can cause boot issues on some hardware.

* Mon Apr 19 2021 Chris Co <chrco@microsoft.com> - 5.10.28.1-3
- Bump release number to match kernel-signed update

* Thu Apr 15 2021 Rachel Menge <rachelmenge@microsoft.com> - 5.10.28.1-2
- Address CVE-2021-29648

* Thu Apr 08 2021 Chris Co <chrco@microsoft.com> - 5.10.28.1-1
- Update source to 5.10.28.1
- Update uname_r define to match the new value derived from the source
- Address CVE-2020-27170, CVE-2020-27171, CVE-2021-28375, CVE-2021-28660,
  CVE-2021-28950, CVE-2021-28951, CVE-2021-28952, CVE-2021-28971,
  CVE-2021-28972, CVE-2021-29266, CVE-2021-28964, CVE-2020-35508,
  CVE-2020-16120, CVE-2021-29264, CVE-2021-29265, CVE-2021-29646,
  CVE-2021-29647, CVE-2021-29649, CVE-2021-29650, CVE-2021-30002

* Fri Mar 26 2021 Daniel Mihai <dmihai@microsoft.com> - 5.10.21.1-4
- Enable CONFIG_CRYPTO_DRBG_HASH, CONFIG_CRYPTO_DRBG_CTR

* Thu Mar 18 2021 Chris Co <chrco@microsoft.com> - 5.10.21.1-3
- Address CVE-2021-27365, CVE-2021-27364, CVE-2021-27363
- Enable CONFIG_FANOTIFY_ACCESS_PERMISSIONS

* Wed Mar 17 2021 Nicolas Ontiveros <niontive@microsoft.com> - 5.10.21.1-2
- Disable QAT kernel configs

* Thu Mar 11 2021 Chris Co <chrco@microsoft.com> - 5.10.21.1-1
- Update source to 5.10.21.1
- Add virtio drivers to be installed into initrd
- Address CVE-2021-26930, CVE-2020-35499, CVE-2021-26931, CVE-2021-26932

* Fri Mar 05 2021 Chris Co <chrco@microsoft.com> - 5.10.13.1-4
- Enable kernel lockdown config

* Thu Mar 04 2021 Suresh Babu Chalamalasetty <schalam@microsoft.com> - 5.10.13.1-3
- Add configs for CONFIG_BNXT bnxt_en and MSR drivers

* Mon Feb 22 2021 Thomas Crain <thcrain@microsoft.com> - 5.10.13.1-2
- Add configs for speakup and uinput drivers
- Add kernel-drivers-accessibility subpackage

* Thu Feb 18 2021 Chris Co <chrco@microsoft.com> - 5.10.13.1-1
- Update source to 5.10.13.1
- Remove patch to publish efi tpm event log on ARM. Present in updated source.
- Remove patch for arm64 hyperv support. Present in updated source.
- Account for new module.lds location on aarch64
- Remove CONFIG_GCC_PLUGIN_RANDSTRUCT
- Add CONFIG_SCSI_SMARTPQI=y

* Thu Feb 11 2021 Nicolas Ontiveros <niontive@microsoft.com> - 5.4.91-5
- Add configs to enable tcrypt in FIPS mode

* Tue Feb 09 2021 Nicolas Ontiveros <niontive@microsoft.com> - 5.4.91-4
- Use OpenSSL to perform HMAC calc

* Thu Jan 28 2021 Nicolas Ontiveros <niontive@microsoft.com> - 5.4.91-3
- Add configs for userspace crypto support
- HMAC calc the kernel for FIPS

* Wed Jan 27 2021 Daniel McIlvaney <damcilva@microsoft.com> - 5.4.91-2
- Enable dm-verity boot support with FEC

* Wed Jan 20 2021 Chris Co <chrco@microsoft.com> - 5.4.91-1
- Update source to 5.4.91
- Address CVE-2020-29569, CVE-2020-28374, CVE-2020-36158
- Remove patch to fix GUI installer crash. Fixed in updated source.

* Tue Jan 12 2021 Rachel Menge <rachelmenge@microsoft.com> - 5.4.83-4
- Add imx8mq support

* Sat Jan 09 2021 Andrew Phelps <anphel@microsoft.com> - 5.4.83-3
- Add patch to fix GUI installer crash

* Mon Dec 28 2020 Nicolas Ontiveros <niontive@microsoft.com> - 5.4.83-2
- Address CVE-2020-27777

* Tue Dec 15 2020 Henry Beberman <henry.beberman@microsoft.com> - 5.4.83-1
- Update source to 5.4.83
- Address CVE-2020-14351, CVE-2020-14381, CVE-2020-25656, CVE-2020-25704,
  CVE-2020-29534, CVE-2020-29660, CVE-2020-29661

* Fri Dec 04 2020 Chris Co <chrco@microsoft.com> - 5.4.81-1
- Update source to 5.4.81
- Remove patch for kexec in HyperV. Integrated in 5.4.81.
- Address CVE-2020-25705, CVE-2020-15436, CVE-2020-28974, CVE-2020-29368,
  CVE-2020-29369, CVE-2020-29370, CVE-2020-29374, CVE-2020-29373, CVE-2020-28915,
  CVE-2020-28941, CVE-2020-27675, CVE-2020-15437, CVE-2020-29371, CVE-2020-29372,
  CVE-2020-27194, CVE-2020-27152

* Wed Nov 25 2020 Chris Co <chrco@microsoft.com> - 5.4.72-5
- Add patch to publish efi tpm event log on ARM

* Mon Nov 23 2020 Chris Co <chrco@microsoft.com> - 5.4.72-4
- Apply patch to fix kexec in HyperV

* Mon Nov 16 2020 Suresh Babu Chalamalasetty <schalam@microsoft.com> - 5.4.72-3
- Disable kernel config SLUB_DEBUG_ON due to tcp throughput perf impact

* Tue Nov 10 2020 Suresh Babu Chalamalasetty <schalam@microsoft.com> - 5.4.72-2
- Enable kernel configs for Arm64 HyperV, Ampere and Cavium SoCs support

* Mon Oct 26 2020 Chris Co <chrco@microsoft.com> - 5.4.72-1
- Update source to 5.4.72
- Remove patch to support CometLake e1000e ethernet. Integrated in 5.4.72.
- Add license file
- Lint spec
- Address CVE-2018-1000026, CVE-2018-16880, CVE-2020-12464, CVE-2020-12465,
  CVE-2020-12659, CVE-2020-15780, CVE-2020-14356, CVE-2020-14386, CVE-2020-25645,
  CVE-2020-25643, CVE-2020-25211, CVE-2020-25212, CVE-2008-4609, CVE-2020-14331,
  CVE-2010-0298, CVE-2020-10690, CVE-2020-25285, CVE-2020-10711, CVE-2019-3887,
  CVE-2020-14390, CVE-2019-19338, CVE-2019-20810, CVE-2020-10766, CVE-2020-10767,
  CVE-2020-10768, CVE-2020-10781, CVE-2020-12768, CVE-2020-14314, CVE-2020-14385,
  CVE-2020-25641, CVE-2020-26088, CVE-2020-10942, CVE-2020-12826, CVE-2019-3016,
  CVE-2019-3819, CVE-2020-16166, CVE-2020-11608, CVE-2020-11609, CVE-2020-25284,
  CVE-2020-12888, CVE-2017-8244, CVE-2017-8245, CVE-2017-8246, CVE-2009-4484,
  CVE-2015-5738, CVE-2007-4998, CVE-2010-0309, CVE-2011-0640, CVE-2020-12656,
  CVE-2011-2519, CVE-1999-0656, CVE-2010-4563, CVE-2019-20794, CVE-1999-0524

* Fri Oct 16 2020 Suresh Babu Chalamalasetty <schalam@microsoft.com> - 5.4.51-11
- Enable QAT kernel configs

* Fri Oct 02 2020 Chris Co <chrco@microsoft.com> - 5.4.51-10
- Address CVE-2020-10757, CVE-2020-12653, CVE-2020-12657, CVE-2010-3865,
  CVE-2020-11668, CVE-2020-12654, CVE-2020-24394, CVE-2020-8428

* Fri Oct 02 2020 Chris Co <chrco@microsoft.com> - 5.4.51-9
- Fix aarch64 build error

* Wed Sep 30 2020 Emre Girgin <mrgirgin@microsoft.com> - 5.4.51-8
- Update postun script to deal with removal in case of another installed kernel.

* Fri Sep 25 2020 Suresh Babu Chalamalasetty <schalam@microsoft.com> - 5.4.51-7
- Enable Mellanox kernel configs

* Wed Sep 23 2020 Daniel McIlvaney <damcilva@microsoft.com> - 5.4.51-6
- Enable CONFIG_IMA (measurement only) and associated configs

* Thu Sep 03 2020 Daniel McIlvaney <damcilva@microsoft.com> - 5.4.51-5
- Add code to check for missing config flags in the checked in configs

* Thu Sep 03 2020 Chris Co <chrco@microsoft.com> - 5.4.51-4
- Apply additional kernel hardening configs

* Thu Sep 03 2020 Chris Co <chrco@microsoft.com> - 5.4.51-3
- Bump release number due to kernel-signed-<arch> package update
- Minor aarch64 config and changelog cleanup

* Tue Sep 01 2020 Chris Co <chrco@microsoft.com> - 5.4.51-2
- Update source hash

* Wed Aug 19 2020 Chris Co <chrco@microsoft.com> - 5.4.51-1
- Update source to 5.4.51
- Enable DXGKRNL config
- Address CVE-2020-11494, CVE-2020-11565, CVE-2020-12655, CVE-2020-12771,
  CVE-2020-13974, CVE-2020-15393, CVE-2020-8647, CVE-2020-8648, CVE-2020-8649,
  CVE-2020-9383, CVE-2020-11725

* Wed Aug 19 2020 Chris Co <chrco@microsoft.com> - 5.4.42-12
- Remove the signed package depends

* Tue Aug 18 2020 Chris Co <chrco@microsoft.com> - 5.4.42-11
- Remove signed subpackage

* Mon Aug 17 2020 Chris Co <chrco@microsoft.com> - 5.4.42-10
- Enable BPF, PC104, userfaultfd, SLUB sysfs, SMC, XDP sockets monitoring configs

* Fri Aug 07 2020 Mateusz Malisz <mamalisz@microsoft.com> - 5.4.42-9
- Add crashkernel=128M to the kernel cmdline
- Update config to support kexec and kexec_file_load

* Tue Aug 04 2020 Pawel Winogrodzki <pawelwi@microsoft.com> - 5.4.42-8
- Updating "KBUILD_BUILD_VERSION" and "KBUILD_BUILD_HOST" with correct
  distribution name.

* Wed Jul 22 2020 Chris Co <chrco@microsoft.com> - 5.4.42-7
- Address CVE-2020-8992, CVE-2020-12770, CVE-2020-13143, CVE-2020-11884

* Fri Jul 17 2020 Suresh Babu Chalamalasetty <schalam@microsoft.com> - 5.4.42-6
- Enable CONFIG_MLX5_CORE_IPOIB and CONFIG_INFINIBAND_IPOIB config flags

* Fri Jul 17 2020 Suresh Babu Chalamalasetty <schalam@microsoft.com> - 5.4.42-5
- Adding XDP config flag

* Thu Jul 09 2020 Anand Muthurajan <anandm@microsoft.com> - 5.4.42-4
- Enable CONFIG_QED, CONFIG_QEDE, CONFIG_QED_SRIOV and CONFIG_QEDE_VXLAN flags

* Wed Jun 24 2020 Chris Co <chrco@microsoft.com> - 5.4.42-3
- Regenerate input config files

* Fri Jun 19 2020 Chris Co <chrco@microsoft.com> - 5.4.42-2
- Add kernel-secure subpackage and macros for adding offline signed kernels

* Fri Jun 12 2020 Chris Co <chrco@microsoft.com> - 5.4.42-1
- Update source to 5.4.42

* Thu Jun 11 2020 Chris Co <chrco@microsoft.com> - 5.4.23-17
- Enable PAGE_POISONING configs
- Disable PROC_KCORE config
- Enable RANDOM_TRUST_CPU config for x86_64

* Fri Jun 05 2020 Suresh Babu Chalamalasetty <schalam@microsoft.com> - 5.4.23-16
- Adding BPF config flags

* Thu Jun 04 2020 Chris Co <chrco@microsoft.com> - 5.4.23-15
- Add config support for USB video class devices

* Wed Jun 03 2020 Nicolas Ontiveros <niontive@microsoft.com> - 5.4.23-14
- Add CONFIG_CRYPTO_XTS=y to config.

* Wed Jun 03 2020 Chris Co <chrco@microsoft.com> - 5.4.23-13
- Add patch to support CometLake e1000e ethernet
- Remove drivers-gpu subpackage
- Inline the initramfs trigger and postun source files
- Remove rpi3 dtb and ls1012 dtb subpackages

* Wed May 27 2020 Chris Co <chrco@microsoft.com> - 5.4.23-12
- Update arm64 security configs
- Disable devmem in x86_64 config

* Tue May 26 2020 Daniel Mihai <dmihai@microsoft.com> - 5.4.23-11
- Disabled Reliable Datagram Sockets protocol (CONFIG_RDS).

* Fri May 22 2020 Emre Girgin <mrgirgin@microsoft.com> - 5.4.23-10
- Change /boot directory permissions to 600.

* Thu May 21 2020 Chris Co <chrco@microsoft.com> - 5.4.23-9
- Update x86_64 security configs

* Wed May 20 2020 Suresh Babu Chalamalasetty <schalam@microsoft.com> - 5.4.23-8
- Adding InfiniBand config flags

* Mon May 11 2020 Anand Muthurajan <anandm@microsoft.com> - 5.4.23-7
- Adding PPP config flags

* Tue Apr 28 2020 Emre Girgin <mrgirgin@microsoft.com> - 5.4.23-6
- Renaming Linux-PAM to pam

* Tue Apr 28 2020 Emre Girgin <mrgirgin@microsoft.com> - 5.4.23-5
- Renaming linux to kernel

* Tue Apr 14 2020 Emre Girgin <mrgirgin@microsoft.com> - 5.4.23-4
- Remove linux-aws and linux-esx references.
- Remove kat_build usage.
- Remove ENA module.

* Fri Apr 10 2020 Emre Girgin <mrgirgin@microsoft.com> - 5.4.23-3
- Remove xml-security-c dependency.

* Wed Apr 08 2020 Nicolas Ontiveros <niontive@microsoft.com> - 5.4.23-2
- Remove toybox and only use coreutils for requires.

* Tue Dec 10 2019 Chris Co <chrco@microsoft.com> - 5.4.23-1
- Update to Microsoft Linux Kernel 5.4.23
- Remove patches
- Update ENA module to 2.1.2 to work with Linux 5.4.23
- Remove xr module
- Remove Xen tmem module from dracut module list to fix initramfs creation
- Add patch to fix missing trans_pgd header in aarch64 build

* Fri Oct 11 2019 Henry Beberman <hebeberm@microsoft.com> - 4.19.52-8
- Enable Hyper-V TPM in config

* Tue Sep 03 2019 Mateusz Malisz <mamalisz@microsoft.com> - 4.19.52-7
- Initial CBL-Mariner import from Photon (license: Apache2).

* Thu Jul 25 2019 Keerthana K <keerthanak@vmware.com> - 4.19.52-6
- Fix postun scriplet.

* Thu Jul 11 2019 Keerthana K <keerthanak@vmware.com> - 4.19.52-5
- Enable kernel configs necessary for BPF Compiler Collection (BCC).

* Wed Jul 10 2019 Srivatsa S. Bhat (VMware) <srivatsa@csail.mit.edu> 4.19.52-4
- Deprecate linux-aws-tools in favor of linux-tools.

* Tue Jul 02 2019 Alexey Makhalov <amakhalov@vmware.com> - 4.19.52-3
- Fix 9p vsock 16bit port issue.

* Thu Jun 20 2019 Tapas Kundu <tkundu@vmware.com> - 4.19.52-2
- Enabled CONFIG_I2C_CHARDEV to support lm-sensors

* Mon Jun 17 2019 Srivatsa S. Bhat (VMware) <srivatsa@csail.mit.edu> 4.19.52-1
- Update to version 4.19.52
- Fix CVE-2019-12456, CVE-2019-12379, CVE-2019-12380, CVE-2019-12381,
- CVE-2019-12382, CVE-2019-12378, CVE-2019-12455

* Tue May 28 2019 Srivatsa S. Bhat (VMware) <srivatsa@csail.mit.edu> 4.19.40-3
- Change default I/O scheduler to 'deadline' to fix performance issue.

* Tue May 14 2019 Keerthana K <keerthanak@vmware.com> - 4.19.40-2
- Fix to parse through /boot folder and update symlink (/boot/photon.cfg) if
- mulitple kernels are installed and current linux kernel is removed.

* Tue May 07 2019 Ajay Kaher <akaher@vmware.com> - 4.19.40-1
- Update to version 4.19.40

* Thu Apr 11 2019 Srivatsa S. Bhat (VMware) <srivatsa@csail.mit.edu> 4.19.32-3
- Update config_aarch64 to fix ARM64 build.

* Fri Mar 29 2019 Srivatsa S. Bhat (VMware) <srivatsa@csail.mit.edu> 4.19.32-2
- Fix CVE-2019-10125

* Wed Mar 27 2019 Srivatsa S. Bhat (VMware) <srivatsa@csail.mit.edu> 4.19.32-1
- Update to version 4.19.32

* Thu Mar 14 2019 Srivatsa S. Bhat (VMware) <srivatsa@csail.mit.edu> 4.19.29-1
- Update to version 4.19.29

* Tue Mar 05 2019 Ajay Kaher <akaher@vmware.com> - 4.19.26-1
- Update to version 4.19.26

* Thu Feb 21 2019 Him Kalyan Bordoloi <bordoloih@vmware.com> - 4.19.15-3
- Fix CVE-2019-8912

* Thu Jan 24 2019 Alexey Makhalov <amakhalov@vmware.com> - 4.19.15-2
- Add WiFi (ath10k), sensors (i2c,spi), usb support for NXP LS1012A board.

* Tue Jan 15 2019 Srivatsa S. Bhat (VMware) <srivatsa@csail.mit.edu> 4.19.15-1
- Update to version 4.19.15

* Fri Jan 11 2019 Srinidhi Rao <srinidhir@vmware.com> - 4.19.6-7
- Add Network support for NXP LS1012A board.

* Wed Jan 09 2019 Ankit Jain <ankitja@vmware.com> - 4.19.6-6
- Enable following for x86_64 and aarch64:
-  Enable Kernel Address Space Layout Randomization.
-  Enable CONFIG_SECURITY_NETWORK_XFRM

* Fri Jan 04 2019 Srivatsa S. Bhat (VMware) <srivatsa@csail.mit.edu> 4.19.6-5
- Enable AppArmor by default.

* Wed Jan 02 2019 Alexey Makhalov <amakhalov@vmware.com> - 4.19.6-4
- .config: added Compulab fitlet2 device drivers
- .config_aarch64: added gpio sysfs support
- renamed -sound to -drivers-sound

* Tue Jan 01 2019 Ajay Kaher <akaher@vmware.com> - 4.19.6-3
- .config: Enable CONFIG_PCI_HYPERV driver

* Wed Dec 19 2018 Srinidhi Rao <srinidhir@vmware.com> - 4.19.6-2
- Add NXP LS1012A support.

* Mon Dec 10 2018 Srivatsa S. Bhat (VMware) <srivatsa@csail.mit.edu> 4.19.6-1
- Update to version 4.19.6

* Fri Dec 07 2018 Alexey Makhalov <amakhalov@vmware.com> - 4.19.1-3
- .config: added qmi wwan module

* Mon Nov 12 2018 Ajay Kaher <akaher@vmware.com> - 4.19.1-2
- Fix config_aarch64 for 4.19.1

* Mon Nov 05 2018 Srivatsa S. Bhat (VMware) <srivatsa@csail.mit.edu> 4.19.1-1
- Update to version 4.19.1

* Tue Oct 16 2018 Him Kalyan Bordoloi <bordoloih@vmware.com> - 4.18.9-5
- Change in config to enable drivers for zigbee and GPS

* Fri Oct 12 2018 Ajay Kaher <akaher@vmware.com> - 4.18.9-4
- Enable LAN78xx for aarch64 rpi3

* Fri Oct 5 2018 Ajay Kaher <akaher@vmware.com> - 4.18.9-3
- Fix config_aarch64 for 4.18.9
- Add module.lds for aarch64

* Wed Oct 03 2018 Srivatsa S. Bhat <srivatsa@csail.mit.edu> 4.18.9-2
- Use updated steal time accounting patch.
- .config: Enable CONFIG_CPU_ISOLATION and a few networking options
- that got accidentally dropped in the last update.

* Mon Oct 1 2018 Srivatsa S. Bhat <srivatsa@csail.mit.edu> 4.18.9-1
- Update to version 4.18.9

* Tue Sep 25 2018 Ajay Kaher <akaher@vmware.com> - 4.14.67-2
- Build hang (at make oldconfig) fix in config_aarch64

* Wed Sep 19 2018 Srivatsa S. Bhat <srivatsa@csail.mit.edu> 4.14.67-1
- Update to version 4.14.67

* Tue Sep 18 2018 Srivatsa S. Bhat <srivatsa@csail.mit.edu> 4.14.54-7
- Add rdrand-based RNG driver to enhance kernel entropy.

* Sun Sep 02 2018 Srivatsa S. Bhat <srivatsa@csail.mit.edu> 4.14.54-6
- Add full retpoline support by building with retpoline-enabled gcc.

* Thu Aug 30 2018 Srivatsa S. Bhat <srivatsa@csail.mit.edu> 4.14.54-5
- Apply out-of-tree patches needed for AppArmor.

* Wed Aug 22 2018 Alexey Makhalov <amakhalov@vmware.com> - 4.14.54-4
- Fix overflow kernel panic in rsi driver.
- .config: enable BT stack, enable GPIO sysfs.
- Add Exar USB serial driver.

* Fri Aug 17 2018 Ajay Kaher <akaher@vmware.com> - 4.14.54-3
- Enabled USB PCI in config_aarch64
- Build hang (at make oldconfig) fix in config_aarch64

* Thu Jul 19 2018 Alexey Makhalov <amakhalov@vmware.com> - 4.14.54-2
- .config: usb_serial_pl2303=m,wlan=y,can=m,gpio=y,pinctrl=y,iio=m

* Mon Jul 09 2018 Him Kalyan Bordoloi <bordoloih@vmware.com> - 4.14.54-1
- Update to version 4.14.54

* Fri Jan 26 2018 Alexey Makhalov <amakhalov@vmware.com> - 4.14.8-2
- Added vchiq entry to rpi3 dts
- Added dtb-rpi3 subpackage

* Fri Dec 22 2017 Alexey Makhalov <amakhalov@vmware.com> - 4.14.8-1
- Version update

* Wed Dec 13 2017 Alexey Makhalov <amakhalov@vmware.com> - 4.9.66-4
- KAT build support

* Thu Dec 07 2017 Alexey Makhalov <amakhalov@vmware.com> - 4.9.66-3
- Aarch64 support

* Tue Dec 05 2017 Alexey Makhalov <amakhalov@vmware.com> - 4.9.66-2
- Sign and compress modules after stripping. fips=1 requires signed modules

* Mon Dec 04 2017 Srivatsa S. Bhat <srivatsa@csail.mit.edu> 4.9.66-1
- Version update

* Tue Nov 21 2017 Srivatsa S. Bhat <srivatsa@csail.mit.edu> 4.9.64-1
- Version update

* Mon Nov 06 2017 Srivatsa S. Bhat <srivatsa@csail.mit.edu> 4.9.60-1
- Version update

* Wed Oct 11 2017 Srivatsa S. Bhat <srivatsa@csail.mit.edu> 4.9.53-3
- Add patch "KVM: Don't accept obviously wrong gsi values via
    KVM_IRQFD" to fix CVE-2017-1000252.

* Tue Oct 10 2017 Alexey Makhalov <amakhalov@vmware.com> - 4.9.53-2
- Build hang (at make oldconfig) fix.

* Thu Oct 05 2017 Srivatsa S. Bhat <srivatsa@csail.mit.edu> 4.9.53-1
- Version update

* Mon Oct 02 2017 Srivatsa S. Bhat <srivatsa@csail.mit.edu> 4.9.52-3
- Allow privileged CLONE_NEWUSER from nested user namespaces.

* Mon Oct 02 2017 Srivatsa S. Bhat <srivatsa@csail.mit.edu> 4.9.52-2
- Fix CVE-2017-11472 (ACPICA: Namespace: fix operand cache leak)

* Mon Oct 02 2017 Srivatsa S. Bhat <srivatsa@csail.mit.edu> 4.9.52-1
- Version update

* Mon Sep 18 2017 Alexey Makhalov <amakhalov@vmware.com> - 4.9.47-2
- Requires coreutils or toybox

* Mon Sep 04 2017 Alexey Makhalov <amakhalov@vmware.com> - 4.9.47-1
- Fix CVE-2017-11600

* Tue Aug 22 2017 Anish Swaminathan <anishs@vmware.com> - 4.9.43-2
- Add missing xen block drivers

* Mon Aug 14 2017 Alexey Makhalov <amakhalov@vmware.com> - 4.9.43-1
- Version update
- [feature] new sysctl option unprivileged_userns_clone

* Wed Aug 09 2017 Alexey Makhalov <amakhalov@vmware.com> - 4.9.41-2
- Fix CVE-2017-7542
- [bugfix] Added ccm,gcm,ghash,lzo crypto modules to avoid
    panic on modprobe tcrypt

* Mon Aug 07 2017 Alexey Makhalov <amakhalov@vmware.com> - 4.9.41-1
- Version update

* Fri Aug 04 2017 Bo Gan <ganb@vmware.com> - 4.9.38-6
- Fix initramfs triggers

* Tue Aug 01 2017 Anish Swaminathan <anishs@vmware.com> - 4.9.38-5
- Allow some algorithms in FIPS mode
- Reverts 284a0f6e87b0721e1be8bca419893902d9cf577a and backports
- bcf741cb779283081db47853264cc94854e7ad83 in the kernel tree
- Enable additional NF features

* Fri Jul 21 2017 Anish Swaminathan <anishs@vmware.com> - 4.9.38-4
- Add patches in Hyperv codebase

* Fri Jul 21 2017 Anish Swaminathan <anishs@vmware.com> - 4.9.38-3
- Add missing hyperv drivers

* Thu Jul 20 2017 Alexey Makhalov <amakhalov@vmware.com> - 4.9.38-2
- Disable scheduler beef up patch

* Tue Jul 18 2017 Alexey Makhalov <amakhalov@vmware.com> - 4.9.38-1
- Fix CVE-2017-11176 and CVE-2017-10911

* Mon Jul 03 2017 Xiaolin Li <xiaolinl@vmware.com> - 4.9.34-3
- Add libdnet-devel, kmod-devel and libmspack-devel to BuildRequires

* Thu Jun 29 2017 Divya Thaluru <dthaluru@vmware.com> - 4.9.34-2
- Added obsolete for deprecated linux-dev package

* Wed Jun 28 2017 Alexey Makhalov <amakhalov@vmware.com> - 4.9.34-1
- [feature] 9P FS security support
- [feature] DM Delay target support
- Fix CVE-2017-1000364 ("stack clash") and CVE-2017-9605

* Thu Jun 8 2017 Alexey Makhalov <amakhalov@vmware.com> - 4.9.31-1
- Fix CVE-2017-8890, CVE-2017-9074, CVE-2017-9075, CVE-2017-9076
    CVE-2017-9077 and CVE-2017-9242
- [feature] IPV6 netfilter NAT table support

* Fri May 26 2017 Alexey Makhalov <amakhalov@vmware.com> - 4.9.30-1
- Added ENA driver for AMI
- Fix CVE-2017-7487 and CVE-2017-9059

* Wed May 17 2017 Vinay Kulkarni <kulkarniv@vmware.com> - 4.9.28-2
- Enable IPVLAN module.

* Tue May 16 2017 Alexey Makhalov <amakhalov@vmware.com> - 4.9.28-1
- Version update

* Wed May 10 2017 Alexey Makhalov <amakhalov@vmware.com> - 4.9.27-1
- Version update

* Sun May 7 2017 Alexey Makhalov <amakhalov@vmware.com> - 4.9.26-1
- Version update
- Removed version suffix from config file name

* Thu Apr 27 2017 Bo Gan <ganb@vmware.com> - 4.9.24-2
- Support dynamic initrd generation

* Tue Apr 25 2017 Alexey Makhalov <amakhalov@vmware.com> - 4.9.24-1
- Fix CVE-2017-6874 and CVE-2017-7618.
- Fix audit-devel BuildRequires.
- .config: build nvme and nvme-core in kernel.

* Mon Mar 6 2017 Alexey Makhalov <amakhalov@vmware.com> - 4.9.13-2
- .config: NSX requirements for crypto and netfilter

* Tue Feb 28 2017 Alexey Makhalov <amakhalov@vmware.com> - 4.9.13-1
- Update to linux-4.9.13 to fix CVE-2017-5986 and CVE-2017-6074

* Thu Feb 09 2017 Alexey Makhalov <amakhalov@vmware.com> - 4.9.9-1
- Update to linux-4.9.9 to fix CVE-2016-10153, CVE-2017-5546,
    CVE-2017-5547, CVE-2017-5548 and CVE-2017-5576.
- .config: added CRYPTO_FIPS support.

* Tue Jan 10 2017 Alexey Makhalov <amakhalov@vmware.com> - 4.9.2-1
- Update to linux-4.9.2 to fix CVE-2016-10088
- Move linux-tools.spec to linux.spec as -tools subpackage

* Mon Dec 19 2016 Xiaolin Li <xiaolinl@vmware.com> - 4.9.0-2
- BuildRequires Linux-PAM-devel

* Mon Dec 12 2016 Alexey Makhalov <amakhalov@vmware.com> - 4.9.0-1
- Update to linux-4.9.0
- Add paravirt stolen time accounting feature (from linux-esx),
    but disable it by default (no-vmw-sta cmdline parameter)

* Thu Dec  8 2016 Alexey Makhalov <amakhalov@vmware.com> - 4.4.35-3
- net-packet-fix-race-condition-in-packet_set_ring.patch
    to fix CVE-2016-8655

* Wed Nov 30 2016 Alexey Makhalov <amakhalov@vmware.com> - 4.4.35-2
- Expand `uname -r` with release number
- Check for build-id matching
- Added syscalls tracing support
- Compress modules

* Mon Nov 28 2016 Alexey Makhalov <amakhalov@vmware.com> - 4.4.35-1
- Update to linux-4.4.35
- vfio-pci-fix-integer-overflows-bitmask-check.patch
    to fix CVE-2016-9083

* Tue Nov 22 2016 Alexey Makhalov <amakhalov@vmware.com> - 4.4.31-4
- net-9p-vsock.patch

* Thu Nov 17 2016 Alexey Makhalov <amakhalov@vmware.com> - 4.4.31-3
- tty-prevent-ldisc-drivers-from-re-using-stale-tty-fields.patch
    to fix CVE-2015-8964

* Tue Nov 15 2016 Alexey Makhalov <amakhalov@vmware.com> - 4.4.31-2
- .config: add cgrup_hugetlb support
- .config: add netfilter_xt_{set,target_ct} support
- .config: add netfilter_xt_match_{cgroup,ipvs} support

* Thu Nov 10 2016 Alexey Makhalov <amakhalov@vmware.com> - 4.4.31-1
- Update to linux-4.4.31

* Fri Oct 21 2016 Alexey Makhalov <amakhalov@vmware.com> - 4.4.26-1
- Update to linux-4.4.26

* Wed Oct 19 2016 Alexey Makhalov <amakhalov@vmware.com> - 4.4.20-6
- net-add-recursion-limit-to-GRO.patch
- scsi-arcmsr-buffer-overflow-in-arcmsr_iop_message_xfer.patch

* Tue Oct 18 2016 Alexey Makhalov <amakhalov@vmware.com> - 4.4.20-5
- ipip-properly-mark-ipip-GRO-packets-as-encapsulated.patch
- tunnels-dont-apply-GRO-to-multiple-layers-of-encapsulation.patch

* Mon Oct  3 2016 Alexey Makhalov <amakhalov@vmware.com> - 4.4.20-4
- Package vmlinux with PROGBITS sections in -debuginfo subpackage

* Tue Sep 27 2016 Alexey Makhalov <amakhalov@vmware.com> - 4.4.20-3
- .config: CONFIG_IP_SET_HASH_{IPMARK,MAC}=m

* Tue Sep 20 2016 Alexey Makhalov <amakhalov@vmware.com> - 4.4.20-2
- Add -release number for /boot/* files
- Use initrd.img with version and release number
- Rename -dev subpackage to -devel

* Wed Sep  7 2016 Alexey Makhalov <amakhalov@vmware.com> - 4.4.20-1
- Update to linux-4.4.20
- apparmor-fix-oops-validate-buffer-size-in-apparmor_setprocattr.patch
- keys-fix-asn.1-indefinite-length-object-parsing.patch

* Thu Aug 25 2016 Alexey Makhalov <amakhalov@vmware.com> - 4.4.8-11
- vmxnet3 patches to bumpup a version to 1.4.8.0

* Wed Aug 10 2016 Alexey Makhalov <amakhalov@vmware.com> - 4.4.8-10
- Added VSOCK-Detach-QP-check-should-filter-out-non-matching-QPs.patch
- .config: pmem hotplug + ACPI NFIT support
- .config: enable EXPERT mode, disable UID16 syscalls

* Thu Jul 07 2016 Alexey Makhalov <amakhalov@vmware.com> - 4.4.8-9
- .config: pmem + fs_dax support

* Fri Jun 17 2016 Alexey Makhalov <amakhalov@vmware.com> - 4.4.8-8
- patch: e1000e-prevent-div-by-zero-if-TIMINCA-is-zero.patch
- .config: disable rt group scheduling - not supported by systemd

* Wed Jun 15 2016 Harish Udaiya Kumar <hudaiyakumar@vmware.com> - 4.4.8-7
- fixed the capitalization for - System.map

* Thu May 26 2016 Alexey Makhalov <amakhalov@vmware.com> - 4.4.8-6
- patch: REVERT-sched-fair-Beef-up-wake_wide.patch

* Tue May 24 2016 Priyesh Padmavilasom <ppadmavilasom@vmware.com> - 4.4.8-5
- GA - Bump release of all rpms

* Mon May 23 2016 Harish Udaiya Kumar <hudaiyakumar@vmware.com> - 4.4.8-4
- Fixed generation of debug symbols for kernel modules & vmlinux.

* Mon May 23 2016 Divya Thaluru <dthaluru@vmware.com> - 4.4.8-3
- Added patches to fix CVE-2016-3134, CVE-2016-3135

* Wed May 18 2016 Harish Udaiya Kumar <hudaiyakumar@vmware.com> - 4.4.8-2
- Enabled CONFIG_UPROBES in config as needed by ktap

* Wed May 04 2016 Alexey Makhalov <amakhalov@vmware.com> - 4.4.8-1
- Update to linux-4.4.8
- Added net-Drivers-Vmxnet3-set-... patch

* Tue May 03 2016 Vinay Kulkarni <kulkarniv@vmware.com> - 4.2.0-27
- Compile Intel GigE and VMXNET3 as part of kernel.

* Thu Apr 28 2016 Nick Shi <nshi@vmware.com> - 4.2.0-26
- Compile cramfs.ko to allow mounting cramfs image

* Tue Apr 12 2016 Vinay Kulkarni <kulkarniv@vmware.com> - 4.2.0-25
- Revert network interface renaming disable in kernel.

* Tue Mar 29 2016 Alexey Makhalov <amakhalov@vmware.com> - 4.2.0-24
- Support kmsg dumping to vmware.log on panic
- sunrpc: xs_bind uses ip_local_reserved_ports

* Mon Mar 28 2016 Harish Udaiya Kumar <hudaiyakumar@vmware.com> - 4.2.0-23
- Enabled Regular stack protection in Linux kernel in config

* Thu Mar 17 2016 Harish Udaiya Kumar <hudaiyakumar@vmware.com> - 4.2.0-22
- Restrict the permissions of the /boot/System.map-X file

* Fri Mar 04 2016 Alexey Makhalov <amakhalov@vmware.com> - 4.2.0-21
- Patch: SUNRPC: Do not reuse srcport for TIME_WAIT socket.

* Wed Mar 02 2016 Alexey Makhalov <amakhalov@vmware.com> - 4.2.0-20
- Patch: SUNRPC: Ensure that we wait for connections to complete
    before retrying

* Fri Feb 26 2016 Alexey Makhalov <amakhalov@vmware.com> - 4.2.0-19
- Disable watchdog under VMware hypervisor.

* Thu Feb 25 2016 Alexey Makhalov <amakhalov@vmware.com> - 4.2.0-18
- Added rpcsec_gss_krb5 and nfs_fscache

* Mon Feb 22 2016 Alexey Makhalov <amakhalov@vmware.com> - 4.2.0-17
- Added sysctl param to control weighted_cpuload() behavior

* Thu Feb 18 2016 Divya Thaluru <dthaluru@vmware.com> - 4.2.0-16
- Disabling network renaming

* Sun Feb 14 2016 Alexey Makhalov <amakhalov@vmware.com> - 4.2.0-15
- veth patch: don’t modify ip_summed

* Thu Feb 11 2016 Alexey Makhalov <amakhalov@vmware.com> - 4.2.0-14
- Full tickless -> idle tickless + simple CPU time accounting
- SLUB -> SLAB
- Disable NUMA balancing
- Disable stack protector
- No build_forced no-CBs CPUs
- Disable Expert configuration mode
- Disable most of debug features from 'Kernel hacking'

* Mon Feb 08 2016 Alexey Makhalov <amakhalov@vmware.com> - 4.2.0-13
- Double tcp_mem limits, patch is added.

* Wed Feb 03 2016 Anish Swaminathan <anishs@vmware.com> -  4.2.0-12
- Fixes for CVE-2015-7990/6937 and CVE-2015-8660.

* Tue Jan 26 2016 Anish Swaminathan <anishs@vmware.com> - 4.2.0-11
- Revert CONFIG_HZ=250

* Fri Jan 22 2016 Alexey Makhalov <amakhalov@vmware.com> - 4.2.0-10
- Fix for CVE-2016-0728

* Wed Jan 13 2016 Alexey Makhalov <amakhalov@vmware.com> - 4.2.0-9
- CONFIG_HZ=250

* Tue Jan 12 2016 Mahmoud Bassiouny <mbassiouny@vmware.com> - 4.2.0-8
- Remove rootfstype from the kernel parameter.

* Mon Jan 04 2016 Harish Udaiya Kumar <hudaiyakumar@vmware.com> - 4.2.0-7
- Disabled all the tracing options in kernel config.
- Disabled preempt.
- Disabled sched autogroup.

* Thu Dec 17 2015 Harish Udaiya Kumar <hudaiyakumar@vmware.com> - 4.2.0-6
- Enabled kprobe for systemtap & disabled dynamic function tracing in config

* Fri Dec 11 2015 Harish Udaiya Kumar <hudaiyakumar@vmware.com> - 4.2.0-5
- Added oprofile kernel driver sub-package.

* Fri Nov 13 2015 Mahmoud Bassiouny <mbassiouny@vmware.com> - 4.2.0-4
- Change the linux image directory.

* Wed Nov 11 2015 Harish Udaiya Kumar <hudaiyakumar@vmware.com> - 4.2.0-3
- Added the build essential files in the dev sub-package.

* Mon Nov 09 2015 Vinay Kulkarni <kulkarniv@vmware.com> - 4.2.0-2
- Enable Geneve module support for generic kernel.

* Fri Oct 23 2015 Harish Udaiya Kumar <hudaiyakumar@vmware.com> - 4.2.0-1
- Upgraded the generic linux kernel to version 4.2.0 & and updated timer handling to full tickless mode.

* Tue Sep 22 2015 Harish Udaiya Kumar <hudaiyakumar@vmware.com> - 4.0.9-5
- Added driver support for frame buffer devices and ACPI

* Wed Sep 2 2015 Alexey Makhalov <amakhalov@vmware.com> - 4.0.9-4
- Added mouse ps/2 module.

* Fri Aug 14 2015 Alexey Makhalov <amakhalov@vmware.com> - 4.0.9-3
- Use photon.cfg as a symlink.

* Thu Aug 13 2015 Alexey Makhalov <amakhalov@vmware.com> - 4.0.9-2
- Added environment file(photon.cfg) for grub.

* Wed Aug 12 2015 Sharath George <sharathg@vmware.com> - 4.0.9-1
- Upgrading kernel version.

* Wed Aug 12 2015 Alexey Makhalov <amakhalov@vmware.com> - 3.19.2-5
- Updated OVT to version 10.0.0.
- Rename -gpu-drivers to -drivers-gpu in accordance to directory structure.
- Added -sound package/

* Tue Aug 11 2015 Anish Swaminathan<anishs@vmware.com> - 3.19.2-4
- Removed Requires dependencies.

* Fri Jul 24 2015 Harish Udaiya Kumar <hudaiyakumar@gmail.com> - 3.19.2-3
- Updated the config file to include graphics drivers.

* Mon May 18 2015 Touseef Liaqat <tliaqat@vmware.com> - 3.13.3-2
- Update according to UsrMove.

* Wed Nov 5 2014 Divya Thaluru <dthaluru@vmware.com> - 3.13.3-1
- Initial build. First version<|MERGE_RESOLUTION|>--- conflicted
+++ resolved
@@ -29,13 +29,8 @@
 
 Summary:        Linux Kernel
 Name:           kernel
-<<<<<<< HEAD
-Version:        6.6.51.1
-Release:        6%{?dist}
-=======
 Version:        6.6.57.1
-Release:        2%{?dist}
->>>>>>> 32d38c5c
+Release:        3%{?dist}
 License:        GPLv2
 Vendor:         Microsoft Corporation
 Distribution:   Azure Linux
@@ -429,11 +424,10 @@
 %{_sysconfdir}/bash_completion.d/bpftool
 
 %changelog
-<<<<<<< HEAD
-* Thu Oct 03 2024 Suresh Babu Chalamalasetty <schalam@microsoft.com> - 6.6.51.1-6
+* Wed Nov 06 2024 Suresh Babu Chalamalasetty <schalam@microsoft.com> - 6.6.57.1-3
 - Make CONFIG_DRM and its dependency KConfigs as loadable modules
 - Create sub-package for AMD GPU in-tree modules to avoid conflicts with out-of-tree modules
-=======
+
 * Wed Oct 30 2024 Thien Trung Vuong <tvuong@microsoft.com> - 6.6.57.1-2
 - UKI: remove noxsaves parameter from cmdline
 
@@ -454,7 +448,6 @@
 
 * Thu Oct 17 2024 CBL-Mariner Servicing Account <cblmargh@microsoft.com> - 6.6.56.1-1
 - Auto-upgrade to 6.6.56.1
->>>>>>> 32d38c5c
 
 * Thu Oct 03 2024 Rachel Menge <rachelmenge@microsoft.com> - 6.6.51.1-5
 - Make e1000 drivers modules instead of built-in
