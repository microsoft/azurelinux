%global security_hardening none
%global sha512hmac bash %{_sourcedir}/sha512hmac-openssl.sh
%define uname_r %{version}-%{release}

%ifarch x86_64
%define arch x86_64
%define archdir x86
%define config_source %{SOURCE1}
%endif

%ifarch aarch64
%global __provides_exclude_from %{_libdir}/debug/.build-id/
%define arch arm64
%define archdir arm64
%define config_source %{SOURCE2}
%endif

Summary:        Linux Kernel
Name:           kernel
Version:        5.15.63.1
Release:        2%{?dist}
License:        GPLv2
Vendor:         Microsoft Corporation
Distribution:   Mariner
Group:          System Environment/Kernel
URL:            https://github.com/microsoft/CBL-Mariner-Linux-Kernel
Source0:        https://github.com/microsoft/CBL-Mariner-Linux-Kernel/archive/rolling-lts/mariner-2/%{version}.tar.gz#/%{name}-%{version}.tar.gz
Source1:        config
Source2:        config_aarch64
Source3:        sha512hmac-openssl.sh
Source4:        cbl-mariner-ca-20211013.pem
BuildRequires:  audit-devel
BuildRequires:  bash
BuildRequires:  bc
BuildRequires:  diffutils
BuildRequires:  dwarves
BuildRequires:  elfutils-libelf-devel
BuildRequires:  glib-devel
BuildRequires:  kbd
BuildRequires:  kmod-devel
BuildRequires:  libdnet-devel
BuildRequires:  libmspack-devel
BuildRequires:  openssl
BuildRequires:  openssl-devel
BuildRequires:  pam-devel
BuildRequires:  procps-ng-devel
BuildRequires:  python3-devel
BuildRequires:  sed
%ifarch x86_64
BuildRequires:  pciutils-devel
%endif
Requires:       filesystem
Requires:       kmod
Requires(post): coreutils
Requires(postun): coreutils
# When updating the config files it is important to sanitize them.
# Steps for updating a config file:
#  1. Extract the linux sources into a folder
#  2. Add the current config file to the folder
#  3. Run `make menuconfig` to edit the file (Manually editing is not recommended)
#  4. Save the config file
#  5. Copy the config file back into the kernel spec folder
#  6. Revert any undesired changes (GCC related changes, etc)
#  8. Build the kernel package
#  9. Apply the changes listed in the log file (if any) to the config file
#  10. Verify the rest of the config file looks ok
# If there are significant changes to the config file, disable the config check and build the
# kernel rpm. The final config file is included in /boot in the rpm.

%description
The kernel package contains the Linux kernel.

%package devel
Summary:        Kernel Dev
Group:          System Environment/Kernel
Requires:       %{name} = %{version}-%{release}
Requires:       gawk
Requires:       python3
Obsoletes:      linux-dev

%description devel
This package contains the Linux kernel dev files

%package drivers-accessibility
Summary:        Kernel accessibility modules
Group:          System Environment/Kernel
Requires:       %{name} = %{version}-%{release}

%description drivers-accessibility
This package contains the Linux kernel accessibility support

%package drivers-sound
Summary:        Kernel Sound modules
Group:          System Environment/Kernel
Requires:       %{name} = %{version}-%{release}

%description drivers-sound
This package contains the Linux kernel sound support

%package docs
Summary:        Kernel docs
Group:          System Environment/Kernel
Requires:       python3

%description docs
This package contains the Linux kernel doc files

%package tools
Summary:        This package contains the 'perf' performance analysis tools for Linux kernel
Group:          System/Tools
Requires:       %{name} = %{version}-%{release}
Requires:       audit

%description tools
This package contains the 'perf' performance analysis tools for Linux kernel.

%package -n     python3-perf
Summary:        Python 3 extension for perf tools
Requires:       python3

%description -n python3-perf
This package contains the Python 3 extension for the 'perf' performance analysis tools for Linux kernel.

%package dtb
Summary:        This package contains common device tree blobs (dtb)
Group:          System Environment/Kernel

%description dtb
This package contains common device tree blobs (dtb)

%package -n     bpftool
Summary:        Inspection and simple manipulation of eBPF programs and maps

%description -n bpftool
This package contains the bpftool, which allows inspection and simple
manipulation of eBPF programs and maps.

%prep
%setup -q -n CBL-Mariner-Linux-Kernel-rolling-lts-mariner-2-%{version}

make mrproper

cp %{config_source} .config

# Add CBL-Mariner cert into kernel's trusted keyring
cp %{SOURCE4} certs/mariner.pem
sed -i 's#CONFIG_SYSTEM_TRUSTED_KEYS=""#CONFIG_SYSTEM_TRUSTED_KEYS="certs/mariner.pem"#' .config

cp .config current_config
sed -i 's/CONFIG_LOCALVERSION=""/CONFIG_LOCALVERSION="-%{release}"/' .config
make LC_ALL=  ARCH=%{arch} oldconfig

# Verify the config files match
cp .config new_config
sed -i 's/CONFIG_LOCALVERSION=".*"/CONFIG_LOCALVERSION=""/' new_config
diff --unified new_config current_config > config_diff || true
if [ -s config_diff ]; then
    printf "\n\n\n\n\n\n\n\n"
    cat config_diff
    printf "\n\n\n\n\n\n\n\n"
    echo "Config file has unexpected changes"
    echo "Update config file to set changed values explicitly"

#  (DISABLE THIS IF INTENTIONALLY UPDATING THE CONFIG FILE)
    exit 1
fi

%build
make VERBOSE=1 KBUILD_BUILD_VERSION="1" KBUILD_BUILD_HOST="CBL-Mariner" ARCH=%{arch} %{?_smp_mflags}

# Compile perf, python3-perf
make -C tools/perf PYTHON=%{python3} all

%ifarch x86_64
make -C tools turbostat cpupower
%endif

#Compile bpftool
make -C tools/bpf/bpftool

%define __modules_install_post \
for MODULE in `find %{buildroot}/lib/modules/%{uname_r} -name *.ko` ; do \
    ./scripts/sign-file sha512 certs/signing_key.pem certs/signing_key.x509 $MODULE \
    rm -f $MODULE.{sig,dig} \
    xz $MODULE \
    done \
%{nil}

# We want to compress modules after stripping. Extra step is added to
# the default __spec_install_post.
%define __spec_install_post\
    %{?__debug_package:%{__debug_install_post}}\
    %{__arch_install_post}\
    %{__os_install_post}\
    %{__modules_install_post}\
%{nil}

%install
install -vdm 755 %{buildroot}%{_sysconfdir}
install -vdm 700 %{buildroot}/boot
install -vdm 755 %{buildroot}%{_defaultdocdir}/linux-%{uname_r}
install -vdm 755 %{buildroot}%{_prefix}/src/linux-headers-%{uname_r}
install -vdm 755 %{buildroot}%{_libdir}/debug/lib/modules/%{uname_r}
make INSTALL_MOD_PATH=%{buildroot} modules_install

%ifarch x86_64
install -vm 600 arch/x86/boot/bzImage %{buildroot}/boot/vmlinuz-%{uname_r}
%endif

%ifarch aarch64
install -vm 600 arch/arm64/boot/Image %{buildroot}/boot/vmlinuz-%{uname_r}
install -D -m 640 arch/arm64/boot/dts/freescale/imx8mq-evk.dtb %{buildroot}/boot/dtb/fsl-imx8mq-evk.dtb
%endif

# Restrict the permission on System.map-X file
install -vm 400 System.map %{buildroot}/boot/System.map-%{uname_r}
install -vm 600 .config %{buildroot}/boot/config-%{uname_r}
cp -r Documentation/*        %{buildroot}%{_defaultdocdir}/linux-%{uname_r}
install -vm 644 vmlinux %{buildroot}%{_libdir}/debug/lib/modules/%{uname_r}/vmlinux-%{uname_r}
# `perf test vmlinux` needs it
ln -s vmlinux-%{uname_r} %{buildroot}%{_libdir}/debug/lib/modules/%{uname_r}/vmlinux

cat > %{buildroot}/boot/linux-%{uname_r}.cfg << "EOF"
# GRUB Environment Block
mariner_cmdline=init=/lib/systemd/systemd ro loglevel=3 no-vmw-sta crashkernel=0M-1G:128M,1G-6G:256M,6G-8G:512M,8G-:768M
mariner_linux=vmlinuz-%{uname_r}
mariner_initrd=initrd.img-%{uname_r}
EOF
chmod 600 %{buildroot}/boot/linux-%{uname_r}.cfg

# hmac sign the kernel for FIPS
%{sha512hmac} %{buildroot}/boot/vmlinuz-%{uname_r} | sed -e "s,$RPM_BUILD_ROOT,," > %{buildroot}/boot/.vmlinuz-%{uname_r}.hmac
cp %{buildroot}/boot/.vmlinuz-%{uname_r}.hmac %{buildroot}/lib/modules/%{uname_r}/.vmlinuz.hmac

# Register myself to initramfs
mkdir -p %{buildroot}/%{_localstatedir}/lib/initramfs/kernel
cat > %{buildroot}/%{_localstatedir}/lib/initramfs/kernel/%{uname_r} << "EOF"
--add-drivers "xen-scsifront xen-blkfront xen-acpi-processor xen-evtchn xen-gntalloc xen-gntdev xen-privcmd xen-pciback xenfs hv_utils hv_vmbus hv_storvsc hv_netvsc hv_sock hv_balloon virtio_blk virtio-rng virtio_console virtio_crypto virtio_mem vmw_vsock_virtio_transport vmw_vsock_virtio_transport_common 9pnet_virtio vrf"
EOF

# Symlink /lib/modules/uname/vmlinuz to boot partition
ln -s /boot/vmlinuz-%{uname_r} %{buildroot}/lib/modules/%{uname_r}/vmlinuz

#    Cleanup dangling symlinks
rm -rf %{buildroot}/lib/modules/%{uname_r}/source
rm -rf %{buildroot}/lib/modules/%{uname_r}/build

find . -name Makefile* -o -name Kconfig* -o -name *.pl | xargs  sh -c 'cp --parents "$@" %{buildroot}%{_prefix}/src/linux-headers-%{uname_r}' copy
find arch/%{archdir}/include include scripts -type f | xargs  sh -c 'cp --parents "$@" %{buildroot}%{_prefix}/src/linux-headers-%{uname_r}' copy
find $(find arch/%{archdir} -name include -o -name scripts -type d) -type f | xargs  sh -c 'cp --parents "$@" %{buildroot}%{_prefix}/src/linux-headers-%{uname_r}' copy
find arch/%{archdir}/include Module.symvers include scripts -type f | xargs  sh -c 'cp --parents "$@" %{buildroot}%{_prefix}/src/linux-headers-%{uname_r}' copy
%ifarch x86_64
# CONFIG_STACK_VALIDATION=y requires objtool to build external modules
install -vsm 755 tools/objtool/objtool %{buildroot}%{_prefix}/src/linux-headers-%{uname_r}/tools/objtool/
install -vsm 755 tools/objtool/fixdep %{buildroot}%{_prefix}/src/linux-headers-%{uname_r}/tools/objtool/
%endif

cp .config %{buildroot}%{_prefix}/src/linux-headers-%{uname_r} # copy .config manually to be where it's expected to be
ln -sf "%{_prefix}/src/linux-headers-%{uname_r}" "%{buildroot}/lib/modules/%{uname_r}/build"
find %{buildroot}/lib/modules -name '*.ko' -print0 | xargs -0 chmod u+x

%ifarch aarch64
cp scripts/module.lds %{buildroot}%{_prefix}/src/linux-headers-%{uname_r}/scripts/module.lds
%endif

# disable (JOBS=1) parallel build to fix this issue:
# fixdep: error opening depfile: ./.plugin_cfg80211.o.d: No such file or directory
# Linux version that was affected is 4.4.26
make -C tools JOBS=1 DESTDIR=%{buildroot} prefix=%{_prefix} perf_install

# Install python3-perf
make -C tools/perf DESTDIR=%{buildroot} prefix=%{_prefix} install-python_ext

# Install bpftool
make -C tools/bpf/bpftool DESTDIR=%{buildroot} prefix=%{_prefix} bash_compdir=%{_sysconfdir}/bash_completion.d/ mandir=%{_mandir} install

%ifarch x86_64
# Install turbostat cpupower
make -C tools DESTDIR=%{buildroot} prefix=%{_prefix} bash_compdir=%{_sysconfdir}/bash_completion.d/ mandir=%{_mandir} turbostat_install cpupower_install
%endif

# Remove trace (symlink to perf). This file causes duplicate identical debug symbols
rm -vf %{buildroot}%{_bindir}/trace

%triggerin -- initramfs
mkdir -p %{_localstatedir}/lib/rpm-state/initramfs/pending
touch %{_localstatedir}/lib/rpm-state/initramfs/pending/%{uname_r}
echo "initrd generation of kernel %{uname_r} will be triggered later" >&2

%triggerun -- initramfs
rm -rf %{_localstatedir}/lib/rpm-state/initramfs/pending/%{uname_r}
rm -rf /boot/initrd.img-%{uname_r}
echo "initrd of kernel %{uname_r} removed" >&2

%postun
if [ ! -e /boot/mariner.cfg ]
then
     ls /boot/linux-*.cfg 1> /dev/null 2>&1
     if [ $? -eq 0 ]
     then
          list=`ls -tu /boot/linux-*.cfg | head -n1`
          test -n "$list" && ln -sf "$list" /boot/mariner.cfg
     fi
fi

%post
/sbin/depmod -a %{uname_r}
ln -sf linux-%{uname_r}.cfg /boot/mariner.cfg

%post drivers-accessibility
/sbin/depmod -a %{uname_r}

%post drivers-sound
/sbin/depmod -a %{uname_r}

%files
%defattr(-,root,root)
%license COPYING
%exclude %dir /usr/lib/debug
/boot/System.map-%{uname_r}
/boot/config-%{uname_r}
/boot/vmlinuz-%{uname_r}
/boot/.vmlinuz-%{uname_r}.hmac
%config(noreplace) /boot/linux-%{uname_r}.cfg
%config %{_localstatedir}/lib/initramfs/kernel/%{uname_r}
%defattr(0644,root,root)
/lib/modules/%{uname_r}/*
/lib/modules/%{uname_r}/.vmlinuz.hmac
%exclude /lib/modules/%{uname_r}/build
%exclude /lib/modules/%{uname_r}/kernel/drivers/accessibility
%exclude /lib/modules/%{uname_r}/kernel/drivers/gpu
%exclude /lib/modules/%{uname_r}/kernel/sound

%files docs
%defattr(-,root,root)
%{_defaultdocdir}/linux-%{uname_r}/*

%files devel
%defattr(-,root,root)
/lib/modules/%{uname_r}/build
%{_prefix}/src/linux-headers-%{uname_r}

%files drivers-accessibility
%defattr(-,root,root)
/lib/modules/%{uname_r}/kernel/drivers/accessibility

%files drivers-sound
%defattr(-,root,root)
/lib/modules/%{uname_r}/kernel/sound

%files tools
%defattr(-,root,root)
%{_libexecdir}
%exclude %dir %{_libdir}/debug
%ifarch x86_64
%{_sbindir}/cpufreq-bench
%{_lib64dir}/traceevent
%{_lib64dir}/libperf-jvmti.so
%{_lib64dir}/libcpupower.so*
%{_sysconfdir}/cpufreq-bench.conf
%{_includedir}/cpuidle.h
%{_includedir}/cpufreq.h
%{_mandir}/man1/cpupower*.gz
%{_mandir}/man8/turbostat*.gz
%{_datadir}/locale/*/LC_MESSAGES/cpupower.mo
%{_datadir}/bash-completion/completions/cpupower
%endif
%ifarch aarch64
%{_libdir}/traceevent
%{_libdir}/libperf-jvmti.so
%endif
%{_bindir}
%{_sysconfdir}/bash_completion.d/*
%{_datadir}/perf-core/strace/groups/file
%{_datadir}/perf-core/strace/groups/string
%{_docdir}/*
%{_libdir}/perf/examples/bpf/*
%{_libdir}/perf/include/bpf/*
%{_includedir}/perf/perf_dlfilter.h

%files -n python3-perf
%{python3_sitearch}/*

%ifarch aarch64
%files dtb
/boot/dtb/fsl-imx8mq-evk.dtb
%endif

%files -n bpftool
%{_sbindir}/bpftool
%{_sysconfdir}/bash_completion.d/bpftool

%changelog
<<<<<<< HEAD
* Wed Aug 31 2022 Saul Paredes <saulparedes@microsoft.com> - 5.15.63.1-2
- Adjust crashkernel param based on host's memory
=======
* Tue Sep 06 2022 Nikola Bojanic <t-nbojanic@microsoft.com> - 5.15.63.1-2
- Enable CRIU support: https://criu.org/Linux_kernel
>>>>>>> e519da0a

* Mon Aug 29 2022 CBL-Mariner Servicing Account <cblmargh@microsoft.com> - 5.15.63.1-1
- Upgrade to 5.15.63.1

* Wed Aug 17 2022 Cameron Baird <cameronbaird@microsoft.com> - 5.15.60.2-1
- Upgrade to 5.15.60.2 to fix arm64 builds

* Tue Aug 02 2022 Rachel Menge <rachelmenge@microsoft.com> - 5.15.57.1-3
- Turn on CONFIG_SECURITY_LANDLOCK

* Mon Aug 01 2022 Rachel Menge <rachelmenge@microsoft.com> - 5.15.57.1-2
- Turn on CONFIG_BLK_DEV_ZONED

* Tue Jul 26 2022 CBL-Mariner Servicing Account <cblmargh@microsoft.com> - 5.15.57.1-1
- Upgrade to 5.15.57.1

* Fri Jul 22 2022 CBL-Mariner Servicing Account <cblmargh@microsoft.com> - 5.15.55.1-1
- Upgrade to 5.15.55.1

* Thu Jul 21 2022 Henry Li <lihl@microsoft.com> - 5.15.48.1-6
- Add turbostat and cpupower to kernel-tools

* Fri Jul 08 2022 Francis Laniel <flaniel@linux.microsoft.com> - 5.15.48.1-5
- Add back CONFIG_FTRACE_SYSCALLS to enable eBPF CO-RE syscalls tracers.
- Add CONFIG_IKHEADERS=m to enable eBPF standard tracers.

* Mon Jun 27 2022 Neha Agarwal <nehaagarwal@microsoft.com> - 5.15.48.1-4
- Remove 'quiet' from commandline to enable verbose log

* Mon Jun 27 2022 Henry Beberman <henry.beberman@microsoft.com> - 5.15.48.1-3
- Enable CONFIG_VIRTIO_FS=m and CONFIG_FUSE_DAX=y
- Symlink /lib/modules/uname/vmlinuz to /boot/vmlinuz-uname to improve compat with scripts seeking the kernel.

* Wed Jun 22 2022 Max Brodeur-Urbas <maxbr@microsoft.com> - 5.15.48.1-2
- Enabling Vgem driver in config. 

* Fri Jun 17 2022 Neha Agarwal <nehaagarwal@microsoft.com> - 5.15.48.1-1
- Update source to 5.15.48.1

* Tue Jun 14 2022 Pawel Winogrodzki <pawelwi@microsoft.com> - 5.15.45.1-2
- Moving ".config" update and check steps into the %%prep section.

* Thu Jun 09 2022 Cameron Baird <cameronbaird@microsoft.com> - 5.15.45.1-1
- Update source to 5.15.45.1
- Address CVE-2022-32250 with a nopatch

* Mon Jun 06 2022 Max Brodeur-Urbas <maxbr@microsoft.com> - 5.15.41.1-4
- Compiling ptp_kvm driver as a module 

* Wed Jun 01 2022 Pawel Winogrodzki <pawelwi@microsoft.com> - 5.15.41.1-3
- Enabling "LIVEPATCH" config option.

* Thu May 26 2022 Minghe Ren <mingheren@microsoft.com> - 5.15.41.1-2
- Disable SMACK kernel configuration

* Tue May 24 2022 Cameron Baird <cameronbaird@microsoft.com> - 5.15.41.1-1
- Update source to 5.15.41.1
- Nopatch CVE-2020-35501, CVE-2022-28893, CVE-2022-29581

* Mon May 23 2022 Neha Agarwal <nehaagarwal@microsoft.com> - 5.15.37.1-3
- Fix configs to bring down initrd boot time

* Mon May 16 2022 Neha Agarwal <nehaagarwal@microsoft.com> - 5.15.37.1-2
- Fix cdrom, hyperv-mouse, kexec and crash-on-demand config in aarch64

* Mon May 09 2022 Neha Agarwal <nehaagarwal@microsoft.com> - 5.15.37.1-1
- Update source to 5.15.37.1
- Nopatch CVE-2021-4095, CVE-2022-0500, CVE-2022-0998, CVE-2022-28796, CVE-2022-29582, 
    CVE-2022-1048, CVE-2022-1195, CVE-2022-1353, CVE-2022-29968, CVE-2022-1015
- Enable IFB config

* Tue Apr 19 2022 Cameron Baird <cameronbaird@microsoft.com> - 5.15.34.1-1
- Update source to 5.15.34.1
- Clean up nopatches in Patch list, no longer needed for CVE automation
- Nopatch CVE-2022-28390, CVE-2022-28389, CVE-2022-28388, CVE-2022-28356, CVE-2022-0435,
    CVE-2021-4202, CVE-2022-27950, CVE-2022-0433, CVE-2022-0494, CVE-2022-0330, CVE-2022-0854, 
    CVE-2021-4197, CVE-2022-29156

* Tue Apr 19 2022 Max Brodeur-Urbas <maxbr@microsoft.com> - 5.15.32.1-3
- Remove kernel lockdown config from grub envblock

* Tue Apr 12 2022 Andrew Phelps <anphel@microsoft.com> - 5.15.32.1-2
- Remove trace symlink from _bindir
- Exclude files and directories under the debug folder from kernel and kernel-tools packages
- Remove BR for xerces-c-devel

* Fri Apr 08 2022 Neha Agarwal <nehaagarwal@microsoft.com> - 5.15.32.1-1
- Update source to 5.15.32.1
- Address CVES: 2022-0516, 2022-26878, 2022-27223, 2022-24958, 2022-0742,
  2022-1011, 2022-26490, 2021-4002
- Enable MANA driver config
- Address CVEs 2022-0995, 2022-1055, 2022-27666

* Tue Apr 05 2022 Henry Li <lihl@microsoft.com> - 5.15.26.1-4
- Add Dell devices support

* Mon Mar 28 2022 Rachel Menge <rachelmenge@microsoft.com> - 5.15.26.1-3
- Remove hardcoded mariner.pem from configs and instead insert during
  the build phase

* Mon Mar 14 2022 Vince Perri <viperri@microsoft.com> - 5.15.26.1-2
- Add support for compressed firmware

* Tue Mar 08 2022 cameronbaird <cameronbaird@microsoft.com> - 5.15.26.1-1
- Update source to 5.15.26.1
- Address CVES: 2022-0617, 2022-25375, 2022-25258, 2021-4090, 2022-25265,
  2021-45402, 2022-0382, 2022-0185, 2021-44879, 2022-24959, 2022-0264, 
  2022-24448, 2022-24122, 2021-20194, 2022-0847, 1999-0524, 2008-4609,
  2010-0298, 2010-4563, 2011-0640, 2022-0492, 2021-3743, 2022-26966

* Mon Mar 07 2022 George Mileka <gmileka@microsoft.com> - 5.15.18.1-5
- Enabled vfio noiommu.

* Fri Feb 25 2022 Henry Li <lihl@microsoft.com> - 5.15.18.1-4
- Enable CONFIG_DEVMEM, CONFIG_STRICT_DEVMEM and CONFIG_IO_STRICT_DEVMEM

* Thu Feb 24 2022 Cameron Baird <cameronbaird@microsoft.com> - 5.15.18.1-3
- CONFIG_BPF_UNPRIV_DEFAULT_OFF=y

* Thu Feb 24 2022 Suresh Babu Chalamalasetty <schalam@microsoft.com> - 5.15.18.1-2
- Add usbip required kernel configs CONFIG_USBIP_CORE CONFIG_USBIP_VHCI_HCD

* Mon Feb 07 2022 Cameron Baird <cameronbaird@microsoft.com> - 5.15.18.1-1
- Update source to 5.15.18.1
- Address CVE-2010-0309, CVE-2018-1000026, CVE-2018-16880, CVE-2019-3016,
  CVE-2019-3819, CVE-2019-3887, CVE-2020-25672, CVE-2021-3564, CVE-2021-45095, 
  CVE-2021-45469, CVE-2021-45480

* Thu Feb 03 2022 Henry Li <lihl@microsoft.com> - 5.15.2.1-5
- Enable CONFIG_X86_SGX and CONFIG_X86_SGX_KVM

* Wed Feb 02 2022 Rachel Menge <rachelmenge@microsoft.com> - 5.15.2.1-4
- Add libperf-jvmti.so to tools package

* Thu Jan 27 2022 Daniel Mihai <dmihai@microsoft.com> - 5.15.2.1-3
- Enable kdb frontend for kgdb

* Sun Jan 23 2022 Chris Co <chrco@microsoft.com> - 5.15.2.1-2
- Rotate Mariner cert

* Thu Jan 06 2022 Rachel Menge <rachelmenge@microsoft.com> - 5.15.2.1-1
- Update source to 5.15.2.1

* Tue Jan 04 2022 Suresh Babu Chalamalasetty <schalam@microsoft.com> - 5.10.78.1-3
- Add provides exclude for debug build-id for aarch64 to generate debuginfo rpm
- Fix missing brackets for __os_install_post.

* Tue Dec 28 2021 Suresh Babu Chalamalasetty <schalam@microsoft.com> - 5.10.78.1-2
- Enable CONFIG_COMPAT kernel configs

* Tue Nov 23 2021 Rachel Menge <rachelmenge@microsoft.com> - 5.10.78.1-1
- Update source to 5.10.78.1
- Address CVE-2021-43267, CVE-2021-42739, CVE-2021-42327, CVE-2021-43389
- Add patch to fix SPDX-License-Identifier in headers

* Mon Nov 15 2021 Thomas Crain <thcrain@microsoft.com> - 5.10.74.1-4
- Add python3-perf subpackage and add python3-devel to build-time requirements
- Exclude accessibility modules from main package to avoid subpackage conflict
- Remove redundant License tag from bpftool subpackage

* Thu Nov 04 2021 Andrew Phelps <anphel@microsoft.com> - 5.10.74.1-3
- Update configs for gcc 11.2.0 and binutils 2.37 updates

* Tue Oct 26 2021 Rachel Menge <rachelmenge@microsoft.com> - 5.10.74.1-2
- Update configs for eBPF support
- Add dwarves Build-requires

* Tue Oct 19 2021 Rachel Menge <rachelmenge@microsoft.com> - 5.10.74.1-1
- Update source to 5.10.74.1
- Address CVE-2021-41864, CVE-2021-42252
- License verified

* Thu Oct 07 2021 Rachel Menge <rachelmenge@microsoft.com> - 5.10.69.1-1
- Update source to 5.10.69.1
- Address CVE-2021-38300, CVE-2021-41073, CVE-2021-3653, CVE-2021-42008

* Wed Sep 22 2021 Rachel Menge <rachelmenge@microsoft.com> - 5.10.64.1-2
- Enable CONFIG_NET_VRF
- Add vrf to drivers argument for dracut

* Mon Sep 20 2021 Rachel Menge <rachelmenge@microsoft.com> - 5.10.64.1-1
- Update source to 5.10.64.1

* Fri Sep 17 2021 Rachel Menge <rachelmenge@microsoft.com> - 5.10.60.1-1
- Remove cn from dracut drivers argument
- Update source to 5.10.60.1
- Address CVE-2021-38166, CVE-2021-38205, CVE-2021-3573
  CVE-2021-37576, CVE-2021-34556, CVE-2021-35477, CVE-2021-28691,
  CVE-2021-3564, CVE-2020-25639, CVE-2021-29657, CVE-2021-38199,
  CVE-2021-38201, CVE-2021-38202, CVE-2021-38207, CVE-2021-38204,
  CVE-2021-38206, CVE-2021-38208, CVE-2021-38200, CVE-2021-38203,
  CVE-2021-38160, CVE-2021-3679, CVE-2021-38198, CVE-2021-38209,
  CVE-2021-3655
- Add patch to fix VDSO in HyperV

* Thu Sep 09 2021 Muhammad Falak <mwani@microsoft.com> - 5.10.52.1-2
- Export `bpftool` subpackage

* Tue Jul 20 2021 Rachel Menge <rachelmenge@microsoft.com> - 5.10.52.1-1
- Update source to 5.10.52.1
- Address CVE-2021-35039, CVE-2021-33909

* Mon Jul 19 2021 Chris Co <chrco@microsoft.com> - 5.10.47.1-2
- Enable CONFIG_CONNECTOR and CONFIG_PROC_EVENTS

* Tue Jul 06 2021 Rachel Menge <rachelmenge@microsoft.com> - 5.10.47.1-1
- Update source to 5.10.47.1
- Address CVE-2021-34693, CVE-2021-33624

* Wed Jun 30 2021 Chris Co <chrco@microsoft.com> - 5.10.42.1-4
- Enable legacy mcelog config

* Tue Jun 22 2021 Suresh Babu Chalamalasetty <schalam@microsoft.com> - 5.10.42.1-3
- Enable CONFIG_IOSCHED_BFQ and CONFIG_BFQ_GROUP_IOSCHED configs

* Wed Jun 16 2021 Chris Co <chrco@microsoft.com> - 5.10.42.1-2
- Enable CONFIG_CROSS_MEMORY_ATTACH

* Tue Jun 08 2021 Rachel Menge <rachelmenge@microsoft.com> - 5.10.42.1-1
- Update source to 5.10.42.1
- Address CVE-2021-33200

* Thu Jun 03 2021 Rachel Menge <rachelmenge@microsoft.com> - 5.10.37.1-2
- Address CVE-2020-25672

* Fri May 28 2021 Rachel Menge <rachelmenge@microsoft.com> - 5.10.37.1-1
- Update source to 5.10.37.1
- Address CVE-2021-23134, CVE-2021-29155, CVE-2021-31829, CVE-2021-31916,
  CVE-2021-32399, CVE-2021-33033, CVE-2021-33034, CVE-2021-3483
  CVE-2021-3501, CVE-2021-3506

* Thu May 27 2021 Chris Co <chrco@microsoft.com> - 5.10.32.1-7
- Set lockdown=integrity by default

* Wed May 26 2021 Chris Co <chrco@microsoft.com> - 5.10.32.1-6
- Add Mariner cert into the trusted kernel keyring

* Tue May 25 2021 Daniel Mihai <dmihai@microsoft.com> - 5.10.32.1-5
- Enable kernel debugger

* Thu May 20 2021 Nicolas Ontiveros <niontive@microsoft.com> - 5.10.32.1-4
- Bump release number to match kernel-signed update

* Mon May 17 2021 Andrew Phelps <anphel@microsoft.com> - 5.10.32.1-3
- Update CONFIG_LD_VERSION for binutils 2.36.1
- Remove build-id match check

* Thu May 13 2021 Rachel Menge <rachelmenge@microsoft.com> - 5.10.32.1-2
- Add CONFIG_AS_HAS_LSE_ATOMICS=y

* Mon May 03 2021 Rachel Menge <rachelmenge@microsoft.com> - 5.10.32.1-1
- Update source to 5.10.32.1
- Address CVE-2021-23133, CVE-2021-29154, CVE-2021-30178

* Thu Apr 22 2021 Chris Co <chrco@microsoft.com> - 5.10.28.1-4
- Disable CONFIG_EFI_DISABLE_PCI_DMA. It can cause boot issues on some hardware.

* Mon Apr 19 2021 Chris Co <chrco@microsoft.com> - 5.10.28.1-3
- Bump release number to match kernel-signed update

* Thu Apr 15 2021 Rachel Menge <rachelmenge@microsoft.com> - 5.10.28.1-2
- Address CVE-2021-29648

* Thu Apr 08 2021 Chris Co <chrco@microsoft.com> - 5.10.28.1-1
- Update source to 5.10.28.1
- Update uname_r define to match the new value derived from the source
- Address CVE-2020-27170, CVE-2020-27171, CVE-2021-28375, CVE-2021-28660,
  CVE-2021-28950, CVE-2021-28951, CVE-2021-28952, CVE-2021-28971,
  CVE-2021-28972, CVE-2021-29266, CVE-2021-28964, CVE-2020-35508,
  CVE-2020-16120, CVE-2021-29264, CVE-2021-29265, CVE-2021-29646,
  CVE-2021-29647, CVE-2021-29649, CVE-2021-29650, CVE-2021-30002

* Fri Mar 26 2021 Daniel Mihai <dmihai@microsoft.com> - 5.10.21.1-4
- Enable CONFIG_CRYPTO_DRBG_HASH, CONFIG_CRYPTO_DRBG_CTR

* Thu Mar 18 2021 Chris Co <chrco@microsoft.com> - 5.10.21.1-3
- Address CVE-2021-27365, CVE-2021-27364, CVE-2021-27363
- Enable CONFIG_FANOTIFY_ACCESS_PERMISSIONS

* Wed Mar 17 2021 Nicolas Ontiveros <niontive@microsoft.com> - 5.10.21.1-2
- Disable QAT kernel configs

* Thu Mar 11 2021 Chris Co <chrco@microsoft.com> - 5.10.21.1-1
- Update source to 5.10.21.1
- Add virtio drivers to be installed into initrd
- Address CVE-2021-26930, CVE-2020-35499, CVE-2021-26931, CVE-2021-26932

* Fri Mar 05 2021 Chris Co <chrco@microsoft.com> - 5.10.13.1-4
- Enable kernel lockdown config

* Thu Mar 04 2021 Suresh Babu Chalamalasetty <schalam@microsoft.com> - 5.10.13.1-3
- Add configs for CONFIG_BNXT bnxt_en and MSR drivers

* Mon Feb 22 2021 Thomas Crain <thcrain@microsoft.com> - 5.10.13.1-2
- Add configs for speakup and uinput drivers
- Add kernel-drivers-accessibility subpackage

* Thu Feb 18 2021 Chris Co <chrco@microsoft.com> - 5.10.13.1-1
- Update source to 5.10.13.1
- Remove patch to publish efi tpm event log on ARM. Present in updated source.
- Remove patch for arm64 hyperv support. Present in updated source.
- Account for new module.lds location on aarch64
- Remove CONFIG_GCC_PLUGIN_RANDSTRUCT
- Add CONFIG_SCSI_SMARTPQI=y

* Thu Feb 11 2021 Nicolas Ontiveros <niontive@microsoft.com> - 5.4.91-5
- Add configs to enable tcrypt in FIPS mode

* Tue Feb 09 2021 Nicolas Ontiveros <niontive@microsoft.com> - 5.4.91-4
- Use OpenSSL to perform HMAC calc

* Thu Jan 28 2021 Nicolas Ontiveros <niontive@microsoft.com> - 5.4.91-3
- Add configs for userspace crypto support
- HMAC calc the kernel for FIPS

* Wed Jan 27 2021 Daniel McIlvaney <damcilva@microsoft.com> - 5.4.91-2
- Enable dm-verity boot support with FEC

* Wed Jan 20 2021 Chris Co <chrco@microsoft.com> - 5.4.91-1
- Update source to 5.4.91
- Address CVE-2020-29569, CVE-2020-28374, CVE-2020-36158
- Remove patch to fix GUI installer crash. Fixed in updated source.

* Tue Jan 12 2021 Rachel Menge <rachelmenge@microsoft.com> - 5.4.83-4
- Add imx8mq support

* Sat Jan 09 2021 Andrew Phelps <anphel@microsoft.com> - 5.4.83-3
- Add patch to fix GUI installer crash

* Mon Dec 28 2020 Nicolas Ontiveros <niontive@microsoft.com> - 5.4.83-2
- Address CVE-2020-27777

* Tue Dec 15 2020 Henry Beberman <henry.beberman@microsoft.com> - 5.4.83-1
- Update source to 5.4.83
- Address CVE-2020-14351, CVE-2020-14381, CVE-2020-25656, CVE-2020-25704,
  CVE-2020-29534, CVE-2020-29660, CVE-2020-29661

* Fri Dec 04 2020 Chris Co <chrco@microsoft.com> - 5.4.81-1
- Update source to 5.4.81
- Remove patch for kexec in HyperV. Integrated in 5.4.81.
- Address CVE-2020-25705, CVE-2020-15436, CVE-2020-28974, CVE-2020-29368,
  CVE-2020-29369, CVE-2020-29370, CVE-2020-29374, CVE-2020-29373, CVE-2020-28915,
  CVE-2020-28941, CVE-2020-27675, CVE-2020-15437, CVE-2020-29371, CVE-2020-29372,
  CVE-2020-27194, CVE-2020-27152

* Wed Nov 25 2020 Chris Co <chrco@microsoft.com> - 5.4.72-5
- Add patch to publish efi tpm event log on ARM

* Mon Nov 23 2020 Chris Co <chrco@microsoft.com> - 5.4.72-4
- Apply patch to fix kexec in HyperV

* Mon Nov 16 2020 Suresh Babu Chalamalasetty <schalam@microsoft.com> - 5.4.72-3
- Disable kernel config SLUB_DEBUG_ON due to tcp throughput perf impact

* Tue Nov 10 2020 Suresh Babu Chalamalasetty <schalam@microsoft.com> - 5.4.72-2
- Enable kernel configs for Arm64 HyperV, Ampere and Cavium SoCs support

* Mon Oct 26 2020 Chris Co <chrco@microsoft.com> - 5.4.72-1
- Update source to 5.4.72
- Remove patch to support CometLake e1000e ethernet. Integrated in 5.4.72.
- Add license file
- Lint spec
- Address CVE-2018-1000026, CVE-2018-16880, CVE-2020-12464, CVE-2020-12465,
  CVE-2020-12659, CVE-2020-15780, CVE-2020-14356, CVE-2020-14386, CVE-2020-25645,
  CVE-2020-25643, CVE-2020-25211, CVE-2020-25212, CVE-2008-4609, CVE-2020-14331,
  CVE-2010-0298, CVE-2020-10690, CVE-2020-25285, CVE-2020-10711, CVE-2019-3887,
  CVE-2020-14390, CVE-2019-19338, CVE-2019-20810, CVE-2020-10766, CVE-2020-10767,
  CVE-2020-10768, CVE-2020-10781, CVE-2020-12768, CVE-2020-14314, CVE-2020-14385,
  CVE-2020-25641, CVE-2020-26088, CVE-2020-10942, CVE-2020-12826, CVE-2019-3016,
  CVE-2019-3819, CVE-2020-16166, CVE-2020-11608, CVE-2020-11609, CVE-2020-25284,
  CVE-2020-12888, CVE-2017-8244, CVE-2017-8245, CVE-2017-8246, CVE-2009-4484,
  CVE-2015-5738, CVE-2007-4998, CVE-2010-0309, CVE-2011-0640, CVE-2020-12656,
  CVE-2011-2519, CVE-1999-0656, CVE-2010-4563, CVE-2019-20794, CVE-1999-0524

* Fri Oct 16 2020 Suresh Babu Chalamalasetty <schalam@microsoft.com> - 5.4.51-11
- Enable QAT kernel configs

* Fri Oct 02 2020 Chris Co <chrco@microsoft.com> - 5.4.51-10
- Address CVE-2020-10757, CVE-2020-12653, CVE-2020-12657, CVE-2010-3865,
  CVE-2020-11668, CVE-2020-12654, CVE-2020-24394, CVE-2020-8428

* Fri Oct 02 2020 Chris Co <chrco@microsoft.com> - 5.4.51-9
- Fix aarch64 build error

* Wed Sep 30 2020 Emre Girgin <mrgirgin@microsoft.com> - 5.4.51-8
- Update postun script to deal with removal in case of another installed kernel.

* Fri Sep 25 2020 Suresh Babu Chalamalasetty <schalam@microsoft.com> - 5.4.51-7
- Enable Mellanox kernel configs

* Wed Sep 23 2020 Daniel McIlvaney <damcilva@microsoft.com> - 5.4.51-6
- Enable CONFIG_IMA (measurement only) and associated configs

* Thu Sep 03 2020 Daniel McIlvaney <damcilva@microsoft.com> - 5.4.51-5
- Add code to check for missing config flags in the checked in configs

* Thu Sep 03 2020 Chris Co <chrco@microsoft.com> - 5.4.51-4
- Apply additional kernel hardening configs

* Thu Sep 03 2020 Chris Co <chrco@microsoft.com> - 5.4.51-3
- Bump release number due to kernel-signed-<arch> package update
- Minor aarch64 config and changelog cleanup

* Tue Sep 01 2020 Chris Co <chrco@microsoft.com> - 5.4.51-2
- Update source hash

* Wed Aug 19 2020 Chris Co <chrco@microsoft.com> - 5.4.51-1
- Update source to 5.4.51
- Enable DXGKRNL config
- Address CVE-2020-11494, CVE-2020-11565, CVE-2020-12655, CVE-2020-12771,
  CVE-2020-13974, CVE-2020-15393, CVE-2020-8647, CVE-2020-8648, CVE-2020-8649,
  CVE-2020-9383, CVE-2020-11725

* Wed Aug 19 2020 Chris Co <chrco@microsoft.com> - 5.4.42-12
- Remove the signed package depends

* Tue Aug 18 2020 Chris Co <chrco@microsoft.com> - 5.4.42-11
- Remove signed subpackage

* Mon Aug 17 2020 Chris Co <chrco@microsoft.com> - 5.4.42-10
- Enable BPF, PC104, userfaultfd, SLUB sysfs, SMC, XDP sockets monitoring configs

* Fri Aug 07 2020 Mateusz Malisz <mamalisz@microsoft.com> - 5.4.42-9
- Add crashkernel=128M to the kernel cmdline
- Update config to support kexec and kexec_file_load

* Tue Aug 04 2020 Pawel Winogrodzki <pawelwi@microsoft.com> - 5.4.42-8
- Updating "KBUILD_BUILD_VERSION" and "KBUILD_BUILD_HOST" with correct
  distribution name.

* Wed Jul 22 2020 Chris Co <chrco@microsoft.com> - 5.4.42-7
- Address CVE-2020-8992, CVE-2020-12770, CVE-2020-13143, CVE-2020-11884

* Fri Jul 17 2020 Suresh Babu Chalamalasetty <schalam@microsoft.com> - 5.4.42-6
- Enable CONFIG_MLX5_CORE_IPOIB and CONFIG_INFINIBAND_IPOIB config flags

* Fri Jul 17 2020 Suresh Babu Chalamalasetty <schalam@microsoft.com> - 5.4.42-5
- Adding XDP config flag

* Thu Jul 09 2020 Anand Muthurajan <anandm@microsoft.com> - 5.4.42-4
- Enable CONFIG_QED, CONFIG_QEDE, CONFIG_QED_SRIOV and CONFIG_QEDE_VXLAN flags

* Wed Jun 24 2020 Chris Co <chrco@microsoft.com> - 5.4.42-3
- Regenerate input config files

* Fri Jun 19 2020 Chris Co <chrco@microsoft.com> - 5.4.42-2
- Add kernel-secure subpackage and macros for adding offline signed kernels

* Fri Jun 12 2020 Chris Co <chrco@microsoft.com> - 5.4.42-1
- Update source to 5.4.42

* Thu Jun 11 2020 Chris Co <chrco@microsoft.com> - 5.4.23-17
- Enable PAGE_POISONING configs
- Disable PROC_KCORE config
- Enable RANDOM_TRUST_CPU config for x86_64

* Fri Jun 05 2020 Suresh Babu Chalamalasetty <schalam@microsoft.com> - 5.4.23-16
- Adding BPF config flags

* Thu Jun 04 2020 Chris Co <chrco@microsoft.com> - 5.4.23-15
- Add config support for USB video class devices

* Wed Jun 03 2020 Nicolas Ontiveros <niontive@microsoft.com> - 5.4.23-14
- Add CONFIG_CRYPTO_XTS=y to config.

* Wed Jun 03 2020 Chris Co <chrco@microsoft.com> - 5.4.23-13
- Add patch to support CometLake e1000e ethernet
- Remove drivers-gpu subpackage
- Inline the initramfs trigger and postun source files
- Remove rpi3 dtb and ls1012 dtb subpackages

* Wed May 27 2020 Chris Co <chrco@microsoft.com> - 5.4.23-12
- Update arm64 security configs
- Disable devmem in x86_64 config

* Tue May 26 2020 Daniel Mihai <dmihai@microsoft.com> - 5.4.23-11
- Disabled Reliable Datagram Sockets protocol (CONFIG_RDS).

* Fri May 22 2020 Emre Girgin <mrgirgin@microsoft.com> - 5.4.23-10
- Change /boot directory permissions to 600.

* Thu May 21 2020 Chris Co <chrco@microsoft.com> - 5.4.23-9
- Update x86_64 security configs

* Wed May 20 2020 Suresh Babu Chalamalasetty <schalam@microsoft.com> - 5.4.23-8
- Adding InfiniBand config flags

* Mon May 11 2020 Anand Muthurajan <anandm@microsoft.com> - 5.4.23-7
- Adding PPP config flags

* Tue Apr 28 2020 Emre Girgin <mrgirgin@microsoft.com> - 5.4.23-6
- Renaming Linux-PAM to pam

* Tue Apr 28 2020 Emre Girgin <mrgirgin@microsoft.com> - 5.4.23-5
- Renaming linux to kernel

* Tue Apr 14 2020 Emre Girgin <mrgirgin@microsoft.com> - 5.4.23-4
- Remove linux-aws and linux-esx references.
- Remove kat_build usage.
- Remove ENA module.

* Fri Apr 10 2020 Emre Girgin <mrgirgin@microsoft.com> - 5.4.23-3
- Remove xml-security-c dependency.

* Wed Apr 08 2020 Nicolas Ontiveros <niontive@microsoft.com> - 5.4.23-2
- Remove toybox and only use coreutils for requires.

* Tue Dec 10 2019 Chris Co <chrco@microsoft.com> - 5.4.23-1
- Update to Microsoft Linux Kernel 5.4.23
- Remove patches
- Update ENA module to 2.1.2 to work with Linux 5.4.23
- Remove xr module
- Remove Xen tmem module from dracut module list to fix initramfs creation
- Add patch to fix missing trans_pgd header in aarch64 build

* Fri Oct 11 2019 Henry Beberman <hebeberm@microsoft.com> - 4.19.52-8
- Enable Hyper-V TPM in config

* Tue Sep 03 2019 Mateusz Malisz <mamalisz@microsoft.com> - 4.19.52-7
- Initial CBL-Mariner import from Photon (license: Apache2).

* Thu Jul 25 2019 Keerthana K <keerthanak@vmware.com> - 4.19.52-6
- Fix postun scriplet.

* Thu Jul 11 2019 Keerthana K <keerthanak@vmware.com> - 4.19.52-5
- Enable kernel configs necessary for BPF Compiler Collection (BCC).

* Wed Jul 10 2019 Srivatsa S. Bhat (VMware) <srivatsa@csail.mit.edu> 4.19.52-4
- Deprecate linux-aws-tools in favor of linux-tools.

* Tue Jul 02 2019 Alexey Makhalov <amakhalov@vmware.com> - 4.19.52-3
- Fix 9p vsock 16bit port issue.

* Thu Jun 20 2019 Tapas Kundu <tkundu@vmware.com> - 4.19.52-2
- Enabled CONFIG_I2C_CHARDEV to support lm-sensors

* Mon Jun 17 2019 Srivatsa S. Bhat (VMware) <srivatsa@csail.mit.edu> 4.19.52-1
- Update to version 4.19.52
- Fix CVE-2019-12456, CVE-2019-12379, CVE-2019-12380, CVE-2019-12381,
- CVE-2019-12382, CVE-2019-12378, CVE-2019-12455

* Tue May 28 2019 Srivatsa S. Bhat (VMware) <srivatsa@csail.mit.edu> 4.19.40-3
- Change default I/O scheduler to 'deadline' to fix performance issue.

* Tue May 14 2019 Keerthana K <keerthanak@vmware.com> - 4.19.40-2
- Fix to parse through /boot folder and update symlink (/boot/photon.cfg) if
- mulitple kernels are installed and current linux kernel is removed.

* Tue May 07 2019 Ajay Kaher <akaher@vmware.com> - 4.19.40-1
- Update to version 4.19.40

* Thu Apr 11 2019 Srivatsa S. Bhat (VMware) <srivatsa@csail.mit.edu> 4.19.32-3
- Update config_aarch64 to fix ARM64 build.

* Fri Mar 29 2019 Srivatsa S. Bhat (VMware) <srivatsa@csail.mit.edu> 4.19.32-2
- Fix CVE-2019-10125

* Wed Mar 27 2019 Srivatsa S. Bhat (VMware) <srivatsa@csail.mit.edu> 4.19.32-1
- Update to version 4.19.32

* Thu Mar 14 2019 Srivatsa S. Bhat (VMware) <srivatsa@csail.mit.edu> 4.19.29-1
- Update to version 4.19.29

* Tue Mar 05 2019 Ajay Kaher <akaher@vmware.com> - 4.19.26-1
- Update to version 4.19.26

* Thu Feb 21 2019 Him Kalyan Bordoloi <bordoloih@vmware.com> - 4.19.15-3
- Fix CVE-2019-8912

* Thu Jan 24 2019 Alexey Makhalov <amakhalov@vmware.com> - 4.19.15-2
- Add WiFi (ath10k), sensors (i2c,spi), usb support for NXP LS1012A board.

* Tue Jan 15 2019 Srivatsa S. Bhat (VMware) <srivatsa@csail.mit.edu> 4.19.15-1
- Update to version 4.19.15

* Fri Jan 11 2019 Srinidhi Rao <srinidhir@vmware.com> - 4.19.6-7
- Add Network support for NXP LS1012A board.

* Wed Jan 09 2019 Ankit Jain <ankitja@vmware.com> - 4.19.6-6
- Enable following for x86_64 and aarch64:
-  Enable Kernel Address Space Layout Randomization.
-  Enable CONFIG_SECURITY_NETWORK_XFRM

* Fri Jan 04 2019 Srivatsa S. Bhat (VMware) <srivatsa@csail.mit.edu> 4.19.6-5
- Enable AppArmor by default.

* Wed Jan 02 2019 Alexey Makhalov <amakhalov@vmware.com> - 4.19.6-4
- .config: added Compulab fitlet2 device drivers
- .config_aarch64: added gpio sysfs support
- renamed -sound to -drivers-sound

* Tue Jan 01 2019 Ajay Kaher <akaher@vmware.com> - 4.19.6-3
- .config: Enable CONFIG_PCI_HYPERV driver

* Wed Dec 19 2018 Srinidhi Rao <srinidhir@vmware.com> - 4.19.6-2
- Add NXP LS1012A support.

* Mon Dec 10 2018 Srivatsa S. Bhat (VMware) <srivatsa@csail.mit.edu> 4.19.6-1
- Update to version 4.19.6

* Fri Dec 07 2018 Alexey Makhalov <amakhalov@vmware.com> - 4.19.1-3
- .config: added qmi wwan module

* Mon Nov 12 2018 Ajay Kaher <akaher@vmware.com> - 4.19.1-2
- Fix config_aarch64 for 4.19.1

* Mon Nov 05 2018 Srivatsa S. Bhat (VMware) <srivatsa@csail.mit.edu> 4.19.1-1
- Update to version 4.19.1

* Tue Oct 16 2018 Him Kalyan Bordoloi <bordoloih@vmware.com> - 4.18.9-5
- Change in config to enable drivers for zigbee and GPS

* Fri Oct 12 2018 Ajay Kaher <akaher@vmware.com> - 4.18.9-4
- Enable LAN78xx for aarch64 rpi3

* Fri Oct 5 2018 Ajay Kaher <akaher@vmware.com> - 4.18.9-3
- Fix config_aarch64 for 4.18.9
- Add module.lds for aarch64

* Wed Oct 03 2018 Srivatsa S. Bhat <srivatsa@csail.mit.edu> 4.18.9-2
- Use updated steal time accounting patch.
- .config: Enable CONFIG_CPU_ISOLATION and a few networking options
- that got accidentally dropped in the last update.

* Mon Oct 1 2018 Srivatsa S. Bhat <srivatsa@csail.mit.edu> 4.18.9-1
- Update to version 4.18.9

* Tue Sep 25 2018 Ajay Kaher <akaher@vmware.com> - 4.14.67-2
- Build hang (at make oldconfig) fix in config_aarch64

* Wed Sep 19 2018 Srivatsa S. Bhat <srivatsa@csail.mit.edu> 4.14.67-1
- Update to version 4.14.67

* Tue Sep 18 2018 Srivatsa S. Bhat <srivatsa@csail.mit.edu> 4.14.54-7
- Add rdrand-based RNG driver to enhance kernel entropy.

* Sun Sep 02 2018 Srivatsa S. Bhat <srivatsa@csail.mit.edu> 4.14.54-6
- Add full retpoline support by building with retpoline-enabled gcc.

* Thu Aug 30 2018 Srivatsa S. Bhat <srivatsa@csail.mit.edu> 4.14.54-5
- Apply out-of-tree patches needed for AppArmor.

* Wed Aug 22 2018 Alexey Makhalov <amakhalov@vmware.com> - 4.14.54-4
- Fix overflow kernel panic in rsi driver.
- .config: enable BT stack, enable GPIO sysfs.
- Add Exar USB serial driver.

* Fri Aug 17 2018 Ajay Kaher <akaher@vmware.com> - 4.14.54-3
- Enabled USB PCI in config_aarch64
- Build hang (at make oldconfig) fix in config_aarch64

* Thu Jul 19 2018 Alexey Makhalov <amakhalov@vmware.com> - 4.14.54-2
- .config: usb_serial_pl2303=m,wlan=y,can=m,gpio=y,pinctrl=y,iio=m

* Mon Jul 09 2018 Him Kalyan Bordoloi <bordoloih@vmware.com> - 4.14.54-1
- Update to version 4.14.54

* Fri Jan 26 2018 Alexey Makhalov <amakhalov@vmware.com> - 4.14.8-2
- Added vchiq entry to rpi3 dts
- Added dtb-rpi3 subpackage

* Fri Dec 22 2017 Alexey Makhalov <amakhalov@vmware.com> - 4.14.8-1
- Version update

* Wed Dec 13 2017 Alexey Makhalov <amakhalov@vmware.com> - 4.9.66-4
- KAT build support

* Thu Dec 07 2017 Alexey Makhalov <amakhalov@vmware.com> - 4.9.66-3
- Aarch64 support

* Tue Dec 05 2017 Alexey Makhalov <amakhalov@vmware.com> - 4.9.66-2
- Sign and compress modules after stripping. fips=1 requires signed modules

* Mon Dec 04 2017 Srivatsa S. Bhat <srivatsa@csail.mit.edu> 4.9.66-1
- Version update

* Tue Nov 21 2017 Srivatsa S. Bhat <srivatsa@csail.mit.edu> 4.9.64-1
- Version update

* Mon Nov 06 2017 Srivatsa S. Bhat <srivatsa@csail.mit.edu> 4.9.60-1
- Version update

* Wed Oct 11 2017 Srivatsa S. Bhat <srivatsa@csail.mit.edu> 4.9.53-3
- Add patch "KVM: Don't accept obviously wrong gsi values via
    KVM_IRQFD" to fix CVE-2017-1000252.

* Tue Oct 10 2017 Alexey Makhalov <amakhalov@vmware.com> - 4.9.53-2
- Build hang (at make oldconfig) fix.

* Thu Oct 05 2017 Srivatsa S. Bhat <srivatsa@csail.mit.edu> 4.9.53-1
- Version update

* Mon Oct 02 2017 Srivatsa S. Bhat <srivatsa@csail.mit.edu> 4.9.52-3
- Allow privileged CLONE_NEWUSER from nested user namespaces.

* Mon Oct 02 2017 Srivatsa S. Bhat <srivatsa@csail.mit.edu> 4.9.52-2
- Fix CVE-2017-11472 (ACPICA: Namespace: fix operand cache leak)

* Mon Oct 02 2017 Srivatsa S. Bhat <srivatsa@csail.mit.edu> 4.9.52-1
- Version update

* Mon Sep 18 2017 Alexey Makhalov <amakhalov@vmware.com> - 4.9.47-2
- Requires coreutils or toybox

* Mon Sep 04 2017 Alexey Makhalov <amakhalov@vmware.com> - 4.9.47-1
- Fix CVE-2017-11600

* Tue Aug 22 2017 Anish Swaminathan <anishs@vmware.com> - 4.9.43-2
- Add missing xen block drivers

* Mon Aug 14 2017 Alexey Makhalov <amakhalov@vmware.com> - 4.9.43-1
- Version update
- [feature] new sysctl option unprivileged_userns_clone

* Wed Aug 09 2017 Alexey Makhalov <amakhalov@vmware.com> - 4.9.41-2
- Fix CVE-2017-7542
- [bugfix] Added ccm,gcm,ghash,lzo crypto modules to avoid
    panic on modprobe tcrypt

* Mon Aug 07 2017 Alexey Makhalov <amakhalov@vmware.com> - 4.9.41-1
- Version update

* Fri Aug 04 2017 Bo Gan <ganb@vmware.com> - 4.9.38-6
- Fix initramfs triggers

* Tue Aug 01 2017 Anish Swaminathan <anishs@vmware.com> - 4.9.38-5
- Allow some algorithms in FIPS mode
- Reverts 284a0f6e87b0721e1be8bca419893902d9cf577a and backports
- bcf741cb779283081db47853264cc94854e7ad83 in the kernel tree
- Enable additional NF features

* Fri Jul 21 2017 Anish Swaminathan <anishs@vmware.com> - 4.9.38-4
- Add patches in Hyperv codebase

* Fri Jul 21 2017 Anish Swaminathan <anishs@vmware.com> - 4.9.38-3
- Add missing hyperv drivers

* Thu Jul 20 2017 Alexey Makhalov <amakhalov@vmware.com> - 4.9.38-2
- Disable scheduler beef up patch

* Tue Jul 18 2017 Alexey Makhalov <amakhalov@vmware.com> - 4.9.38-1
- Fix CVE-2017-11176 and CVE-2017-10911

* Mon Jul 03 2017 Xiaolin Li <xiaolinl@vmware.com> - 4.9.34-3
- Add libdnet-devel, kmod-devel and libmspack-devel to BuildRequires

* Thu Jun 29 2017 Divya Thaluru <dthaluru@vmware.com> - 4.9.34-2
- Added obsolete for deprecated linux-dev package

* Wed Jun 28 2017 Alexey Makhalov <amakhalov@vmware.com> - 4.9.34-1
- [feature] 9P FS security support
- [feature] DM Delay target support
- Fix CVE-2017-1000364 ("stack clash") and CVE-2017-9605

* Thu Jun 8 2017 Alexey Makhalov <amakhalov@vmware.com> - 4.9.31-1
- Fix CVE-2017-8890, CVE-2017-9074, CVE-2017-9075, CVE-2017-9076
    CVE-2017-9077 and CVE-2017-9242
- [feature] IPV6 netfilter NAT table support

* Fri May 26 2017 Alexey Makhalov <amakhalov@vmware.com> - 4.9.30-1
- Added ENA driver for AMI
- Fix CVE-2017-7487 and CVE-2017-9059

* Wed May 17 2017 Vinay Kulkarni <kulkarniv@vmware.com> - 4.9.28-2
- Enable IPVLAN module.

* Tue May 16 2017 Alexey Makhalov <amakhalov@vmware.com> - 4.9.28-1
- Version update

* Wed May 10 2017 Alexey Makhalov <amakhalov@vmware.com> - 4.9.27-1
- Version update

* Sun May 7 2017 Alexey Makhalov <amakhalov@vmware.com> - 4.9.26-1
- Version update
- Removed version suffix from config file name

* Thu Apr 27 2017 Bo Gan <ganb@vmware.com> - 4.9.24-2
- Support dynamic initrd generation

* Tue Apr 25 2017 Alexey Makhalov <amakhalov@vmware.com> - 4.9.24-1
- Fix CVE-2017-6874 and CVE-2017-7618.
- Fix audit-devel BuildRequires.
- .config: build nvme and nvme-core in kernel.

* Mon Mar 6 2017 Alexey Makhalov <amakhalov@vmware.com> - 4.9.13-2
- .config: NSX requirements for crypto and netfilter

* Tue Feb 28 2017 Alexey Makhalov <amakhalov@vmware.com> - 4.9.13-1
- Update to linux-4.9.13 to fix CVE-2017-5986 and CVE-2017-6074

* Thu Feb 09 2017 Alexey Makhalov <amakhalov@vmware.com> - 4.9.9-1
- Update to linux-4.9.9 to fix CVE-2016-10153, CVE-2017-5546,
    CVE-2017-5547, CVE-2017-5548 and CVE-2017-5576.
- .config: added CRYPTO_FIPS support.

* Tue Jan 10 2017 Alexey Makhalov <amakhalov@vmware.com> - 4.9.2-1
- Update to linux-4.9.2 to fix CVE-2016-10088
- Move linux-tools.spec to linux.spec as -tools subpackage

* Mon Dec 19 2016 Xiaolin Li <xiaolinl@vmware.com> - 4.9.0-2
- BuildRequires Linux-PAM-devel

* Mon Dec 12 2016 Alexey Makhalov <amakhalov@vmware.com> - 4.9.0-1
- Update to linux-4.9.0
- Add paravirt stolen time accounting feature (from linux-esx),
    but disable it by default (no-vmw-sta cmdline parameter)

* Thu Dec  8 2016 Alexey Makhalov <amakhalov@vmware.com> - 4.4.35-3
- net-packet-fix-race-condition-in-packet_set_ring.patch
    to fix CVE-2016-8655

* Wed Nov 30 2016 Alexey Makhalov <amakhalov@vmware.com> - 4.4.35-2
- Expand `uname -r` with release number
- Check for build-id matching
- Added syscalls tracing support
- Compress modules

* Mon Nov 28 2016 Alexey Makhalov <amakhalov@vmware.com> - 4.4.35-1
- Update to linux-4.4.35
- vfio-pci-fix-integer-overflows-bitmask-check.patch
    to fix CVE-2016-9083

* Tue Nov 22 2016 Alexey Makhalov <amakhalov@vmware.com> - 4.4.31-4
- net-9p-vsock.patch

* Thu Nov 17 2016 Alexey Makhalov <amakhalov@vmware.com> - 4.4.31-3
- tty-prevent-ldisc-drivers-from-re-using-stale-tty-fields.patch
    to fix CVE-2015-8964

* Tue Nov 15 2016 Alexey Makhalov <amakhalov@vmware.com> - 4.4.31-2
- .config: add cgrup_hugetlb support
- .config: add netfilter_xt_{set,target_ct} support
- .config: add netfilter_xt_match_{cgroup,ipvs} support

* Thu Nov 10 2016 Alexey Makhalov <amakhalov@vmware.com> - 4.4.31-1
- Update to linux-4.4.31

* Fri Oct 21 2016 Alexey Makhalov <amakhalov@vmware.com> - 4.4.26-1
- Update to linux-4.4.26

* Wed Oct 19 2016 Alexey Makhalov <amakhalov@vmware.com> - 4.4.20-6
- net-add-recursion-limit-to-GRO.patch
- scsi-arcmsr-buffer-overflow-in-arcmsr_iop_message_xfer.patch

* Tue Oct 18 2016 Alexey Makhalov <amakhalov@vmware.com> - 4.4.20-5
- ipip-properly-mark-ipip-GRO-packets-as-encapsulated.patch
- tunnels-dont-apply-GRO-to-multiple-layers-of-encapsulation.patch

* Mon Oct  3 2016 Alexey Makhalov <amakhalov@vmware.com> - 4.4.20-4
- Package vmlinux with PROGBITS sections in -debuginfo subpackage

* Tue Sep 27 2016 Alexey Makhalov <amakhalov@vmware.com> - 4.4.20-3
- .config: CONFIG_IP_SET_HASH_{IPMARK,MAC}=m

* Tue Sep 20 2016 Alexey Makhalov <amakhalov@vmware.com> - 4.4.20-2
- Add -release number for /boot/* files
- Use initrd.img with version and release number
- Rename -dev subpackage to -devel

* Wed Sep  7 2016 Alexey Makhalov <amakhalov@vmware.com> - 4.4.20-1
- Update to linux-4.4.20
- apparmor-fix-oops-validate-buffer-size-in-apparmor_setprocattr.patch
- keys-fix-asn.1-indefinite-length-object-parsing.patch

* Thu Aug 25 2016 Alexey Makhalov <amakhalov@vmware.com> - 4.4.8-11
- vmxnet3 patches to bumpup a version to 1.4.8.0

* Wed Aug 10 2016 Alexey Makhalov <amakhalov@vmware.com> - 4.4.8-10
- Added VSOCK-Detach-QP-check-should-filter-out-non-matching-QPs.patch
- .config: pmem hotplug + ACPI NFIT support
- .config: enable EXPERT mode, disable UID16 syscalls

* Thu Jul 07 2016 Alexey Makhalov <amakhalov@vmware.com> - 4.4.8-9
- .config: pmem + fs_dax support

* Fri Jun 17 2016 Alexey Makhalov <amakhalov@vmware.com> - 4.4.8-8
- patch: e1000e-prevent-div-by-zero-if-TIMINCA-is-zero.patch
- .config: disable rt group scheduling - not supported by systemd

* Wed Jun 15 2016 Harish Udaiya Kumar <hudaiyakumar@vmware.com> - 4.4.8-7
- fixed the capitalization for - System.map

* Thu May 26 2016 Alexey Makhalov <amakhalov@vmware.com> - 4.4.8-6
- patch: REVERT-sched-fair-Beef-up-wake_wide.patch

* Tue May 24 2016 Priyesh Padmavilasom <ppadmavilasom@vmware.com> - 4.4.8-5
- GA - Bump release of all rpms

* Mon May 23 2016 Harish Udaiya Kumar <hudaiyakumar@vmware.com> - 4.4.8-4
- Fixed generation of debug symbols for kernel modules & vmlinux.

* Mon May 23 2016 Divya Thaluru <dthaluru@vmware.com> - 4.4.8-3
- Added patches to fix CVE-2016-3134, CVE-2016-3135

* Wed May 18 2016 Harish Udaiya Kumar <hudaiyakumar@vmware.com> - 4.4.8-2
- Enabled CONFIG_UPROBES in config as needed by ktap

* Wed May 04 2016 Alexey Makhalov <amakhalov@vmware.com> - 4.4.8-1
- Update to linux-4.4.8
- Added net-Drivers-Vmxnet3-set-... patch

* Tue May 03 2016 Vinay Kulkarni <kulkarniv@vmware.com> - 4.2.0-27
- Compile Intel GigE and VMXNET3 as part of kernel.

* Thu Apr 28 2016 Nick Shi <nshi@vmware.com> - 4.2.0-26
- Compile cramfs.ko to allow mounting cramfs image

* Tue Apr 12 2016 Vinay Kulkarni <kulkarniv@vmware.com> - 4.2.0-25
- Revert network interface renaming disable in kernel.

* Tue Mar 29 2016 Alexey Makhalov <amakhalov@vmware.com> - 4.2.0-24
- Support kmsg dumping to vmware.log on panic
- sunrpc: xs_bind uses ip_local_reserved_ports

* Mon Mar 28 2016 Harish Udaiya Kumar <hudaiyakumar@vmware.com> - 4.2.0-23
- Enabled Regular stack protection in Linux kernel in config

* Thu Mar 17 2016 Harish Udaiya Kumar <hudaiyakumar@vmware.com> - 4.2.0-22
- Restrict the permissions of the /boot/System.map-X file

* Fri Mar 04 2016 Alexey Makhalov <amakhalov@vmware.com> - 4.2.0-21
- Patch: SUNRPC: Do not reuse srcport for TIME_WAIT socket.

* Wed Mar 02 2016 Alexey Makhalov <amakhalov@vmware.com> - 4.2.0-20
- Patch: SUNRPC: Ensure that we wait for connections to complete
    before retrying

* Fri Feb 26 2016 Alexey Makhalov <amakhalov@vmware.com> - 4.2.0-19
- Disable watchdog under VMware hypervisor.

* Thu Feb 25 2016 Alexey Makhalov <amakhalov@vmware.com> - 4.2.0-18
- Added rpcsec_gss_krb5 and nfs_fscache

* Mon Feb 22 2016 Alexey Makhalov <amakhalov@vmware.com> - 4.2.0-17
- Added sysctl param to control weighted_cpuload() behavior

* Thu Feb 18 2016 Divya Thaluru <dthaluru@vmware.com> - 4.2.0-16
- Disabling network renaming

* Sun Feb 14 2016 Alexey Makhalov <amakhalov@vmware.com> - 4.2.0-15
- veth patch: don’t modify ip_summed

* Thu Feb 11 2016 Alexey Makhalov <amakhalov@vmware.com> - 4.2.0-14
- Full tickless -> idle tickless + simple CPU time accounting
- SLUB -> SLAB
- Disable NUMA balancing
- Disable stack protector
- No build_forced no-CBs CPUs
- Disable Expert configuration mode
- Disable most of debug features from 'Kernel hacking'

* Mon Feb 08 2016 Alexey Makhalov <amakhalov@vmware.com> - 4.2.0-13
- Double tcp_mem limits, patch is added.

* Wed Feb 03 2016 Anish Swaminathan <anishs@vmware.com> -  4.2.0-12
- Fixes for CVE-2015-7990/6937 and CVE-2015-8660.

* Tue Jan 26 2016 Anish Swaminathan <anishs@vmware.com> - 4.2.0-11
- Revert CONFIG_HZ=250

* Fri Jan 22 2016 Alexey Makhalov <amakhalov@vmware.com> - 4.2.0-10
- Fix for CVE-2016-0728

* Wed Jan 13 2016 Alexey Makhalov <amakhalov@vmware.com> - 4.2.0-9
- CONFIG_HZ=250

* Tue Jan 12 2016 Mahmoud Bassiouny <mbassiouny@vmware.com> - 4.2.0-8
- Remove rootfstype from the kernel parameter.

* Mon Jan 04 2016 Harish Udaiya Kumar <hudaiyakumar@vmware.com> - 4.2.0-7
- Disabled all the tracing options in kernel config.
- Disabled preempt.
- Disabled sched autogroup.

* Thu Dec 17 2015 Harish Udaiya Kumar <hudaiyakumar@vmware.com> - 4.2.0-6
- Enabled kprobe for systemtap & disabled dynamic function tracing in config

* Fri Dec 11 2015 Harish Udaiya Kumar <hudaiyakumar@vmware.com> - 4.2.0-5
- Added oprofile kernel driver sub-package.

* Fri Nov 13 2015 Mahmoud Bassiouny <mbassiouny@vmware.com> - 4.2.0-4
- Change the linux image directory.

* Wed Nov 11 2015 Harish Udaiya Kumar <hudaiyakumar@vmware.com> - 4.2.0-3
- Added the build essential files in the dev sub-package.

* Mon Nov 09 2015 Vinay Kulkarni <kulkarniv@vmware.com> - 4.2.0-2
- Enable Geneve module support for generic kernel.

* Fri Oct 23 2015 Harish Udaiya Kumar <hudaiyakumar@vmware.com> - 4.2.0-1
- Upgraded the generic linux kernel to version 4.2.0 & and updated timer handling to full tickless mode.

* Tue Sep 22 2015 Harish Udaiya Kumar <hudaiyakumar@vmware.com> - 4.0.9-5
- Added driver support for frame buffer devices and ACPI

* Wed Sep 2 2015 Alexey Makhalov <amakhalov@vmware.com> - 4.0.9-4
- Added mouse ps/2 module.

* Fri Aug 14 2015 Alexey Makhalov <amakhalov@vmware.com> - 4.0.9-3
- Use photon.cfg as a symlink.

* Thu Aug 13 2015 Alexey Makhalov <amakhalov@vmware.com> - 4.0.9-2
- Added environment file(photon.cfg) for grub.

* Wed Aug 12 2015 Sharath George <sharathg@vmware.com> - 4.0.9-1
- Upgrading kernel version.

* Wed Aug 12 2015 Alexey Makhalov <amakhalov@vmware.com> - 3.19.2-5
- Updated OVT to version 10.0.0.
- Rename -gpu-drivers to -drivers-gpu in accordance to directory structure.
- Added -sound package/

* Tue Aug 11 2015 Anish Swaminathan<anishs@vmware.com> - 3.19.2-4
- Removed Requires dependencies.

* Fri Jul 24 2015 Harish Udaiya Kumar <hudaiyakumar@gmail.com> - 3.19.2-3
- Updated the config file to include graphics drivers.

* Mon May 18 2015 Touseef Liaqat <tliaqat@vmware.com> - 3.13.3-2
- Update according to UsrMove.

* Wed Nov 5 2014 Divya Thaluru <dthaluru@vmware.com> - 3.13.3-1
- Initial build. First version<|MERGE_RESOLUTION|>--- conflicted
+++ resolved
@@ -18,7 +18,7 @@
 Summary:        Linux Kernel
 Name:           kernel
 Version:        5.15.63.1
-Release:        2%{?dist}
+Release:        3%{?dist}
 License:        GPLv2
 Vendor:         Microsoft Corporation
 Distribution:   Mariner
@@ -222,7 +222,7 @@
 
 cat > %{buildroot}/boot/linux-%{uname_r}.cfg << "EOF"
 # GRUB Environment Block
-mariner_cmdline=init=/lib/systemd/systemd ro loglevel=3 no-vmw-sta crashkernel=0M-1G:128M,1G-6G:256M,6G-8G:512M,8G-:768M
+mariner_cmdline=init=/lib/systemd/systemd ro loglevel=3 no-vmw-sta crashkernel=256M
 mariner_linux=vmlinuz-%{uname_r}
 mariner_initrd=initrd.img-%{uname_r}
 EOF
@@ -391,13 +391,11 @@
 %{_sysconfdir}/bash_completion.d/bpftool
 
 %changelog
-<<<<<<< HEAD
-* Wed Aug 31 2022 Saul Paredes <saulparedes@microsoft.com> - 5.15.63.1-2
-- Adjust crashkernel param based on host's memory
-=======
+* Tue Sep 13 2022 Saul Paredes <saulparedes@microsoft.com> - 5.15.63.1-3
+- Adjust crashkernel param to crash, dump memory to a file, and recover correctly
+
 * Tue Sep 06 2022 Nikola Bojanic <t-nbojanic@microsoft.com> - 5.15.63.1-2
 - Enable CRIU support: https://criu.org/Linux_kernel
->>>>>>> e519da0a
 
 * Mon Aug 29 2022 CBL-Mariner Servicing Account <cblmargh@microsoft.com> - 5.15.63.1-1
 - Upgrade to 5.15.63.1
