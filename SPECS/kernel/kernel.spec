--- conflicted
+++ resolved
@@ -31,12 +31,8 @@
 
 Summary:        Linux Kernel
 Name:           kernel
-<<<<<<< HEAD
-Version:        6.6.96.2
-=======
 Version:        6.6.104.2
->>>>>>> a3239dbd
-Release:        3%{?dist}
+Release:        4%{?dist}
 License:        GPLv2
 Vendor:         Microsoft Corporation
 Distribution:   Azure Linux
@@ -444,10 +440,9 @@
 %{_sysconfdir}/bash_completion.d/bpftool
 
 %changelog
-<<<<<<< HEAD
-* Thu Sep 11 2025 Rachel Menge <rachelmenge@microsoft.com> - 6.6.96.2-3
-- Enable P2P DMA
-=======
+* Tue Sep 30 2025 Rachel Menge <rachelmenge@microsoft.com> - 6.6.104.2-4
+- Enable CONFIG_PCI_P2PDMA CONFIG_HSA_AMD CONFIG_HSA_AMD_P2P and dependency KConfigs
+
 * Tue Sep 23 2025 Suresh Babu Chalamalasetty <schalam@microsoft.com> - 6.6.104.2-3
 - Enable Aquantia AQtion ethernet driver
 
@@ -456,7 +451,6 @@
 
 * Wed Sep 17 2025 CBL-Mariner Servicing Account <cblmargh@microsoft.com> - 6.6.104.2-1
 - Auto-upgrade to 6.6.104.2
->>>>>>> a3239dbd
 
 * Fri Aug 22 2025 Siddharth Chintamaneni <siddharthc@microsoft.com> - 6.6.96.2-2
 - Introducing kernel-hwe
