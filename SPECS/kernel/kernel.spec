--- conflicted
+++ resolved
@@ -30,7 +30,7 @@
 Summary:        Linux Kernel
 Name:           kernel
 Version:        6.6.51.1
-Release:        1%{?dist}
+Release:        2%{?dist}
 License:        GPLv2
 Vendor:         Microsoft Corporation
 Distribution:   Azure Linux
@@ -407,10 +407,9 @@
 %{_sysconfdir}/bash_completion.d/bpftool
 
 %changelog
-<<<<<<< HEAD
-* Tue Sep 10 2024 Jo Zzsi <jozzsicsataban@gmail.com> - 6.6.47.1-3
+* Thu Sep 19 2024 Jo Zzsi <jozzsicsataban@gmail.com> - 6.6.51.1-2
 - UKI: remove dbus from initrd
-=======
+
 * Wed Sep 18 2024 CBL-Mariner Servicing Account <cblmargh@microsoft.com> - 6.6.51.1-1
 - Auto-upgrade to 6.6.51.1
 
@@ -419,7 +418,6 @@
 
 * Fri Sep 13 2024 Rachel Menge <rachelmenge@microsoft.com> - 6.6.47.1-6
 - Disable xen debugfs and I2C Baytrail configs
->>>>>>> 1fbd2c4c
 
 * Thu Sep 12 2024 Rachel Menge <rachelmenge@microsoft.com> - 6.6.47.1-5
 - Build mpt2sas and mpt3sas drivers as modules
