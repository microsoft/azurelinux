%global security_hardening none
%global sha512hmac bash %{_sourcedir}/sha512hmac-openssl.sh
%global mstflintver 4.28.0
%define uname_r %{version}-%{release}
%define mariner_version 3

# find_debuginfo.sh arguments are set by default in rpm's macros.
# The default arguments regenerate the build-id for vmlinux in the
# debuginfo package causing a mismatch with the build-id for vmlinuz in
# the kernel package. Therefore, explicilty set the relevant default
# settings to prevent this behavior.
%undefine _unique_build_ids
%undefine _unique_debug_names
%global _missing_build_ids_terminate_build 1
%global _no_recompute_build_ids 1
# Prevent find_debuginfo.sh from removing the BTF section from modules
%define _find_debuginfo_opts --keep-section '.BTF'

%ifarch x86_64
%define arch x86_64
%define archdir x86
%define config_source %{SOURCE1}
%endif

%ifarch aarch64
%global __provides_exclude_from %{_libdir}/debug/.build-id/
%define arch arm64
%define archdir arm64
%define config_source %{SOURCE2}
%endif

Summary:        Linux Kernel
Name:           kernel
Version:        6.6.104.2
<<<<<<< HEAD
Release:        1%{?dist}
=======
Release:        4%{?dist}
>>>>>>> 55cb1745
License:        GPLv2
Vendor:         Microsoft Corporation
Distribution:   Azure Linux
Group:          System Environment/Kernel
URL:            https://github.com/microsoft/CBL-Mariner-Linux-Kernel
Source0:        https://github.com/microsoft/CBL-Mariner-Linux-Kernel/archive/rolling-lts/mariner-%{mariner_version}/%{version}.tar.gz#/%{name}-%{version}.tar.gz
Source1:        config
Source2:        config_aarch64
Source3:        sha512hmac-openssl.sh
Source4:        azurelinux-ca-20230216.pem
Source5:        cpupower
Source6:        cpupower.service
Patch0:         0001-add-mstflint-kernel-%{mstflintver}.patch
BuildRequires:  audit-devel
BuildRequires:  bash
BuildRequires:  bc
BuildRequires:  build-essential
BuildRequires:  cpio
BuildRequires:  diffutils
BuildRequires:  dwarves
BuildRequires:  elfutils-libelf-devel
BuildRequires:  flex
BuildRequires:  gettext
BuildRequires:  glib-devel
BuildRequires:  grub2-rpm-macros
BuildRequires:  kbd
BuildRequires:  kmod-devel
BuildRequires:  libcap-devel
BuildRequires:  libdnet-devel
BuildRequires:  libmspack-devel
BuildRequires:  libtraceevent-devel
BuildRequires:  openssl
BuildRequires:  openssl-devel
BuildRequires:  pam-devel
BuildRequires:  procps-ng-devel
BuildRequires:  python3-devel
BuildRequires:  sed
BuildRequires:  slang-devel
BuildRequires:  systemd-bootstrap-rpm-macros
%ifarch x86_64
BuildRequires:  pciutils-devel
%endif
Requires:       filesystem
Requires:       kmod
Requires(post): coreutils
Requires(postun): coreutils
Conflicts:      kernel-64k
Conflicts:      kernel-ipe
Conflicts:      kernel-lpg-innovate
Conflicts:      kernel-rt
Conflicts:      kernel-hwe
%{?grub2_configuration_requires}
# When updating the config files it is important to sanitize them.
# Steps for updating a config file:
#  1. Extract the linux sources into a folder
#  2. Add the current config file to the folder
#  3. Run `make menuconfig` to edit the file (Manually editing is not recommended)
#  4. Save the config file
#  5. Copy the config file back into the kernel spec folder
#  6. Revert any undesired changes (GCC related changes, etc)
#  8. Build the kernel package
#  9. Apply the changes listed in the log file (if any) to the config file
#  10. Verify the rest of the config file looks ok
# If there are significant changes to the config file, disable the config check and build the
# kernel rpm. The final config file is included in /boot in the rpm.

%description
The kernel package contains the Linux kernel.

%package devel
Summary:        Kernel Dev
Group:          System Environment/Kernel
Requires:       %{name} = %{version}-%{release}
Requires:       gawk
Requires:       python3
Obsoletes:      linux-dev

%description devel
This package contains the Linux kernel dev files

%package drivers-accessibility
Summary:        Kernel accessibility modules
Group:          System Environment/Kernel
Requires:       %{name} = %{version}-%{release}

%description drivers-accessibility
This package contains the Linux kernel accessibility support

%package drivers-gpu
Summary:        Kernel gpu modules
Group:          System Environment/Kernel
Requires:       %{name} = %{version}-%{release}

%description drivers-gpu
This package contains the Linux kernel gpu support

%package drivers-intree-amdgpu
Summary:        Kernel amdgpu modules
Group:          System Environment/Kernel
Requires:       %{name} = %{version}-%{release}
Requires:       %{name}-drivers-gpu = %{version}-%{release}

%description drivers-intree-amdgpu
This package contains the Linux kernel in-tree AMD gpu support

%package drivers-sound
Summary:        Kernel Sound modules
Group:          System Environment/Kernel
Requires:       %{name} = %{version}-%{release}

%description drivers-sound
This package contains the Linux kernel sound support

%package docs
Summary:        Kernel docs
Group:          System Environment/Kernel
Requires:       python3

%description docs
This package contains the Linux kernel doc files

%package tools
Summary:        This package contains the 'perf' performance analysis tools for Linux kernel
Group:          System/Tools
Requires:       %{name} = %{version}-%{release}
Requires:       audit

%description tools
This package contains the 'perf' performance analysis tools for Linux kernel.

%package -n     python3-perf
Summary:        Python 3 extension for perf tools
Provides:       python3-perf
Requires:       %{name} = %{version}-%{release}
Requires:       python3

%description -n python3-perf
This package contains the Python 3 extension for the 'perf' performance analysis tools for Linux kernel.

%package -n     bpftool
Summary:        Inspection and simple manipulation of eBPF programs and maps
Provides:       bpftool
Requires:       %{name} = %{version}-%{release}


%description -n bpftool
This package contains the bpftool, which allows inspection and simple
manipulation of eBPF programs and maps.

%prep
%autosetup -p1 -n CBL-Mariner-Linux-Kernel-rolling-lts-mariner-%{mariner_version}-%{version}
make mrproper

cp %{config_source} .config

# Add CBL-Mariner cert into kernel's trusted keyring
cp %{SOURCE4} certs/mariner.pem
sed -i 's#CONFIG_SYSTEM_TRUSTED_KEYS=""#CONFIG_SYSTEM_TRUSTED_KEYS="certs/mariner.pem"#' .config

cp .config current_config
sed -i 's/CONFIG_LOCALVERSION=""/CONFIG_LOCALVERSION="-%{release}"/' .config
make LC_ALL=  ARCH=%{arch} oldconfig

# Verify the config files match
cp .config new_config
sed -i 's/CONFIG_LOCALVERSION=".*"/CONFIG_LOCALVERSION=""/' new_config
diff --unified new_config current_config > config_diff || true
if [ -s config_diff ]; then
    printf "\n\n\n\n\n\n\n\n"
    cat config_diff
    printf "\n\n\n\n\n\n\n\n"
    echo "Config file has unexpected changes"
    echo "Update config file to set changed values explicitly"

#  (DISABLE THIS IF INTENTIONALLY UPDATING THE CONFIG FILE)
    exit 1
fi

%build
make VERBOSE=1 KBUILD_BUILD_VERSION="1" KBUILD_BUILD_HOST="CBL-Mariner" ARCH=%{arch} %{?_smp_mflags}

# Compile perf, python3-perf
make -C tools/perf PYTHON=%{python3} all

%ifarch x86_64
make -C tools turbostat cpupower
%endif

#Compile bpftool
make -C tools/bpf/bpftool

%define __modules_install_post \
for MODULE in `find %{buildroot}/lib/modules/%{uname_r} -name *.ko` ; do \
    ./scripts/sign-file sha512 certs/signing_key.pem certs/signing_key.x509 $MODULE \
    rm -f $MODULE.{sig,dig} \
    xz $MODULE \
    done \
%{nil}

# We want to compress modules after stripping. Extra step is added to
# the default __spec_install_post.
%define __spec_install_post\
    %{?__debug_package:%{__debug_install_post}}\
    %{__arch_install_post}\
    %{__os_install_post}\
    %{__modules_install_post}\
%{nil}

%install
install -vdm 755 %{buildroot}%{_sysconfdir}
install -vdm 700 %{buildroot}/boot
install -vdm 755 %{buildroot}%{_defaultdocdir}/linux-%{uname_r}
install -vdm 755 %{buildroot}%{_prefix}/src/linux-headers-%{uname_r}
install -vdm 755 %{buildroot}%{_libdir}/debug/lib/modules/%{uname_r}

install -d -m 755 %{buildroot}%{_sysconfdir}/sysconfig
install -c -m 644 %{SOURCE5} %{buildroot}/%{_sysconfdir}/sysconfig/cpupower
install -d -m 755 %{buildroot}%{_unitdir}
install -c -m 644 %{SOURCE6} %{buildroot}%{_unitdir}/cpupower.service

make INSTALL_MOD_PATH=%{buildroot} modules_install

%ifarch x86_64
install -vm 600 arch/x86/boot/bzImage %{buildroot}/boot/vmlinuz-%{uname_r}
%endif

%ifarch aarch64
install -vm 600 arch/arm64/boot/Image %{buildroot}/boot/vmlinuz-%{uname_r}
%endif

# Restrict the permission on System.map-X file
install -vm 400 System.map %{buildroot}/boot/System.map-%{uname_r}
install -vm 600 .config %{buildroot}/boot/config-%{uname_r}
cp -r Documentation/*        %{buildroot}%{_defaultdocdir}/linux-%{uname_r}
install -vm 744 vmlinux %{buildroot}%{_libdir}/debug/lib/modules/%{uname_r}/vmlinux-%{uname_r}
# `perf test vmlinux` needs it
ln -s vmlinux-%{uname_r} %{buildroot}%{_libdir}/debug/lib/modules/%{uname_r}/vmlinux

# hmac sign the kernel for FIPS
%{sha512hmac} %{buildroot}/boot/vmlinuz-%{uname_r} | sed -e "s,$RPM_BUILD_ROOT,," > %{buildroot}/boot/.vmlinuz-%{uname_r}.hmac
cp %{buildroot}/boot/.vmlinuz-%{uname_r}.hmac %{buildroot}/lib/modules/%{uname_r}/.vmlinuz.hmac

# Symlink /lib/modules/uname/vmlinuz to boot partition
ln -s /boot/vmlinuz-%{uname_r} %{buildroot}/lib/modules/%{uname_r}/vmlinuz

#    Cleanup dangling symlinks
rm -rf %{buildroot}/lib/modules/%{uname_r}/source
rm -rf %{buildroot}/lib/modules/%{uname_r}/build

find . -name Makefile* -o -name Kconfig* -o -name *.pl | xargs  sh -c 'cp --parents "$@" %{buildroot}%{_prefix}/src/linux-headers-%{uname_r}' copy
find arch/%{archdir}/include include scripts -type f | xargs  sh -c 'cp --parents "$@" %{buildroot}%{_prefix}/src/linux-headers-%{uname_r}' copy
find $(find arch/%{archdir} -name include -o -name scripts -type d) -type f | xargs  sh -c 'cp --parents "$@" %{buildroot}%{_prefix}/src/linux-headers-%{uname_r}' copy
find arch/%{archdir}/include Module.symvers include scripts -type f | xargs  sh -c 'cp --parents "$@" %{buildroot}%{_prefix}/src/linux-headers-%{uname_r}' copy
%ifarch x86_64
# CONFIG_STACK_VALIDATION=y requires objtool to build external modules
install -vsm 755 tools/objtool/objtool %{buildroot}%{_prefix}/src/linux-headers-%{uname_r}/tools/objtool/
install -vsm 755 tools/objtool/fixdep %{buildroot}%{_prefix}/src/linux-headers-%{uname_r}/tools/objtool/
%endif

cp .config %{buildroot}%{_prefix}/src/linux-headers-%{uname_r} # copy .config manually to be where it's expected to be
ln -sf "%{_prefix}/src/linux-headers-%{uname_r}" "%{buildroot}/lib/modules/%{uname_r}/build"
find %{buildroot}/lib/modules -name '*.ko' -print0 | xargs -0 chmod u+x

%ifarch aarch64
cp scripts/module.lds %{buildroot}%{_prefix}/src/linux-headers-%{uname_r}/scripts/module.lds
%endif

# disable (JOBS=1) parallel build to fix this issue:
# fixdep: error opening depfile: ./.plugin_cfg80211.o.d: No such file or directory
# Linux version that was affected is 4.4.26
make -C tools JOBS=1 DESTDIR=%{buildroot} prefix=%{_prefix} perf_install

# Install python3-perf
make -C tools/perf DESTDIR=%{buildroot} prefix=%{_prefix} install-python_ext

# Install bpftool
make -C tools/bpf/bpftool DESTDIR=%{buildroot} prefix=%{_prefix} bash_compdir=%{_sysconfdir}/bash_completion.d/ mandir=%{_mandir} install

%ifarch x86_64
# Install turbostat cpupower
make -C tools DESTDIR=%{buildroot} prefix=%{_prefix} bash_compdir=%{_sysconfdir}/bash_completion.d/ mandir=%{_mandir} turbostat_install cpupower_install
%endif

# Remove trace (symlink to perf). This file causes duplicate identical debug symbols
rm -vf %{buildroot}%{_bindir}/trace

%triggerin -- initramfs
mkdir -p %{_localstatedir}/lib/rpm-state/initramfs/pending
touch %{_localstatedir}/lib/rpm-state/initramfs/pending/%{uname_r}
echo "initrd generation of kernel %{uname_r} will be triggered later" >&2

%triggerun -- initramfs
rm -rf %{_localstatedir}/lib/rpm-state/initramfs/pending/%{uname_r}
rm -rf /boot/initramfs-%{uname_r}.img
echo "initrd of kernel %{uname_r} removed" >&2

%preun tools
%systemd_preun cpupower.service

%postun
%grub2_postun

%postun tools
%systemd_postun cpupower.service

%post
/sbin/depmod -a %{uname_r}
%grub2_post

%post drivers-accessibility
/sbin/depmod -a %{uname_r}

%post drivers-gpu
/sbin/depmod -a %{uname_r}

%post drivers-intree-amdgpu
/sbin/depmod -a %{uname_r}

%post drivers-sound
/sbin/depmod -a %{uname_r}

%post tools
%systemd_post cpupower.service

%files
%defattr(-,root,root)
%license COPYING
%exclude %dir /usr/lib/debug
/boot/System.map-%{uname_r}
/boot/config-%{uname_r}
/boot/vmlinuz-%{uname_r}
/boot/.vmlinuz-%{uname_r}.hmac
%defattr(0644,root,root)
/lib/modules/%{uname_r}/*
/lib/modules/%{uname_r}/.vmlinuz.hmac
%exclude /lib/modules/%{uname_r}/build
%exclude /lib/modules/%{uname_r}/kernel/drivers/accessibility
%exclude /lib/modules/%{uname_r}/kernel/drivers/gpu
%exclude /lib/modules/%{uname_r}/kernel/drivers/accel
%exclude /lib/modules/%{uname_r}/kernel/sound

%files docs
%defattr(-,root,root)
%{_defaultdocdir}/linux-%{uname_r}/*

%files devel
%defattr(-,root,root)
/lib/modules/%{uname_r}/build
%{_prefix}/src/linux-headers-%{uname_r}

%files drivers-accessibility
%defattr(-,root,root)
/lib/modules/%{uname_r}/kernel/drivers/accessibility

%files drivers-gpu
%defattr(-,root,root)
/lib/modules/%{uname_r}/kernel/drivers/gpu
%ifarch x86_64
/lib/modules/%{uname_r}/kernel/drivers/accel
%endif
%exclude /lib/modules/%{uname_r}/kernel/drivers/gpu/drm/amd

%files drivers-intree-amdgpu
%defattr(-,root,root)
/lib/modules/%{uname_r}/kernel/drivers/gpu/drm/amd

%files drivers-sound
%defattr(-,root,root)
/lib/modules/%{uname_r}/kernel/sound

%files tools
%defattr(-,root,root)
%{_libexecdir}
%exclude %dir %{_libdir}/debug
%ifarch x86_64
%{_sbindir}/cpufreq-bench
%{_lib64dir}/libperf-jvmti.so
%{_lib64dir}/libcpupower.so*
%{_sysconfdir}/cpufreq-bench.conf
%{_includedir}/cpuidle.h
%{_includedir}/cpufreq.h
%{_includedir}/powercap.h
%{_mandir}/man1/cpupower*.gz
%{_mandir}/man8/turbostat*.gz
%{_datadir}/locale/*/LC_MESSAGES/cpupower.mo
%{_datadir}/bash-completion/completions/cpupower
%endif
%ifarch aarch64
%{_libdir}/libperf-jvmti.so
%endif
%{_bindir}
%{_sysconfdir}/bash_completion.d/*
%{_datadir}/perf-core/strace/groups/file
%{_datadir}/perf-core/strace/groups/string
%{_docdir}/*
%{_includedir}/perf/perf_dlfilter.h
%{_unitdir}/cpupower.service
%config(noreplace) %{_sysconfdir}/sysconfig/cpupower

%files -n python3-perf
%{python3_sitearch}/*

%files -n bpftool
%{_sbindir}/bpftool
%{_sysconfdir}/bash_completion.d/bpftool

%changelog
<<<<<<< HEAD
=======
* Tue Sep 30 2025 Rachel Menge <rachelmenge@microsoft.com> - 6.6.104.2-4
- Enable CONFIG_PCI_P2PDMA CONFIG_HSA_AMD CONFIG_HSA_AMD_P2P and dependency KConfigs

* Tue Sep 23 2025 Suresh Babu Chalamalasetty <schalam@microsoft.com> - 6.6.104.2-3
- Enable Aquantia AQtion ethernet driver

* Tue Sep 23 2025 Rachel Menge <rachelmenge@microsoft.com> - 6.6.104.2-2
- Bump release to match kernel-64k

>>>>>>> 55cb1745
* Wed Sep 17 2025 CBL-Mariner Servicing Account <cblmargh@microsoft.com> - 6.6.104.2-1
- Auto-upgrade to 6.6.104.2

* Fri Aug 22 2025 Siddharth Chintamaneni <siddharthc@microsoft.com> - 6.6.96.2-2
- Introducing kernel-hwe

* Fri Aug 15 2025 CBL-Mariner Servicing Account <cblmargh@microsoft.com> - 6.6.96.2-1
- Auto-upgrade to 6.6.96.2

* Thu Jul 17 2025 Rachel Menge <rachelmenge@microsoft.com> - 6.6.96.1-2
- Add additional crypto support

* Mon Jul 07 2025 CBL-Mariner Servicing Account <cblmargh@microsoft.com> - 6.6.96.1-1
- Auto-upgrade to 6.6.96.1

* Tue Jun 10 2025 Harshit Gupta <guptaharshit@microsoft.com> - 6.6.92.2-3
- Add Conflicts with other kernels

* Mon Jun 09 2025 Rachel Menge <rachelmenge@microsoft.com> - 6.6.92.2-2
- Prevent debuginfo from stripping BTF data

* Fri May 30 2025 CBL-Mariner Servicing Account <cblmargh@microsoft.com> - 6.6.92.2-1
- Auto-upgrade to 6.6.92.2

* Fri May 23 2025 CBL-Mariner Servicing Account <cblmargh@microsoft.com> - 6.6.90.1-1
- Auto-upgrade to 6.6.90.1

* Tue May 13 2025 Siddharth Chintamaneni <sidchintamaneni@gmail.com> - 6.6.85.1-4
- Bump release to match kernel-64k

* Tue Apr 29 2025 Siddharth Chintamaneni <sidchintamaneni@gmail.com> - 6.6.85.1-3
- Bump release to match kernel-64k

* Fri Apr 25 2025 Chris Co <chrco@microsoft.com> - 6.6.85.1-2
- Re-enable DXGKRNL module

* Sat Apr 05 2025 CBL-Mariner Servicing Account <cblmargh@microsoft.com> - 6.6.85.1-1
- Auto-upgrade to 6.6.85.1

* Fri Mar 14 2025 CBL-Mariner Servicing Account <cblmargh@microsoft.com> - 6.6.82.1-1
- Auto-upgrade to 6.6.82.1

* Tue Mar 11 2025 CBL-Mariner Servicing Account <cblmargh@microsoft.com> - 6.6.79.1-1
- Auto-upgrade to 6.6.79.1
- Remove jitterentropy patch as it is included in the source

* Mon Mar 10 2025 Chris Co <chrco@microsoft.com> - 6.6.78.1-3
- Add patch to revert UART change that breaks IPMI SEL panic message

* Mon Mar 03 2025 Andy Zaugg <azaugg@linkedin.com> - 6.6.78.1-2
- Add slang as BuildRequires, enabling tui on perf

* Mon Mar 03 2025 CBL-Mariner Servicing Account <cblmargh@microsoft.com> - 6.6.78.1-1
- Auto-upgrade to 6.6.78.1

* Wed Feb 19 2025 Chris Co <chrco@microsoft.com> - 6.6.76.1-2
- Bump release to match kernel-64k

* Mon Feb 10 2025 CBL-Mariner Servicing Account <cblmargh@microsoft.com> - 6.6.76.1-1
- Auto-upgrade to 6.6.76.1

* Wed Feb 05 2025 Tobias Brick <tobiasb@microsoft.com> - 6.6.64.2-9
- Apply upstream patches to fix kernel panic in jitterentropy initialization on
  ARM64 FIPS boot

* Tue Feb 04 2025 Alberto David Perez Guevara <aperezguevar@microsoft.com> - 6.6.64.2-8
- Revert ZONE_DMA option to avoid memory ussage overuse

* Fri Jan 31 2025 Alberto David Perez Guevara <aperezguevar@microsoft.com> - 6.6.64.2-7
- Enable NUMA Balancing and UCLAMP task

* Fri Jan 31 2025 Alberto David Perez Guevara <aperezguevar@microsoft.com> - 6.6.64.2-6
- Performance improvements enabled via kernel configuration options

* Thu Jan 30 2025 Rachel Menge <rachelmenge@microsoft.com> - 6.6.64.2-5
- Bump to match kernel-64k

* Sat Jan 18 2025 Rachel Menge <rachelmenge@microsoft.com> - 6.6.64.2-4
- Build PCI_HYPERV as builtin

* Thu Jan 16 2025 Rachel Menge <rachelmenge@microsoft.com> - 6.6.64.2-3
- Disable DEBUG_PREEMPT

* Fri Jan 10 2025 Rachel Menge <rachelmenge@microsoft.com> - 6.6.64.2-2
- Enable Intel VPU

* Thu Jan 09 2025 CBL-Mariner Servicing Account <cblmargh@microsoft.com> - 6.6.64.2-1
- Auto-upgrade to 6.6.64.2

* Wed Jan 08 2025 Tobias Brick <tobiasb@microsoft.com> - 6.6.57.1-8
- Enable dh kernel module (CONFIG_CRYPTO_DH) in aarch64

* Sun Dec 22 2024 Ankita Pareek <ankitapareek@microsoft.com> - 6.6.57.1-7
- Enable CONFIG_INTEL_TDX_GUEST and CONFIG_TDX_GUEST_DRIVER

* Wed Dec 18 2024 Rachel Menge <rachelmenge@microsoft.com> - 6.6.57.1-6
- Bump release to match kernel-64k

* Mon Nov 25 2024 Chris Co <chrco@microsoft.com> - 6.6.57.1-5
- Enable ICE ethernet driver

* Wed Nov 06 2024 Suresh Babu Chalamalasetty <schalam@microsoft.com> - 6.6.57.1-4
- Make CONFIG_DRM and its dependency KConfigs as loadable modules
- Create sub-package for AMD GPU in-tree modules to avoid conflicts with out-of-tree modules

* Tue Nov 05 2024 Chris Co <chrco@microsoft.com> - 6.6.57.1-3
- Enable kexec signature verification
- Introduce new azurelinux-ca-20230216.pem

* Wed Oct 30 2024 Thien Trung Vuong <tvuong@microsoft.com> - 6.6.57.1-2
- UKI: remove noxsaves parameter from cmdline

* Tue Oct 29 2024 CBL-Mariner Servicing Account <cblmargh@microsoft.com> - 6.6.57.1-1
- Auto-upgrade to 6.6.57.1

* Thu Oct 24 2024 Rachel Menge <rachelmenge@microsoft.com> - 6.6.56.1-5
- Enable Arm FF-A Support

* Wed Oct 23 2024 Rachel Menge <rachelmenge@microsoft.com> - 6.6.56.1-4
- Remove Amateur Radio X.25 PLP Rose for CVE-2022-2961

* Wed Oct 23 2024 Rachel Menge <rachelmenge@microsoft.com> - 6.6.56.1-3
- Enable Intel IFS

* Tue Oct 22 2024 Rachel Menge <rachelmenge@microsoft.com> - 6.6.56.1-2
- Enable CONFIG_X86_AMD_PLATFORM_DEVICE built-in

* Thu Oct 17 2024 CBL-Mariner Servicing Account <cblmargh@microsoft.com> - 6.6.56.1-1
- Auto-upgrade to 6.6.56.1

* Thu Oct 03 2024 Rachel Menge <rachelmenge@microsoft.com> - 6.6.51.1-5
- Make e1000 drivers modules instead of built-in
- Enable virtio console by default

* Wed Oct 02 2024 Rachel Menge <rachelmenge@microsoft.com> - 6.6.51.1-4
- Enable nfsd v4 security label

* Tue Sep 24 2024 Jo Zzsi <jozzsicsataban@gmail.com> - 6.6.51.1-3
- UKI: remove dbus from initrd

* Fri Sep 20 2024 Chris Co <chrco@microsoft.com> - 6.6.51.1-2
- Enable MLX5 TC offload

* Wed Sep 18 2024 CBL-Mariner Servicing Account <cblmargh@microsoft.com> - 6.6.51.1-1
- Auto-upgrade to 6.6.51.1

* Fri Sep 13 2024 Thien Trung Vuong <tvuong@microsoft.com> - 6.6.47.1-7
- UKI: Install binary to ESP

* Fri Sep 13 2024 Rachel Menge <rachelmenge@microsoft.com> - 6.6.47.1-6
- Disable xen debugfs and I2C Baytrail configs

* Thu Sep 12 2024 Rachel Menge <rachelmenge@microsoft.com> - 6.6.47.1-5
- Build mpt2sas and mpt3sas drivers as modules
- Build pata_legacy as module

* Thu Sep 12 2024 Rachel Menge <rachelmenge@microsoft.com> - 6.6.47.1-4
- Enable paravirt spinlocks
- Enable CET and IBT

* Wed Sep 04 2024 Rachel Menge <rachelmenge@microsoft.com> - 6.6.47.1-3
- Enable usb hiddev and serial ch341

* Thu Aug 29 2024 Jo Zzsi <jozzsicsataban@gmail.com> - 6.6.47.1-2
- UKI: remove usrmount from initrd

* Thu Aug 22 2024 CBL-Mariner Servicing Account <cblmargh@microsoft.com> - 6.6.47.1-1
- Auto-upgrade to 6.6.47.1

* Wed Aug 14 2024 CBL-Mariner Servicing Account <cblmargh@microsoft.com> - 6.6.44.1-1
- Auto-upgrade to 6.6.44.1

* Sat Aug 10 2024 Thien Trung Vuong <tvuong@microsoft.com> - 6.6.43.1-7
- Include systemd-cryptsetup in UKI

* Wed Aug 07 2024 Thien Trung Vuong <tvuong@microsoft.com> - 6.6.43.1-6
- Rebuild UKI with new initrd

* Tue Aug 06 2024 Chris Co <chrco@microsoft.com> - 6.6.43.1-5
- Enable USB_TMC

* Sat Aug 03 2024 Chris Co <chrco@microsoft.com> - 6.6.43.1-4
- Enable MPTCP

* Thu Aug 01 2024 Rachel Menge <rachelmenge@microsoft.com> - 6.6.43.1-3
- Enable EVM

* Wed Jul 31 2024 Chris Co <chrco@microsoft.com> - 6.6.43.1-2
- Enable FS_VERITY
- Enable IPE LSM

* Tue Jul 30 2024 CBL-Mariner Servicing Account <cblmargh@microsoft.com> - 6.6.43.1-1
- Auto-upgrade to 6.6.43.1

* Tue Jul 30 2024 Chris Co <chrco@microsoft.com> - 6.6.39.1-2
- Enable DMI_SYSFS as module
- Enable EROFS_FS as module
- Enable DM_VERITY_VERIFY_ROOTHASH_SIG_SECONDARY_KEYRING
- Enable IMA_ARCH_POLICY
- Enable INTEGRITY_MACHINE_KEYRING

* Fri Jul 26 2024 CBL-Mariner Servicing Account <cblmargh@microsoft.com> - 6.6.39.1-1
- Auto-upgrade to 6.6.39.1

* Tue Jul 16 2024 Kelsey Steele <kelseysteele@microsoft.com> - 6.6.35.1-6
- config_aarch64: Convert selected configs to modules

* Wed Jul 10 2024 Thien Trung Vuong <tvuong@microsoft.com> - 6.6.35.1-5
- Bump release to match kernel-uki

* Fri Jul 05 2024 Gary Swalling <gaswal@microsoft.com> - 6.6.35.1-4
- Enable SECONDARY_TRUSTED_KEYRING

* Mon Jul 01 2024 Rachel Menge <rachelmenge@microsoft.com> - 6.6.35.1-3
- disable KEXEC and LEGACY_TIOCSTI

* Fri Jun 28 2024 Rachel Menge <rachelmenge@microsoft.com> - 6.6.35.1-2
- Enable LCOW boot and POD creation configs

* Tue Jun 25 2024 CBL-Mariner Servicing Account <cblmargh@microsoft.com> - 6.6.35.1-1
- Auto-upgrade to 6.6.35.1

* Wed Jun 12 2024 Dan Streetman <ddstreet@microsoft.com> - 6.6.29.1-6
- include i18n (kbd package) in UKI, to provide loadkeys binary so
  systemd-vconsole-setup works

* Tue Jun 11 2024 Juan Camposeco <juanarturoc@microsoft.com> - 6.6.29.1-5
- Add patch to enable mstflint kernel driver 4.28.0-1

* Fri May 31 2024 Thien Trung Vuong <tvuong@microsoft.com> - 6.6.29.1-4
- Enable CONFIG_AMD_MEM_ENCRYPT, CONFIG_SEV_GUEST

* Fri May 03 2024 Rachel Menge <rachelmenge@microsoft.com> - 6.6.29.1-3
- Enable CONFIG_IGC module

* Fri May 03 2024 Rachel Menge <rachelmenge@microsoft.com> - 6.6.29.1-2
- Remove XFS v4

* Wed May 01 2024 CBL-Mariner Servicing Account <cblmargh@microsoft.com> - 6.6.29.1-1
- Auto-upgrade to 6.6.29.1

* Mon Apr 29 2024 Sriram Nambakam <snambakam@microsoft.com> - 6.6.22.1-3
- Remove CONFIG_NF_CONNTRACK_PROCFS
- Remove CONFIG_TRACE_IRQFLAGS
- Remove CONFIG_TRACE_IRQFLAGS_NMI
- Remove CONFIG_IRQSOFF_TRACER
- Remove CONFIG_PREEMPTIRQ_TRACEPOINTS

* Wed Mar 27 2024 Cameron Baird <cameronbaird@microsoft.com> - 6.6.22.1-2
- Change aarch64 config to produce hv, xen, virtio as modules
- to support dracut initramfs generation on arm64 VM systems

* Mon Mar 25 2024 CBL-Mariner Servicing Account <cblmargh@microsoft.com> - 6.6.22.1-1
- Auto-upgrade to 6.6.22.1

* Tue Mar 19 2024 Dan Streetman <ddstreet@microsoft.com> - 6.6.14.1-5
- remove unnecessary 10_kernel.cfg grub config file

* Wed Mar 06 2024 Chris Gunn <chrisgun@microsoft.com> - 6.6.14.1-4
- Remove /var/lib/initramfs/kernel files.

* Fri Feb 23 2024 Chris Gunn <chrisgun@microsoft.com> - 6.6.14.1-3
- Call dracut instead of mkinitrd
- Rename initrd.img-<kver> to initramfs-<kver>.img

* Tue Feb 20 2024 Cameron Baird <cameronbaird@microsoft.com> - 6.6.14.1-2
- Remove legacy /boot/mariner.cfg
- Introduce /etc/default/grub.d/10_kernel.cfg

* Fri Feb 09 2024 CBL-Mariner Servicing Account <cblmargh@microsoft.com> - 6.6.14.1-1
- Auto-upgrade to 6.6.14.1
- Enable support for latency based cgroup IO protection
- Enable ZRAM module
- Enable Broadcom MPI3 Storage Controller Device Driver module

* Thu Feb 01 2024 Vince Perri <viperri@microsoft.com> - 6.6.12.1-3
- Config changes to converge kernel-hci config with kernel
- Remove no-vmw-sta kernel argument inherited from Photon OS

* Sat Jan 27 11:07:05 EST 2024 Dan Streetman <ddstreet@ieee.org> - 6.6.12.1-2
- use "bootstrap" systemd macros

* Fri Jan 26 2024 Rachel Menge <rachelmenge@microsoft.com> - 6.6.12.1-1
- Upgrade to 6.6.12.1

* Wed Jan 17 2024 Pawel Winogrodzki <pawelwi@microsoft.com> - 6.6.2.1-3
- Bump release to match kernel-headers.

* Thu Dec 14 2023 Rachel Menge <rachelmenge@microsoft.com> - 6.6.2.1-2
- Add cpupower.service to kernel-tools
- Enable user-based event tracing
- Enable CONFIG_BPF_LSM (Thien Trung Vuong <tvuong@microsoft.com>)
- Enable CUSE module (Juan Camposeco <juanarturoc@microsoft.com>)
- Add IOMMU configs for aarch64 (David Daney <daviddaney@microsoft.com>)
- Set selinux as default LSM
- Enable CONFIG_X86_IOPL_IOPERM

* Wed Dec 13 2023 Rachel Menge <rachelmenge@microsoft.com> - 6.6.2.1-1
- Upgrade to 6.6.2.1
- Add libtraceevent-devel to BuildRequires

* Thu Dec 07 2023 Rachel Menge <rachelmenge@microsoft.com> - 6.1.58.1-3
- Update 6.1 to have parity with ARM configs for 5.15

* Fri Dec 01 2023 Cameron Baird <cameronbaird@microsoft.com> - 6.1.58.1-2
- Remove loglevel=3, causing kernel to boot with the config-defined value,
    CONSOLE_LOGLEVEL_DEFAULT.

* Fri Oct 27 2023 Rachel Menge <rachelmenge@microsoft.com> - 6.1.58.1-1
- Upgrade to 6.1.58.1
- Remove support for imx8 dtb subpackage
- Add patch for perf_bpf_test_add_nonnull_argument
- Add cpio BuildRequires
- Ensure parity with 2.0 kernel configs

* Mon Oct 23 2023 Rachel Menge <rachelmenge@microsoft.com> - 5.15.135.1-2
- Enable CONFIG_BINFMT_MISC

* Tue Oct 17 2023 CBL-Mariner Servicing Account <cblmargh@microsoft.com> - 5.15.135.1-1
- Auto-upgrade to 5.15.135.1

* Tue Sep 26 2023 CBL-Mariner Servicing Account <cblmargh@microsoft.com> - 5.15.133.1-1
- Auto-upgrade to 5.15.133.1
- Remove CONFIG_NET_CLS_RSVP and CONFIG_NET_CLS_RSVP6 that don't apply to the new version

* Thu Sep 21 2023 Cameron Baird <cameronbaird@microsoft.com> - 5.15.131.1-3
- Call grub2-mkconfig to regenerate configs only if the user has
    previously used grub2-mkconfig for boot configuration.

* Wed Sep 20 2023 Jon Slobodzian <joslobo@microsoft.com> - 5.15.131.1-2
- Recompile with stack-protection fixed gcc version (CVE-2023-4039)

* Fri Sep 08 2023 CBL-Mariner Servicing Account <cblmargh@microsoft.com> - 5.15.131.1-1
- Auto-upgrade to 5.15.131.1

* Mon Aug 14 2023 CBL-Mariner Servicing Account <cblmargh@microsoft.com> - 5.15.126.1-1
- Auto-upgrade to 5.15.126.1

* Thu Aug 10 2023 Rachel Menge <rachelmenge@microsoft.com> - 5.15.125.1-2
- Enable CONFIG_BLK_DEV_NBD module

* Wed Aug 09 2023 CBL-Mariner Servicing Account <cblmargh@microsoft.com> - 5.15.125.1-1
- Auto-upgrade to 5.15.125.1

* Tue Aug 01 2023 CBL-Mariner Servicing Account <cblmargh@microsoft.com> - 5.15.123.1-1
- Auto-upgrade to 5.15.123.1

* Fri Jul 28 2023 Juan Camposeco <juanarturoc@microsoft.com> - 5.15.122.1-2
- Enable Mellanox DPU drivers and configurations, ARM64 only

* Wed Jul 26 2023 CBL-Mariner Servicing Account <cblmargh@microsoft.com> - 5.15.122.1-1
- Auto-upgrade to 5.15.122.1

* Wed Jun 28 2023 CBL-Mariner Servicing Account <cblmargh@microsoft.com> - 5.15.118.1-1
- Auto-upgrade to 5.15.118.1

* Tue Jun 20 2023 Rachel Menge <rachelmenge@microsoft.com> - 5.15.116.1-2
- Enable CONFIG_IP_VS_MH module

* Tue Jun 13 2023 CBL-Mariner Servicing Account <cblmargh@microsoft.com> - 5.15.116.1-1
- Auto-upgrade to 5.15.116.1

* Wed May 24 2023 Rachel Menge <rachelmenge@microsoft.com> - 5.15.112.1-2
- Enable CONFIG_NVME_MULTIPATH with patch to set default to off

* Tue May 23 2023 CBL-Mariner Servicing Account <cblmargh@microsoft.com> - 5.15.112.1-1
- Auto-upgrade to 5.15.112.1

* Mon May 15 2023 CBL-Mariner Servicing Account <cblmargh@microsoft.com> - 5.15.111.1-1
- Auto-upgrade to 5.15.111.1

* Mon May 15 2023 Rachel Menge <rachelmenge@microsoft.com> - 5.15.110.1-5
- Revert CONFIG_NVME_MULTIPATH

* Tue May 09 2023 Rachel Menge <rachelmenge@microsoft.com> - 5.15.110.1-4
- Enable CONFIG_EDAC_SKX

* Thu May 04 2023 Rachel Menge <rachelmenge@microsoft.com> - 5.15.110.1-3
- Enable HWMON support, RAS_CEC, and BLK_DEV_IO_TRACE

* Wed May 03 2023 Rachel Menge <rachelmenge@microsoft.com> - 5.15.110.1-2
- Enable CONFIG_NVME_MULTIPATH

* Mon May 01 2023 CBL-Mariner Servicing Account <cblmargh@microsoft.com> - 5.15.110.1-1
- Auto-upgrade to 5.15.110.1

* Thu Apr 27 2023 Rachel Menge <rachelmenge@microsoft.com> - 5.15.107.1-4
- Enable DRM_AMDGPU module

* Wed Apr 26 2023 Rachel Menge <rachelmenge@microsoft.com> - 5.15.107.1-3
- Enable Dell drivers and supporting config options
- Enable TLS

* Wed Apr 19 2023 Rachel Menge <rachelmenge@microsoft.com> - 5.15.107.1-2
- Disable rpm's debuginfo defaults which regenerate build-ids

* Tue Apr 18 2023 CBL-Mariner Servicing Account <cblmargh@microsoft.com> - 5.15.107.1-1
- Auto-upgrade to 5.15.107.1

* Tue Apr 11 2023 Rachel Menge <rachelmenge@microsoft.com> - 5.15.102.1-5
- Enable CONFIG_HIST_TRIGGERS

* Wed Mar 29 2023 Kanika Nema <kanikanema@microsoft.com> - 5.15.102.1-4
- Enable nvme-tcp and nvme-rdma modules

* Wed Mar 29 2023 Rachel Menge <rachelmenge@microsoft.com> - 5.15.102.1-3
- Enable CONFIG_NET_CLS_FLOWER module

* Wed Mar 22 2023 Thien Trung Vuong <tvuong@microsoft.com> - 5.15.102.1-2
- Enable Wireguard module

* Tue Mar 14 2023 CBL-Mariner Servicing Account <cblmargh@microsoft.com> - 5.15.102.1-1
- Auto-upgrade to 5.15.102.1

* Mon Mar 06 2023 CBL-Mariner Servicing Account <cblmargh@microsoft.com> - 5.15.98.1-1
- Auto-upgrade to 5.15.98.1

* Sat Feb 25 2023 CBL-Mariner Servicing Account <cblmargh@microsoft.com> - 5.15.95.1-1
- Auto-upgrade to 5.15.95.1

* Wed Feb 22 2023 CBL-Mariner Servicing Account <cblmargh@microsoft.com> - 5.15.94.1-1
- Auto-upgrade to 5.15.94.1

* Wed Feb 15 2023 Rachel Menge <rachelmenge@microsoft.com> - 5.15.92.1-3
- Install vmlinux as root executable for debuginfo

* Thu Feb 09 2023 Minghe Ren <mingheren@microsoft.com> - 5.15.92.1-2
- Disable CONFIG_INIT_ON_FREE_DEFAULT_ON

* Mon Feb 06 2023 CBL-Mariner Servicing Account <cblmargh@microsoft.com> - 5.15.92.1-1
- Auto-upgrade to 5.15.92.1

* Wed Jan 25 2023 CBL-Mariner Servicing Account <cblmargh@microsoft.com> - 5.15.90.1-1
- Auto-upgrade to 5.15.90.1

* Sat Jan 14 2023 CBL-Mariner Servicing Account <cblmargh@microsoft.com> - 5.15.87.1-1
- Auto-upgrade to 5.15.87.1

* Sat Jan 07 2023 nick black <niblack@microsoft.com> - 5.15.86.1-2
- Add several missing BuildRequires (w/ Rachel Menge)

* Tue Jan 03 2023 CBL-Mariner Servicing Account <cblmargh@microsoft.com> - 5.15.86.1-1
- Auto-upgrade to 5.15.86.1

* Fri Dec 23 2022 CBL-Mariner Servicing Account <cblmargh@microsoft.com> - 5.15.85.1-1
- Auto-upgrade to 5.15.85.1

* Mon Dec 19 2022 Betty Lakes <bettylakes@microsoft.com> - 5.15.82.1-2
- Turn on Generic Target Core Mod

* Tue Dec 13 2022 CBL-Mariner Servicing Account <cblmargh@microsoft.com> - 5.15.82.1-1
- Auto-upgrade to 5.15.82.1

* Wed Dec 07 2022 CBL-Mariner Servicing Account <cblmargh@microsoft.com> - 5.15.81.1-1
- Auto-upgrade to 5.15.81.1

* Mon Dec 05 2022 Betty Lakes <bettylakes@microsoft.com> - 5.15.80.1-2
- Turn on hibernation and its dependencies

* Tue Nov 29 2022 CBL-Mariner Servicing Account <cblmargh@microsoft.com> - 5.15.80.1-1
- Auto-upgrade to 5.15.80.1

* Fri Nov 18 2022 CBL-Mariner Servicing Account <cblmargh@microsoft.com> - 5.15.79.1-1
- Auto-upgrade to 5.15.79.1

* Tue Nov 08 2022 CBL-Mariner Servicing Account <cblmargh@microsoft.com> - 5.15.77.1-1
- Auto-upgrade to 5.15.77.1

* Wed Oct 26 2022 Rachel Menge <rachelmenge@microsoft.com> - 5.15.74.1-3
- Turn on Configs for different TCP algorithms

* Mon Oct 24 2022 Cameron Baird <cameronbaird@microsoft.com> - 5.15.74.1-2
- Package gpu kernel modules in new package kernel-drivers-gpu

* Wed Oct 19 2022 CBL-Mariner Servicing Account <cblmargh@microsoft.com> - 5.15.74.1-1
- Upgrade to 5.15.74.1

* Fri Oct 07 2022 CBL-Mariner Servicing Account <cblmargh@microsoft.com> - 5.15.72.1-1
- Upgrade to 5.15.72.1

* Tue Sep 27 2022 CBL-Mariner Servicing Account <cblmargh@microsoft.com> - 5.15.70.1-1
- Upgrade to 5.15.70.1

* Mon Sep 26 2022 CBL-Mariner Servicing Account <cblmargh@microsoft.com> - 5.15.69.1-1
- Upgrade to 5.15.69.1

* Thu Sep 22 2022 Chris Co <chrco@microsoft.com> - 5.15.67.1-4
- Enable SCSI logging facility

* Tue Sep 20 2022 Chris Co <chrco@microsoft.com> - 5.15.67.1-3
- Enable 32-bit time syscall support

* Fri Sep 16 2022 Cameron Baird <cameronbaird@microsoft.com> - 5.15.67.1-2
- Enable CONFIG_NETFILTER_XT_TARGET_TRACE as a module

* Thu Sep 15 2022 CBL-Mariner Servicing Account <cblmargh@microsoft.com> - 5.15.67.1-1
- Upgrade to 5.15.67.1

* Thu Sep 15 2022 Adit Jha <aditjha@microsoft.com> - 5.15.63.1-4
- Setting vfat module in kernel config to Y to be baked in

* Tue Sep 13 2022 Saul Paredes <saulparedes@microsoft.com> - 5.15.63.1-3
- Adjust crashkernel param to crash, dump memory to a file, and recover correctly

* Tue Sep 06 2022 Nikola Bojanic <t-nbojanic@microsoft.com> - 5.15.63.1-2
- Enable CRIU support: https://criu.org/Linux_kernel

* Mon Aug 29 2022 CBL-Mariner Servicing Account <cblmargh@microsoft.com> - 5.15.63.1-1
- Upgrade to 5.15.63.1

* Wed Aug 17 2022 Cameron Baird <cameronbaird@microsoft.com> - 5.15.60.2-1
- Upgrade to 5.15.60.2 to fix arm64 builds

* Tue Aug 02 2022 Rachel Menge <rachelmenge@microsoft.com> - 5.15.57.1-3
- Turn on CONFIG_SECURITY_LANDLOCK

* Mon Aug 01 2022 Rachel Menge <rachelmenge@microsoft.com> - 5.15.57.1-2
- Turn on CONFIG_BLK_DEV_ZONED

* Tue Jul 26 2022 CBL-Mariner Servicing Account <cblmargh@microsoft.com> - 5.15.57.1-1
- Upgrade to 5.15.57.1

* Fri Jul 22 2022 CBL-Mariner Servicing Account <cblmargh@microsoft.com> - 5.15.55.1-1
- Upgrade to 5.15.55.1

* Thu Jul 21 2022 Henry Li <lihl@microsoft.com> - 5.15.48.1-6
- Add turbostat and cpupower to kernel-tools

* Fri Jul 08 2022 Francis Laniel <flaniel@linux.microsoft.com> - 5.15.48.1-5
- Add back CONFIG_FTRACE_SYSCALLS to enable eBPF CO-RE syscalls tracers.
- Add CONFIG_IKHEADERS=m to enable eBPF standard tracers.

* Mon Jun 27 2022 Neha Agarwal <nehaagarwal@microsoft.com> - 5.15.48.1-4
- Remove 'quiet' from commandline to enable verbose log

* Mon Jun 27 2022 Henry Beberman <henry.beberman@microsoft.com> - 5.15.48.1-3
- Enable CONFIG_VIRTIO_FS=m and CONFIG_FUSE_DAX=y
- Symlink /lib/modules/uname/vmlinuz to /boot/vmlinuz-uname to improve compat with scripts seeking the kernel.

* Wed Jun 22 2022 Max Brodeur-Urbas <maxbr@microsoft.com> - 5.15.48.1-2
- Enabling Vgem driver in config.

* Fri Jun 17 2022 Neha Agarwal <nehaagarwal@microsoft.com> - 5.15.48.1-1
- Update source to 5.15.48.1

* Tue Jun 14 2022 Pawel Winogrodzki <pawelwi@microsoft.com> - 5.15.45.1-2
- Moving ".config" update and check steps into the %%prep section.

* Thu Jun 09 2022 Cameron Baird <cameronbaird@microsoft.com> - 5.15.45.1-1
- Update source to 5.15.45.1
- Address CVE-2022-32250 with a nopatch

* Mon Jun 06 2022 Max Brodeur-Urbas <maxbr@microsoft.com> - 5.15.41.1-4
- Compiling ptp_kvm driver as a module

* Wed Jun 01 2022 Pawel Winogrodzki <pawelwi@microsoft.com> - 5.15.41.1-3
- Enabling "LIVEPATCH" config option.

* Thu May 26 2022 Minghe Ren <mingheren@microsoft.com> - 5.15.41.1-2
- Disable SMACK kernel configuration

* Tue May 24 2022 Cameron Baird <cameronbaird@microsoft.com> - 5.15.41.1-1
- Update source to 5.15.41.1
- Nopatch CVE-2020-35501, CVE-2022-28893, CVE-2022-29581

* Mon May 23 2022 Neha Agarwal <nehaagarwal@microsoft.com> - 5.15.37.1-3
- Fix configs to bring down initrd boot time

* Mon May 16 2022 Neha Agarwal <nehaagarwal@microsoft.com> - 5.15.37.1-2
- Fix cdrom, hyperv-mouse, kexec and crash-on-demand config in aarch64

* Mon May 09 2022 Neha Agarwal <nehaagarwal@microsoft.com> - 5.15.37.1-1
- Update source to 5.15.37.1
- Nopatch CVE-2021-4095, CVE-2022-0500, CVE-2022-0998, CVE-2022-28796, CVE-2022-29582,
    CVE-2022-1048, CVE-2022-1195, CVE-2022-1353, CVE-2022-29968, CVE-2022-1015
- Enable IFB config

* Tue Apr 19 2022 Cameron Baird <cameronbaird@microsoft.com> - 5.15.34.1-1
- Update source to 5.15.34.1
- Clean up nopatches in Patch list, no longer needed for CVE automation
- Nopatch CVE-2022-28390, CVE-2022-28389, CVE-2022-28388, CVE-2022-28356, CVE-2022-0435,
    CVE-2021-4202, CVE-2022-27950, CVE-2022-0433, CVE-2022-0494, CVE-2022-0330, CVE-2022-0854,
    CVE-2021-4197, CVE-2022-29156

* Tue Apr 19 2022 Max Brodeur-Urbas <maxbr@microsoft.com> - 5.15.32.1-3
- Remove kernel lockdown config from grub envblock

* Tue Apr 12 2022 Andrew Phelps <anphel@microsoft.com> - 5.15.32.1-2
- Remove trace symlink from _bindir
- Exclude files and directories under the debug folder from kernel and kernel-tools packages
- Remove BR for xerces-c-devel

* Fri Apr 08 2022 Neha Agarwal <nehaagarwal@microsoft.com> - 5.15.32.1-1
- Update source to 5.15.32.1
- Address CVES: 2022-0516, 2022-26878, 2022-27223, 2022-24958, 2022-0742,
  2022-1011, 2022-26490, 2021-4002
- Enable MANA driver config
- Address CVEs 2022-0995, 2022-1055, 2022-27666

* Tue Apr 05 2022 Henry Li <lihl@microsoft.com> - 5.15.26.1-4
- Add Dell devices support

* Mon Mar 28 2022 Rachel Menge <rachelmenge@microsoft.com> - 5.15.26.1-3
- Remove hardcoded mariner.pem from configs and instead insert during
  the build phase

* Mon Mar 14 2022 Vince Perri <viperri@microsoft.com> - 5.15.26.1-2
- Add support for compressed firmware

* Tue Mar 08 2022 cameronbaird <cameronbaird@microsoft.com> - 5.15.26.1-1
- Update source to 5.15.26.1
- Address CVES: 2022-0617, 2022-25375, 2022-25258, 2021-4090, 2022-25265,
  2021-45402, 2022-0382, 2022-0185, 2021-44879, 2022-24959, 2022-0264,
  2022-24448, 2022-24122, 2021-20194, 2022-0847, 1999-0524, 2008-4609,
  2010-0298, 2010-4563, 2011-0640, 2022-0492, 2021-3743, 2022-26966

* Mon Mar 07 2022 George Mileka <gmileka@microsoft.com> - 5.15.18.1-5
- Enabled vfio noiommu.

* Fri Feb 25 2022 Henry Li <lihl@microsoft.com> - 5.15.18.1-4
- Enable CONFIG_DEVMEM, CONFIG_STRICT_DEVMEM and CONFIG_IO_STRICT_DEVMEM

* Thu Feb 24 2022 Cameron Baird <cameronbaird@microsoft.com> - 5.15.18.1-3
- CONFIG_BPF_UNPRIV_DEFAULT_OFF=y

* Thu Feb 24 2022 Suresh Babu Chalamalasetty <schalam@microsoft.com> - 5.15.18.1-2
- Add usbip required kernel configs CONFIG_USBIP_CORE CONFIG_USBIP_VHCI_HCD

* Mon Feb 07 2022 Cameron Baird <cameronbaird@microsoft.com> - 5.15.18.1-1
- Update source to 5.15.18.1
- Address CVE-2010-0309, CVE-2018-1000026, CVE-2018-16880, CVE-2019-3016,
  CVE-2019-3819, CVE-2019-3887, CVE-2020-25672, CVE-2021-3564, CVE-2021-45095,
  CVE-2021-45469, CVE-2021-45480

* Thu Feb 03 2022 Henry Li <lihl@microsoft.com> - 5.15.2.1-5
- Enable CONFIG_X86_SGX and CONFIG_X86_SGX_KVM

* Wed Feb 02 2022 Rachel Menge <rachelmenge@microsoft.com> - 5.15.2.1-4
- Add libperf-jvmti.so to tools package

* Thu Jan 27 2022 Daniel Mihai <dmihai@microsoft.com> - 5.15.2.1-3
- Enable kdb frontend for kgdb

* Sun Jan 23 2022 Chris Co <chrco@microsoft.com> - 5.15.2.1-2
- Rotate Mariner cert

* Thu Jan 06 2022 Rachel Menge <rachelmenge@microsoft.com> - 5.15.2.1-1
- Update source to 5.15.2.1

* Tue Jan 04 2022 Suresh Babu Chalamalasetty <schalam@microsoft.com> - 5.10.78.1-3
- Add provides exclude for debug build-id for aarch64 to generate debuginfo rpm
- Fix missing brackets for __os_install_post.

* Tue Dec 28 2021 Suresh Babu Chalamalasetty <schalam@microsoft.com> - 5.10.78.1-2
- Enable CONFIG_COMPAT kernel configs

* Tue Nov 23 2021 Rachel Menge <rachelmenge@microsoft.com> - 5.10.78.1-1
- Update source to 5.10.78.1
- Address CVE-2021-43267, CVE-2021-42739, CVE-2021-42327, CVE-2021-43389
- Add patch to fix SPDX-License-Identifier in headers

* Mon Nov 15 2021 Thomas Crain <thcrain@microsoft.com> - 5.10.74.1-4
- Add python3-perf subpackage and add python3-devel to build-time requirements
- Exclude accessibility modules from main package to avoid subpackage conflict
- Remove redundant License tag from bpftool subpackage

* Thu Nov 04 2021 Andrew Phelps <anphel@microsoft.com> - 5.10.74.1-3
- Update configs for gcc 11.2.0 and binutils 2.37 updates

* Tue Oct 26 2021 Rachel Menge <rachelmenge@microsoft.com> - 5.10.74.1-2
- Update configs for eBPF support
- Add dwarves Build-requires

* Tue Oct 19 2021 Rachel Menge <rachelmenge@microsoft.com> - 5.10.74.1-1
- Update source to 5.10.74.1
- Address CVE-2021-41864, CVE-2021-42252
- License verified

* Thu Oct 07 2021 Rachel Menge <rachelmenge@microsoft.com> - 5.10.69.1-1
- Update source to 5.10.69.1
- Address CVE-2021-38300, CVE-2021-41073, CVE-2021-3653, CVE-2021-42008

* Wed Sep 22 2021 Rachel Menge <rachelmenge@microsoft.com> - 5.10.64.1-2
- Enable CONFIG_NET_VRF
- Add vrf to drivers argument for dracut

* Mon Sep 20 2021 Rachel Menge <rachelmenge@microsoft.com> - 5.10.64.1-1
- Update source to 5.10.64.1

* Fri Sep 17 2021 Rachel Menge <rachelmenge@microsoft.com> - 5.10.60.1-1
- Remove cn from dracut drivers argument
- Update source to 5.10.60.1
- Address CVE-2021-38166, CVE-2021-38205, CVE-2021-3573
  CVE-2021-37576, CVE-2021-34556, CVE-2021-35477, CVE-2021-28691,
  CVE-2021-3564, CVE-2020-25639, CVE-2021-29657, CVE-2021-38199,
  CVE-2021-38201, CVE-2021-38202, CVE-2021-38207, CVE-2021-38204,
  CVE-2021-38206, CVE-2021-38208, CVE-2021-38200, CVE-2021-38203,
  CVE-2021-38160, CVE-2021-3679, CVE-2021-38198, CVE-2021-38209,
  CVE-2021-3655
- Add patch to fix VDSO in HyperV

* Thu Sep 09 2021 Muhammad Falak <mwani@microsoft.com> - 5.10.52.1-2
- Export `bpftool` subpackage

* Tue Jul 20 2021 Rachel Menge <rachelmenge@microsoft.com> - 5.10.52.1-1
- Update source to 5.10.52.1
- Address CVE-2021-35039, CVE-2021-33909

* Mon Jul 19 2021 Chris Co <chrco@microsoft.com> - 5.10.47.1-2
- Enable CONFIG_CONNECTOR and CONFIG_PROC_EVENTS

* Tue Jul 06 2021 Rachel Menge <rachelmenge@microsoft.com> - 5.10.47.1-1
- Update source to 5.10.47.1
- Address CVE-2021-34693, CVE-2021-33624

* Wed Jun 30 2021 Chris Co <chrco@microsoft.com> - 5.10.42.1-4
- Enable legacy mcelog config

* Tue Jun 22 2021 Suresh Babu Chalamalasetty <schalam@microsoft.com> - 5.10.42.1-3
- Enable CONFIG_IOSCHED_BFQ and CONFIG_BFQ_GROUP_IOSCHED configs

* Wed Jun 16 2021 Chris Co <chrco@microsoft.com> - 5.10.42.1-2
- Enable CONFIG_CROSS_MEMORY_ATTACH

* Tue Jun 08 2021 Rachel Menge <rachelmenge@microsoft.com> - 5.10.42.1-1
- Update source to 5.10.42.1
- Address CVE-2021-33200

* Thu Jun 03 2021 Rachel Menge <rachelmenge@microsoft.com> - 5.10.37.1-2
- Address CVE-2020-25672

* Fri May 28 2021 Rachel Menge <rachelmenge@microsoft.com> - 5.10.37.1-1
- Update source to 5.10.37.1
- Address CVE-2021-23134, CVE-2021-29155, CVE-2021-31829, CVE-2021-31916,
  CVE-2021-32399, CVE-2021-33033, CVE-2021-33034, CVE-2021-3483
  CVE-2021-3501, CVE-2021-3506

* Thu May 27 2021 Chris Co <chrco@microsoft.com> - 5.10.32.1-7
- Set lockdown=integrity by default

* Wed May 26 2021 Chris Co <chrco@microsoft.com> - 5.10.32.1-6
- Add Mariner cert into the trusted kernel keyring

* Tue May 25 2021 Daniel Mihai <dmihai@microsoft.com> - 5.10.32.1-5
- Enable kernel debugger

* Thu May 20 2021 Nicolas Ontiveros <niontive@microsoft.com> - 5.10.32.1-4
- Bump release number to match kernel-signed update

* Mon May 17 2021 Andrew Phelps <anphel@microsoft.com> - 5.10.32.1-3
- Update CONFIG_LD_VERSION for binutils 2.36.1
- Remove build-id match check

* Thu May 13 2021 Rachel Menge <rachelmenge@microsoft.com> - 5.10.32.1-2
- Add CONFIG_AS_HAS_LSE_ATOMICS=y

* Mon May 03 2021 Rachel Menge <rachelmenge@microsoft.com> - 5.10.32.1-1
- Update source to 5.10.32.1
- Address CVE-2021-23133, CVE-2021-29154, CVE-2021-30178

* Thu Apr 22 2021 Chris Co <chrco@microsoft.com> - 5.10.28.1-4
- Disable CONFIG_EFI_DISABLE_PCI_DMA. It can cause boot issues on some hardware.

* Mon Apr 19 2021 Chris Co <chrco@microsoft.com> - 5.10.28.1-3
- Bump release number to match kernel-signed update

* Thu Apr 15 2021 Rachel Menge <rachelmenge@microsoft.com> - 5.10.28.1-2
- Address CVE-2021-29648

* Thu Apr 08 2021 Chris Co <chrco@microsoft.com> - 5.10.28.1-1
- Update source to 5.10.28.1
- Update uname_r define to match the new value derived from the source
- Address CVE-2020-27170, CVE-2020-27171, CVE-2021-28375, CVE-2021-28660,
  CVE-2021-28950, CVE-2021-28951, CVE-2021-28952, CVE-2021-28971,
  CVE-2021-28972, CVE-2021-29266, CVE-2021-28964, CVE-2020-35508,
  CVE-2020-16120, CVE-2021-29264, CVE-2021-29265, CVE-2021-29646,
  CVE-2021-29647, CVE-2021-29649, CVE-2021-29650, CVE-2021-30002

* Fri Mar 26 2021 Daniel Mihai <dmihai@microsoft.com> - 5.10.21.1-4
- Enable CONFIG_CRYPTO_DRBG_HASH, CONFIG_CRYPTO_DRBG_CTR

* Thu Mar 18 2021 Chris Co <chrco@microsoft.com> - 5.10.21.1-3
- Address CVE-2021-27365, CVE-2021-27364, CVE-2021-27363
- Enable CONFIG_FANOTIFY_ACCESS_PERMISSIONS

* Wed Mar 17 2021 Nicolas Ontiveros <niontive@microsoft.com> - 5.10.21.1-2
- Disable QAT kernel configs

* Thu Mar 11 2021 Chris Co <chrco@microsoft.com> - 5.10.21.1-1
- Update source to 5.10.21.1
- Add virtio drivers to be installed into initrd
- Address CVE-2021-26930, CVE-2020-35499, CVE-2021-26931, CVE-2021-26932

* Fri Mar 05 2021 Chris Co <chrco@microsoft.com> - 5.10.13.1-4
- Enable kernel lockdown config

* Thu Mar 04 2021 Suresh Babu Chalamalasetty <schalam@microsoft.com> - 5.10.13.1-3
- Add configs for CONFIG_BNXT bnxt_en and MSR drivers

* Mon Feb 22 2021 Thomas Crain <thcrain@microsoft.com> - 5.10.13.1-2
- Add configs for speakup and uinput drivers
- Add kernel-drivers-accessibility subpackage

* Thu Feb 18 2021 Chris Co <chrco@microsoft.com> - 5.10.13.1-1
- Update source to 5.10.13.1
- Remove patch to publish efi tpm event log on ARM. Present in updated source.
- Remove patch for arm64 hyperv support. Present in updated source.
- Account for new module.lds location on aarch64
- Remove CONFIG_GCC_PLUGIN_RANDSTRUCT
- Add CONFIG_SCSI_SMARTPQI=y

* Thu Feb 11 2021 Nicolas Ontiveros <niontive@microsoft.com> - 5.4.91-5
- Add configs to enable tcrypt in FIPS mode

* Tue Feb 09 2021 Nicolas Ontiveros <niontive@microsoft.com> - 5.4.91-4
- Use OpenSSL to perform HMAC calc

* Thu Jan 28 2021 Nicolas Ontiveros <niontive@microsoft.com> - 5.4.91-3
- Add configs for userspace crypto support
- HMAC calc the kernel for FIPS

* Wed Jan 27 2021 Daniel McIlvaney <damcilva@microsoft.com> - 5.4.91-2
- Enable dm-verity boot support with FEC

* Wed Jan 20 2021 Chris Co <chrco@microsoft.com> - 5.4.91-1
- Update source to 5.4.91
- Address CVE-2020-29569, CVE-2020-28374, CVE-2020-36158
- Remove patch to fix GUI installer crash. Fixed in updated source.

* Tue Jan 12 2021 Rachel Menge <rachelmenge@microsoft.com> - 5.4.83-4
- Add imx8mq support

* Sat Jan 09 2021 Andrew Phelps <anphel@microsoft.com> - 5.4.83-3
- Add patch to fix GUI installer crash

* Mon Dec 28 2020 Nicolas Ontiveros <niontive@microsoft.com> - 5.4.83-2
- Address CVE-2020-27777

* Tue Dec 15 2020 Henry Beberman <henry.beberman@microsoft.com> - 5.4.83-1
- Update source to 5.4.83
- Address CVE-2020-14351, CVE-2020-14381, CVE-2020-25656, CVE-2020-25704,
  CVE-2020-29534, CVE-2020-29660, CVE-2020-29661

* Fri Dec 04 2020 Chris Co <chrco@microsoft.com> - 5.4.81-1
- Update source to 5.4.81
- Remove patch for kexec in HyperV. Integrated in 5.4.81.
- Address CVE-2020-25705, CVE-2020-15436, CVE-2020-28974, CVE-2020-29368,
  CVE-2020-29369, CVE-2020-29370, CVE-2020-29374, CVE-2020-29373, CVE-2020-28915,
  CVE-2020-28941, CVE-2020-27675, CVE-2020-15437, CVE-2020-29371, CVE-2020-29372,
  CVE-2020-27194, CVE-2020-27152

* Wed Nov 25 2020 Chris Co <chrco@microsoft.com> - 5.4.72-5
- Add patch to publish efi tpm event log on ARM

* Mon Nov 23 2020 Chris Co <chrco@microsoft.com> - 5.4.72-4
- Apply patch to fix kexec in HyperV

* Mon Nov 16 2020 Suresh Babu Chalamalasetty <schalam@microsoft.com> - 5.4.72-3
- Disable kernel config SLUB_DEBUG_ON due to tcp throughput perf impact

* Tue Nov 10 2020 Suresh Babu Chalamalasetty <schalam@microsoft.com> - 5.4.72-2
- Enable kernel configs for Arm64 HyperV, Ampere and Cavium SoCs support

* Mon Oct 26 2020 Chris Co <chrco@microsoft.com> - 5.4.72-1
- Update source to 5.4.72
- Remove patch to support CometLake e1000e ethernet. Integrated in 5.4.72.
- Add license file
- Lint spec
- Address CVE-2018-1000026, CVE-2018-16880, CVE-2020-12464, CVE-2020-12465,
  CVE-2020-12659, CVE-2020-15780, CVE-2020-14356, CVE-2020-14386, CVE-2020-25645,
  CVE-2020-25643, CVE-2020-25211, CVE-2020-25212, CVE-2008-4609, CVE-2020-14331,
  CVE-2010-0298, CVE-2020-10690, CVE-2020-25285, CVE-2020-10711, CVE-2019-3887,
  CVE-2020-14390, CVE-2019-19338, CVE-2019-20810, CVE-2020-10766, CVE-2020-10767,
  CVE-2020-10768, CVE-2020-10781, CVE-2020-12768, CVE-2020-14314, CVE-2020-14385,
  CVE-2020-25641, CVE-2020-26088, CVE-2020-10942, CVE-2020-12826, CVE-2019-3016,
  CVE-2019-3819, CVE-2020-16166, CVE-2020-11608, CVE-2020-11609, CVE-2020-25284,
  CVE-2020-12888, CVE-2017-8244, CVE-2017-8245, CVE-2017-8246, CVE-2009-4484,
  CVE-2015-5738, CVE-2007-4998, CVE-2010-0309, CVE-2011-0640, CVE-2020-12656,
  CVE-2011-2519, CVE-1999-0656, CVE-2010-4563, CVE-2019-20794, CVE-1999-0524

* Fri Oct 16 2020 Suresh Babu Chalamalasetty <schalam@microsoft.com> - 5.4.51-11
- Enable QAT kernel configs

* Fri Oct 02 2020 Chris Co <chrco@microsoft.com> - 5.4.51-10
- Address CVE-2020-10757, CVE-2020-12653, CVE-2020-12657, CVE-2010-3865,
  CVE-2020-11668, CVE-2020-12654, CVE-2020-24394, CVE-2020-8428

* Fri Oct 02 2020 Chris Co <chrco@microsoft.com> - 5.4.51-9
- Fix aarch64 build error

* Wed Sep 30 2020 Emre Girgin <mrgirgin@microsoft.com> - 5.4.51-8
- Update postun script to deal with removal in case of another installed kernel.

* Fri Sep 25 2020 Suresh Babu Chalamalasetty <schalam@microsoft.com> - 5.4.51-7
- Enable Mellanox kernel configs

* Wed Sep 23 2020 Daniel McIlvaney <damcilva@microsoft.com> - 5.4.51-6
- Enable CONFIG_IMA (measurement only) and associated configs

* Thu Sep 03 2020 Daniel McIlvaney <damcilva@microsoft.com> - 5.4.51-5
- Add code to check for missing config flags in the checked in configs

* Thu Sep 03 2020 Chris Co <chrco@microsoft.com> - 5.4.51-4
- Apply additional kernel hardening configs

* Thu Sep 03 2020 Chris Co <chrco@microsoft.com> - 5.4.51-3
- Bump release number due to kernel-signed-<arch> package update
- Minor aarch64 config and changelog cleanup

* Tue Sep 01 2020 Chris Co <chrco@microsoft.com> - 5.4.51-2
- Update source hash

* Wed Aug 19 2020 Chris Co <chrco@microsoft.com> - 5.4.51-1
- Update source to 5.4.51
- Enable DXGKRNL config
- Address CVE-2020-11494, CVE-2020-11565, CVE-2020-12655, CVE-2020-12771,
  CVE-2020-13974, CVE-2020-15393, CVE-2020-8647, CVE-2020-8648, CVE-2020-8649,
  CVE-2020-9383, CVE-2020-11725

* Wed Aug 19 2020 Chris Co <chrco@microsoft.com> - 5.4.42-12
- Remove the signed package depends

* Tue Aug 18 2020 Chris Co <chrco@microsoft.com> - 5.4.42-11
- Remove signed subpackage

* Mon Aug 17 2020 Chris Co <chrco@microsoft.com> - 5.4.42-10
- Enable BPF, PC104, userfaultfd, SLUB sysfs, SMC, XDP sockets monitoring configs

* Fri Aug 07 2020 Mateusz Malisz <mamalisz@microsoft.com> - 5.4.42-9
- Add crashkernel=128M to the kernel cmdline
- Update config to support kexec and kexec_file_load

* Tue Aug 04 2020 Pawel Winogrodzki <pawelwi@microsoft.com> - 5.4.42-8
- Updating "KBUILD_BUILD_VERSION" and "KBUILD_BUILD_HOST" with correct
  distribution name.

* Wed Jul 22 2020 Chris Co <chrco@microsoft.com> - 5.4.42-7
- Address CVE-2020-8992, CVE-2020-12770, CVE-2020-13143, CVE-2020-11884

* Fri Jul 17 2020 Suresh Babu Chalamalasetty <schalam@microsoft.com> - 5.4.42-6
- Enable CONFIG_MLX5_CORE_IPOIB and CONFIG_INFINIBAND_IPOIB config flags

* Fri Jul 17 2020 Suresh Babu Chalamalasetty <schalam@microsoft.com> - 5.4.42-5
- Adding XDP config flag

* Thu Jul 09 2020 Anand Muthurajan <anandm@microsoft.com> - 5.4.42-4
- Enable CONFIG_QED, CONFIG_QEDE, CONFIG_QED_SRIOV and CONFIG_QEDE_VXLAN flags

* Wed Jun 24 2020 Chris Co <chrco@microsoft.com> - 5.4.42-3
- Regenerate input config files

* Fri Jun 19 2020 Chris Co <chrco@microsoft.com> - 5.4.42-2
- Add kernel-secure subpackage and macros for adding offline signed kernels

* Fri Jun 12 2020 Chris Co <chrco@microsoft.com> - 5.4.42-1
- Update source to 5.4.42

* Thu Jun 11 2020 Chris Co <chrco@microsoft.com> - 5.4.23-17
- Enable PAGE_POISONING configs
- Disable PROC_KCORE config
- Enable RANDOM_TRUST_CPU config for x86_64

* Fri Jun 05 2020 Suresh Babu Chalamalasetty <schalam@microsoft.com> - 5.4.23-16
- Adding BPF config flags

* Thu Jun 04 2020 Chris Co <chrco@microsoft.com> - 5.4.23-15
- Add config support for USB video class devices

* Wed Jun 03 2020 Nicolas Ontiveros <niontive@microsoft.com> - 5.4.23-14
- Add CONFIG_CRYPTO_XTS=y to config.

* Wed Jun 03 2020 Chris Co <chrco@microsoft.com> - 5.4.23-13
- Add patch to support CometLake e1000e ethernet
- Remove drivers-gpu subpackage
- Inline the initramfs trigger and postun source files
- Remove rpi3 dtb and ls1012 dtb subpackages

* Wed May 27 2020 Chris Co <chrco@microsoft.com> - 5.4.23-12
- Update arm64 security configs
- Disable devmem in x86_64 config

* Tue May 26 2020 Daniel Mihai <dmihai@microsoft.com> - 5.4.23-11
- Disabled Reliable Datagram Sockets protocol (CONFIG_RDS).

* Fri May 22 2020 Emre Girgin <mrgirgin@microsoft.com> - 5.4.23-10
- Change /boot directory permissions to 600.

* Thu May 21 2020 Chris Co <chrco@microsoft.com> - 5.4.23-9
- Update x86_64 security configs

* Wed May 20 2020 Suresh Babu Chalamalasetty <schalam@microsoft.com> - 5.4.23-8
- Adding InfiniBand config flags

* Mon May 11 2020 Anand Muthurajan <anandm@microsoft.com> - 5.4.23-7
- Adding PPP config flags

* Tue Apr 28 2020 Emre Girgin <mrgirgin@microsoft.com> - 5.4.23-6
- Renaming Linux-PAM to pam

* Tue Apr 28 2020 Emre Girgin <mrgirgin@microsoft.com> - 5.4.23-5
- Renaming linux to kernel

* Tue Apr 14 2020 Emre Girgin <mrgirgin@microsoft.com> - 5.4.23-4
- Remove linux-aws and linux-esx references.
- Remove kat_build usage.
- Remove ENA module.

* Fri Apr 10 2020 Emre Girgin <mrgirgin@microsoft.com> - 5.4.23-3
- Remove xml-security-c dependency.

* Wed Apr 08 2020 Nicolas Ontiveros <niontive@microsoft.com> - 5.4.23-2
- Remove toybox and only use coreutils for requires.

* Tue Dec 10 2019 Chris Co <chrco@microsoft.com> - 5.4.23-1
- Update to Microsoft Linux Kernel 5.4.23
- Remove patches
- Update ENA module to 2.1.2 to work with Linux 5.4.23
- Remove xr module
- Remove Xen tmem module from dracut module list to fix initramfs creation
- Add patch to fix missing trans_pgd header in aarch64 build

* Fri Oct 11 2019 Henry Beberman <hebeberm@microsoft.com> - 4.19.52-8
- Enable Hyper-V TPM in config

* Tue Sep 03 2019 Mateusz Malisz <mamalisz@microsoft.com> - 4.19.52-7
- Initial CBL-Mariner import from Photon (license: Apache2).

* Thu Jul 25 2019 Keerthana K <keerthanak@vmware.com> - 4.19.52-6
- Fix postun scriplet.

* Thu Jul 11 2019 Keerthana K <keerthanak@vmware.com> - 4.19.52-5
- Enable kernel configs necessary for BPF Compiler Collection (BCC).

* Wed Jul 10 2019 Srivatsa S. Bhat (VMware) <srivatsa@csail.mit.edu> 4.19.52-4
- Deprecate linux-aws-tools in favor of linux-tools.

* Tue Jul 02 2019 Alexey Makhalov <amakhalov@vmware.com> - 4.19.52-3
- Fix 9p vsock 16bit port issue.

* Thu Jun 20 2019 Tapas Kundu <tkundu@vmware.com> - 4.19.52-2
- Enabled CONFIG_I2C_CHARDEV to support lm-sensors

* Mon Jun 17 2019 Srivatsa S. Bhat (VMware) <srivatsa@csail.mit.edu> 4.19.52-1
- Update to version 4.19.52
- Fix CVE-2019-12456, CVE-2019-12379, CVE-2019-12380, CVE-2019-12381,
- CVE-2019-12382, CVE-2019-12378, CVE-2019-12455

* Tue May 28 2019 Srivatsa S. Bhat (VMware) <srivatsa@csail.mit.edu> 4.19.40-3
- Change default I/O scheduler to 'deadline' to fix performance issue.

* Tue May 14 2019 Keerthana K <keerthanak@vmware.com> - 4.19.40-2
- Fix to parse through /boot folder and update symlink (/boot/photon.cfg) if
- mulitple kernels are installed and current linux kernel is removed.

* Tue May 07 2019 Ajay Kaher <akaher@vmware.com> - 4.19.40-1
- Update to version 4.19.40

* Thu Apr 11 2019 Srivatsa S. Bhat (VMware) <srivatsa@csail.mit.edu> 4.19.32-3
- Update config_aarch64 to fix ARM64 build.

* Fri Mar 29 2019 Srivatsa S. Bhat (VMware) <srivatsa@csail.mit.edu> 4.19.32-2
- Fix CVE-2019-10125

* Wed Mar 27 2019 Srivatsa S. Bhat (VMware) <srivatsa@csail.mit.edu> 4.19.32-1
- Update to version 4.19.32

* Thu Mar 14 2019 Srivatsa S. Bhat (VMware) <srivatsa@csail.mit.edu> 4.19.29-1
- Update to version 4.19.29

* Tue Mar 05 2019 Ajay Kaher <akaher@vmware.com> - 4.19.26-1
- Update to version 4.19.26

* Thu Feb 21 2019 Him Kalyan Bordoloi <bordoloih@vmware.com> - 4.19.15-3
- Fix CVE-2019-8912

* Thu Jan 24 2019 Alexey Makhalov <amakhalov@vmware.com> - 4.19.15-2
- Add WiFi (ath10k), sensors (i2c,spi), usb support for NXP LS1012A board.

* Tue Jan 15 2019 Srivatsa S. Bhat (VMware) <srivatsa@csail.mit.edu> 4.19.15-1
- Update to version 4.19.15

* Fri Jan 11 2019 Srinidhi Rao <srinidhir@vmware.com> - 4.19.6-7
- Add Network support for NXP LS1012A board.

* Wed Jan 09 2019 Ankit Jain <ankitja@vmware.com> - 4.19.6-6
- Enable following for x86_64 and aarch64:
-  Enable Kernel Address Space Layout Randomization.
-  Enable CONFIG_SECURITY_NETWORK_XFRM

* Fri Jan 04 2019 Srivatsa S. Bhat (VMware) <srivatsa@csail.mit.edu> 4.19.6-5
- Enable AppArmor by default.

* Wed Jan 02 2019 Alexey Makhalov <amakhalov@vmware.com> - 4.19.6-4
- .config: added Compulab fitlet2 device drivers
- .config_aarch64: added gpio sysfs support
- renamed -sound to -drivers-sound

* Tue Jan 01 2019 Ajay Kaher <akaher@vmware.com> - 4.19.6-3
- .config: Enable CONFIG_PCI_HYPERV driver

* Wed Dec 19 2018 Srinidhi Rao <srinidhir@vmware.com> - 4.19.6-2
- Add NXP LS1012A support.

* Mon Dec 10 2018 Srivatsa S. Bhat (VMware) <srivatsa@csail.mit.edu> 4.19.6-1
- Update to version 4.19.6

* Fri Dec 07 2018 Alexey Makhalov <amakhalov@vmware.com> - 4.19.1-3
- .config: added qmi wwan module

* Mon Nov 12 2018 Ajay Kaher <akaher@vmware.com> - 4.19.1-2
- Fix config_aarch64 for 4.19.1

* Mon Nov 05 2018 Srivatsa S. Bhat (VMware) <srivatsa@csail.mit.edu> 4.19.1-1
- Update to version 4.19.1

* Tue Oct 16 2018 Him Kalyan Bordoloi <bordoloih@vmware.com> - 4.18.9-5
- Change in config to enable drivers for zigbee and GPS

* Fri Oct 12 2018 Ajay Kaher <akaher@vmware.com> - 4.18.9-4
- Enable LAN78xx for aarch64 rpi3

* Fri Oct 5 2018 Ajay Kaher <akaher@vmware.com> - 4.18.9-3
- Fix config_aarch64 for 4.18.9
- Add module.lds for aarch64

* Wed Oct 03 2018 Srivatsa S. Bhat <srivatsa@csail.mit.edu> 4.18.9-2
- Use updated steal time accounting patch.
- .config: Enable CONFIG_CPU_ISOLATION and a few networking options
- that got accidentally dropped in the last update.

* Mon Oct 1 2018 Srivatsa S. Bhat <srivatsa@csail.mit.edu> 4.18.9-1
- Update to version 4.18.9

* Tue Sep 25 2018 Ajay Kaher <akaher@vmware.com> - 4.14.67-2
- Build hang (at make oldconfig) fix in config_aarch64

* Wed Sep 19 2018 Srivatsa S. Bhat <srivatsa@csail.mit.edu> 4.14.67-1
- Update to version 4.14.67

* Tue Sep 18 2018 Srivatsa S. Bhat <srivatsa@csail.mit.edu> 4.14.54-7
- Add rdrand-based RNG driver to enhance kernel entropy.

* Sun Sep 02 2018 Srivatsa S. Bhat <srivatsa@csail.mit.edu> 4.14.54-6
- Add full retpoline support by building with retpoline-enabled gcc.

* Thu Aug 30 2018 Srivatsa S. Bhat <srivatsa@csail.mit.edu> 4.14.54-5
- Apply out-of-tree patches needed for AppArmor.

* Wed Aug 22 2018 Alexey Makhalov <amakhalov@vmware.com> - 4.14.54-4
- Fix overflow kernel panic in rsi driver.
- .config: enable BT stack, enable GPIO sysfs.
- Add Exar USB serial driver.

* Fri Aug 17 2018 Ajay Kaher <akaher@vmware.com> - 4.14.54-3
- Enabled USB PCI in config_aarch64
- Build hang (at make oldconfig) fix in config_aarch64

* Thu Jul 19 2018 Alexey Makhalov <amakhalov@vmware.com> - 4.14.54-2
- .config: usb_serial_pl2303=m,wlan=y,can=m,gpio=y,pinctrl=y,iio=m

* Mon Jul 09 2018 Him Kalyan Bordoloi <bordoloih@vmware.com> - 4.14.54-1
- Update to version 4.14.54

* Fri Jan 26 2018 Alexey Makhalov <amakhalov@vmware.com> - 4.14.8-2
- Added vchiq entry to rpi3 dts
- Added dtb-rpi3 subpackage

* Fri Dec 22 2017 Alexey Makhalov <amakhalov@vmware.com> - 4.14.8-1
- Version update

* Wed Dec 13 2017 Alexey Makhalov <amakhalov@vmware.com> - 4.9.66-4
- KAT build support

* Thu Dec 07 2017 Alexey Makhalov <amakhalov@vmware.com> - 4.9.66-3
- Aarch64 support

* Tue Dec 05 2017 Alexey Makhalov <amakhalov@vmware.com> - 4.9.66-2
- Sign and compress modules after stripping. fips=1 requires signed modules

* Mon Dec 04 2017 Srivatsa S. Bhat <srivatsa@csail.mit.edu> 4.9.66-1
- Version update

* Tue Nov 21 2017 Srivatsa S. Bhat <srivatsa@csail.mit.edu> 4.9.64-1
- Version update

* Mon Nov 06 2017 Srivatsa S. Bhat <srivatsa@csail.mit.edu> 4.9.60-1
- Version update

* Wed Oct 11 2017 Srivatsa S. Bhat <srivatsa@csail.mit.edu> 4.9.53-3
- Add patch "KVM: Don't accept obviously wrong gsi values via
    KVM_IRQFD" to fix CVE-2017-1000252.

* Tue Oct 10 2017 Alexey Makhalov <amakhalov@vmware.com> - 4.9.53-2
- Build hang (at make oldconfig) fix.

* Thu Oct 05 2017 Srivatsa S. Bhat <srivatsa@csail.mit.edu> 4.9.53-1
- Version update

* Mon Oct 02 2017 Srivatsa S. Bhat <srivatsa@csail.mit.edu> 4.9.52-3
- Allow privileged CLONE_NEWUSER from nested user namespaces.

* Mon Oct 02 2017 Srivatsa S. Bhat <srivatsa@csail.mit.edu> 4.9.52-2
- Fix CVE-2017-11472 (ACPICA: Namespace: fix operand cache leak)

* Mon Oct 02 2017 Srivatsa S. Bhat <srivatsa@csail.mit.edu> 4.9.52-1
- Version update

* Mon Sep 18 2017 Alexey Makhalov <amakhalov@vmware.com> - 4.9.47-2
- Requires coreutils or toybox

* Mon Sep 04 2017 Alexey Makhalov <amakhalov@vmware.com> - 4.9.47-1
- Fix CVE-2017-11600

* Tue Aug 22 2017 Anish Swaminathan <anishs@vmware.com> - 4.9.43-2
- Add missing xen block drivers

* Mon Aug 14 2017 Alexey Makhalov <amakhalov@vmware.com> - 4.9.43-1
- Version update
- [feature] new sysctl option unprivileged_userns_clone

* Wed Aug 09 2017 Alexey Makhalov <amakhalov@vmware.com> - 4.9.41-2
- Fix CVE-2017-7542
- [bugfix] Added ccm,gcm,ghash,lzo crypto modules to avoid
    panic on modprobe tcrypt

* Mon Aug 07 2017 Alexey Makhalov <amakhalov@vmware.com> - 4.9.41-1
- Version update

* Fri Aug 04 2017 Bo Gan <ganb@vmware.com> - 4.9.38-6
- Fix initramfs triggers

* Tue Aug 01 2017 Anish Swaminathan <anishs@vmware.com> - 4.9.38-5
- Allow some algorithms in FIPS mode
- Reverts 284a0f6e87b0721e1be8bca419893902d9cf577a and backports
- bcf741cb779283081db47853264cc94854e7ad83 in the kernel tree
- Enable additional NF features

* Fri Jul 21 2017 Anish Swaminathan <anishs@vmware.com> - 4.9.38-4
- Add patches in Hyperv codebase

* Fri Jul 21 2017 Anish Swaminathan <anishs@vmware.com> - 4.9.38-3
- Add missing hyperv drivers

* Thu Jul 20 2017 Alexey Makhalov <amakhalov@vmware.com> - 4.9.38-2
- Disable scheduler beef up patch

* Tue Jul 18 2017 Alexey Makhalov <amakhalov@vmware.com> - 4.9.38-1
- Fix CVE-2017-11176 and CVE-2017-10911

* Mon Jul 03 2017 Xiaolin Li <xiaolinl@vmware.com> - 4.9.34-3
- Add libdnet-devel, kmod-devel and libmspack-devel to BuildRequires

* Thu Jun 29 2017 Divya Thaluru <dthaluru@vmware.com> - 4.9.34-2
- Added obsolete for deprecated linux-dev package

* Wed Jun 28 2017 Alexey Makhalov <amakhalov@vmware.com> - 4.9.34-1
- [feature] 9P FS security support
- [feature] DM Delay target support
- Fix CVE-2017-1000364 ("stack clash") and CVE-2017-9605

* Thu Jun 8 2017 Alexey Makhalov <amakhalov@vmware.com> - 4.9.31-1
- Fix CVE-2017-8890, CVE-2017-9074, CVE-2017-9075, CVE-2017-9076
    CVE-2017-9077 and CVE-2017-9242
- [feature] IPV6 netfilter NAT table support

* Fri May 26 2017 Alexey Makhalov <amakhalov@vmware.com> - 4.9.30-1
- Added ENA driver for AMI
- Fix CVE-2017-7487 and CVE-2017-9059

* Wed May 17 2017 Vinay Kulkarni <kulkarniv@vmware.com> - 4.9.28-2
- Enable IPVLAN module.

* Tue May 16 2017 Alexey Makhalov <amakhalov@vmware.com> - 4.9.28-1
- Version update

* Wed May 10 2017 Alexey Makhalov <amakhalov@vmware.com> - 4.9.27-1
- Version update

* Sun May 7 2017 Alexey Makhalov <amakhalov@vmware.com> - 4.9.26-1
- Version update
- Removed version suffix from config file name

* Thu Apr 27 2017 Bo Gan <ganb@vmware.com> - 4.9.24-2
- Support dynamic initrd generation

* Tue Apr 25 2017 Alexey Makhalov <amakhalov@vmware.com> - 4.9.24-1
- Fix CVE-2017-6874 and CVE-2017-7618.
- Fix audit-devel BuildRequires.
- .config: build nvme and nvme-core in kernel.

* Mon Mar 6 2017 Alexey Makhalov <amakhalov@vmware.com> - 4.9.13-2
- .config: NSX requirements for crypto and netfilter

* Tue Feb 28 2017 Alexey Makhalov <amakhalov@vmware.com> - 4.9.13-1
- Update to linux-4.9.13 to fix CVE-2017-5986 and CVE-2017-6074

* Thu Feb 09 2017 Alexey Makhalov <amakhalov@vmware.com> - 4.9.9-1
- Update to linux-4.9.9 to fix CVE-2016-10153, CVE-2017-5546,
    CVE-2017-5547, CVE-2017-5548 and CVE-2017-5576.
- .config: added CRYPTO_FIPS support.

* Tue Jan 10 2017 Alexey Makhalov <amakhalov@vmware.com> - 4.9.2-1
- Update to linux-4.9.2 to fix CVE-2016-10088
- Move linux-tools.spec to linux.spec as -tools subpackage

* Mon Dec 19 2016 Xiaolin Li <xiaolinl@vmware.com> - 4.9.0-2
- BuildRequires Linux-PAM-devel

* Mon Dec 12 2016 Alexey Makhalov <amakhalov@vmware.com> - 4.9.0-1
- Update to linux-4.9.0
- Add paravirt stolen time accounting feature (from linux-esx),
    but disable it by default (no-vmw-sta cmdline parameter)

* Thu Dec  8 2016 Alexey Makhalov <amakhalov@vmware.com> - 4.4.35-3
- net-packet-fix-race-condition-in-packet_set_ring.patch
    to fix CVE-2016-8655

* Wed Nov 30 2016 Alexey Makhalov <amakhalov@vmware.com> - 4.4.35-2
- Expand `uname -r` with release number
- Check for build-id matching
- Added syscalls tracing support
- Compress modules

* Mon Nov 28 2016 Alexey Makhalov <amakhalov@vmware.com> - 4.4.35-1
- Update to linux-4.4.35
- vfio-pci-fix-integer-overflows-bitmask-check.patch
    to fix CVE-2016-9083

* Tue Nov 22 2016 Alexey Makhalov <amakhalov@vmware.com> - 4.4.31-4
- net-9p-vsock.patch

* Thu Nov 17 2016 Alexey Makhalov <amakhalov@vmware.com> - 4.4.31-3
- tty-prevent-ldisc-drivers-from-re-using-stale-tty-fields.patch
    to fix CVE-2015-8964

* Tue Nov 15 2016 Alexey Makhalov <amakhalov@vmware.com> - 4.4.31-2
- .config: add cgrup_hugetlb support
- .config: add netfilter_xt_{set,target_ct} support
- .config: add netfilter_xt_match_{cgroup,ipvs} support

* Thu Nov 10 2016 Alexey Makhalov <amakhalov@vmware.com> - 4.4.31-1
- Update to linux-4.4.31

* Fri Oct 21 2016 Alexey Makhalov <amakhalov@vmware.com> - 4.4.26-1
- Update to linux-4.4.26

* Wed Oct 19 2016 Alexey Makhalov <amakhalov@vmware.com> - 4.4.20-6
- net-add-recursion-limit-to-GRO.patch
- scsi-arcmsr-buffer-overflow-in-arcmsr_iop_message_xfer.patch

* Tue Oct 18 2016 Alexey Makhalov <amakhalov@vmware.com> - 4.4.20-5
- ipip-properly-mark-ipip-GRO-packets-as-encapsulated.patch
- tunnels-dont-apply-GRO-to-multiple-layers-of-encapsulation.patch

* Mon Oct  3 2016 Alexey Makhalov <amakhalov@vmware.com> - 4.4.20-4
- Package vmlinux with PROGBITS sections in -debuginfo subpackage

* Tue Sep 27 2016 Alexey Makhalov <amakhalov@vmware.com> - 4.4.20-3
- .config: CONFIG_IP_SET_HASH_{IPMARK,MAC}=m

* Tue Sep 20 2016 Alexey Makhalov <amakhalov@vmware.com> - 4.4.20-2
- Add -release number for /boot/* files
- Use initrd.img with version and release number
- Rename -dev subpackage to -devel

* Wed Sep  7 2016 Alexey Makhalov <amakhalov@vmware.com> - 4.4.20-1
- Update to linux-4.4.20
- apparmor-fix-oops-validate-buffer-size-in-apparmor_setprocattr.patch
- keys-fix-asn.1-indefinite-length-object-parsing.patch

* Thu Aug 25 2016 Alexey Makhalov <amakhalov@vmware.com> - 4.4.8-11
- vmxnet3 patches to bumpup a version to 1.4.8.0

* Wed Aug 10 2016 Alexey Makhalov <amakhalov@vmware.com> - 4.4.8-10
- Added VSOCK-Detach-QP-check-should-filter-out-non-matching-QPs.patch
- .config: pmem hotplug + ACPI NFIT support
- .config: enable EXPERT mode, disable UID16 syscalls

* Thu Jul 07 2016 Alexey Makhalov <amakhalov@vmware.com> - 4.4.8-9
- .config: pmem + fs_dax support

* Fri Jun 17 2016 Alexey Makhalov <amakhalov@vmware.com> - 4.4.8-8
- patch: e1000e-prevent-div-by-zero-if-TIMINCA-is-zero.patch
- .config: disable rt group scheduling - not supported by systemd

* Wed Jun 15 2016 Harish Udaiya Kumar <hudaiyakumar@vmware.com> - 4.4.8-7
- fixed the capitalization for - System.map

* Thu May 26 2016 Alexey Makhalov <amakhalov@vmware.com> - 4.4.8-6
- patch: REVERT-sched-fair-Beef-up-wake_wide.patch

* Tue May 24 2016 Priyesh Padmavilasom <ppadmavilasom@vmware.com> - 4.4.8-5
- GA - Bump release of all rpms

* Mon May 23 2016 Harish Udaiya Kumar <hudaiyakumar@vmware.com> - 4.4.8-4
- Fixed generation of debug symbols for kernel modules & vmlinux.

* Mon May 23 2016 Divya Thaluru <dthaluru@vmware.com> - 4.4.8-3
- Added patches to fix CVE-2016-3134, CVE-2016-3135

* Wed May 18 2016 Harish Udaiya Kumar <hudaiyakumar@vmware.com> - 4.4.8-2
- Enabled CONFIG_UPROBES in config as needed by ktap

* Wed May 04 2016 Alexey Makhalov <amakhalov@vmware.com> - 4.4.8-1
- Update to linux-4.4.8
- Added net-Drivers-Vmxnet3-set-... patch

* Tue May 03 2016 Vinay Kulkarni <kulkarniv@vmware.com> - 4.2.0-27
- Compile Intel GigE and VMXNET3 as part of kernel.

* Thu Apr 28 2016 Nick Shi <nshi@vmware.com> - 4.2.0-26
- Compile cramfs.ko to allow mounting cramfs image

* Tue Apr 12 2016 Vinay Kulkarni <kulkarniv@vmware.com> - 4.2.0-25
- Revert network interface renaming disable in kernel.

* Tue Mar 29 2016 Alexey Makhalov <amakhalov@vmware.com> - 4.2.0-24
- Support kmsg dumping to vmware.log on panic
- sunrpc: xs_bind uses ip_local_reserved_ports

* Mon Mar 28 2016 Harish Udaiya Kumar <hudaiyakumar@vmware.com> - 4.2.0-23
- Enabled Regular stack protection in Linux kernel in config

* Thu Mar 17 2016 Harish Udaiya Kumar <hudaiyakumar@vmware.com> - 4.2.0-22
- Restrict the permissions of the /boot/System.map-X file

* Fri Mar 04 2016 Alexey Makhalov <amakhalov@vmware.com> - 4.2.0-21
- Patch: SUNRPC: Do not reuse srcport for TIME_WAIT socket.

* Wed Mar 02 2016 Alexey Makhalov <amakhalov@vmware.com> - 4.2.0-20
- Patch: SUNRPC: Ensure that we wait for connections to complete
    before retrying

* Fri Feb 26 2016 Alexey Makhalov <amakhalov@vmware.com> - 4.2.0-19
- Disable watchdog under VMware hypervisor.

* Thu Feb 25 2016 Alexey Makhalov <amakhalov@vmware.com> - 4.2.0-18
- Added rpcsec_gss_krb5 and nfs_fscache

* Mon Feb 22 2016 Alexey Makhalov <amakhalov@vmware.com> - 4.2.0-17
- Added sysctl param to control weighted_cpuload() behavior

* Thu Feb 18 2016 Divya Thaluru <dthaluru@vmware.com> - 4.2.0-16
- Disabling network renaming

* Sun Feb 14 2016 Alexey Makhalov <amakhalov@vmware.com> - 4.2.0-15
- veth patch: don’t modify ip_summed

* Thu Feb 11 2016 Alexey Makhalov <amakhalov@vmware.com> - 4.2.0-14
- Full tickless -> idle tickless + simple CPU time accounting
- SLUB -> SLAB
- Disable NUMA balancing
- Disable stack protector
- No build_forced no-CBs CPUs
- Disable Expert configuration mode
- Disable most of debug features from 'Kernel hacking'

* Mon Feb 08 2016 Alexey Makhalov <amakhalov@vmware.com> - 4.2.0-13
- Double tcp_mem limits, patch is added.

* Wed Feb 03 2016 Anish Swaminathan <anishs@vmware.com> -  4.2.0-12
- Fixes for CVE-2015-7990/6937 and CVE-2015-8660.

* Tue Jan 26 2016 Anish Swaminathan <anishs@vmware.com> - 4.2.0-11
- Revert CONFIG_HZ=250

* Fri Jan 22 2016 Alexey Makhalov <amakhalov@vmware.com> - 4.2.0-10
- Fix for CVE-2016-0728

* Wed Jan 13 2016 Alexey Makhalov <amakhalov@vmware.com> - 4.2.0-9
- CONFIG_HZ=250

* Tue Jan 12 2016 Mahmoud Bassiouny <mbassiouny@vmware.com> - 4.2.0-8
- Remove rootfstype from the kernel parameter.

* Mon Jan 04 2016 Harish Udaiya Kumar <hudaiyakumar@vmware.com> - 4.2.0-7
- Disabled all the tracing options in kernel config.
- Disabled preempt.
- Disabled sched autogroup.

* Thu Dec 17 2015 Harish Udaiya Kumar <hudaiyakumar@vmware.com> - 4.2.0-6
- Enabled kprobe for systemtap & disabled dynamic function tracing in config

* Fri Dec 11 2015 Harish Udaiya Kumar <hudaiyakumar@vmware.com> - 4.2.0-5
- Added oprofile kernel driver sub-package.

* Fri Nov 13 2015 Mahmoud Bassiouny <mbassiouny@vmware.com> - 4.2.0-4
- Change the linux image directory.

* Wed Nov 11 2015 Harish Udaiya Kumar <hudaiyakumar@vmware.com> - 4.2.0-3
- Added the build essential files in the dev sub-package.

* Mon Nov 09 2015 Vinay Kulkarni <kulkarniv@vmware.com> - 4.2.0-2
- Enable Geneve module support for generic kernel.

* Fri Oct 23 2015 Harish Udaiya Kumar <hudaiyakumar@vmware.com> - 4.2.0-1
- Upgraded the generic linux kernel to version 4.2.0 & and updated timer handling to full tickless mode.

* Tue Sep 22 2015 Harish Udaiya Kumar <hudaiyakumar@vmware.com> - 4.0.9-5
- Added driver support for frame buffer devices and ACPI

* Wed Sep 2 2015 Alexey Makhalov <amakhalov@vmware.com> - 4.0.9-4
- Added mouse ps/2 module.

* Fri Aug 14 2015 Alexey Makhalov <amakhalov@vmware.com> - 4.0.9-3
- Use photon.cfg as a symlink.

* Thu Aug 13 2015 Alexey Makhalov <amakhalov@vmware.com> - 4.0.9-2
- Added environment file(photon.cfg) for grub.

* Wed Aug 12 2015 Sharath George <sharathg@vmware.com> - 4.0.9-1
- Upgrading kernel version.

* Wed Aug 12 2015 Alexey Makhalov <amakhalov@vmware.com> - 3.19.2-5
- Updated OVT to version 10.0.0.
- Rename -gpu-drivers to -drivers-gpu in accordance to directory structure.
- Added -sound package/

* Tue Aug 11 2015 Anish Swaminathan<anishs@vmware.com> - 3.19.2-4
- Removed Requires dependencies.

* Fri Jul 24 2015 Harish Udaiya Kumar <hudaiyakumar@gmail.com> - 3.19.2-3
- Updated the config file to include graphics drivers.

* Mon May 18 2015 Touseef Liaqat <tliaqat@vmware.com> - 3.13.3-2
- Update according to UsrMove.

* Wed Nov 5 2014 Divya Thaluru <dthaluru@vmware.com> - 3.13.3-1
- Initial build. First version<|MERGE_RESOLUTION|>--- conflicted
+++ resolved
@@ -32,11 +32,7 @@
 Summary:        Linux Kernel
 Name:           kernel
 Version:        6.6.104.2
-<<<<<<< HEAD
-Release:        1%{?dist}
-=======
 Release:        4%{?dist}
->>>>>>> 55cb1745
 License:        GPLv2
 Vendor:         Microsoft Corporation
 Distribution:   Azure Linux
@@ -444,8 +440,6 @@
 %{_sysconfdir}/bash_completion.d/bpftool
 
 %changelog
-<<<<<<< HEAD
-=======
 * Tue Sep 30 2025 Rachel Menge <rachelmenge@microsoft.com> - 6.6.104.2-4
 - Enable CONFIG_PCI_P2PDMA CONFIG_HSA_AMD CONFIG_HSA_AMD_P2P and dependency KConfigs
 
@@ -455,7 +449,6 @@
 * Tue Sep 23 2025 Rachel Menge <rachelmenge@microsoft.com> - 6.6.104.2-2
 - Bump release to match kernel-64k
 
->>>>>>> 55cb1745
 * Wed Sep 17 2025 CBL-Mariner Servicing Account <cblmargh@microsoft.com> - 6.6.104.2-1
 - Auto-upgrade to 6.6.104.2
 
