--- conflicted
+++ resolved
@@ -3,13 +3,8 @@
 %define uname_r %{version}-%{release}
 Summary:        Linux Kernel
 Name:           kernel
-<<<<<<< HEAD
-Version:        5.10.28.1
-Release:        6%{?dist}
-=======
 Version:        5.10.42.1
 Release:        1%{?dist}
->>>>>>> 577e1507
 License:        GPLv2
 Vendor:         Microsoft Corporation
 Distribution:   Mariner
@@ -510,49 +505,27 @@
 %endif
 
 %changelog
-<<<<<<< HEAD
+* Mon Jun 21 2021 Thomas Crain <thcrain@microsoft.com> - 5.10.42.1-1
+- Merge the following releases from 1.0 to dev branch
+- rachelmenge@microsoft.com, 5.10.32.1-1: Update source to 5.10.32.1, Address CVE-2021-23133, CVE-2021-29154, CVE-2021-30178
+- rachelmenge@microsoft.com, 5.10.32.1-2: Add CONFIG_AS_HAS_LSE_ATOMICS=y
+- anphel@microsoft.com, 5.10.32.1-3: Update CONFIG_LD_VERSION for binutils 2.36.1, remove build-id match check
+- niontive@microsoft.com, 5.10.32.1-4: Bump release number to match kernel-signed update
+- dmihai@microsoft.com, 5.10.32.1-5: Enable kernel debugger
+- chrco@microsoft.com, 5.10.32.1-6: Add Mariner cert into the trusted kernel keyring
+- chrco@microsoft.com, 5.10.32.1-7: Set lockdown=integrity by default
+- rachelmenge@microsoft.com, 5.10.37.1-1: Update source to 5.10.37.1.
+-   Address CVE-2021-23134, CVE-2021-29155, CVE-2021-31829, CVE-2021-31916, 
+-   CVE-2021-32399, CVE-2021-33033, CVE-2021-33034, CVE-2021-3483,
+-   CVE-2021-3501, CVE-2021-3506.
+- rachelmenge@microsoft.com, 5.10.37.1-2: Address CVE-2020-25672 
+- rachelmenge@microsoft.com, 5.10.42.1-1: Update source to 5.10.42.1, Address CVE-2021-33200
+
 * Tue May 25 2021 Thomas Crain <thcrain@microsoft.com> - 5.10.28.1-6
 - Bump release number to match kernel-headers release
 
 * Fri May 14 2021 Thomas Crain <thcrain@microsoft.com> - 5.10.28.1-5
 - Replace incorrect %%{_lib} usage with %%{_libdir}
-=======
-* Tue Jun 08 2021 Rachel Menge <rachelmenge@microsoft.com> - 5.10.42.1-1
-- Update source to 5.10.42.1
-- Address CVE-2021-33200
-
-* Thu Jun 03 2021 Rachel Menge <rachelmenge@microsoft.com> - 5.10.37.1-2
-- Address CVE-2020-25672 
-
-* Fri May 28 2021 Rachel Menge <rachelmenge@microsoft.com> - 5.10.37.1-1
-- Update source to 5.10.37.1
-- Address CVE-2021-23134, CVE-2021-29155, CVE-2021-31829, CVE-2021-31916, 
-  CVE-2021-32399, CVE-2021-33033, CVE-2021-33034, CVE-2021-3483
-  CVE-2021-3501, CVE-2021-3506
-
-* Thu May 27 2021 Chris Co <chrco@microsoft.com> - 5.10.32.1-7
-- Set lockdown=integrity by default
-
-* Wed May 26 2021 Chris Co <chrco@microsoft.com> - 5.10.32.1-6
-- Add Mariner cert into the trusted kernel keyring
-
-* Tue May 25 2021 Daniel Mihai <dmihai@microsoft.com> - 5.10.32.1-5
-- Enable kernel debugger
-
-* Thu May 20 2021 Nicolas Ontiveros <niontive@microsoft.com> - 5.10.32.1-4
-- Bump release number to match kernel-signed update
-
-* Tue May 17 2021 Andrew Phelps <anphel@microsoft.com> - 5.10.32.1-3
-- Update CONFIG_LD_VERSION for binutils 2.36.1
-- Remove build-id match check
-
-* Thu May 13 2021 Rachel Menge <rachelmenge@microsoft.com> - 5.10.32.1-2
-- Add CONFIG_AS_HAS_LSE_ATOMICS=y
-
-* Mon May 03 2021 Rachel Menge <rachelmenge@microsoft.com> - 5.10.32.1-1
-- Update source to 5.10.32.1
-- Address CVE-2021-23133, CVE-2021-29154, CVE-2021-30178
->>>>>>> 577e1507
 
 * Thu Apr 22 2021 Chris Co <chrco@microsoft.com> - 5.10.28.1-4
 - Disable CONFIG_EFI_DISABLE_PCI_DMA. It can cause boot issues on some hardware.
