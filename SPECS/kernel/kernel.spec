%global security_hardening none
%global sha512hmac bash %{_sourcedir}/sha512hmac-openssl.sh
%define uname_r %{version}-%{release}

%ifarch x86_64
%define arch x86_64
%define archdir x86
%define config_source %{SOURCE1}
%endif

%ifarch aarch64
%global __provides_exclude_from %{_libdir}/debug/.build-id/
%define arch arm64
%define archdir arm64
%define config_source %{SOURCE2}
%endif

Summary:        Linux Kernel
Name:           kernel
<<<<<<< HEAD
Version:        5.15.41.1
Release:        5%{?dist}
=======
Version:        5.15.45.1
Release:        1%{?dist}
>>>>>>> 0423c895
License:        GPLv2
Vendor:         Microsoft Corporation
Distribution:   Mariner
Group:          System Environment/Kernel
URL:            https://github.com/microsoft/CBL-Mariner-Linux-Kernel
Source0:        https://github.com/microsoft/CBL-Mariner-Linux-Kernel/archive/rolling-lts/mariner-2/%{version}.tar.gz#/%{name}-%{version}.tar.gz
Source1:        config
Source2:        config_aarch64
Source3:        sha512hmac-openssl.sh
Source4:        cbl-mariner-ca-20211013.pem
BuildRequires:  audit-devel
BuildRequires:  bash
BuildRequires:  bc
BuildRequires:  diffutils
BuildRequires:  dwarves
BuildRequires:  elfutils-libelf-devel
BuildRequires:  glib-devel
BuildRequires:  kbd
BuildRequires:  kmod-devel
BuildRequires:  libdnet-devel
BuildRequires:  libmspack-devel
BuildRequires:  openssl
BuildRequires:  openssl-devel
BuildRequires:  pam-devel
BuildRequires:  procps-ng-devel
BuildRequires:  python3-devel
BuildRequires:  sed
Requires:       filesystem
Requires:       kmod
Requires(post): coreutils
Requires(postun): coreutils
# When updating the config files it is important to sanitize them.
# Steps for updating a config file:
#  1. Extract the linux sources into a folder
#  2. Add the current config file to the folder
#  3. Run `make menuconfig` to edit the file (Manually editing is not recommended)
#  4. Save the config file
#  5. Copy the config file back into the kernel spec folder
#  6. Revert any undesired changes (GCC related changes, etc)
#  8. Build the kernel package
#  9. Apply the changes listed in the log file (if any) to the config file
#  10. Verify the rest of the config file looks ok
# If there are significant changes to the config file, disable the config check and build the
# kernel rpm. The final config file is included in /boot in the rpm.

%description
The kernel package contains the Linux kernel.

%package devel
Summary:        Kernel Dev
Group:          System Environment/Kernel
Requires:       %{name} = %{version}-%{release}
Requires:       gawk
Requires:       python3
Obsoletes:      linux-dev

%description devel
This package contains the Linux kernel dev files

%package drivers-accessibility
Summary:        Kernel accessibility modules
Group:          System Environment/Kernel
Requires:       %{name} = %{version}-%{release}

%description drivers-accessibility
This package contains the Linux kernel accessibility support

%package drivers-sound
Summary:        Kernel Sound modules
Group:          System Environment/Kernel
Requires:       %{name} = %{version}-%{release}

%description drivers-sound
This package contains the Linux kernel sound support

%package docs
Summary:        Kernel docs
Group:          System Environment/Kernel
Requires:       python3

%description docs
This package contains the Linux kernel doc files

%package tools
Summary:        This package contains the 'perf' performance analysis tools for Linux kernel
Group:          System/Tools
Requires:       %{name} = %{version}-%{release}
Requires:       audit

%description tools
This package contains the 'perf' performance analysis tools for Linux kernel.

%package -n     python3-perf
Summary:        Python 3 extension for perf tools
Requires:       python3

%description -n python3-perf
This package contains the Python 3 extension for the 'perf' performance analysis tools for Linux kernel.

%package dtb
Summary:        This package contains common device tree blobs (dtb)
Group:          System Environment/Kernel

%description dtb
This package contains common device tree blobs (dtb)

%package -n     bpftool
Summary:        Inspection and simple manipulation of eBPF programs and maps

%description -n bpftool
This package contains the bpftool, which allows inspection and simple
manipulation of eBPF programs and maps.

%prep
%setup -q -n CBL-Mariner-Linux-Kernel-rolling-lts-mariner-2-%{version}

make mrproper

cp %{config_source} .config

# Add CBL-Mariner cert into kernel's trusted keyring
cp %{SOURCE4} certs/mariner.pem
sed -i 's#CONFIG_SYSTEM_TRUSTED_KEYS=""#CONFIG_SYSTEM_TRUSTED_KEYS="certs/mariner.pem"#' .config

cp .config current_config
sed -i 's/CONFIG_LOCALVERSION=""/CONFIG_LOCALVERSION="-%{release}"/' .config
make LC_ALL=  ARCH=%{arch} oldconfig

# Verify the config files match
cp .config new_config
sed -i 's/CONFIG_LOCALVERSION=".*"/CONFIG_LOCALVERSION=""/' new_config
diff --unified new_config current_config > config_diff || true
if [ -s config_diff ]; then
    printf "\n\n\n\n\n\n\n\n"
    cat config_diff
    printf "\n\n\n\n\n\n\n\n"
    echo "Config file has unexpected changes"
    echo "Update config file to set changed values explicitly"

#  (DISABLE THIS IF INTENTIONALLY UPDATING THE CONFIG FILE)
    exit 1
fi

%build
make VERBOSE=1 KBUILD_BUILD_VERSION="1" KBUILD_BUILD_HOST="CBL-Mariner" ARCH=%{arch} %{?_smp_mflags}

# Compile perf, python3-perf
make -C tools/perf PYTHON=%{python3} all

#Compile bpftool
make -C tools/bpf/bpftool

%define __modules_install_post \
for MODULE in `find %{buildroot}/lib/modules/%{uname_r} -name *.ko` ; do \
    ./scripts/sign-file sha512 certs/signing_key.pem certs/signing_key.x509 $MODULE \
    rm -f $MODULE.{sig,dig} \
    xz $MODULE \
    done \
%{nil}

# We want to compress modules after stripping. Extra step is added to
# the default __spec_install_post.
%define __spec_install_post\
    %{?__debug_package:%{__debug_install_post}}\
    %{__arch_install_post}\
    %{__os_install_post}\
    %{__modules_install_post}\
%{nil}

%install
install -vdm 755 %{buildroot}%{_sysconfdir}
install -vdm 700 %{buildroot}/boot
install -vdm 755 %{buildroot}%{_defaultdocdir}/linux-%{uname_r}
install -vdm 755 %{buildroot}%{_prefix}/src/linux-headers-%{uname_r}
install -vdm 755 %{buildroot}%{_libdir}/debug/lib/modules/%{uname_r}
make INSTALL_MOD_PATH=%{buildroot} modules_install

%ifarch x86_64
install -vm 600 arch/x86/boot/bzImage %{buildroot}/boot/vmlinuz-%{uname_r}
%endif

%ifarch aarch64
install -vm 600 arch/arm64/boot/Image %{buildroot}/boot/vmlinuz-%{uname_r}
install -D -m 640 arch/arm64/boot/dts/freescale/imx8mq-evk.dtb %{buildroot}/boot/dtb/fsl-imx8mq-evk.dtb
%endif

# Restrict the permission on System.map-X file
install -vm 400 System.map %{buildroot}/boot/System.map-%{uname_r}
install -vm 600 .config %{buildroot}/boot/config-%{uname_r}
cp -r Documentation/*        %{buildroot}%{_defaultdocdir}/linux-%{uname_r}
install -vm 644 vmlinux %{buildroot}%{_libdir}/debug/lib/modules/%{uname_r}/vmlinux-%{uname_r}
# `perf test vmlinux` needs it
ln -s vmlinux-%{uname_r} %{buildroot}%{_libdir}/debug/lib/modules/%{uname_r}/vmlinux

cat > %{buildroot}/boot/linux-%{uname_r}.cfg << "EOF"
# GRUB Environment Block
mariner_cmdline=init=/lib/systemd/systemd ro loglevel=3 quiet no-vmw-sta crashkernel=128M
mariner_linux=vmlinuz-%{uname_r}
mariner_initrd=initrd.img-%{uname_r}
EOF
chmod 600 %{buildroot}/boot/linux-%{uname_r}.cfg

# hmac sign the kernel for FIPS
%{sha512hmac} %{buildroot}/boot/vmlinuz-%{uname_r} | sed -e "s,$RPM_BUILD_ROOT,," > %{buildroot}/boot/.vmlinuz-%{uname_r}.hmac
cp %{buildroot}/boot/.vmlinuz-%{uname_r}.hmac %{buildroot}/lib/modules/%{uname_r}/.vmlinuz.hmac

# Register myself to initramfs
mkdir -p %{buildroot}/%{_localstatedir}/lib/initramfs/kernel
cat > %{buildroot}/%{_localstatedir}/lib/initramfs/kernel/%{uname_r} << "EOF"
--add-drivers "xen-scsifront xen-blkfront xen-acpi-processor xen-evtchn xen-gntalloc xen-gntdev xen-privcmd xen-pciback xenfs hv_utils hv_vmbus hv_storvsc hv_netvsc hv_sock hv_balloon virtio_blk virtio-rng virtio_console virtio_crypto virtio_mem vmw_vsock_virtio_transport vmw_vsock_virtio_transport_common 9pnet_virtio vrf"
EOF

#    Cleanup dangling symlinks
rm -rf %{buildroot}/lib/modules/%{uname_r}/source
rm -rf %{buildroot}/lib/modules/%{uname_r}/build

find . -name Makefile* -o -name Kconfig* -o -name *.pl | xargs  sh -c 'cp --parents "$@" %{buildroot}%{_prefix}/src/linux-headers-%{uname_r}' copy
find arch/%{archdir}/include include scripts -type f | xargs  sh -c 'cp --parents "$@" %{buildroot}%{_prefix}/src/linux-headers-%{uname_r}' copy
find $(find arch/%{archdir} -name include -o -name scripts -type d) -type f | xargs  sh -c 'cp --parents "$@" %{buildroot}%{_prefix}/src/linux-headers-%{uname_r}' copy
find arch/%{archdir}/include Module.symvers include scripts -type f | xargs  sh -c 'cp --parents "$@" %{buildroot}%{_prefix}/src/linux-headers-%{uname_r}' copy
%ifarch x86_64
# CONFIG_STACK_VALIDATION=y requires objtool to build external modules
install -vsm 755 tools/objtool/objtool %{buildroot}%{_prefix}/src/linux-headers-%{uname_r}/tools/objtool/
install -vsm 755 tools/objtool/fixdep %{buildroot}%{_prefix}/src/linux-headers-%{uname_r}/tools/objtool/
%endif

cp .config %{buildroot}%{_prefix}/src/linux-headers-%{uname_r} # copy .config manually to be where it's expected to be
ln -sf "%{_prefix}/src/linux-headers-%{uname_r}" "%{buildroot}/lib/modules/%{uname_r}/build"
find %{buildroot}/lib/modules -name '*.ko' -print0 | xargs -0 chmod u+x

%ifarch aarch64
cp scripts/module.lds %{buildroot}%{_prefix}/src/linux-headers-%{uname_r}/scripts/module.lds
%endif

# disable (JOBS=1) parallel build to fix this issue:
# fixdep: error opening depfile: ./.plugin_cfg80211.o.d: No such file or directory
# Linux version that was affected is 4.4.26
make -C tools JOBS=1 DESTDIR=%{buildroot} prefix=%{_prefix} perf_install

# Install python3-perf
make -C tools/perf DESTDIR=%{buildroot} prefix=%{_prefix} install-python_ext

# Install bpftool
make -C tools/bpf/bpftool DESTDIR=%{buildroot} prefix=%{_prefix} bash_compdir=%{_sysconfdir}/bash_completion.d/ mandir=%{_mandir} install

# Remove trace (symlink to perf). This file causes duplicate identical debug symbols
rm -vf %{buildroot}%{_bindir}/trace

%triggerin -- initramfs
mkdir -p %{_localstatedir}/lib/rpm-state/initramfs/pending
touch %{_localstatedir}/lib/rpm-state/initramfs/pending/%{uname_r}
echo "initrd generation of kernel %{uname_r} will be triggered later" >&2

%triggerun -- initramfs
rm -rf %{_localstatedir}/lib/rpm-state/initramfs/pending/%{uname_r}
rm -rf /boot/initrd.img-%{uname_r}
echo "initrd of kernel %{uname_r} removed" >&2

%postun
if [ ! -e /boot/mariner.cfg ]
then
     ls /boot/linux-*.cfg 1> /dev/null 2>&1
     if [ $? -eq 0 ]
     then
          list=`ls -tu /boot/linux-*.cfg | head -n1`
          test -n "$list" && ln -sf "$list" /boot/mariner.cfg
     fi
fi

%post
/sbin/depmod -a %{uname_r}
ln -sf linux-%{uname_r}.cfg /boot/mariner.cfg

%post drivers-accessibility
/sbin/depmod -a %{uname_r}

%post drivers-sound
/sbin/depmod -a %{uname_r}

%files
%defattr(-,root,root)
%license COPYING
%exclude %dir /usr/lib/debug
/boot/System.map-%{uname_r}
/boot/config-%{uname_r}
/boot/vmlinuz-%{uname_r}
/boot/.vmlinuz-%{uname_r}.hmac
%config(noreplace) /boot/linux-%{uname_r}.cfg
%config %{_localstatedir}/lib/initramfs/kernel/%{uname_r}
%defattr(0644,root,root)
/lib/modules/%{uname_r}/*
/lib/modules/%{uname_r}/.vmlinuz.hmac
%exclude /lib/modules/%{uname_r}/build
%exclude /lib/modules/%{uname_r}/kernel/drivers/accessibility
%exclude /lib/modules/%{uname_r}/kernel/drivers/gpu
%exclude /lib/modules/%{uname_r}/kernel/sound

%files docs
%defattr(-,root,root)
%{_defaultdocdir}/linux-%{uname_r}/*

%files devel
%defattr(-,root,root)
/lib/modules/%{uname_r}/build
%{_prefix}/src/linux-headers-%{uname_r}

%files drivers-accessibility
%defattr(-,root,root)
/lib/modules/%{uname_r}/kernel/drivers/accessibility

%files drivers-sound
%defattr(-,root,root)
/lib/modules/%{uname_r}/kernel/sound

%files tools
%defattr(-,root,root)
%{_libexecdir}
%exclude %dir %{_libdir}/debug
%ifarch x86_64
%{_lib64dir}/traceevent
%{_lib64dir}/libperf-jvmti.so
%endif
%ifarch aarch64
%{_libdir}/traceevent
%{_libdir}/libperf-jvmti.so
%endif
%{_bindir}
%{_sysconfdir}/bash_completion.d/*
%{_datadir}/perf-core/strace/groups/file
%{_datadir}/perf-core/strace/groups/string
%{_docdir}/*
%{_libdir}/perf/examples/bpf/*
%{_libdir}/perf/include/bpf/*
%{_includedir}/perf/perf_dlfilter.h

%files -n python3-perf
%{python3_sitearch}/*

%ifarch aarch64
%files dtb
/boot/dtb/fsl-imx8mq-evk.dtb
%endif

%files -n bpftool
%{_sbindir}/bpftool
%{_sysconfdir}/bash_completion.d/bpftool

%changelog
<<<<<<< HEAD
* Tue Jun 14 2022 Pawel Winogrodzki <pawelwi@microsoft.com> - 5.15.41.1-5
- Moving ".config" update and check steps into the %%prep section.
=======
* Thu Jun 09 2022 Cameron Baird <cameronbaird@microsoft.com> - 5.15.45.1-1
- Update source to 5.15.45.1
- Address CVE-2022-32250 with a nopatch
>>>>>>> 0423c895

* Mon Jun 06 2022 Max Brodeur-Urbas <maxbr@microsoft.com> - 5.15.41.1-4
- Compiling ptp_kvm driver as a module 

* Wed Jun 01 2022 Pawel Winogrodzki <pawelwi@microsoft.com> - 5.15.41.1-3
- Enabling "LIVEPATCH" config option.

* Thu May 26 2022 Minghe Ren <mingheren@microsoft.com> - 5.15.41.1-2
- Disable SMACK kernel configuration

* Tue May 24 2022 Cameron Baird <cameronbaird@microsoft.com> - 5.15.41.1-1
- Update source to 5.15.41.1
- Nopatch CVE-2020-35501, CVE-2022-28893, CVE-2022-29581

* Mon May 23 2022 Neha Agarwal <nehaagarwal@microsoft.com> - 5.15.37.1-3
- Fix configs to bring down initrd boot time

* Mon May 16 2022 Neha Agarwal <nehaagarwal@microsoft.com> - 5.15.37.1-2
- Fix cdrom, hyperv-mouse, kexec and crash-on-demand config in aarch64

* Mon May 09 2022 Neha Agarwal <nehaagarwal@microsoft.com> - 5.15.37.1-1
- Update source to 5.15.37.1
- Nopatch CVE-2021-4095, CVE-2022-0500, CVE-2022-0998, CVE-2022-28796, CVE-2022-29582, 
    CVE-2022-1048, CVE-2022-1195, CVE-2022-1353, CVE-2022-29968, CVE-2022-1015
- Enable IFB config

* Tue Apr 19 2022 Cameron Baird <cameronbaird@microsoft.com> - 5.15.34.1-1
- Update source to 5.15.34.1
- Clean up nopatches in Patch list, no longer needed for CVE automation
- Nopatch CVE-2022-28390, CVE-2022-28389, CVE-2022-28388, CVE-2022-28356, CVE-2022-0435,
    CVE-2021-4202, CVE-2022-27950, CVE-2022-0433, CVE-2022-0494, CVE-2022-0330, CVE-2022-0854, 
    CVE-2021-4197, CVE-2022-29156

* Tue Apr 19 2022 Max Brodeur-Urbas <maxbr@microsoft.com> - 5.15.32.1-3
- Remove kernel lockdown config from grub envblock

* Tue Apr 12 2022 Andrew Phelps <anphel@microsoft.com> - 5.15.32.1-2
- Remove trace symlink from _bindir
- Exclude files and directories under the debug folder from kernel and kernel-tools packages
- Remove BR for xerces-c-devel

* Fri Apr 08 2022 Neha Agarwal <nehaagarwal@microsoft.com> - 5.15.32.1-1
- Update source to 5.15.32.1
- Address CVES: 2022-0516, 2022-26878, 2022-27223, 2022-24958, 2022-0742,
  2022-1011, 2022-26490, 2021-4002
- Enable MANA driver config
- Address CVEs 2022-0995, 2022-1055, 2022-27666

* Tue Apr 05 2022 Henry Li <lihl@microsoft.com> - 5.15.26.1-4
- Add Dell devices support

* Mon Mar 28 2022 Rachel Menge <rachelmenge@microsoft.com> - 5.15.26.1-3
- Remove hardcoded mariner.pem from configs and instead insert during
  the build phase

* Mon Mar 14 2022 Vince Perri <viperri@microsoft.com> - 5.15.26.1-2
- Add support for compressed firmware

* Tue Mar 08 2022 cameronbaird <cameronbaird@microsoft.com> - 5.15.26.1-1
- Update source to 5.15.26.1
- Address CVES: 2022-0617, 2022-25375, 2022-25258, 2021-4090, 2022-25265,
  2021-45402, 2022-0382, 2022-0185, 2021-44879, 2022-24959, 2022-0264, 
  2022-24448, 2022-24122, 2021-20194, 2022-0847, 1999-0524, 2008-4609,
  2010-0298, 2010-4563, 2011-0640, 2022-0492, 2021-3743, 2022-26966

* Mon Mar 07 2022 George Mileka <gmileka@microsoft.com> - 5.15.18.1-5
- Enabled vfio noiommu.

* Fri Feb 25 2022 Henry Li <lihl@microsoft.com> - 5.15.18.1-4
- Enable CONFIG_DEVMEM, CONFIG_STRICT_DEVMEM and CONFIG_IO_STRICT_DEVMEM

* Thu Feb 24 2022 Cameron Baird <cameronbaird@microsoft.com> - 5.15.18.1-3
- CONFIG_BPF_UNPRIV_DEFAULT_OFF=y

* Thu Feb 24 2022 Suresh Babu Chalamalasetty <schalam@microsoft.com> - 5.15.18.1-2
- Add usbip required kernel configs CONFIG_USBIP_CORE CONFIG_USBIP_VHCI_HCD

* Mon Feb 07 2022 Cameron Baird <cameronbaird@microsoft.com> - 5.15.18.1-1
- Update source to 5.15.18.1
- Address CVE-2010-0309, CVE-2018-1000026, CVE-2018-16880, CVE-2019-3016,
  CVE-2019-3819, CVE-2019-3887, CVE-2020-25672, CVE-2021-3564, CVE-2021-45095, 
  CVE-2021-45469, CVE-2021-45480

* Thu Feb 03 2022 Henry Li <lihl@microsoft.com> - 5.15.2.1-5
- Enable CONFIG_X86_SGX and CONFIG_X86_SGX_KVM

* Wed Feb 02 2022 Rachel Menge <rachelmenge@microsoft.com> - 5.15.2.1-4
- Add libperf-jvmti.so to tools package

* Thu Jan 27 2022 Daniel Mihai <dmihai@microsoft.com> - 5.15.2.1-3
- Enable kdb frontend for kgdb

* Sun Jan 23 2022 Chris Co <chrco@microsoft.com> - 5.15.2.1-2
- Rotate Mariner cert

* Thu Jan 06 2022 Rachel Menge <rachelmenge@microsoft.com> - 5.15.2.1-1
- Update source to 5.15.2.1

* Tue Jan 04 2022 Suresh Babu Chalamalasetty <schalam@microsoft.com> - 5.10.78.1-3
- Add provides exclude for debug build-id for aarch64 to generate debuginfo rpm
- Fix missing brackets for __os_install_post.

* Tue Dec 28 2021 Suresh Babu Chalamalasetty <schalam@microsoft.com> - 5.10.78.1-2
- Enable CONFIG_COMPAT kernel configs

* Tue Nov 23 2021 Rachel Menge <rachelmenge@microsoft.com> - 5.10.78.1-1
- Update source to 5.10.78.1
- Address CVE-2021-43267, CVE-2021-42739, CVE-2021-42327, CVE-2021-43389
- Add patch to fix SPDX-License-Identifier in headers

* Mon Nov 15 2021 Thomas Crain <thcrain@microsoft.com> - 5.10.74.1-4
- Add python3-perf subpackage and add python3-devel to build-time requirements
- Exclude accessibility modules from main package to avoid subpackage conflict
- Remove redundant License tag from bpftool subpackage

* Thu Nov 04 2021 Andrew Phelps <anphel@microsoft.com> - 5.10.74.1-3
- Update configs for gcc 11.2.0 and binutils 2.37 updates

* Tue Oct 26 2021 Rachel Menge <rachelmenge@microsoft.com> - 5.10.74.1-2
- Update configs for eBPF support
- Add dwarves Build-requires

* Tue Oct 19 2021 Rachel Menge <rachelmenge@microsoft.com> - 5.10.74.1-1
- Update source to 5.10.74.1
- Address CVE-2021-41864, CVE-2021-42252
- License verified

* Thu Oct 07 2021 Rachel Menge <rachelmenge@microsoft.com> - 5.10.69.1-1
- Update source to 5.10.69.1
- Address CVE-2021-38300, CVE-2021-41073, CVE-2021-3653, CVE-2021-42008

* Wed Sep 22 2021 Rachel Menge <rachelmenge@microsoft.com> - 5.10.64.1-2
- Enable CONFIG_NET_VRF
- Add vrf to drivers argument for dracut

* Mon Sep 20 2021 Rachel Menge <rachelmenge@microsoft.com> - 5.10.64.1-1
- Update source to 5.10.64.1

* Fri Sep 17 2021 Rachel Menge <rachelmenge@microsoft.com> - 5.10.60.1-1
- Remove cn from dracut drivers argument
- Update source to 5.10.60.1
- Address CVE-2021-38166, CVE-2021-38205, CVE-2021-3573
  CVE-2021-37576, CVE-2021-34556, CVE-2021-35477, CVE-2021-28691,
  CVE-2021-3564, CVE-2020-25639, CVE-2021-29657, CVE-2021-38199,
  CVE-2021-38201, CVE-2021-38202, CVE-2021-38207, CVE-2021-38204,
  CVE-2021-38206, CVE-2021-38208, CVE-2021-38200, CVE-2021-38203,
  CVE-2021-38160, CVE-2021-3679, CVE-2021-38198, CVE-2021-38209,
  CVE-2021-3655
- Add patch to fix VDSO in HyperV

* Thu Sep 09 2021 Muhammad Falak <mwani@microsoft.com> - 5.10.52.1-2
- Export `bpftool` subpackage

* Tue Jul 20 2021 Rachel Menge <rachelmenge@microsoft.com> - 5.10.52.1-1
- Update source to 5.10.52.1
- Address CVE-2021-35039, CVE-2021-33909

* Mon Jul 19 2021 Chris Co <chrco@microsoft.com> - 5.10.47.1-2
- Enable CONFIG_CONNECTOR and CONFIG_PROC_EVENTS

* Tue Jul 06 2021 Rachel Menge <rachelmenge@microsoft.com> - 5.10.47.1-1
- Update source to 5.10.47.1
- Address CVE-2021-34693, CVE-2021-33624

* Wed Jun 30 2021 Chris Co <chrco@microsoft.com> - 5.10.42.1-4
- Enable legacy mcelog config

* Tue Jun 22 2021 Suresh Babu Chalamalasetty <schalam@microsoft.com> - 5.10.42.1-3
- Enable CONFIG_IOSCHED_BFQ and CONFIG_BFQ_GROUP_IOSCHED configs

* Wed Jun 16 2021 Chris Co <chrco@microsoft.com> - 5.10.42.1-2
- Enable CONFIG_CROSS_MEMORY_ATTACH

* Tue Jun 08 2021 Rachel Menge <rachelmenge@microsoft.com> - 5.10.42.1-1
- Update source to 5.10.42.1
- Address CVE-2021-33200

* Thu Jun 03 2021 Rachel Menge <rachelmenge@microsoft.com> - 5.10.37.1-2
- Address CVE-2020-25672

* Fri May 28 2021 Rachel Menge <rachelmenge@microsoft.com> - 5.10.37.1-1
- Update source to 5.10.37.1
- Address CVE-2021-23134, CVE-2021-29155, CVE-2021-31829, CVE-2021-31916,
  CVE-2021-32399, CVE-2021-33033, CVE-2021-33034, CVE-2021-3483
  CVE-2021-3501, CVE-2021-3506

* Thu May 27 2021 Chris Co <chrco@microsoft.com> - 5.10.32.1-7
- Set lockdown=integrity by default

* Wed May 26 2021 Chris Co <chrco@microsoft.com> - 5.10.32.1-6
- Add Mariner cert into the trusted kernel keyring

* Tue May 25 2021 Daniel Mihai <dmihai@microsoft.com> - 5.10.32.1-5
- Enable kernel debugger

* Thu May 20 2021 Nicolas Ontiveros <niontive@microsoft.com> - 5.10.32.1-4
- Bump release number to match kernel-signed update

* Mon May 17 2021 Andrew Phelps <anphel@microsoft.com> - 5.10.32.1-3
- Update CONFIG_LD_VERSION for binutils 2.36.1
- Remove build-id match check

* Thu May 13 2021 Rachel Menge <rachelmenge@microsoft.com> - 5.10.32.1-2
- Add CONFIG_AS_HAS_LSE_ATOMICS=y

* Mon May 03 2021 Rachel Menge <rachelmenge@microsoft.com> - 5.10.32.1-1
- Update source to 5.10.32.1
- Address CVE-2021-23133, CVE-2021-29154, CVE-2021-30178

* Thu Apr 22 2021 Chris Co <chrco@microsoft.com> - 5.10.28.1-4
- Disable CONFIG_EFI_DISABLE_PCI_DMA. It can cause boot issues on some hardware.

* Mon Apr 19 2021 Chris Co <chrco@microsoft.com> - 5.10.28.1-3
- Bump release number to match kernel-signed update

* Thu Apr 15 2021 Rachel Menge <rachelmenge@microsoft.com> - 5.10.28.1-2
- Address CVE-2021-29648

* Thu Apr 08 2021 Chris Co <chrco@microsoft.com> - 5.10.28.1-1
- Update source to 5.10.28.1
- Update uname_r define to match the new value derived from the source
- Address CVE-2020-27170, CVE-2020-27171, CVE-2021-28375, CVE-2021-28660,
  CVE-2021-28950, CVE-2021-28951, CVE-2021-28952, CVE-2021-28971,
  CVE-2021-28972, CVE-2021-29266, CVE-2021-28964, CVE-2020-35508,
  CVE-2020-16120, CVE-2021-29264, CVE-2021-29265, CVE-2021-29646,
  CVE-2021-29647, CVE-2021-29649, CVE-2021-29650, CVE-2021-30002

* Fri Mar 26 2021 Daniel Mihai <dmihai@microsoft.com> - 5.10.21.1-4
- Enable CONFIG_CRYPTO_DRBG_HASH, CONFIG_CRYPTO_DRBG_CTR

* Thu Mar 18 2021 Chris Co <chrco@microsoft.com> - 5.10.21.1-3
- Address CVE-2021-27365, CVE-2021-27364, CVE-2021-27363
- Enable CONFIG_FANOTIFY_ACCESS_PERMISSIONS

* Wed Mar 17 2021 Nicolas Ontiveros <niontive@microsoft.com> - 5.10.21.1-2
- Disable QAT kernel configs

* Thu Mar 11 2021 Chris Co <chrco@microsoft.com> - 5.10.21.1-1
- Update source to 5.10.21.1
- Add virtio drivers to be installed into initrd
- Address CVE-2021-26930, CVE-2020-35499, CVE-2021-26931, CVE-2021-26932

* Fri Mar 05 2021 Chris Co <chrco@microsoft.com> - 5.10.13.1-4
- Enable kernel lockdown config

* Thu Mar 04 2021 Suresh Babu Chalamalasetty <schalam@microsoft.com> - 5.10.13.1-3
- Add configs for CONFIG_BNXT bnxt_en and MSR drivers

* Mon Feb 22 2021 Thomas Crain <thcrain@microsoft.com> - 5.10.13.1-2
- Add configs for speakup and uinput drivers
- Add kernel-drivers-accessibility subpackage

* Thu Feb 18 2021 Chris Co <chrco@microsoft.com> - 5.10.13.1-1
- Update source to 5.10.13.1
- Remove patch to publish efi tpm event log on ARM. Present in updated source.
- Remove patch for arm64 hyperv support. Present in updated source.
- Account for new module.lds location on aarch64
- Remove CONFIG_GCC_PLUGIN_RANDSTRUCT
- Add CONFIG_SCSI_SMARTPQI=y

* Thu Feb 11 2021 Nicolas Ontiveros <niontive@microsoft.com> - 5.4.91-5
- Add configs to enable tcrypt in FIPS mode

* Tue Feb 09 2021 Nicolas Ontiveros <niontive@microsoft.com> - 5.4.91-4
- Use OpenSSL to perform HMAC calc

* Thu Jan 28 2021 Nicolas Ontiveros <niontive@microsoft.com> - 5.4.91-3
- Add configs for userspace crypto support
- HMAC calc the kernel for FIPS

* Wed Jan 27 2021 Daniel McIlvaney <damcilva@microsoft.com> - 5.4.91-2
- Enable dm-verity boot support with FEC

* Wed Jan 20 2021 Chris Co <chrco@microsoft.com> - 5.4.91-1
- Update source to 5.4.91
- Address CVE-2020-29569, CVE-2020-28374, CVE-2020-36158
- Remove patch to fix GUI installer crash. Fixed in updated source.

* Tue Jan 12 2021 Rachel Menge <rachelmenge@microsoft.com> - 5.4.83-4
- Add imx8mq support

* Sat Jan 09 2021 Andrew Phelps <anphel@microsoft.com> - 5.4.83-3
- Add patch to fix GUI installer crash

* Mon Dec 28 2020 Nicolas Ontiveros <niontive@microsoft.com> - 5.4.83-2
- Address CVE-2020-27777

* Tue Dec 15 2020 Henry Beberman <henry.beberman@microsoft.com> - 5.4.83-1
- Update source to 5.4.83
- Address CVE-2020-14351, CVE-2020-14381, CVE-2020-25656, CVE-2020-25704,
  CVE-2020-29534, CVE-2020-29660, CVE-2020-29661

* Fri Dec 04 2020 Chris Co <chrco@microsoft.com> - 5.4.81-1
- Update source to 5.4.81
- Remove patch for kexec in HyperV. Integrated in 5.4.81.
- Address CVE-2020-25705, CVE-2020-15436, CVE-2020-28974, CVE-2020-29368,
  CVE-2020-29369, CVE-2020-29370, CVE-2020-29374, CVE-2020-29373, CVE-2020-28915,
  CVE-2020-28941, CVE-2020-27675, CVE-2020-15437, CVE-2020-29371, CVE-2020-29372,
  CVE-2020-27194, CVE-2020-27152

* Wed Nov 25 2020 Chris Co <chrco@microsoft.com> - 5.4.72-5
- Add patch to publish efi tpm event log on ARM

* Mon Nov 23 2020 Chris Co <chrco@microsoft.com> - 5.4.72-4
- Apply patch to fix kexec in HyperV

* Mon Nov 16 2020 Suresh Babu Chalamalasetty <schalam@microsoft.com> - 5.4.72-3
- Disable kernel config SLUB_DEBUG_ON due to tcp throughput perf impact

* Tue Nov 10 2020 Suresh Babu Chalamalasetty <schalam@microsoft.com> - 5.4.72-2
- Enable kernel configs for Arm64 HyperV, Ampere and Cavium SoCs support

* Mon Oct 26 2020 Chris Co <chrco@microsoft.com> - 5.4.72-1
- Update source to 5.4.72
- Remove patch to support CometLake e1000e ethernet. Integrated in 5.4.72.
- Add license file
- Lint spec
- Address CVE-2018-1000026, CVE-2018-16880, CVE-2020-12464, CVE-2020-12465,
  CVE-2020-12659, CVE-2020-15780, CVE-2020-14356, CVE-2020-14386, CVE-2020-25645,
  CVE-2020-25643, CVE-2020-25211, CVE-2020-25212, CVE-2008-4609, CVE-2020-14331,
  CVE-2010-0298, CVE-2020-10690, CVE-2020-25285, CVE-2020-10711, CVE-2019-3887,
  CVE-2020-14390, CVE-2019-19338, CVE-2019-20810, CVE-2020-10766, CVE-2020-10767,
  CVE-2020-10768, CVE-2020-10781, CVE-2020-12768, CVE-2020-14314, CVE-2020-14385,
  CVE-2020-25641, CVE-2020-26088, CVE-2020-10942, CVE-2020-12826, CVE-2019-3016,
  CVE-2019-3819, CVE-2020-16166, CVE-2020-11608, CVE-2020-11609, CVE-2020-25284,
  CVE-2020-12888, CVE-2017-8244, CVE-2017-8245, CVE-2017-8246, CVE-2009-4484,
  CVE-2015-5738, CVE-2007-4998, CVE-2010-0309, CVE-2011-0640, CVE-2020-12656,
  CVE-2011-2519, CVE-1999-0656, CVE-2010-4563, CVE-2019-20794, CVE-1999-0524

* Fri Oct 16 2020 Suresh Babu Chalamalasetty <schalam@microsoft.com> - 5.4.51-11
- Enable QAT kernel configs

* Fri Oct 02 2020 Chris Co <chrco@microsoft.com> - 5.4.51-10
- Address CVE-2020-10757, CVE-2020-12653, CVE-2020-12657, CVE-2010-3865,
  CVE-2020-11668, CVE-2020-12654, CVE-2020-24394, CVE-2020-8428

* Fri Oct 02 2020 Chris Co <chrco@microsoft.com> - 5.4.51-9
- Fix aarch64 build error

* Wed Sep 30 2020 Emre Girgin <mrgirgin@microsoft.com> - 5.4.51-8
- Update postun script to deal with removal in case of another installed kernel.

* Fri Sep 25 2020 Suresh Babu Chalamalasetty <schalam@microsoft.com> - 5.4.51-7
- Enable Mellanox kernel configs

* Wed Sep 23 2020 Daniel McIlvaney <damcilva@microsoft.com> - 5.4.51-6
- Enable CONFIG_IMA (measurement only) and associated configs

* Thu Sep 03 2020 Daniel McIlvaney <damcilva@microsoft.com> - 5.4.51-5
- Add code to check for missing config flags in the checked in configs

* Thu Sep 03 2020 Chris Co <chrco@microsoft.com> - 5.4.51-4
- Apply additional kernel hardening configs

* Thu Sep 03 2020 Chris Co <chrco@microsoft.com> - 5.4.51-3
- Bump release number due to kernel-signed-<arch> package update
- Minor aarch64 config and changelog cleanup

* Tue Sep 01 2020 Chris Co <chrco@microsoft.com> - 5.4.51-2
- Update source hash

* Wed Aug 19 2020 Chris Co <chrco@microsoft.com> - 5.4.51-1
- Update source to 5.4.51
- Enable DXGKRNL config
- Address CVE-2020-11494, CVE-2020-11565, CVE-2020-12655, CVE-2020-12771,
  CVE-2020-13974, CVE-2020-15393, CVE-2020-8647, CVE-2020-8648, CVE-2020-8649,
  CVE-2020-9383, CVE-2020-11725

* Wed Aug 19 2020 Chris Co <chrco@microsoft.com> - 5.4.42-12
- Remove the signed package depends

* Tue Aug 18 2020 Chris Co <chrco@microsoft.com> - 5.4.42-11
- Remove signed subpackage

* Mon Aug 17 2020 Chris Co <chrco@microsoft.com> - 5.4.42-10
- Enable BPF, PC104, userfaultfd, SLUB sysfs, SMC, XDP sockets monitoring configs

* Fri Aug 07 2020 Mateusz Malisz <mamalisz@microsoft.com> - 5.4.42-9
- Add crashkernel=128M to the kernel cmdline
- Update config to support kexec and kexec_file_load

* Tue Aug 04 2020 Pawel Winogrodzki <pawelwi@microsoft.com> - 5.4.42-8
- Updating "KBUILD_BUILD_VERSION" and "KBUILD_BUILD_HOST" with correct
  distribution name.

* Wed Jul 22 2020 Chris Co <chrco@microsoft.com> - 5.4.42-7
- Address CVE-2020-8992, CVE-2020-12770, CVE-2020-13143, CVE-2020-11884

* Fri Jul 17 2020 Suresh Babu Chalamalasetty <schalam@microsoft.com> - 5.4.42-6
- Enable CONFIG_MLX5_CORE_IPOIB and CONFIG_INFINIBAND_IPOIB config flags

* Fri Jul 17 2020 Suresh Babu Chalamalasetty <schalam@microsoft.com> - 5.4.42-5
- Adding XDP config flag

* Thu Jul 09 2020 Anand Muthurajan <anandm@microsoft.com> - 5.4.42-4
- Enable CONFIG_QED, CONFIG_QEDE, CONFIG_QED_SRIOV and CONFIG_QEDE_VXLAN flags

* Wed Jun 24 2020 Chris Co <chrco@microsoft.com> - 5.4.42-3
- Regenerate input config files

* Fri Jun 19 2020 Chris Co <chrco@microsoft.com> - 5.4.42-2
- Add kernel-secure subpackage and macros for adding offline signed kernels

* Fri Jun 12 2020 Chris Co <chrco@microsoft.com> - 5.4.42-1
- Update source to 5.4.42

* Thu Jun 11 2020 Chris Co <chrco@microsoft.com> - 5.4.23-17
- Enable PAGE_POISONING configs
- Disable PROC_KCORE config
- Enable RANDOM_TRUST_CPU config for x86_64

* Fri Jun 05 2020 Suresh Babu Chalamalasetty <schalam@microsoft.com> - 5.4.23-16
- Adding BPF config flags

* Thu Jun 04 2020 Chris Co <chrco@microsoft.com> - 5.4.23-15
- Add config support for USB video class devices

* Wed Jun 03 2020 Nicolas Ontiveros <niontive@microsoft.com> - 5.4.23-14
- Add CONFIG_CRYPTO_XTS=y to config.

* Wed Jun 03 2020 Chris Co <chrco@microsoft.com> - 5.4.23-13
- Add patch to support CometLake e1000e ethernet
- Remove drivers-gpu subpackage
- Inline the initramfs trigger and postun source files
- Remove rpi3 dtb and ls1012 dtb subpackages

* Wed May 27 2020 Chris Co <chrco@microsoft.com> - 5.4.23-12
- Update arm64 security configs
- Disable devmem in x86_64 config

* Tue May 26 2020 Daniel Mihai <dmihai@microsoft.com> - 5.4.23-11
- Disabled Reliable Datagram Sockets protocol (CONFIG_RDS).

* Fri May 22 2020 Emre Girgin <mrgirgin@microsoft.com> - 5.4.23-10
- Change /boot directory permissions to 600.

* Thu May 21 2020 Chris Co <chrco@microsoft.com> - 5.4.23-9
- Update x86_64 security configs

* Wed May 20 2020 Suresh Babu Chalamalasetty <schalam@microsoft.com> - 5.4.23-8
- Adding InfiniBand config flags

* Mon May 11 2020 Anand Muthurajan <anandm@microsoft.com> - 5.4.23-7
- Adding PPP config flags

* Tue Apr 28 2020 Emre Girgin <mrgirgin@microsoft.com> - 5.4.23-6
- Renaming Linux-PAM to pam

* Tue Apr 28 2020 Emre Girgin <mrgirgin@microsoft.com> - 5.4.23-5
- Renaming linux to kernel

* Tue Apr 14 2020 Emre Girgin <mrgirgin@microsoft.com> - 5.4.23-4
- Remove linux-aws and linux-esx references.
- Remove kat_build usage.
- Remove ENA module.

* Fri Apr 10 2020 Emre Girgin <mrgirgin@microsoft.com> - 5.4.23-3
- Remove xml-security-c dependency.

* Wed Apr 08 2020 Nicolas Ontiveros <niontive@microsoft.com> - 5.4.23-2
- Remove toybox and only use coreutils for requires.

* Tue Dec 10 2019 Chris Co <chrco@microsoft.com> - 5.4.23-1
- Update to Microsoft Linux Kernel 5.4.23
- Remove patches
- Update ENA module to 2.1.2 to work with Linux 5.4.23
- Remove xr module
- Remove Xen tmem module from dracut module list to fix initramfs creation
- Add patch to fix missing trans_pgd header in aarch64 build

* Fri Oct 11 2019 Henry Beberman <hebeberm@microsoft.com> - 4.19.52-8
- Enable Hyper-V TPM in config

* Tue Sep 03 2019 Mateusz Malisz <mamalisz@microsoft.com> - 4.19.52-7
- Initial CBL-Mariner import from Photon (license: Apache2).

* Thu Jul 25 2019 Keerthana K <keerthanak@vmware.com> - 4.19.52-6
- Fix postun scriplet.

* Thu Jul 11 2019 Keerthana K <keerthanak@vmware.com> - 4.19.52-5
- Enable kernel configs necessary for BPF Compiler Collection (BCC).

* Wed Jul 10 2019 Srivatsa S. Bhat (VMware) <srivatsa@csail.mit.edu> 4.19.52-4
- Deprecate linux-aws-tools in favor of linux-tools.

* Tue Jul 02 2019 Alexey Makhalov <amakhalov@vmware.com> - 4.19.52-3
- Fix 9p vsock 16bit port issue.

* Thu Jun 20 2019 Tapas Kundu <tkundu@vmware.com> - 4.19.52-2
- Enabled CONFIG_I2C_CHARDEV to support lm-sensors

* Mon Jun 17 2019 Srivatsa S. Bhat (VMware) <srivatsa@csail.mit.edu> 4.19.52-1
- Update to version 4.19.52
- Fix CVE-2019-12456, CVE-2019-12379, CVE-2019-12380, CVE-2019-12381,
- CVE-2019-12382, CVE-2019-12378, CVE-2019-12455

* Tue May 28 2019 Srivatsa S. Bhat (VMware) <srivatsa@csail.mit.edu> 4.19.40-3
- Change default I/O scheduler to 'deadline' to fix performance issue.

* Tue May 14 2019 Keerthana K <keerthanak@vmware.com> - 4.19.40-2
- Fix to parse through /boot folder and update symlink (/boot/photon.cfg) if
- mulitple kernels are installed and current linux kernel is removed.

* Tue May 07 2019 Ajay Kaher <akaher@vmware.com> - 4.19.40-1
- Update to version 4.19.40

* Thu Apr 11 2019 Srivatsa S. Bhat (VMware) <srivatsa@csail.mit.edu> 4.19.32-3
- Update config_aarch64 to fix ARM64 build.

* Fri Mar 29 2019 Srivatsa S. Bhat (VMware) <srivatsa@csail.mit.edu> 4.19.32-2
- Fix CVE-2019-10125

* Wed Mar 27 2019 Srivatsa S. Bhat (VMware) <srivatsa@csail.mit.edu> 4.19.32-1
- Update to version 4.19.32

* Thu Mar 14 2019 Srivatsa S. Bhat (VMware) <srivatsa@csail.mit.edu> 4.19.29-1
- Update to version 4.19.29

* Tue Mar 05 2019 Ajay Kaher <akaher@vmware.com> - 4.19.26-1
- Update to version 4.19.26

* Thu Feb 21 2019 Him Kalyan Bordoloi <bordoloih@vmware.com> - 4.19.15-3
- Fix CVE-2019-8912

* Thu Jan 24 2019 Alexey Makhalov <amakhalov@vmware.com> - 4.19.15-2
- Add WiFi (ath10k), sensors (i2c,spi), usb support for NXP LS1012A board.

* Tue Jan 15 2019 Srivatsa S. Bhat (VMware) <srivatsa@csail.mit.edu> 4.19.15-1
- Update to version 4.19.15

* Fri Jan 11 2019 Srinidhi Rao <srinidhir@vmware.com> - 4.19.6-7
- Add Network support for NXP LS1012A board.

* Wed Jan 09 2019 Ankit Jain <ankitja@vmware.com> - 4.19.6-6
- Enable following for x86_64 and aarch64:
-  Enable Kernel Address Space Layout Randomization.
-  Enable CONFIG_SECURITY_NETWORK_XFRM

* Fri Jan 04 2019 Srivatsa S. Bhat (VMware) <srivatsa@csail.mit.edu> 4.19.6-5
- Enable AppArmor by default.

* Wed Jan 02 2019 Alexey Makhalov <amakhalov@vmware.com> - 4.19.6-4
- .config: added Compulab fitlet2 device drivers
- .config_aarch64: added gpio sysfs support
- renamed -sound to -drivers-sound

* Tue Jan 01 2019 Ajay Kaher <akaher@vmware.com> - 4.19.6-3
- .config: Enable CONFIG_PCI_HYPERV driver

* Wed Dec 19 2018 Srinidhi Rao <srinidhir@vmware.com> - 4.19.6-2
- Add NXP LS1012A support.

* Mon Dec 10 2018 Srivatsa S. Bhat (VMware) <srivatsa@csail.mit.edu> 4.19.6-1
- Update to version 4.19.6

* Fri Dec 07 2018 Alexey Makhalov <amakhalov@vmware.com> - 4.19.1-3
- .config: added qmi wwan module

* Mon Nov 12 2018 Ajay Kaher <akaher@vmware.com> - 4.19.1-2
- Fix config_aarch64 for 4.19.1

* Mon Nov 05 2018 Srivatsa S. Bhat (VMware) <srivatsa@csail.mit.edu> 4.19.1-1
- Update to version 4.19.1

* Tue Oct 16 2018 Him Kalyan Bordoloi <bordoloih@vmware.com> - 4.18.9-5
- Change in config to enable drivers for zigbee and GPS

* Fri Oct 12 2018 Ajay Kaher <akaher@vmware.com> - 4.18.9-4
- Enable LAN78xx for aarch64 rpi3

* Fri Oct 5 2018 Ajay Kaher <akaher@vmware.com> - 4.18.9-3
- Fix config_aarch64 for 4.18.9
- Add module.lds for aarch64

* Wed Oct 03 2018 Srivatsa S. Bhat <srivatsa@csail.mit.edu> 4.18.9-2
- Use updated steal time accounting patch.
- .config: Enable CONFIG_CPU_ISOLATION and a few networking options
- that got accidentally dropped in the last update.

* Mon Oct 1 2018 Srivatsa S. Bhat <srivatsa@csail.mit.edu> 4.18.9-1
- Update to version 4.18.9

* Tue Sep 25 2018 Ajay Kaher <akaher@vmware.com> - 4.14.67-2
- Build hang (at make oldconfig) fix in config_aarch64

* Wed Sep 19 2018 Srivatsa S. Bhat <srivatsa@csail.mit.edu> 4.14.67-1
- Update to version 4.14.67

* Tue Sep 18 2018 Srivatsa S. Bhat <srivatsa@csail.mit.edu> 4.14.54-7
- Add rdrand-based RNG driver to enhance kernel entropy.

* Sun Sep 02 2018 Srivatsa S. Bhat <srivatsa@csail.mit.edu> 4.14.54-6
- Add full retpoline support by building with retpoline-enabled gcc.

* Thu Aug 30 2018 Srivatsa S. Bhat <srivatsa@csail.mit.edu> 4.14.54-5
- Apply out-of-tree patches needed for AppArmor.

* Wed Aug 22 2018 Alexey Makhalov <amakhalov@vmware.com> - 4.14.54-4
- Fix overflow kernel panic in rsi driver.
- .config: enable BT stack, enable GPIO sysfs.
- Add Exar USB serial driver.

* Fri Aug 17 2018 Ajay Kaher <akaher@vmware.com> - 4.14.54-3
- Enabled USB PCI in config_aarch64
- Build hang (at make oldconfig) fix in config_aarch64

* Thu Jul 19 2018 Alexey Makhalov <amakhalov@vmware.com> - 4.14.54-2
- .config: usb_serial_pl2303=m,wlan=y,can=m,gpio=y,pinctrl=y,iio=m

* Mon Jul 09 2018 Him Kalyan Bordoloi <bordoloih@vmware.com> - 4.14.54-1
- Update to version 4.14.54

* Fri Jan 26 2018 Alexey Makhalov <amakhalov@vmware.com> - 4.14.8-2
- Added vchiq entry to rpi3 dts
- Added dtb-rpi3 subpackage

* Fri Dec 22 2017 Alexey Makhalov <amakhalov@vmware.com> - 4.14.8-1
- Version update

* Wed Dec 13 2017 Alexey Makhalov <amakhalov@vmware.com> - 4.9.66-4
- KAT build support

* Thu Dec 07 2017 Alexey Makhalov <amakhalov@vmware.com> - 4.9.66-3
- Aarch64 support

* Tue Dec 05 2017 Alexey Makhalov <amakhalov@vmware.com> - 4.9.66-2
- Sign and compress modules after stripping. fips=1 requires signed modules

* Mon Dec 04 2017 Srivatsa S. Bhat <srivatsa@csail.mit.edu> 4.9.66-1
- Version update

* Tue Nov 21 2017 Srivatsa S. Bhat <srivatsa@csail.mit.edu> 4.9.64-1
- Version update

* Mon Nov 06 2017 Srivatsa S. Bhat <srivatsa@csail.mit.edu> 4.9.60-1
- Version update

* Wed Oct 11 2017 Srivatsa S. Bhat <srivatsa@csail.mit.edu> 4.9.53-3
- Add patch "KVM: Don't accept obviously wrong gsi values via
    KVM_IRQFD" to fix CVE-2017-1000252.

* Tue Oct 10 2017 Alexey Makhalov <amakhalov@vmware.com> - 4.9.53-2
- Build hang (at make oldconfig) fix.

* Thu Oct 05 2017 Srivatsa S. Bhat <srivatsa@csail.mit.edu> 4.9.53-1
- Version update

* Mon Oct 02 2017 Srivatsa S. Bhat <srivatsa@csail.mit.edu> 4.9.52-3
- Allow privileged CLONE_NEWUSER from nested user namespaces.

* Mon Oct 02 2017 Srivatsa S. Bhat <srivatsa@csail.mit.edu> 4.9.52-2
- Fix CVE-2017-11472 (ACPICA: Namespace: fix operand cache leak)

* Mon Oct 02 2017 Srivatsa S. Bhat <srivatsa@csail.mit.edu> 4.9.52-1
- Version update

* Mon Sep 18 2017 Alexey Makhalov <amakhalov@vmware.com> - 4.9.47-2
- Requires coreutils or toybox

* Mon Sep 04 2017 Alexey Makhalov <amakhalov@vmware.com> - 4.9.47-1
- Fix CVE-2017-11600

* Tue Aug 22 2017 Anish Swaminathan <anishs@vmware.com> - 4.9.43-2
- Add missing xen block drivers

* Mon Aug 14 2017 Alexey Makhalov <amakhalov@vmware.com> - 4.9.43-1
- Version update
- [feature] new sysctl option unprivileged_userns_clone

* Wed Aug 09 2017 Alexey Makhalov <amakhalov@vmware.com> - 4.9.41-2
- Fix CVE-2017-7542
- [bugfix] Added ccm,gcm,ghash,lzo crypto modules to avoid
    panic on modprobe tcrypt

* Mon Aug 07 2017 Alexey Makhalov <amakhalov@vmware.com> - 4.9.41-1
- Version update

* Fri Aug 04 2017 Bo Gan <ganb@vmware.com> - 4.9.38-6
- Fix initramfs triggers

* Tue Aug 01 2017 Anish Swaminathan <anishs@vmware.com> - 4.9.38-5
- Allow some algorithms in FIPS mode
- Reverts 284a0f6e87b0721e1be8bca419893902d9cf577a and backports
- bcf741cb779283081db47853264cc94854e7ad83 in the kernel tree
- Enable additional NF features

* Fri Jul 21 2017 Anish Swaminathan <anishs@vmware.com> - 4.9.38-4
- Add patches in Hyperv codebase

* Fri Jul 21 2017 Anish Swaminathan <anishs@vmware.com> - 4.9.38-3
- Add missing hyperv drivers

* Thu Jul 20 2017 Alexey Makhalov <amakhalov@vmware.com> - 4.9.38-2
- Disable scheduler beef up patch

* Tue Jul 18 2017 Alexey Makhalov <amakhalov@vmware.com> - 4.9.38-1
- Fix CVE-2017-11176 and CVE-2017-10911

* Mon Jul 03 2017 Xiaolin Li <xiaolinl@vmware.com> - 4.9.34-3
- Add libdnet-devel, kmod-devel and libmspack-devel to BuildRequires

* Thu Jun 29 2017 Divya Thaluru <dthaluru@vmware.com> - 4.9.34-2
- Added obsolete for deprecated linux-dev package

* Wed Jun 28 2017 Alexey Makhalov <amakhalov@vmware.com> - 4.9.34-1
- [feature] 9P FS security support
- [feature] DM Delay target support
- Fix CVE-2017-1000364 ("stack clash") and CVE-2017-9605

* Thu Jun 8 2017 Alexey Makhalov <amakhalov@vmware.com> - 4.9.31-1
- Fix CVE-2017-8890, CVE-2017-9074, CVE-2017-9075, CVE-2017-9076
    CVE-2017-9077 and CVE-2017-9242
- [feature] IPV6 netfilter NAT table support

* Fri May 26 2017 Alexey Makhalov <amakhalov@vmware.com> - 4.9.30-1
- Added ENA driver for AMI
- Fix CVE-2017-7487 and CVE-2017-9059

* Wed May 17 2017 Vinay Kulkarni <kulkarniv@vmware.com> - 4.9.28-2
- Enable IPVLAN module.

* Tue May 16 2017 Alexey Makhalov <amakhalov@vmware.com> - 4.9.28-1
- Version update

* Wed May 10 2017 Alexey Makhalov <amakhalov@vmware.com> - 4.9.27-1
- Version update

* Sun May 7 2017 Alexey Makhalov <amakhalov@vmware.com> - 4.9.26-1
- Version update
- Removed version suffix from config file name

* Thu Apr 27 2017 Bo Gan <ganb@vmware.com> - 4.9.24-2
- Support dynamic initrd generation

* Tue Apr 25 2017 Alexey Makhalov <amakhalov@vmware.com> - 4.9.24-1
- Fix CVE-2017-6874 and CVE-2017-7618.
- Fix audit-devel BuildRequires.
- .config: build nvme and nvme-core in kernel.

* Mon Mar 6 2017 Alexey Makhalov <amakhalov@vmware.com> - 4.9.13-2
- .config: NSX requirements for crypto and netfilter

* Tue Feb 28 2017 Alexey Makhalov <amakhalov@vmware.com> - 4.9.13-1
- Update to linux-4.9.13 to fix CVE-2017-5986 and CVE-2017-6074

* Thu Feb 09 2017 Alexey Makhalov <amakhalov@vmware.com> - 4.9.9-1
- Update to linux-4.9.9 to fix CVE-2016-10153, CVE-2017-5546,
    CVE-2017-5547, CVE-2017-5548 and CVE-2017-5576.
- .config: added CRYPTO_FIPS support.

* Tue Jan 10 2017 Alexey Makhalov <amakhalov@vmware.com> - 4.9.2-1
- Update to linux-4.9.2 to fix CVE-2016-10088
- Move linux-tools.spec to linux.spec as -tools subpackage

* Mon Dec 19 2016 Xiaolin Li <xiaolinl@vmware.com> - 4.9.0-2
- BuildRequires Linux-PAM-devel

* Mon Dec 12 2016 Alexey Makhalov <amakhalov@vmware.com> - 4.9.0-1
- Update to linux-4.9.0
- Add paravirt stolen time accounting feature (from linux-esx),
    but disable it by default (no-vmw-sta cmdline parameter)

* Thu Dec  8 2016 Alexey Makhalov <amakhalov@vmware.com> - 4.4.35-3
- net-packet-fix-race-condition-in-packet_set_ring.patch
    to fix CVE-2016-8655

* Wed Nov 30 2016 Alexey Makhalov <amakhalov@vmware.com> - 4.4.35-2
- Expand `uname -r` with release number
- Check for build-id matching
- Added syscalls tracing support
- Compress modules

* Mon Nov 28 2016 Alexey Makhalov <amakhalov@vmware.com> - 4.4.35-1
- Update to linux-4.4.35
- vfio-pci-fix-integer-overflows-bitmask-check.patch
    to fix CVE-2016-9083

* Tue Nov 22 2016 Alexey Makhalov <amakhalov@vmware.com> - 4.4.31-4
- net-9p-vsock.patch

* Thu Nov 17 2016 Alexey Makhalov <amakhalov@vmware.com> - 4.4.31-3
- tty-prevent-ldisc-drivers-from-re-using-stale-tty-fields.patch
    to fix CVE-2015-8964

* Tue Nov 15 2016 Alexey Makhalov <amakhalov@vmware.com> - 4.4.31-2
- .config: add cgrup_hugetlb support
- .config: add netfilter_xt_{set,target_ct} support
- .config: add netfilter_xt_match_{cgroup,ipvs} support

* Thu Nov 10 2016 Alexey Makhalov <amakhalov@vmware.com> - 4.4.31-1
- Update to linux-4.4.31

* Fri Oct 21 2016 Alexey Makhalov <amakhalov@vmware.com> - 4.4.26-1
- Update to linux-4.4.26

* Wed Oct 19 2016 Alexey Makhalov <amakhalov@vmware.com> - 4.4.20-6
- net-add-recursion-limit-to-GRO.patch
- scsi-arcmsr-buffer-overflow-in-arcmsr_iop_message_xfer.patch

* Tue Oct 18 2016 Alexey Makhalov <amakhalov@vmware.com> - 4.4.20-5
- ipip-properly-mark-ipip-GRO-packets-as-encapsulated.patch
- tunnels-dont-apply-GRO-to-multiple-layers-of-encapsulation.patch

* Mon Oct  3 2016 Alexey Makhalov <amakhalov@vmware.com> - 4.4.20-4
- Package vmlinux with PROGBITS sections in -debuginfo subpackage

* Tue Sep 27 2016 Alexey Makhalov <amakhalov@vmware.com> - 4.4.20-3
- .config: CONFIG_IP_SET_HASH_{IPMARK,MAC}=m

* Tue Sep 20 2016 Alexey Makhalov <amakhalov@vmware.com> - 4.4.20-2
- Add -release number for /boot/* files
- Use initrd.img with version and release number
- Rename -dev subpackage to -devel

* Wed Sep  7 2016 Alexey Makhalov <amakhalov@vmware.com> - 4.4.20-1
- Update to linux-4.4.20
- apparmor-fix-oops-validate-buffer-size-in-apparmor_setprocattr.patch
- keys-fix-asn.1-indefinite-length-object-parsing.patch

* Thu Aug 25 2016 Alexey Makhalov <amakhalov@vmware.com> - 4.4.8-11
- vmxnet3 patches to bumpup a version to 1.4.8.0

* Wed Aug 10 2016 Alexey Makhalov <amakhalov@vmware.com> - 4.4.8-10
- Added VSOCK-Detach-QP-check-should-filter-out-non-matching-QPs.patch
- .config: pmem hotplug + ACPI NFIT support
- .config: enable EXPERT mode, disable UID16 syscalls

* Thu Jul 07 2016 Alexey Makhalov <amakhalov@vmware.com> - 4.4.8-9
- .config: pmem + fs_dax support

* Fri Jun 17 2016 Alexey Makhalov <amakhalov@vmware.com> - 4.4.8-8
- patch: e1000e-prevent-div-by-zero-if-TIMINCA-is-zero.patch
- .config: disable rt group scheduling - not supported by systemd

* Wed Jun 15 2016 Harish Udaiya Kumar <hudaiyakumar@vmware.com> - 4.4.8-7
- fixed the capitalization for - System.map

* Thu May 26 2016 Alexey Makhalov <amakhalov@vmware.com> - 4.4.8-6
- patch: REVERT-sched-fair-Beef-up-wake_wide.patch

* Tue May 24 2016 Priyesh Padmavilasom <ppadmavilasom@vmware.com> - 4.4.8-5
- GA - Bump release of all rpms

* Mon May 23 2016 Harish Udaiya Kumar <hudaiyakumar@vmware.com> - 4.4.8-4
- Fixed generation of debug symbols for kernel modules & vmlinux.

* Mon May 23 2016 Divya Thaluru <dthaluru@vmware.com> - 4.4.8-3
- Added patches to fix CVE-2016-3134, CVE-2016-3135

* Wed May 18 2016 Harish Udaiya Kumar <hudaiyakumar@vmware.com> - 4.4.8-2
- Enabled CONFIG_UPROBES in config as needed by ktap

* Wed May 04 2016 Alexey Makhalov <amakhalov@vmware.com> - 4.4.8-1
- Update to linux-4.4.8
- Added net-Drivers-Vmxnet3-set-... patch

* Tue May 03 2016 Vinay Kulkarni <kulkarniv@vmware.com> - 4.2.0-27
- Compile Intel GigE and VMXNET3 as part of kernel.

* Thu Apr 28 2016 Nick Shi <nshi@vmware.com> - 4.2.0-26
- Compile cramfs.ko to allow mounting cramfs image

* Tue Apr 12 2016 Vinay Kulkarni <kulkarniv@vmware.com> - 4.2.0-25
- Revert network interface renaming disable in kernel.

* Tue Mar 29 2016 Alexey Makhalov <amakhalov@vmware.com> - 4.2.0-24
- Support kmsg dumping to vmware.log on panic
- sunrpc: xs_bind uses ip_local_reserved_ports

* Mon Mar 28 2016 Harish Udaiya Kumar <hudaiyakumar@vmware.com> - 4.2.0-23
- Enabled Regular stack protection in Linux kernel in config

* Thu Mar 17 2016 Harish Udaiya Kumar <hudaiyakumar@vmware.com> - 4.2.0-22
- Restrict the permissions of the /boot/System.map-X file

* Fri Mar 04 2016 Alexey Makhalov <amakhalov@vmware.com> - 4.2.0-21
- Patch: SUNRPC: Do not reuse srcport for TIME_WAIT socket.

* Wed Mar 02 2016 Alexey Makhalov <amakhalov@vmware.com> - 4.2.0-20
- Patch: SUNRPC: Ensure that we wait for connections to complete
    before retrying

* Fri Feb 26 2016 Alexey Makhalov <amakhalov@vmware.com> - 4.2.0-19
- Disable watchdog under VMware hypervisor.

* Thu Feb 25 2016 Alexey Makhalov <amakhalov@vmware.com> - 4.2.0-18
- Added rpcsec_gss_krb5 and nfs_fscache

* Mon Feb 22 2016 Alexey Makhalov <amakhalov@vmware.com> - 4.2.0-17
- Added sysctl param to control weighted_cpuload() behavior

* Thu Feb 18 2016 Divya Thaluru <dthaluru@vmware.com> - 4.2.0-16
- Disabling network renaming

* Sun Feb 14 2016 Alexey Makhalov <amakhalov@vmware.com> - 4.2.0-15
- veth patch: don’t modify ip_summed

* Thu Feb 11 2016 Alexey Makhalov <amakhalov@vmware.com> - 4.2.0-14
- Full tickless -> idle tickless + simple CPU time accounting
- SLUB -> SLAB
- Disable NUMA balancing
- Disable stack protector
- No build_forced no-CBs CPUs
- Disable Expert configuration mode
- Disable most of debug features from 'Kernel hacking'

* Mon Feb 08 2016 Alexey Makhalov <amakhalov@vmware.com> - 4.2.0-13
- Double tcp_mem limits, patch is added.

* Wed Feb 03 2016 Anish Swaminathan <anishs@vmware.com> -  4.2.0-12
- Fixes for CVE-2015-7990/6937 and CVE-2015-8660.

* Tue Jan 26 2016 Anish Swaminathan <anishs@vmware.com> - 4.2.0-11
- Revert CONFIG_HZ=250

* Fri Jan 22 2016 Alexey Makhalov <amakhalov@vmware.com> - 4.2.0-10
- Fix for CVE-2016-0728

* Wed Jan 13 2016 Alexey Makhalov <amakhalov@vmware.com> - 4.2.0-9
- CONFIG_HZ=250

* Tue Jan 12 2016 Mahmoud Bassiouny <mbassiouny@vmware.com> - 4.2.0-8
- Remove rootfstype from the kernel parameter.

* Mon Jan 04 2016 Harish Udaiya Kumar <hudaiyakumar@vmware.com> - 4.2.0-7
- Disabled all the tracing options in kernel config.
- Disabled preempt.
- Disabled sched autogroup.

* Thu Dec 17 2015 Harish Udaiya Kumar <hudaiyakumar@vmware.com> - 4.2.0-6
- Enabled kprobe for systemtap & disabled dynamic function tracing in config

* Fri Dec 11 2015 Harish Udaiya Kumar <hudaiyakumar@vmware.com> - 4.2.0-5
- Added oprofile kernel driver sub-package.

* Fri Nov 13 2015 Mahmoud Bassiouny <mbassiouny@vmware.com> - 4.2.0-4
- Change the linux image directory.

* Wed Nov 11 2015 Harish Udaiya Kumar <hudaiyakumar@vmware.com> - 4.2.0-3
- Added the build essential files in the dev sub-package.

* Mon Nov 09 2015 Vinay Kulkarni <kulkarniv@vmware.com> - 4.2.0-2
- Enable Geneve module support for generic kernel.

* Fri Oct 23 2015 Harish Udaiya Kumar <hudaiyakumar@vmware.com> - 4.2.0-1
- Upgraded the generic linux kernel to version 4.2.0 & and updated timer handling to full tickless mode.

* Tue Sep 22 2015 Harish Udaiya Kumar <hudaiyakumar@vmware.com> - 4.0.9-5
- Added driver support for frame buffer devices and ACPI

* Wed Sep 2 2015 Alexey Makhalov <amakhalov@vmware.com> - 4.0.9-4
- Added mouse ps/2 module.

* Fri Aug 14 2015 Alexey Makhalov <amakhalov@vmware.com> - 4.0.9-3
- Use photon.cfg as a symlink.

* Thu Aug 13 2015 Alexey Makhalov <amakhalov@vmware.com> - 4.0.9-2
- Added environment file(photon.cfg) for grub.

* Wed Aug 12 2015 Sharath George <sharathg@vmware.com> - 4.0.9-1
- Upgrading kernel version.

* Wed Aug 12 2015 Alexey Makhalov <amakhalov@vmware.com> - 3.19.2-5
- Updated OVT to version 10.0.0.
- Rename -gpu-drivers to -drivers-gpu in accordance to directory structure.
- Added -sound package/

* Tue Aug 11 2015 Anish Swaminathan<anishs@vmware.com> - 3.19.2-4
- Removed Requires dependencies.

* Fri Jul 24 2015 Harish Udaiya Kumar <hudaiyakumar@gmail.com> - 3.19.2-3
- Updated the config file to include graphics drivers.

* Mon May 18 2015 Touseef Liaqat <tliaqat@vmware.com> - 3.13.3-2
- Update according to UsrMove.

* Wed Nov 5 2014 Divya Thaluru <dthaluru@vmware.com> - 3.13.3-1
- Initial build. First version<|MERGE_RESOLUTION|>--- conflicted
+++ resolved
@@ -17,13 +17,8 @@
 
 Summary:        Linux Kernel
 Name:           kernel
-<<<<<<< HEAD
-Version:        5.15.41.1
-Release:        5%{?dist}
-=======
 Version:        5.15.45.1
-Release:        1%{?dist}
->>>>>>> 0423c895
+Release:        2%{?dist}
 License:        GPLv2
 Vendor:         Microsoft Corporation
 Distribution:   Mariner
@@ -372,14 +367,12 @@
 %{_sysconfdir}/bash_completion.d/bpftool
 
 %changelog
-<<<<<<< HEAD
-* Tue Jun 14 2022 Pawel Winogrodzki <pawelwi@microsoft.com> - 5.15.41.1-5
+* Tue Jun 14 2022 Pawel Winogrodzki <pawelwi@microsoft.com> - 5.15.45.1-2
 - Moving ".config" update and check steps into the %%prep section.
-=======
+
 * Thu Jun 09 2022 Cameron Baird <cameronbaird@microsoft.com> - 5.15.45.1-1
 - Update source to 5.15.45.1
 - Address CVE-2022-32250 with a nopatch
->>>>>>> 0423c895
 
 * Mon Jun 06 2022 Max Brodeur-Urbas <maxbr@microsoft.com> - 5.15.41.1-4
 - Compiling ptp_kvm driver as a module 
