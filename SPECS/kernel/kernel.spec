%global security_hardening none
%global sha512hmac bash %{_sourcedir}/sha512hmac-openssl.sh
%define uname_r %{version}-%{release}

%ifarch x86_64
%define arch x86_64
%define archdir x86
%define config_source %{SOURCE1}
%endif

%ifarch aarch64
%global __provides_exclude_from %{_libdir}/debug/.build-id/
%define arch arm64
%define archdir arm64
%define config_source %{SOURCE2}
%endif

Summary:        Linux Kernel
Name:           kernel
<<<<<<< HEAD
Version:        5.15.67.1
Release:        1%{?dist}
=======
Version:        5.15.63.1
Release:        4%{?dist}
>>>>>>> 6c3105ba
License:        GPLv2
Vendor:         Microsoft Corporation
Distribution:   Mariner
Group:          System Environment/Kernel
URL:            https://github.com/microsoft/CBL-Mariner-Linux-Kernel
Source0:        https://github.com/microsoft/CBL-Mariner-Linux-Kernel/archive/rolling-lts/mariner-2/%{version}.tar.gz#/%{name}-%{version}.tar.gz
Source1:        config
Source2:        config_aarch64
Source3:        sha512hmac-openssl.sh
Source4:        cbl-mariner-ca-20211013.pem
BuildRequires:  audit-devel
BuildRequires:  bash
BuildRequires:  bc
BuildRequires:  diffutils
BuildRequires:  dwarves
BuildRequires:  elfutils-libelf-devel
BuildRequires:  glib-devel
BuildRequires:  kbd
BuildRequires:  kmod-devel
BuildRequires:  libdnet-devel
BuildRequires:  libmspack-devel
BuildRequires:  openssl
BuildRequires:  openssl-devel
BuildRequires:  pam-devel
BuildRequires:  procps-ng-devel
BuildRequires:  python3-devel
BuildRequires:  sed
%ifarch x86_64
BuildRequires:  pciutils-devel
%endif
Requires:       filesystem
Requires:       kmod
Requires(post): coreutils
Requires(postun): coreutils
# When updating the config files it is important to sanitize them.
# Steps for updating a config file:
#  1. Extract the linux sources into a folder
#  2. Add the current config file to the folder
#  3. Run `make menuconfig` to edit the file (Manually editing is not recommended)
#  4. Save the config file
#  5. Copy the config file back into the kernel spec folder
#  6. Revert any undesired changes (GCC related changes, etc)
#  8. Build the kernel package
#  9. Apply the changes listed in the log file (if any) to the config file
#  10. Verify the rest of the config file looks ok
# If there are significant changes to the config file, disable the config check and build the
# kernel rpm. The final config file is included in /boot in the rpm.

%description
The kernel package contains the Linux kernel.

%package devel
Summary:        Kernel Dev
Group:          System Environment/Kernel
Requires:       %{name} = %{version}-%{release}
Requires:       gawk
Requires:       python3
Obsoletes:      linux-dev

%description devel
This package contains the Linux kernel dev files

%package drivers-accessibility
Summary:        Kernel accessibility modules
Group:          System Environment/Kernel
Requires:       %{name} = %{version}-%{release}

%description drivers-accessibility
This package contains the Linux kernel accessibility support

%package drivers-sound
Summary:        Kernel Sound modules
Group:          System Environment/Kernel
Requires:       %{name} = %{version}-%{release}

%description drivers-sound
This package contains the Linux kernel sound support

%package docs
Summary:        Kernel docs
Group:          System Environment/Kernel
Requires:       python3

%description docs
This package contains the Linux kernel doc files

%package tools
Summary:        This package contains the 'perf' performance analysis tools for Linux kernel
Group:          System/Tools
Requires:       %{name} = %{version}-%{release}
Requires:       audit

%description tools
This package contains the 'perf' performance analysis tools for Linux kernel.

%package -n     python3-perf
Summary:        Python 3 extension for perf tools
Requires:       python3

%description -n python3-perf
This package contains the Python 3 extension for the 'perf' performance analysis tools for Linux kernel.

%package dtb
Summary:        This package contains common device tree blobs (dtb)
Group:          System Environment/Kernel

%description dtb
This package contains common device tree blobs (dtb)

%package -n     bpftool
Summary:        Inspection and simple manipulation of eBPF programs and maps

%description -n bpftool
This package contains the bpftool, which allows inspection and simple
manipulation of eBPF programs and maps.

%prep
%setup -q -n CBL-Mariner-Linux-Kernel-rolling-lts-mariner-2-%{version}

make mrproper

cp %{config_source} .config

# Add CBL-Mariner cert into kernel's trusted keyring
cp %{SOURCE4} certs/mariner.pem
sed -i 's#CONFIG_SYSTEM_TRUSTED_KEYS=""#CONFIG_SYSTEM_TRUSTED_KEYS="certs/mariner.pem"#' .config

cp .config current_config
sed -i 's/CONFIG_LOCALVERSION=""/CONFIG_LOCALVERSION="-%{release}"/' .config
make LC_ALL=  ARCH=%{arch} oldconfig

# Verify the config files match
cp .config new_config
sed -i 's/CONFIG_LOCALVERSION=".*"/CONFIG_LOCALVERSION=""/' new_config
diff --unified new_config current_config > config_diff || true
if [ -s config_diff ]; then
    printf "\n\n\n\n\n\n\n\n"
    cat config_diff
    printf "\n\n\n\n\n\n\n\n"
    echo "Config file has unexpected changes"
    echo "Update config file to set changed values explicitly"

#  (DISABLE THIS IF INTENTIONALLY UPDATING THE CONFIG FILE)
    exit 1
fi

%build
make VERBOSE=1 KBUILD_BUILD_VERSION="1" KBUILD_BUILD_HOST="CBL-Mariner" ARCH=%{arch} %{?_smp_mflags}

# Compile perf, python3-perf
make -C tools/perf PYTHON=%{python3} all

%ifarch x86_64
make -C tools turbostat cpupower
%endif

#Compile bpftool
make -C tools/bpf/bpftool

%define __modules_install_post \
for MODULE in `find %{buildroot}/lib/modules/%{uname_r} -name *.ko` ; do \
    ./scripts/sign-file sha512 certs/signing_key.pem certs/signing_key.x509 $MODULE \
    rm -f $MODULE.{sig,dig} \
    xz $MODULE \
    done \
%{nil}

# We want to compress modules after stripping. Extra step is added to
# the default __spec_install_post.
%define __spec_install_post\
    %{?__debug_package:%{__debug_install_post}}\
    %{__arch_install_post}\
    %{__os_install_post}\
    %{__modules_install_post}\
%{nil}

%install
install -vdm 755 %{buildroot}%{_sysconfdir}
install -vdm 700 %{buildroot}/boot
install -vdm 755 %{buildroot}%{_defaultdocdir}/linux-%{uname_r}
install -vdm 755 %{buildroot}%{_prefix}/src/linux-headers-%{uname_r}
install -vdm 755 %{buildroot}%{_libdir}/debug/lib/modules/%{uname_r}
make INSTALL_MOD_PATH=%{buildroot} modules_install

%ifarch x86_64
install -vm 600 arch/x86/boot/bzImage %{buildroot}/boot/vmlinuz-%{uname_r}
%endif

%ifarch aarch64
install -vm 600 arch/arm64/boot/Image %{buildroot}/boot/vmlinuz-%{uname_r}
install -D -m 640 arch/arm64/boot/dts/freescale/imx8mq-evk.dtb %{buildroot}/boot/dtb/fsl-imx8mq-evk.dtb
%endif

# Restrict the permission on System.map-X file
install -vm 400 System.map %{buildroot}/boot/System.map-%{uname_r}
install -vm 600 .config %{buildroot}/boot/config-%{uname_r}
cp -r Documentation/*        %{buildroot}%{_defaultdocdir}/linux-%{uname_r}
install -vm 644 vmlinux %{buildroot}%{_libdir}/debug/lib/modules/%{uname_r}/vmlinux-%{uname_r}
# `perf test vmlinux` needs it
ln -s vmlinux-%{uname_r} %{buildroot}%{_libdir}/debug/lib/modules/%{uname_r}/vmlinux

cat > %{buildroot}/boot/linux-%{uname_r}.cfg << "EOF"
# GRUB Environment Block
mariner_cmdline=init=/lib/systemd/systemd ro loglevel=3 no-vmw-sta crashkernel=256M
mariner_linux=vmlinuz-%{uname_r}
mariner_initrd=initrd.img-%{uname_r}
EOF
chmod 600 %{buildroot}/boot/linux-%{uname_r}.cfg

# hmac sign the kernel for FIPS
%{sha512hmac} %{buildroot}/boot/vmlinuz-%{uname_r} | sed -e "s,$RPM_BUILD_ROOT,," > %{buildroot}/boot/.vmlinuz-%{uname_r}.hmac
cp %{buildroot}/boot/.vmlinuz-%{uname_r}.hmac %{buildroot}/lib/modules/%{uname_r}/.vmlinuz.hmac

# Register myself to initramfs
mkdir -p %{buildroot}/%{_localstatedir}/lib/initramfs/kernel
cat > %{buildroot}/%{_localstatedir}/lib/initramfs/kernel/%{uname_r} << "EOF"
--add-drivers "xen-scsifront xen-blkfront xen-acpi-processor xen-evtchn xen-gntalloc xen-gntdev xen-privcmd xen-pciback xenfs hv_utils hv_vmbus hv_storvsc hv_netvsc hv_sock hv_balloon virtio_blk virtio-rng virtio_console virtio_crypto virtio_mem vmw_vsock_virtio_transport vmw_vsock_virtio_transport_common 9pnet_virtio vrf"
EOF

# Symlink /lib/modules/uname/vmlinuz to boot partition
ln -s /boot/vmlinuz-%{uname_r} %{buildroot}/lib/modules/%{uname_r}/vmlinuz

#    Cleanup dangling symlinks
rm -rf %{buildroot}/lib/modules/%{uname_r}/source
rm -rf %{buildroot}/lib/modules/%{uname_r}/build

find . -name Makefile* -o -name Kconfig* -o -name *.pl | xargs  sh -c 'cp --parents "$@" %{buildroot}%{_prefix}/src/linux-headers-%{uname_r}' copy
find arch/%{archdir}/include include scripts -type f | xargs  sh -c 'cp --parents "$@" %{buildroot}%{_prefix}/src/linux-headers-%{uname_r}' copy
find $(find arch/%{archdir} -name include -o -name scripts -type d) -type f | xargs  sh -c 'cp --parents "$@" %{buildroot}%{_prefix}/src/linux-headers-%{uname_r}' copy
find arch/%{archdir}/include Module.symvers include scripts -type f | xargs  sh -c 'cp --parents "$@" %{buildroot}%{_prefix}/src/linux-headers-%{uname_r}' copy
%ifarch x86_64
# CONFIG_STACK_VALIDATION=y requires objtool to build external modules
install -vsm 755 tools/objtool/objtool %{buildroot}%{_prefix}/src/linux-headers-%{uname_r}/tools/objtool/
install -vsm 755 tools/objtool/fixdep %{buildroot}%{_prefix}/src/linux-headers-%{uname_r}/tools/objtool/
%endif

cp .config %{buildroot}%{_prefix}/src/linux-headers-%{uname_r} # copy .config manually to be where it's expected to be
ln -sf "%{_prefix}/src/linux-headers-%{uname_r}" "%{buildroot}/lib/modules/%{uname_r}/build"
find %{buildroot}/lib/modules -name '*.ko' -print0 | xargs -0 chmod u+x

%ifarch aarch64
cp scripts/module.lds %{buildroot}%{_prefix}/src/linux-headers-%{uname_r}/scripts/module.lds
%endif

# disable (JOBS=1) parallel build to fix this issue:
# fixdep: error opening depfile: ./.plugin_cfg80211.o.d: No such file or directory
# Linux version that was affected is 4.4.26
make -C tools JOBS=1 DESTDIR=%{buildroot} prefix=%{_prefix} perf_install

# Install python3-perf
make -C tools/perf DESTDIR=%{buildroot} prefix=%{_prefix} install-python_ext

# Install bpftool
make -C tools/bpf/bpftool DESTDIR=%{buildroot} prefix=%{_prefix} bash_compdir=%{_sysconfdir}/bash_completion.d/ mandir=%{_mandir} install

%ifarch x86_64
# Install turbostat cpupower
make -C tools DESTDIR=%{buildroot} prefix=%{_prefix} bash_compdir=%{_sysconfdir}/bash_completion.d/ mandir=%{_mandir} turbostat_install cpupower_install
%endif

# Remove trace (symlink to perf). This file causes duplicate identical debug symbols
rm -vf %{buildroot}%{_bindir}/trace

%triggerin -- initramfs
mkdir -p %{_localstatedir}/lib/rpm-state/initramfs/pending
touch %{_localstatedir}/lib/rpm-state/initramfs/pending/%{uname_r}
echo "initrd generation of kernel %{uname_r} will be triggered later" >&2

%triggerun -- initramfs
rm -rf %{_localstatedir}/lib/rpm-state/initramfs/pending/%{uname_r}
rm -rf /boot/initrd.img-%{uname_r}
echo "initrd of kernel %{uname_r} removed" >&2

%postun
if [ ! -e /boot/mariner.cfg ]
then
     ls /boot/linux-*.cfg 1> /dev/null 2>&1
     if [ $? -eq 0 ]
     then
          list=`ls -tu /boot/linux-*.cfg | head -n1`
          test -n "$list" && ln -sf "$list" /boot/mariner.cfg
     fi
fi

%post
/sbin/depmod -a %{uname_r}
ln -sf linux-%{uname_r}.cfg /boot/mariner.cfg

%post drivers-accessibility
/sbin/depmod -a %{uname_r}

%post drivers-sound
/sbin/depmod -a %{uname_r}

%files
%defattr(-,root,root)
%license COPYING
%exclude %dir /usr/lib/debug
/boot/System.map-%{uname_r}
/boot/config-%{uname_r}
/boot/vmlinuz-%{uname_r}
/boot/.vmlinuz-%{uname_r}.hmac
%config(noreplace) /boot/linux-%{uname_r}.cfg
%config %{_localstatedir}/lib/initramfs/kernel/%{uname_r}
%defattr(0644,root,root)
/lib/modules/%{uname_r}/*
/lib/modules/%{uname_r}/.vmlinuz.hmac
%exclude /lib/modules/%{uname_r}/build
%exclude /lib/modules/%{uname_r}/kernel/drivers/accessibility
%exclude /lib/modules/%{uname_r}/kernel/drivers/gpu
%exclude /lib/modules/%{uname_r}/kernel/sound

%files docs
%defattr(-,root,root)
%{_defaultdocdir}/linux-%{uname_r}/*

%files devel
%defattr(-,root,root)
/lib/modules/%{uname_r}/build
%{_prefix}/src/linux-headers-%{uname_r}

%files drivers-accessibility
%defattr(-,root,root)
/lib/modules/%{uname_r}/kernel/drivers/accessibility

%files drivers-sound
%defattr(-,root,root)
/lib/modules/%{uname_r}/kernel/sound

%files tools
%defattr(-,root,root)
%{_libexecdir}
%exclude %dir %{_libdir}/debug
%ifarch x86_64
%{_sbindir}/cpufreq-bench
%{_lib64dir}/traceevent
%{_lib64dir}/libperf-jvmti.so
%{_lib64dir}/libcpupower.so*
%{_sysconfdir}/cpufreq-bench.conf
%{_includedir}/cpuidle.h
%{_includedir}/cpufreq.h
%{_mandir}/man1/cpupower*.gz
%{_mandir}/man8/turbostat*.gz
%{_datadir}/locale/*/LC_MESSAGES/cpupower.mo
%{_datadir}/bash-completion/completions/cpupower
%endif
%ifarch aarch64
%{_libdir}/traceevent
%{_libdir}/libperf-jvmti.so
%endif
%{_bindir}
%{_sysconfdir}/bash_completion.d/*
%{_datadir}/perf-core/strace/groups/file
%{_datadir}/perf-core/strace/groups/string
%{_docdir}/*
%{_libdir}/perf/examples/bpf/*
%{_libdir}/perf/include/bpf/*
%{_includedir}/perf/perf_dlfilter.h

%files -n python3-perf
%{python3_sitearch}/*

%ifarch aarch64
%files dtb
/boot/dtb/fsl-imx8mq-evk.dtb
%endif

%files -n bpftool
%{_sbindir}/bpftool
%{_sysconfdir}/bash_completion.d/bpftool

%changelog
<<<<<<< HEAD
* Thu Sep 15 2022 CBL-Mariner Servicing Account <cblmargh@microsoft.com> - 5.15.67.1-1
- Upgrade to 5.15.67.1
=======
* Tue Sep 15 2022 Adit Jha <aditjha@microsoft.com> - 5.15.63.1-4
- Setting vfat module in kernel config to Y to be baked in
>>>>>>> 6c3105ba

* Tue Sep 13 2022 Saul Paredes <saulparedes@microsoft.com> - 5.15.63.1-3
- Adjust crashkernel param to crash, dump memory to a file, and recover correctly

* Tue Sep 06 2022 Nikola Bojanic <t-nbojanic@microsoft.com> - 5.15.63.1-2
- Enable CRIU support: https://criu.org/Linux_kernel

* Mon Aug 29 2022 CBL-Mariner Servicing Account <cblmargh@microsoft.com> - 5.15.63.1-1
- Upgrade to 5.15.63.1

* Wed Aug 17 2022 Cameron Baird <cameronbaird@microsoft.com> - 5.15.60.2-1
- Upgrade to 5.15.60.2 to fix arm64 builds

* Tue Aug 02 2022 Rachel Menge <rachelmenge@microsoft.com> - 5.15.57.1-3
- Turn on CONFIG_SECURITY_LANDLOCK

* Mon Aug 01 2022 Rachel Menge <rachelmenge@microsoft.com> - 5.15.57.1-2
- Turn on CONFIG_BLK_DEV_ZONED

* Tue Jul 26 2022 CBL-Mariner Servicing Account <cblmargh@microsoft.com> - 5.15.57.1-1
- Upgrade to 5.15.57.1

* Fri Jul 22 2022 CBL-Mariner Servicing Account <cblmargh@microsoft.com> - 5.15.55.1-1
- Upgrade to 5.15.55.1

* Thu Jul 21 2022 Henry Li <lihl@microsoft.com> - 5.15.48.1-6
- Add turbostat and cpupower to kernel-tools

* Fri Jul 08 2022 Francis Laniel <flaniel@linux.microsoft.com> - 5.15.48.1-5
- Add back CONFIG_FTRACE_SYSCALLS to enable eBPF CO-RE syscalls tracers.
- Add CONFIG_IKHEADERS=m to enable eBPF standard tracers.

* Mon Jun 27 2022 Neha Agarwal <nehaagarwal@microsoft.com> - 5.15.48.1-4
- Remove 'quiet' from commandline to enable verbose log

* Mon Jun 27 2022 Henry Beberman <henry.beberman@microsoft.com> - 5.15.48.1-3
- Enable CONFIG_VIRTIO_FS=m and CONFIG_FUSE_DAX=y
- Symlink /lib/modules/uname/vmlinuz to /boot/vmlinuz-uname to improve compat with scripts seeking the kernel.

* Wed Jun 22 2022 Max Brodeur-Urbas <maxbr@microsoft.com> - 5.15.48.1-2
- Enabling Vgem driver in config. 

* Fri Jun 17 2022 Neha Agarwal <nehaagarwal@microsoft.com> - 5.15.48.1-1
- Update source to 5.15.48.1

* Tue Jun 14 2022 Pawel Winogrodzki <pawelwi@microsoft.com> - 5.15.45.1-2
- Moving ".config" update and check steps into the %%prep section.

* Thu Jun 09 2022 Cameron Baird <cameronbaird@microsoft.com> - 5.15.45.1-1
- Update source to 5.15.45.1
- Address CVE-2022-32250 with a nopatch

* Mon Jun 06 2022 Max Brodeur-Urbas <maxbr@microsoft.com> - 5.15.41.1-4
- Compiling ptp_kvm driver as a module 

* Wed Jun 01 2022 Pawel Winogrodzki <pawelwi@microsoft.com> - 5.15.41.1-3
- Enabling "LIVEPATCH" config option.

* Thu May 26 2022 Minghe Ren <mingheren@microsoft.com> - 5.15.41.1-2
- Disable SMACK kernel configuration

* Tue May 24 2022 Cameron Baird <cameronbaird@microsoft.com> - 5.15.41.1-1
- Update source to 5.15.41.1
- Nopatch CVE-2020-35501, CVE-2022-28893, CVE-2022-29581

* Mon May 23 2022 Neha Agarwal <nehaagarwal@microsoft.com> - 5.15.37.1-3
- Fix configs to bring down initrd boot time

* Mon May 16 2022 Neha Agarwal <nehaagarwal@microsoft.com> - 5.15.37.1-2
- Fix cdrom, hyperv-mouse, kexec and crash-on-demand config in aarch64

* Mon May 09 2022 Neha Agarwal <nehaagarwal@microsoft.com> - 5.15.37.1-1
- Update source to 5.15.37.1
- Nopatch CVE-2021-4095, CVE-2022-0500, CVE-2022-0998, CVE-2022-28796, CVE-2022-29582, 
    CVE-2022-1048, CVE-2022-1195, CVE-2022-1353, CVE-2022-29968, CVE-2022-1015
- Enable IFB config

* Tue Apr 19 2022 Cameron Baird <cameronbaird@microsoft.com> - 5.15.34.1-1
- Update source to 5.15.34.1
- Clean up nopatches in Patch list, no longer needed for CVE automation
- Nopatch CVE-2022-28390, CVE-2022-28389, CVE-2022-28388, CVE-2022-28356, CVE-2022-0435,
    CVE-2021-4202, CVE-2022-27950, CVE-2022-0433, CVE-2022-0494, CVE-2022-0330, CVE-2022-0854, 
    CVE-2021-4197, CVE-2022-29156

* Tue Apr 19 2022 Max Brodeur-Urbas <maxbr@microsoft.com> - 5.15.32.1-3
- Remove kernel lockdown config from grub envblock

* Tue Apr 12 2022 Andrew Phelps <anphel@microsoft.com> - 5.15.32.1-2
- Remove trace symlink from _bindir
- Exclude files and directories under the debug folder from kernel and kernel-tools packages
- Remove BR for xerces-c-devel

* Fri Apr 08 2022 Neha Agarwal <nehaagarwal@microsoft.com> - 5.15.32.1-1
- Update source to 5.15.32.1
- Address CVES: 2022-0516, 2022-26878, 2022-27223, 2022-24958, 2022-0742,
  2022-1011, 2022-26490, 2021-4002
- Enable MANA driver config
- Address CVEs 2022-0995, 2022-1055, 2022-27666

* Tue Apr 05 2022 Henry Li <lihl@microsoft.com> - 5.15.26.1-4
- Add Dell devices support

* Mon Mar 28 2022 Rachel Menge <rachelmenge@microsoft.com> - 5.15.26.1-3
- Remove hardcoded mariner.pem from configs and instead insert during
  the build phase

* Mon Mar 14 2022 Vince Perri <viperri@microsoft.com> - 5.15.26.1-2
- Add support for compressed firmware

* Tue Mar 08 2022 cameronbaird <cameronbaird@microsoft.com> - 5.15.26.1-1
- Update source to 5.15.26.1
- Address CVES: 2022-0617, 2022-25375, 2022-25258, 2021-4090, 2022-25265,
  2021-45402, 2022-0382, 2022-0185, 2021-44879, 2022-24959, 2022-0264, 
  2022-24448, 2022-24122, 2021-20194, 2022-0847, 1999-0524, 2008-4609,
  2010-0298, 2010-4563, 2011-0640, 2022-0492, 2021-3743, 2022-26966

* Mon Mar 07 2022 George Mileka <gmileka@microsoft.com> - 5.15.18.1-5
- Enabled vfio noiommu.

* Fri Feb 25 2022 Henry Li <lihl@microsoft.com> - 5.15.18.1-4
- Enable CONFIG_DEVMEM, CONFIG_STRICT_DEVMEM and CONFIG_IO_STRICT_DEVMEM

* Thu Feb 24 2022 Cameron Baird <cameronbaird@microsoft.com> - 5.15.18.1-3
- CONFIG_BPF_UNPRIV_DEFAULT_OFF=y

* Thu Feb 24 2022 Suresh Babu Chalamalasetty <schalam@microsoft.com> - 5.15.18.1-2
- Add usbip required kernel configs CONFIG_USBIP_CORE CONFIG_USBIP_VHCI_HCD

* Mon Feb 07 2022 Cameron Baird <cameronbaird@microsoft.com> - 5.15.18.1-1
- Update source to 5.15.18.1
- Address CVE-2010-0309, CVE-2018-1000026, CVE-2018-16880, CVE-2019-3016,
  CVE-2019-3819, CVE-2019-3887, CVE-2020-25672, CVE-2021-3564, CVE-2021-45095, 
  CVE-2021-45469, CVE-2021-45480

* Thu Feb 03 2022 Henry Li <lihl@microsoft.com> - 5.15.2.1-5
- Enable CONFIG_X86_SGX and CONFIG_X86_SGX_KVM

* Wed Feb 02 2022 Rachel Menge <rachelmenge@microsoft.com> - 5.15.2.1-4
- Add libperf-jvmti.so to tools package

* Thu Jan 27 2022 Daniel Mihai <dmihai@microsoft.com> - 5.15.2.1-3
- Enable kdb frontend for kgdb

* Sun Jan 23 2022 Chris Co <chrco@microsoft.com> - 5.15.2.1-2
- Rotate Mariner cert

* Thu Jan 06 2022 Rachel Menge <rachelmenge@microsoft.com> - 5.15.2.1-1
- Update source to 5.15.2.1

* Tue Jan 04 2022 Suresh Babu Chalamalasetty <schalam@microsoft.com> - 5.10.78.1-3
- Add provides exclude for debug build-id for aarch64 to generate debuginfo rpm
- Fix missing brackets for __os_install_post.

* Tue Dec 28 2021 Suresh Babu Chalamalasetty <schalam@microsoft.com> - 5.10.78.1-2
- Enable CONFIG_COMPAT kernel configs

* Tue Nov 23 2021 Rachel Menge <rachelmenge@microsoft.com> - 5.10.78.1-1
- Update source to 5.10.78.1
- Address CVE-2021-43267, CVE-2021-42739, CVE-2021-42327, CVE-2021-43389
- Add patch to fix SPDX-License-Identifier in headers

* Mon Nov 15 2021 Thomas Crain <thcrain@microsoft.com> - 5.10.74.1-4
- Add python3-perf subpackage and add python3-devel to build-time requirements
- Exclude accessibility modules from main package to avoid subpackage conflict
- Remove redundant License tag from bpftool subpackage

* Thu Nov 04 2021 Andrew Phelps <anphel@microsoft.com> - 5.10.74.1-3
- Update configs for gcc 11.2.0 and binutils 2.37 updates

* Tue Oct 26 2021 Rachel Menge <rachelmenge@microsoft.com> - 5.10.74.1-2
- Update configs for eBPF support
- Add dwarves Build-requires

* Tue Oct 19 2021 Rachel Menge <rachelmenge@microsoft.com> - 5.10.74.1-1
- Update source to 5.10.74.1
- Address CVE-2021-41864, CVE-2021-42252
- License verified

* Thu Oct 07 2021 Rachel Menge <rachelmenge@microsoft.com> - 5.10.69.1-1
- Update source to 5.10.69.1
- Address CVE-2021-38300, CVE-2021-41073, CVE-2021-3653, CVE-2021-42008

* Wed Sep 22 2021 Rachel Menge <rachelmenge@microsoft.com> - 5.10.64.1-2
- Enable CONFIG_NET_VRF
- Add vrf to drivers argument for dracut

* Mon Sep 20 2021 Rachel Menge <rachelmenge@microsoft.com> - 5.10.64.1-1
- Update source to 5.10.64.1

* Fri Sep 17 2021 Rachel Menge <rachelmenge@microsoft.com> - 5.10.60.1-1
- Remove cn from dracut drivers argument
- Update source to 5.10.60.1
- Address CVE-2021-38166, CVE-2021-38205, CVE-2021-3573
  CVE-2021-37576, CVE-2021-34556, CVE-2021-35477, CVE-2021-28691,
  CVE-2021-3564, CVE-2020-25639, CVE-2021-29657, CVE-2021-38199,
  CVE-2021-38201, CVE-2021-38202, CVE-2021-38207, CVE-2021-38204,
  CVE-2021-38206, CVE-2021-38208, CVE-2021-38200, CVE-2021-38203,
  CVE-2021-38160, CVE-2021-3679, CVE-2021-38198, CVE-2021-38209,
  CVE-2021-3655
- Add patch to fix VDSO in HyperV

* Thu Sep 09 2021 Muhammad Falak <mwani@microsoft.com> - 5.10.52.1-2
- Export `bpftool` subpackage

* Tue Jul 20 2021 Rachel Menge <rachelmenge@microsoft.com> - 5.10.52.1-1
- Update source to 5.10.52.1
- Address CVE-2021-35039, CVE-2021-33909

* Mon Jul 19 2021 Chris Co <chrco@microsoft.com> - 5.10.47.1-2
- Enable CONFIG_CONNECTOR and CONFIG_PROC_EVENTS

* Tue Jul 06 2021 Rachel Menge <rachelmenge@microsoft.com> - 5.10.47.1-1
- Update source to 5.10.47.1
- Address CVE-2021-34693, CVE-2021-33624

* Wed Jun 30 2021 Chris Co <chrco@microsoft.com> - 5.10.42.1-4
- Enable legacy mcelog config

* Tue Jun 22 2021 Suresh Babu Chalamalasetty <schalam@microsoft.com> - 5.10.42.1-3
- Enable CONFIG_IOSCHED_BFQ and CONFIG_BFQ_GROUP_IOSCHED configs

* Wed Jun 16 2021 Chris Co <chrco@microsoft.com> - 5.10.42.1-2
- Enable CONFIG_CROSS_MEMORY_ATTACH

* Tue Jun 08 2021 Rachel Menge <rachelmenge@microsoft.com> - 5.10.42.1-1
- Update source to 5.10.42.1
- Address CVE-2021-33200

* Thu Jun 03 2021 Rachel Menge <rachelmenge@microsoft.com> - 5.10.37.1-2
- Address CVE-2020-25672

* Fri May 28 2021 Rachel Menge <rachelmenge@microsoft.com> - 5.10.37.1-1
- Update source to 5.10.37.1
- Address CVE-2021-23134, CVE-2021-29155, CVE-2021-31829, CVE-2021-31916,
  CVE-2021-32399, CVE-2021-33033, CVE-2021-33034, CVE-2021-3483
  CVE-2021-3501, CVE-2021-3506

* Thu May 27 2021 Chris Co <chrco@microsoft.com> - 5.10.32.1-7
- Set lockdown=integrity by default

* Wed May 26 2021 Chris Co <chrco@microsoft.com> - 5.10.32.1-6
- Add Mariner cert into the trusted kernel keyring

* Tue May 25 2021 Daniel Mihai <dmihai@microsoft.com> - 5.10.32.1-5
- Enable kernel debugger

* Thu May 20 2021 Nicolas Ontiveros <niontive@microsoft.com> - 5.10.32.1-4
- Bump release number to match kernel-signed update

* Mon May 17 2021 Andrew Phelps <anphel@microsoft.com> - 5.10.32.1-3
- Update CONFIG_LD_VERSION for binutils 2.36.1
- Remove build-id match check

* Thu May 13 2021 Rachel Menge <rachelmenge@microsoft.com> - 5.10.32.1-2
- Add CONFIG_AS_HAS_LSE_ATOMICS=y

* Mon May 03 2021 Rachel Menge <rachelmenge@microsoft.com> - 5.10.32.1-1
- Update source to 5.10.32.1
- Address CVE-2021-23133, CVE-2021-29154, CVE-2021-30178

* Thu Apr 22 2021 Chris Co <chrco@microsoft.com> - 5.10.28.1-4
- Disable CONFIG_EFI_DISABLE_PCI_DMA. It can cause boot issues on some hardware.

* Mon Apr 19 2021 Chris Co <chrco@microsoft.com> - 5.10.28.1-3
- Bump release number to match kernel-signed update

* Thu Apr 15 2021 Rachel Menge <rachelmenge@microsoft.com> - 5.10.28.1-2
- Address CVE-2021-29648

* Thu Apr 08 2021 Chris Co <chrco@microsoft.com> - 5.10.28.1-1
- Update source to 5.10.28.1
- Update uname_r define to match the new value derived from the source
- Address CVE-2020-27170, CVE-2020-27171, CVE-2021-28375, CVE-2021-28660,
  CVE-2021-28950, CVE-2021-28951, CVE-2021-28952, CVE-2021-28971,
  CVE-2021-28972, CVE-2021-29266, CVE-2021-28964, CVE-2020-35508,
  CVE-2020-16120, CVE-2021-29264, CVE-2021-29265, CVE-2021-29646,
  CVE-2021-29647, CVE-2021-29649, CVE-2021-29650, CVE-2021-30002

* Fri Mar 26 2021 Daniel Mihai <dmihai@microsoft.com> - 5.10.21.1-4
- Enable CONFIG_CRYPTO_DRBG_HASH, CONFIG_CRYPTO_DRBG_CTR

* Thu Mar 18 2021 Chris Co <chrco@microsoft.com> - 5.10.21.1-3
- Address CVE-2021-27365, CVE-2021-27364, CVE-2021-27363
- Enable CONFIG_FANOTIFY_ACCESS_PERMISSIONS

* Wed Mar 17 2021 Nicolas Ontiveros <niontive@microsoft.com> - 5.10.21.1-2
- Disable QAT kernel configs

* Thu Mar 11 2021 Chris Co <chrco@microsoft.com> - 5.10.21.1-1
- Update source to 5.10.21.1
- Add virtio drivers to be installed into initrd
- Address CVE-2021-26930, CVE-2020-35499, CVE-2021-26931, CVE-2021-26932

* Fri Mar 05 2021 Chris Co <chrco@microsoft.com> - 5.10.13.1-4
- Enable kernel lockdown config

* Thu Mar 04 2021 Suresh Babu Chalamalasetty <schalam@microsoft.com> - 5.10.13.1-3
- Add configs for CONFIG_BNXT bnxt_en and MSR drivers

* Mon Feb 22 2021 Thomas Crain <thcrain@microsoft.com> - 5.10.13.1-2
- Add configs for speakup and uinput drivers
- Add kernel-drivers-accessibility subpackage

* Thu Feb 18 2021 Chris Co <chrco@microsoft.com> - 5.10.13.1-1
- Update source to 5.10.13.1
- Remove patch to publish efi tpm event log on ARM. Present in updated source.
- Remove patch for arm64 hyperv support. Present in updated source.
- Account for new module.lds location on aarch64
- Remove CONFIG_GCC_PLUGIN_RANDSTRUCT
- Add CONFIG_SCSI_SMARTPQI=y

* Thu Feb 11 2021 Nicolas Ontiveros <niontive@microsoft.com> - 5.4.91-5
- Add configs to enable tcrypt in FIPS mode

* Tue Feb 09 2021 Nicolas Ontiveros <niontive@microsoft.com> - 5.4.91-4
- Use OpenSSL to perform HMAC calc

* Thu Jan 28 2021 Nicolas Ontiveros <niontive@microsoft.com> - 5.4.91-3
- Add configs for userspace crypto support
- HMAC calc the kernel for FIPS

* Wed Jan 27 2021 Daniel McIlvaney <damcilva@microsoft.com> - 5.4.91-2
- Enable dm-verity boot support with FEC

* Wed Jan 20 2021 Chris Co <chrco@microsoft.com> - 5.4.91-1
- Update source to 5.4.91
- Address CVE-2020-29569, CVE-2020-28374, CVE-2020-36158
- Remove patch to fix GUI installer crash. Fixed in updated source.

* Tue Jan 12 2021 Rachel Menge <rachelmenge@microsoft.com> - 5.4.83-4
- Add imx8mq support

* Sat Jan 09 2021 Andrew Phelps <anphel@microsoft.com> - 5.4.83-3
- Add patch to fix GUI installer crash

* Mon Dec 28 2020 Nicolas Ontiveros <niontive@microsoft.com> - 5.4.83-2
- Address CVE-2020-27777

* Tue Dec 15 2020 Henry Beberman <henry.beberman@microsoft.com> - 5.4.83-1
- Update source to 5.4.83
- Address CVE-2020-14351, CVE-2020-14381, CVE-2020-25656, CVE-2020-25704,
  CVE-2020-29534, CVE-2020-29660, CVE-2020-29661

* Fri Dec 04 2020 Chris Co <chrco@microsoft.com> - 5.4.81-1
- Update source to 5.4.81
- Remove patch for kexec in HyperV. Integrated in 5.4.81.
- Address CVE-2020-25705, CVE-2020-15436, CVE-2020-28974, CVE-2020-29368,
  CVE-2020-29369, CVE-2020-29370, CVE-2020-29374, CVE-2020-29373, CVE-2020-28915,
  CVE-2020-28941, CVE-2020-27675, CVE-2020-15437, CVE-2020-29371, CVE-2020-29372,
  CVE-2020-27194, CVE-2020-27152

* Wed Nov 25 2020 Chris Co <chrco@microsoft.com> - 5.4.72-5
- Add patch to publish efi tpm event log on ARM

* Mon Nov 23 2020 Chris Co <chrco@microsoft.com> - 5.4.72-4
- Apply patch to fix kexec in HyperV

* Mon Nov 16 2020 Suresh Babu Chalamalasetty <schalam@microsoft.com> - 5.4.72-3
- Disable kernel config SLUB_DEBUG_ON due to tcp throughput perf impact

* Tue Nov 10 2020 Suresh Babu Chalamalasetty <schalam@microsoft.com> - 5.4.72-2
- Enable kernel configs for Arm64 HyperV, Ampere and Cavium SoCs support

* Mon Oct 26 2020 Chris Co <chrco@microsoft.com> - 5.4.72-1
- Update source to 5.4.72
- Remove patch to support CometLake e1000e ethernet. Integrated in 5.4.72.
- Add license file
- Lint spec
- Address CVE-2018-1000026, CVE-2018-16880, CVE-2020-12464, CVE-2020-12465,
  CVE-2020-12659, CVE-2020-15780, CVE-2020-14356, CVE-2020-14386, CVE-2020-25645,
  CVE-2020-25643, CVE-2020-25211, CVE-2020-25212, CVE-2008-4609, CVE-2020-14331,
  CVE-2010-0298, CVE-2020-10690, CVE-2020-25285, CVE-2020-10711, CVE-2019-3887,
  CVE-2020-14390, CVE-2019-19338, CVE-2019-20810, CVE-2020-10766, CVE-2020-10767,
  CVE-2020-10768, CVE-2020-10781, CVE-2020-12768, CVE-2020-14314, CVE-2020-14385,
  CVE-2020-25641, CVE-2020-26088, CVE-2020-10942, CVE-2020-12826, CVE-2019-3016,
  CVE-2019-3819, CVE-2020-16166, CVE-2020-11608, CVE-2020-11609, CVE-2020-25284,
  CVE-2020-12888, CVE-2017-8244, CVE-2017-8245, CVE-2017-8246, CVE-2009-4484,
  CVE-2015-5738, CVE-2007-4998, CVE-2010-0309, CVE-2011-0640, CVE-2020-12656,
  CVE-2011-2519, CVE-1999-0656, CVE-2010-4563, CVE-2019-20794, CVE-1999-0524

* Fri Oct 16 2020 Suresh Babu Chalamalasetty <schalam@microsoft.com> - 5.4.51-11
- Enable QAT kernel configs

* Fri Oct 02 2020 Chris Co <chrco@microsoft.com> - 5.4.51-10
- Address CVE-2020-10757, CVE-2020-12653, CVE-2020-12657, CVE-2010-3865,
  CVE-2020-11668, CVE-2020-12654, CVE-2020-24394, CVE-2020-8428

* Fri Oct 02 2020 Chris Co <chrco@microsoft.com> - 5.4.51-9
- Fix aarch64 build error

* Wed Sep 30 2020 Emre Girgin <mrgirgin@microsoft.com> - 5.4.51-8
- Update postun script to deal with removal in case of another installed kernel.

* Fri Sep 25 2020 Suresh Babu Chalamalasetty <schalam@microsoft.com> - 5.4.51-7
- Enable Mellanox kernel configs

* Wed Sep 23 2020 Daniel McIlvaney <damcilva@microsoft.com> - 5.4.51-6
- Enable CONFIG_IMA (measurement only) and associated configs

* Thu Sep 03 2020 Daniel McIlvaney <damcilva@microsoft.com> - 5.4.51-5
- Add code to check for missing config flags in the checked in configs

* Thu Sep 03 2020 Chris Co <chrco@microsoft.com> - 5.4.51-4
- Apply additional kernel hardening configs

* Thu Sep 03 2020 Chris Co <chrco@microsoft.com> - 5.4.51-3
- Bump release number due to kernel-signed-<arch> package update
- Minor aarch64 config and changelog cleanup

* Tue Sep 01 2020 Chris Co <chrco@microsoft.com> - 5.4.51-2
- Update source hash

* Wed Aug 19 2020 Chris Co <chrco@microsoft.com> - 5.4.51-1
- Update source to 5.4.51
- Enable DXGKRNL config
- Address CVE-2020-11494, CVE-2020-11565, CVE-2020-12655, CVE-2020-12771,
  CVE-2020-13974, CVE-2020-15393, CVE-2020-8647, CVE-2020-8648, CVE-2020-8649,
  CVE-2020-9383, CVE-2020-11725

* Wed Aug 19 2020 Chris Co <chrco@microsoft.com> - 5.4.42-12
- Remove the signed package depends

* Tue Aug 18 2020 Chris Co <chrco@microsoft.com> - 5.4.42-11
- Remove signed subpackage

* Mon Aug 17 2020 Chris Co <chrco@microsoft.com> - 5.4.42-10
- Enable BPF, PC104, userfaultfd, SLUB sysfs, SMC, XDP sockets monitoring configs

* Fri Aug 07 2020 Mateusz Malisz <mamalisz@microsoft.com> - 5.4.42-9
- Add crashkernel=128M to the kernel cmdline
- Update config to support kexec and kexec_file_load

* Tue Aug 04 2020 Pawel Winogrodzki <pawelwi@microsoft.com> - 5.4.42-8
- Updating "KBUILD_BUILD_VERSION" and "KBUILD_BUILD_HOST" with correct
  distribution name.

* Wed Jul 22 2020 Chris Co <chrco@microsoft.com> - 5.4.42-7
- Address CVE-2020-8992, CVE-2020-12770, CVE-2020-13143, CVE-2020-11884

* Fri Jul 17 2020 Suresh Babu Chalamalasetty <schalam@microsoft.com> - 5.4.42-6
- Enable CONFIG_MLX5_CORE_IPOIB and CONFIG_INFINIBAND_IPOIB config flags

* Fri Jul 17 2020 Suresh Babu Chalamalasetty <schalam@microsoft.com> - 5.4.42-5
- Adding XDP config flag

* Thu Jul 09 2020 Anand Muthurajan <anandm@microsoft.com> - 5.4.42-4
- Enable CONFIG_QED, CONFIG_QEDE, CONFIG_QED_SRIOV and CONFIG_QEDE_VXLAN flags

* Wed Jun 24 2020 Chris Co <chrco@microsoft.com> - 5.4.42-3
- Regenerate input config files

* Fri Jun 19 2020 Chris Co <chrco@microsoft.com> - 5.4.42-2
- Add kernel-secure subpackage and macros for adding offline signed kernels

* Fri Jun 12 2020 Chris Co <chrco@microsoft.com> - 5.4.42-1
- Update source to 5.4.42

* Thu Jun 11 2020 Chris Co <chrco@microsoft.com> - 5.4.23-17
- Enable PAGE_POISONING configs
- Disable PROC_KCORE config
- Enable RANDOM_TRUST_CPU config for x86_64

* Fri Jun 05 2020 Suresh Babu Chalamalasetty <schalam@microsoft.com> - 5.4.23-16
- Adding BPF config flags

* Thu Jun 04 2020 Chris Co <chrco@microsoft.com> - 5.4.23-15
- Add config support for USB video class devices

* Wed Jun 03 2020 Nicolas Ontiveros <niontive@microsoft.com> - 5.4.23-14
- Add CONFIG_CRYPTO_XTS=y to config.

* Wed Jun 03 2020 Chris Co <chrco@microsoft.com> - 5.4.23-13
- Add patch to support CometLake e1000e ethernet
- Remove drivers-gpu subpackage
- Inline the initramfs trigger and postun source files
- Remove rpi3 dtb and ls1012 dtb subpackages

* Wed May 27 2020 Chris Co <chrco@microsoft.com> - 5.4.23-12
- Update arm64 security configs
- Disable devmem in x86_64 config

* Tue May 26 2020 Daniel Mihai <dmihai@microsoft.com> - 5.4.23-11
- Disabled Reliable Datagram Sockets protocol (CONFIG_RDS).

* Fri May 22 2020 Emre Girgin <mrgirgin@microsoft.com> - 5.4.23-10
- Change /boot directory permissions to 600.

* Thu May 21 2020 Chris Co <chrco@microsoft.com> - 5.4.23-9
- Update x86_64 security configs

* Wed May 20 2020 Suresh Babu Chalamalasetty <schalam@microsoft.com> - 5.4.23-8
- Adding InfiniBand config flags

* Mon May 11 2020 Anand Muthurajan <anandm@microsoft.com> - 5.4.23-7
- Adding PPP config flags

* Tue Apr 28 2020 Emre Girgin <mrgirgin@microsoft.com> - 5.4.23-6
- Renaming Linux-PAM to pam

* Tue Apr 28 2020 Emre Girgin <mrgirgin@microsoft.com> - 5.4.23-5
- Renaming linux to kernel

* Tue Apr 14 2020 Emre Girgin <mrgirgin@microsoft.com> - 5.4.23-4
- Remove linux-aws and linux-esx references.
- Remove kat_build usage.
- Remove ENA module.

* Fri Apr 10 2020 Emre Girgin <mrgirgin@microsoft.com> - 5.4.23-3
- Remove xml-security-c dependency.

* Wed Apr 08 2020 Nicolas Ontiveros <niontive@microsoft.com> - 5.4.23-2
- Remove toybox and only use coreutils for requires.

* Tue Dec 10 2019 Chris Co <chrco@microsoft.com> - 5.4.23-1
- Update to Microsoft Linux Kernel 5.4.23
- Remove patches
- Update ENA module to 2.1.2 to work with Linux 5.4.23
- Remove xr module
- Remove Xen tmem module from dracut module list to fix initramfs creation
- Add patch to fix missing trans_pgd header in aarch64 build

* Fri Oct 11 2019 Henry Beberman <hebeberm@microsoft.com> - 4.19.52-8
- Enable Hyper-V TPM in config

* Tue Sep 03 2019 Mateusz Malisz <mamalisz@microsoft.com> - 4.19.52-7
- Initial CBL-Mariner import from Photon (license: Apache2).

* Thu Jul 25 2019 Keerthana K <keerthanak@vmware.com> - 4.19.52-6
- Fix postun scriplet.

* Thu Jul 11 2019 Keerthana K <keerthanak@vmware.com> - 4.19.52-5
- Enable kernel configs necessary for BPF Compiler Collection (BCC).

* Wed Jul 10 2019 Srivatsa S. Bhat (VMware) <srivatsa@csail.mit.edu> 4.19.52-4
- Deprecate linux-aws-tools in favor of linux-tools.

* Tue Jul 02 2019 Alexey Makhalov <amakhalov@vmware.com> - 4.19.52-3
- Fix 9p vsock 16bit port issue.

* Thu Jun 20 2019 Tapas Kundu <tkundu@vmware.com> - 4.19.52-2
- Enabled CONFIG_I2C_CHARDEV to support lm-sensors

* Mon Jun 17 2019 Srivatsa S. Bhat (VMware) <srivatsa@csail.mit.edu> 4.19.52-1
- Update to version 4.19.52
- Fix CVE-2019-12456, CVE-2019-12379, CVE-2019-12380, CVE-2019-12381,
- CVE-2019-12382, CVE-2019-12378, CVE-2019-12455

* Tue May 28 2019 Srivatsa S. Bhat (VMware) <srivatsa@csail.mit.edu> 4.19.40-3
- Change default I/O scheduler to 'deadline' to fix performance issue.

* Tue May 14 2019 Keerthana K <keerthanak@vmware.com> - 4.19.40-2
- Fix to parse through /boot folder and update symlink (/boot/photon.cfg) if
- mulitple kernels are installed and current linux kernel is removed.

* Tue May 07 2019 Ajay Kaher <akaher@vmware.com> - 4.19.40-1
- Update to version 4.19.40

* Thu Apr 11 2019 Srivatsa S. Bhat (VMware) <srivatsa@csail.mit.edu> 4.19.32-3
- Update config_aarch64 to fix ARM64 build.

* Fri Mar 29 2019 Srivatsa S. Bhat (VMware) <srivatsa@csail.mit.edu> 4.19.32-2
- Fix CVE-2019-10125

* Wed Mar 27 2019 Srivatsa S. Bhat (VMware) <srivatsa@csail.mit.edu> 4.19.32-1
- Update to version 4.19.32

* Thu Mar 14 2019 Srivatsa S. Bhat (VMware) <srivatsa@csail.mit.edu> 4.19.29-1
- Update to version 4.19.29

* Tue Mar 05 2019 Ajay Kaher <akaher@vmware.com> - 4.19.26-1
- Update to version 4.19.26

* Thu Feb 21 2019 Him Kalyan Bordoloi <bordoloih@vmware.com> - 4.19.15-3
- Fix CVE-2019-8912

* Thu Jan 24 2019 Alexey Makhalov <amakhalov@vmware.com> - 4.19.15-2
- Add WiFi (ath10k), sensors (i2c,spi), usb support for NXP LS1012A board.

* Tue Jan 15 2019 Srivatsa S. Bhat (VMware) <srivatsa@csail.mit.edu> 4.19.15-1
- Update to version 4.19.15

* Fri Jan 11 2019 Srinidhi Rao <srinidhir@vmware.com> - 4.19.6-7
- Add Network support for NXP LS1012A board.

* Wed Jan 09 2019 Ankit Jain <ankitja@vmware.com> - 4.19.6-6
- Enable following for x86_64 and aarch64:
-  Enable Kernel Address Space Layout Randomization.
-  Enable CONFIG_SECURITY_NETWORK_XFRM

* Fri Jan 04 2019 Srivatsa S. Bhat (VMware) <srivatsa@csail.mit.edu> 4.19.6-5
- Enable AppArmor by default.

* Wed Jan 02 2019 Alexey Makhalov <amakhalov@vmware.com> - 4.19.6-4
- .config: added Compulab fitlet2 device drivers
- .config_aarch64: added gpio sysfs support
- renamed -sound to -drivers-sound

* Tue Jan 01 2019 Ajay Kaher <akaher@vmware.com> - 4.19.6-3
- .config: Enable CONFIG_PCI_HYPERV driver

* Wed Dec 19 2018 Srinidhi Rao <srinidhir@vmware.com> - 4.19.6-2
- Add NXP LS1012A support.

* Mon Dec 10 2018 Srivatsa S. Bhat (VMware) <srivatsa@csail.mit.edu> 4.19.6-1
- Update to version 4.19.6

* Fri Dec 07 2018 Alexey Makhalov <amakhalov@vmware.com> - 4.19.1-3
- .config: added qmi wwan module

* Mon Nov 12 2018 Ajay Kaher <akaher@vmware.com> - 4.19.1-2
- Fix config_aarch64 for 4.19.1

* Mon Nov 05 2018 Srivatsa S. Bhat (VMware) <srivatsa@csail.mit.edu> 4.19.1-1
- Update to version 4.19.1

* Tue Oct 16 2018 Him Kalyan Bordoloi <bordoloih@vmware.com> - 4.18.9-5
- Change in config to enable drivers for zigbee and GPS

* Fri Oct 12 2018 Ajay Kaher <akaher@vmware.com> - 4.18.9-4
- Enable LAN78xx for aarch64 rpi3

* Fri Oct 5 2018 Ajay Kaher <akaher@vmware.com> - 4.18.9-3
- Fix config_aarch64 for 4.18.9
- Add module.lds for aarch64

* Wed Oct 03 2018 Srivatsa S. Bhat <srivatsa@csail.mit.edu> 4.18.9-2
- Use updated steal time accounting patch.
- .config: Enable CONFIG_CPU_ISOLATION and a few networking options
- that got accidentally dropped in the last update.

* Mon Oct 1 2018 Srivatsa S. Bhat <srivatsa@csail.mit.edu> 4.18.9-1
- Update to version 4.18.9

* Tue Sep 25 2018 Ajay Kaher <akaher@vmware.com> - 4.14.67-2
- Build hang (at make oldconfig) fix in config_aarch64

* Wed Sep 19 2018 Srivatsa S. Bhat <srivatsa@csail.mit.edu> 4.14.67-1
- Update to version 4.14.67

* Tue Sep 18 2018 Srivatsa S. Bhat <srivatsa@csail.mit.edu> 4.14.54-7
- Add rdrand-based RNG driver to enhance kernel entropy.

* Sun Sep 02 2018 Srivatsa S. Bhat <srivatsa@csail.mit.edu> 4.14.54-6
- Add full retpoline support by building with retpoline-enabled gcc.

* Thu Aug 30 2018 Srivatsa S. Bhat <srivatsa@csail.mit.edu> 4.14.54-5
- Apply out-of-tree patches needed for AppArmor.

* Wed Aug 22 2018 Alexey Makhalov <amakhalov@vmware.com> - 4.14.54-4
- Fix overflow kernel panic in rsi driver.
- .config: enable BT stack, enable GPIO sysfs.
- Add Exar USB serial driver.

* Fri Aug 17 2018 Ajay Kaher <akaher@vmware.com> - 4.14.54-3
- Enabled USB PCI in config_aarch64
- Build hang (at make oldconfig) fix in config_aarch64

* Thu Jul 19 2018 Alexey Makhalov <amakhalov@vmware.com> - 4.14.54-2
- .config: usb_serial_pl2303=m,wlan=y,can=m,gpio=y,pinctrl=y,iio=m

* Mon Jul 09 2018 Him Kalyan Bordoloi <bordoloih@vmware.com> - 4.14.54-1
- Update to version 4.14.54

* Fri Jan 26 2018 Alexey Makhalov <amakhalov@vmware.com> - 4.14.8-2
- Added vchiq entry to rpi3 dts
- Added dtb-rpi3 subpackage

* Fri Dec 22 2017 Alexey Makhalov <amakhalov@vmware.com> - 4.14.8-1
- Version update

* Wed Dec 13 2017 Alexey Makhalov <amakhalov@vmware.com> - 4.9.66-4
- KAT build support

* Thu Dec 07 2017 Alexey Makhalov <amakhalov@vmware.com> - 4.9.66-3
- Aarch64 support

* Tue Dec 05 2017 Alexey Makhalov <amakhalov@vmware.com> - 4.9.66-2
- Sign and compress modules after stripping. fips=1 requires signed modules

* Mon Dec 04 2017 Srivatsa S. Bhat <srivatsa@csail.mit.edu> 4.9.66-1
- Version update

* Tue Nov 21 2017 Srivatsa S. Bhat <srivatsa@csail.mit.edu> 4.9.64-1
- Version update

* Mon Nov 06 2017 Srivatsa S. Bhat <srivatsa@csail.mit.edu> 4.9.60-1
- Version update

* Wed Oct 11 2017 Srivatsa S. Bhat <srivatsa@csail.mit.edu> 4.9.53-3
- Add patch "KVM: Don't accept obviously wrong gsi values via
    KVM_IRQFD" to fix CVE-2017-1000252.

* Tue Oct 10 2017 Alexey Makhalov <amakhalov@vmware.com> - 4.9.53-2
- Build hang (at make oldconfig) fix.

* Thu Oct 05 2017 Srivatsa S. Bhat <srivatsa@csail.mit.edu> 4.9.53-1
- Version update

* Mon Oct 02 2017 Srivatsa S. Bhat <srivatsa@csail.mit.edu> 4.9.52-3
- Allow privileged CLONE_NEWUSER from nested user namespaces.

* Mon Oct 02 2017 Srivatsa S. Bhat <srivatsa@csail.mit.edu> 4.9.52-2
- Fix CVE-2017-11472 (ACPICA: Namespace: fix operand cache leak)

* Mon Oct 02 2017 Srivatsa S. Bhat <srivatsa@csail.mit.edu> 4.9.52-1
- Version update

* Mon Sep 18 2017 Alexey Makhalov <amakhalov@vmware.com> - 4.9.47-2
- Requires coreutils or toybox

* Mon Sep 04 2017 Alexey Makhalov <amakhalov@vmware.com> - 4.9.47-1
- Fix CVE-2017-11600

* Tue Aug 22 2017 Anish Swaminathan <anishs@vmware.com> - 4.9.43-2
- Add missing xen block drivers

* Mon Aug 14 2017 Alexey Makhalov <amakhalov@vmware.com> - 4.9.43-1
- Version update
- [feature] new sysctl option unprivileged_userns_clone

* Wed Aug 09 2017 Alexey Makhalov <amakhalov@vmware.com> - 4.9.41-2
- Fix CVE-2017-7542
- [bugfix] Added ccm,gcm,ghash,lzo crypto modules to avoid
    panic on modprobe tcrypt

* Mon Aug 07 2017 Alexey Makhalov <amakhalov@vmware.com> - 4.9.41-1
- Version update

* Fri Aug 04 2017 Bo Gan <ganb@vmware.com> - 4.9.38-6
- Fix initramfs triggers

* Tue Aug 01 2017 Anish Swaminathan <anishs@vmware.com> - 4.9.38-5
- Allow some algorithms in FIPS mode
- Reverts 284a0f6e87b0721e1be8bca419893902d9cf577a and backports
- bcf741cb779283081db47853264cc94854e7ad83 in the kernel tree
- Enable additional NF features

* Fri Jul 21 2017 Anish Swaminathan <anishs@vmware.com> - 4.9.38-4
- Add patches in Hyperv codebase

* Fri Jul 21 2017 Anish Swaminathan <anishs@vmware.com> - 4.9.38-3
- Add missing hyperv drivers

* Thu Jul 20 2017 Alexey Makhalov <amakhalov@vmware.com> - 4.9.38-2
- Disable scheduler beef up patch

* Tue Jul 18 2017 Alexey Makhalov <amakhalov@vmware.com> - 4.9.38-1
- Fix CVE-2017-11176 and CVE-2017-10911

* Mon Jul 03 2017 Xiaolin Li <xiaolinl@vmware.com> - 4.9.34-3
- Add libdnet-devel, kmod-devel and libmspack-devel to BuildRequires

* Thu Jun 29 2017 Divya Thaluru <dthaluru@vmware.com> - 4.9.34-2
- Added obsolete for deprecated linux-dev package

* Wed Jun 28 2017 Alexey Makhalov <amakhalov@vmware.com> - 4.9.34-1
- [feature] 9P FS security support
- [feature] DM Delay target support
- Fix CVE-2017-1000364 ("stack clash") and CVE-2017-9605

* Thu Jun 8 2017 Alexey Makhalov <amakhalov@vmware.com> - 4.9.31-1
- Fix CVE-2017-8890, CVE-2017-9074, CVE-2017-9075, CVE-2017-9076
    CVE-2017-9077 and CVE-2017-9242
- [feature] IPV6 netfilter NAT table support

* Fri May 26 2017 Alexey Makhalov <amakhalov@vmware.com> - 4.9.30-1
- Added ENA driver for AMI
- Fix CVE-2017-7487 and CVE-2017-9059

* Wed May 17 2017 Vinay Kulkarni <kulkarniv@vmware.com> - 4.9.28-2
- Enable IPVLAN module.

* Tue May 16 2017 Alexey Makhalov <amakhalov@vmware.com> - 4.9.28-1
- Version update

* Wed May 10 2017 Alexey Makhalov <amakhalov@vmware.com> - 4.9.27-1
- Version update

* Sun May 7 2017 Alexey Makhalov <amakhalov@vmware.com> - 4.9.26-1
- Version update
- Removed version suffix from config file name

* Thu Apr 27 2017 Bo Gan <ganb@vmware.com> - 4.9.24-2
- Support dynamic initrd generation

* Tue Apr 25 2017 Alexey Makhalov <amakhalov@vmware.com> - 4.9.24-1
- Fix CVE-2017-6874 and CVE-2017-7618.
- Fix audit-devel BuildRequires.
- .config: build nvme and nvme-core in kernel.

* Mon Mar 6 2017 Alexey Makhalov <amakhalov@vmware.com> - 4.9.13-2
- .config: NSX requirements for crypto and netfilter

* Tue Feb 28 2017 Alexey Makhalov <amakhalov@vmware.com> - 4.9.13-1
- Update to linux-4.9.13 to fix CVE-2017-5986 and CVE-2017-6074

* Thu Feb 09 2017 Alexey Makhalov <amakhalov@vmware.com> - 4.9.9-1
- Update to linux-4.9.9 to fix CVE-2016-10153, CVE-2017-5546,
    CVE-2017-5547, CVE-2017-5548 and CVE-2017-5576.
- .config: added CRYPTO_FIPS support.

* Tue Jan 10 2017 Alexey Makhalov <amakhalov@vmware.com> - 4.9.2-1
- Update to linux-4.9.2 to fix CVE-2016-10088
- Move linux-tools.spec to linux.spec as -tools subpackage

* Mon Dec 19 2016 Xiaolin Li <xiaolinl@vmware.com> - 4.9.0-2
- BuildRequires Linux-PAM-devel

* Mon Dec 12 2016 Alexey Makhalov <amakhalov@vmware.com> - 4.9.0-1
- Update to linux-4.9.0
- Add paravirt stolen time accounting feature (from linux-esx),
    but disable it by default (no-vmw-sta cmdline parameter)

* Thu Dec  8 2016 Alexey Makhalov <amakhalov@vmware.com> - 4.4.35-3
- net-packet-fix-race-condition-in-packet_set_ring.patch
    to fix CVE-2016-8655

* Wed Nov 30 2016 Alexey Makhalov <amakhalov@vmware.com> - 4.4.35-2
- Expand `uname -r` with release number
- Check for build-id matching
- Added syscalls tracing support
- Compress modules

* Mon Nov 28 2016 Alexey Makhalov <amakhalov@vmware.com> - 4.4.35-1
- Update to linux-4.4.35
- vfio-pci-fix-integer-overflows-bitmask-check.patch
    to fix CVE-2016-9083

* Tue Nov 22 2016 Alexey Makhalov <amakhalov@vmware.com> - 4.4.31-4
- net-9p-vsock.patch

* Thu Nov 17 2016 Alexey Makhalov <amakhalov@vmware.com> - 4.4.31-3
- tty-prevent-ldisc-drivers-from-re-using-stale-tty-fields.patch
    to fix CVE-2015-8964

* Tue Nov 15 2016 Alexey Makhalov <amakhalov@vmware.com> - 4.4.31-2
- .config: add cgrup_hugetlb support
- .config: add netfilter_xt_{set,target_ct} support
- .config: add netfilter_xt_match_{cgroup,ipvs} support

* Thu Nov 10 2016 Alexey Makhalov <amakhalov@vmware.com> - 4.4.31-1
- Update to linux-4.4.31

* Fri Oct 21 2016 Alexey Makhalov <amakhalov@vmware.com> - 4.4.26-1
- Update to linux-4.4.26

* Wed Oct 19 2016 Alexey Makhalov <amakhalov@vmware.com> - 4.4.20-6
- net-add-recursion-limit-to-GRO.patch
- scsi-arcmsr-buffer-overflow-in-arcmsr_iop_message_xfer.patch

* Tue Oct 18 2016 Alexey Makhalov <amakhalov@vmware.com> - 4.4.20-5
- ipip-properly-mark-ipip-GRO-packets-as-encapsulated.patch
- tunnels-dont-apply-GRO-to-multiple-layers-of-encapsulation.patch

* Mon Oct  3 2016 Alexey Makhalov <amakhalov@vmware.com> - 4.4.20-4
- Package vmlinux with PROGBITS sections in -debuginfo subpackage

* Tue Sep 27 2016 Alexey Makhalov <amakhalov@vmware.com> - 4.4.20-3
- .config: CONFIG_IP_SET_HASH_{IPMARK,MAC}=m

* Tue Sep 20 2016 Alexey Makhalov <amakhalov@vmware.com> - 4.4.20-2
- Add -release number for /boot/* files
- Use initrd.img with version and release number
- Rename -dev subpackage to -devel

* Wed Sep  7 2016 Alexey Makhalov <amakhalov@vmware.com> - 4.4.20-1
- Update to linux-4.4.20
- apparmor-fix-oops-validate-buffer-size-in-apparmor_setprocattr.patch
- keys-fix-asn.1-indefinite-length-object-parsing.patch

* Thu Aug 25 2016 Alexey Makhalov <amakhalov@vmware.com> - 4.4.8-11
- vmxnet3 patches to bumpup a version to 1.4.8.0

* Wed Aug 10 2016 Alexey Makhalov <amakhalov@vmware.com> - 4.4.8-10
- Added VSOCK-Detach-QP-check-should-filter-out-non-matching-QPs.patch
- .config: pmem hotplug + ACPI NFIT support
- .config: enable EXPERT mode, disable UID16 syscalls

* Thu Jul 07 2016 Alexey Makhalov <amakhalov@vmware.com> - 4.4.8-9
- .config: pmem + fs_dax support

* Fri Jun 17 2016 Alexey Makhalov <amakhalov@vmware.com> - 4.4.8-8
- patch: e1000e-prevent-div-by-zero-if-TIMINCA-is-zero.patch
- .config: disable rt group scheduling - not supported by systemd

* Wed Jun 15 2016 Harish Udaiya Kumar <hudaiyakumar@vmware.com> - 4.4.8-7
- fixed the capitalization for - System.map

* Thu May 26 2016 Alexey Makhalov <amakhalov@vmware.com> - 4.4.8-6
- patch: REVERT-sched-fair-Beef-up-wake_wide.patch

* Tue May 24 2016 Priyesh Padmavilasom <ppadmavilasom@vmware.com> - 4.4.8-5
- GA - Bump release of all rpms

* Mon May 23 2016 Harish Udaiya Kumar <hudaiyakumar@vmware.com> - 4.4.8-4
- Fixed generation of debug symbols for kernel modules & vmlinux.

* Mon May 23 2016 Divya Thaluru <dthaluru@vmware.com> - 4.4.8-3
- Added patches to fix CVE-2016-3134, CVE-2016-3135

* Wed May 18 2016 Harish Udaiya Kumar <hudaiyakumar@vmware.com> - 4.4.8-2
- Enabled CONFIG_UPROBES in config as needed by ktap

* Wed May 04 2016 Alexey Makhalov <amakhalov@vmware.com> - 4.4.8-1
- Update to linux-4.4.8
- Added net-Drivers-Vmxnet3-set-... patch

* Tue May 03 2016 Vinay Kulkarni <kulkarniv@vmware.com> - 4.2.0-27
- Compile Intel GigE and VMXNET3 as part of kernel.

* Thu Apr 28 2016 Nick Shi <nshi@vmware.com> - 4.2.0-26
- Compile cramfs.ko to allow mounting cramfs image

* Tue Apr 12 2016 Vinay Kulkarni <kulkarniv@vmware.com> - 4.2.0-25
- Revert network interface renaming disable in kernel.

* Tue Mar 29 2016 Alexey Makhalov <amakhalov@vmware.com> - 4.2.0-24
- Support kmsg dumping to vmware.log on panic
- sunrpc: xs_bind uses ip_local_reserved_ports

* Mon Mar 28 2016 Harish Udaiya Kumar <hudaiyakumar@vmware.com> - 4.2.0-23
- Enabled Regular stack protection in Linux kernel in config

* Thu Mar 17 2016 Harish Udaiya Kumar <hudaiyakumar@vmware.com> - 4.2.0-22
- Restrict the permissions of the /boot/System.map-X file

* Fri Mar 04 2016 Alexey Makhalov <amakhalov@vmware.com> - 4.2.0-21
- Patch: SUNRPC: Do not reuse srcport for TIME_WAIT socket.

* Wed Mar 02 2016 Alexey Makhalov <amakhalov@vmware.com> - 4.2.0-20
- Patch: SUNRPC: Ensure that we wait for connections to complete
    before retrying

* Fri Feb 26 2016 Alexey Makhalov <amakhalov@vmware.com> - 4.2.0-19
- Disable watchdog under VMware hypervisor.

* Thu Feb 25 2016 Alexey Makhalov <amakhalov@vmware.com> - 4.2.0-18
- Added rpcsec_gss_krb5 and nfs_fscache

* Mon Feb 22 2016 Alexey Makhalov <amakhalov@vmware.com> - 4.2.0-17
- Added sysctl param to control weighted_cpuload() behavior

* Thu Feb 18 2016 Divya Thaluru <dthaluru@vmware.com> - 4.2.0-16
- Disabling network renaming

* Sun Feb 14 2016 Alexey Makhalov <amakhalov@vmware.com> - 4.2.0-15
- veth patch: don’t modify ip_summed

* Thu Feb 11 2016 Alexey Makhalov <amakhalov@vmware.com> - 4.2.0-14
- Full tickless -> idle tickless + simple CPU time accounting
- SLUB -> SLAB
- Disable NUMA balancing
- Disable stack protector
- No build_forced no-CBs CPUs
- Disable Expert configuration mode
- Disable most of debug features from 'Kernel hacking'

* Mon Feb 08 2016 Alexey Makhalov <amakhalov@vmware.com> - 4.2.0-13
- Double tcp_mem limits, patch is added.

* Wed Feb 03 2016 Anish Swaminathan <anishs@vmware.com> -  4.2.0-12
- Fixes for CVE-2015-7990/6937 and CVE-2015-8660.

* Tue Jan 26 2016 Anish Swaminathan <anishs@vmware.com> - 4.2.0-11
- Revert CONFIG_HZ=250

* Fri Jan 22 2016 Alexey Makhalov <amakhalov@vmware.com> - 4.2.0-10
- Fix for CVE-2016-0728

* Wed Jan 13 2016 Alexey Makhalov <amakhalov@vmware.com> - 4.2.0-9
- CONFIG_HZ=250

* Tue Jan 12 2016 Mahmoud Bassiouny <mbassiouny@vmware.com> - 4.2.0-8
- Remove rootfstype from the kernel parameter.

* Mon Jan 04 2016 Harish Udaiya Kumar <hudaiyakumar@vmware.com> - 4.2.0-7
- Disabled all the tracing options in kernel config.
- Disabled preempt.
- Disabled sched autogroup.

* Thu Dec 17 2015 Harish Udaiya Kumar <hudaiyakumar@vmware.com> - 4.2.0-6
- Enabled kprobe for systemtap & disabled dynamic function tracing in config

* Fri Dec 11 2015 Harish Udaiya Kumar <hudaiyakumar@vmware.com> - 4.2.0-5
- Added oprofile kernel driver sub-package.

* Fri Nov 13 2015 Mahmoud Bassiouny <mbassiouny@vmware.com> - 4.2.0-4
- Change the linux image directory.

* Wed Nov 11 2015 Harish Udaiya Kumar <hudaiyakumar@vmware.com> - 4.2.0-3
- Added the build essential files in the dev sub-package.

* Mon Nov 09 2015 Vinay Kulkarni <kulkarniv@vmware.com> - 4.2.0-2
- Enable Geneve module support for generic kernel.

* Fri Oct 23 2015 Harish Udaiya Kumar <hudaiyakumar@vmware.com> - 4.2.0-1
- Upgraded the generic linux kernel to version 4.2.0 & and updated timer handling to full tickless mode.

* Tue Sep 22 2015 Harish Udaiya Kumar <hudaiyakumar@vmware.com> - 4.0.9-5
- Added driver support for frame buffer devices and ACPI

* Wed Sep 2 2015 Alexey Makhalov <amakhalov@vmware.com> - 4.0.9-4
- Added mouse ps/2 module.

* Fri Aug 14 2015 Alexey Makhalov <amakhalov@vmware.com> - 4.0.9-3
- Use photon.cfg as a symlink.

* Thu Aug 13 2015 Alexey Makhalov <amakhalov@vmware.com> - 4.0.9-2
- Added environment file(photon.cfg) for grub.

* Wed Aug 12 2015 Sharath George <sharathg@vmware.com> - 4.0.9-1
- Upgrading kernel version.

* Wed Aug 12 2015 Alexey Makhalov <amakhalov@vmware.com> - 3.19.2-5
- Updated OVT to version 10.0.0.
- Rename -gpu-drivers to -drivers-gpu in accordance to directory structure.
- Added -sound package/

* Tue Aug 11 2015 Anish Swaminathan<anishs@vmware.com> - 3.19.2-4
- Removed Requires dependencies.

* Fri Jul 24 2015 Harish Udaiya Kumar <hudaiyakumar@gmail.com> - 3.19.2-3
- Updated the config file to include graphics drivers.

* Mon May 18 2015 Touseef Liaqat <tliaqat@vmware.com> - 3.13.3-2
- Update according to UsrMove.

* Wed Nov 5 2014 Divya Thaluru <dthaluru@vmware.com> - 3.13.3-1
- Initial build. First version<|MERGE_RESOLUTION|>--- conflicted
+++ resolved
@@ -17,13 +17,8 @@
 
 Summary:        Linux Kernel
 Name:           kernel
-<<<<<<< HEAD
 Version:        5.15.67.1
 Release:        1%{?dist}
-=======
-Version:        5.15.63.1
-Release:        4%{?dist}
->>>>>>> 6c3105ba
 License:        GPLv2
 Vendor:         Microsoft Corporation
 Distribution:   Mariner
@@ -396,13 +391,11 @@
 %{_sysconfdir}/bash_completion.d/bpftool
 
 %changelog
-<<<<<<< HEAD
 * Thu Sep 15 2022 CBL-Mariner Servicing Account <cblmargh@microsoft.com> - 5.15.67.1-1
 - Upgrade to 5.15.67.1
-=======
+
 * Tue Sep 15 2022 Adit Jha <aditjha@microsoft.com> - 5.15.63.1-4
 - Setting vfat module in kernel config to Y to be baked in
->>>>>>> 6c3105ba
 
 * Tue Sep 13 2022 Saul Paredes <saulparedes@microsoft.com> - 5.15.63.1-3
 - Adjust crashkernel param to crash, dump memory to a file, and recover correctly
