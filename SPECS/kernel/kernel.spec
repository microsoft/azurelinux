%global security_hardening none
%global sha512hmac bash %{_sourcedir}/sha512hmac-openssl.sh
%define uname_r %{version}-%{release}
Summary:        Linux Kernel
Name:           kernel
<<<<<<< HEAD
Version:        5.10.78.1
Release:        3%{?dist}
=======
Version:        5.10.88.1
Release:        2%{?dist}
>>>>>>> 19b2ceaf
License:        GPLv2
Vendor:         Microsoft Corporation
Distribution:   Mariner
Group:          System Environment/Kernel
URL:            https://github.com/microsoft/CBL-Mariner-Linux-Kernel
#Source0:        https://github.com/microsoft/CBL-Mariner-Linux-Kernel/archive/rolling-lts/mariner/%{version}.tar.gz
Source0:        kernel-%{version}.tar.gz
Source1:        config
Source2:        config_aarch64
Source3:        sha512hmac-openssl.sh
Source4:        cbl-mariner-ca-20210127.pem
Patch0:         0001-clocksource-drivers-hyper-v-Re-enable-VDSO_CLOCKMODE.patch
Patch1:         0002-add-linux-syscall-license-info.patch
<<<<<<< HEAD
Patch2:         0003-export-mmput_async.patch
=======
Patch2:         CVE-2021-43976.patch
>>>>>>> 19b2ceaf
# Kernel CVEs are addressed by moving to a newer version of the stable kernel.
# Since kernel CVEs are filed against the upstream kernel version and not the
# stable kernel version, our automated tooling will still flag the CVE as not
# fixed.
# To indicate a kernel CVE is fixed to our automated tooling, add nopatch files
# but do not apply them as a real patch. Each nopatch file should contain
# information on why the CVE nopatch was applied.
Patch1000:      CVE-2020-8992.nopatch
Patch1001:      CVE-2020-12770.nopatch
Patch1002:      CVE-2020-13143.nopatch
Patch1003:      CVE-2020-11884.nopatch
Patch1004:      CVE-2020-11494.nopatch
Patch1005:      CVE-2020-11565.nopatch
Patch1006:      CVE-2020-12655.nopatch
Patch1007:      CVE-2020-12771.nopatch
Patch1008:      CVE-2020-13974.nopatch
Patch1009:      CVE-2020-15393.nopatch
Patch1010:      CVE-2020-8647.nopatch
Patch1011:      CVE-2020-8648.nopatch
Patch1012:      CVE-2020-8649.nopatch
Patch1013:      CVE-2020-9383.nopatch
Patch1014:      CVE-2020-11725.nopatch
Patch1015:      CVE-2020-10757.nopatch
Patch1016:      CVE-2020-12653.nopatch
Patch1017:      CVE-2020-12657.nopatch
Patch1018:      CVE-2010-3865.nopatch
Patch1019:      CVE-2020-11668.nopatch
Patch1020:      CVE-2020-12654.nopatch
Patch1021:      CVE-2020-24394.nopatch
Patch1022:      CVE-2020-8428.nopatch
Patch1023:      CVE-2018-1000026.nopatch
Patch1024:      CVE-2018-16880.nopatch
Patch1025:      CVE-2020-12464.nopatch
Patch1026:      CVE-2020-12465.nopatch
Patch1027:      CVE-2020-12659.nopatch
Patch1028:      CVE-2020-15780.nopatch
Patch1029:      CVE-2020-14356.nopatch
Patch1030:      CVE-2020-14386.nopatch
Patch1031:      CVE-2020-25645.nopatch
Patch1032:      CVE-2020-25643.nopatch
Patch1033:      CVE-2020-25211.nopatch
Patch1034:      CVE-2020-25212.nopatch
Patch1035:      CVE-2008-4609.nopatch
Patch1036:      CVE-2020-14331.nopatch
Patch1037:      CVE-2010-0298.nopatch
Patch1038:      CVE-2020-10690.nopatch
Patch1039:      CVE-2020-25285.nopatch
Patch1040:      CVE-2020-10711.nopatch
Patch1041:      CVE-2019-3887.nopatch
Patch1042:      CVE-2020-14390.nopatch
Patch1043:      CVE-2019-19338.nopatch
Patch1044:      CVE-2019-20810.nopatch
Patch1045:      CVE-2020-10766.nopatch
Patch1046:      CVE-2020-10767.nopatch
Patch1047:      CVE-2020-10768.nopatch
Patch1048:      CVE-2020-10781.nopatch
Patch1049:      CVE-2020-12768.nopatch
Patch1050:      CVE-2020-14314.nopatch
Patch1051:      CVE-2020-14385.nopatch
Patch1052:      CVE-2020-25641.nopatch
Patch1053:      CVE-2020-26088.nopatch
Patch1054:      CVE-2020-10942.nopatch
Patch1055:      CVE-2020-12826.nopatch
Patch1056:      CVE-2019-3016.nopatch
Patch1057:      CVE-2019-3819.nopatch
Patch1058:      CVE-2020-16166.nopatch
Patch1059:      CVE-2020-11608.nopatch
Patch1060:      CVE-2020-11609.nopatch
Patch1061:      CVE-2020-25284.nopatch
Patch1062:      CVE-2020-12888.nopatch
Patch1063:      CVE-2017-8244.nopatch
Patch1064:      CVE-2017-8245.nopatch
Patch1065:      CVE-2017-8246.nopatch
Patch1066:      CVE-2009-4484.nopatch
Patch1067:      CVE-2015-5738.nopatch
Patch1068:      CVE-2007-4998.nopatch
Patch1069:      CVE-2010-0309.nopatch
Patch1070:      CVE-2011-0640.nopatch
Patch1071:      CVE-2020-12656.nopatch
Patch1072:      CVE-2011-2519.nopatch
Patch1073:      CVE-1999-0656.nopatch
Patch1074:      CVE-2010-4563.nopatch
Patch1075:      CVE-2019-20794.nopatch
Patch1076:      CVE-1999-0524.nopatch
Patch1077:      CVE-2020-25705.nopatch
Patch1078:      CVE-2020-15436.nopatch
Patch1079:      CVE-2020-28974.nopatch
Patch1080:      CVE-2020-29368.nopatch
Patch1081:      CVE-2020-29369.nopatch
Patch1082:      CVE-2020-29370.nopatch
Patch1083:      CVE-2020-29374.nopatch
Patch1084:      CVE-2020-29373.nopatch
Patch1085:      CVE-2020-28915.nopatch
Patch1086:      CVE-2020-28941.nopatch
Patch1087:      CVE-2020-27675.nopatch
Patch1088:      CVE-2020-15437.nopatch
Patch1089:      CVE-2020-29371.nopatch
# CVE-2020-29372 - Introducing commit not in stable tree. No fix necessary at this time.
Patch1090:      CVE-2020-29372.nopatch
# CVE-2020-27194 - Introducing commit not in stable tree. No fix necessary at this time.
Patch1091:      CVE-2020-27194.nopatch
# CVE-2020-27152 - Introducing commit not in stable tree. No fix necessary at this time.
Patch1092:      CVE-2020-27152.nopatch
Patch1093:      CVE-2020-14351.nopatch
Patch1094:      CVE-2020-14381.nopatch
Patch1095:      CVE-2020-25656.nopatch
Patch1096:      CVE-2020-25704.nopatch
Patch1097:      CVE-2020-29534.nopatch
Patch1098:      CVE-2020-29660.nopatch
Patch1099:      CVE-2020-29661.nopatch
Patch1100:      CVE-2020-27777.nopatch
Patch1101:      CVE-2020-29569.nopatch
Patch1102:      CVE-2020-28374.nopatch
Patch1103:      CVE-2020-36158.nopatch
Patch1104:      CVE-2021-26930.nopatch
Patch1105:      CVE-2020-35499.nopatch
Patch1106:      CVE-2021-26931.nopatch
Patch1107:      CVE-2021-26932.nopatch
Patch1108:      CVE-2021-27365.nopatch
Patch1109:      CVE-2021-27364.nopatch
Patch1110:      CVE-2021-27363.nopatch
Patch1111:      CVE-2020-27170.nopatch
Patch1112:      CVE-2020-27171.nopatch
Patch1113:      CVE-2021-28375.nopatch
Patch1114:      CVE-2021-28660.nopatch
Patch1115:      CVE-2021-28950.nopatch
Patch1116:      CVE-2021-28951.nopatch
Patch1117:      CVE-2021-28952.nopatch
Patch1118:      CVE-2021-28971.nopatch
Patch1119:      CVE-2021-28972.nopatch
Patch1120:      CVE-2021-29266.nopatch
Patch1121:      CVE-2021-28964.nopatch
Patch1122:      CVE-2020-35508.nopatch
Patch1123:      CVE-2020-16120.nopatch
Patch1124:      CVE-2021-29264.nopatch
Patch1125:      CVE-2021-29265.nopatch
Patch1126:      CVE-2021-29646.nopatch
Patch1127:      CVE-2021-29647.nopatch
Patch1128:      CVE-2021-29649.nopatch
Patch1129:      CVE-2021-29650.nopatch
Patch1130:      CVE-2021-30002.nopatch
# CVE-2021-29648 - Introducing commit not in stable tree. No fix necessary at this time.
Patch1131:      CVE-2021-29648.nopatch
Patch1132:      CVE-2021-23133.nopatch
Patch1133:      CVE-2021-29154.nopatch
# CVE-2021-30178 - Introducing commit not in stable tree. No fix necessary at this time.
Patch1134:      CVE-2021-30178.nopatch
Patch1135:      CVE-2021-23134.nopatch
Patch1136:      CVE-2021-29155.nopatch
Patch1137:      CVE-2021-31829.nopatch
Patch1138:      CVE-2021-31916.nopatch
Patch1139:      CVE-2021-32399.nopatch
Patch1140:      CVE-2021-33033.nopatch
Patch1141:      CVE-2021-33034.nopatch
Patch1142:      CVE-2021-3483.nopatch
Patch1143:      CVE-2021-3501.nopatch
Patch1144:      CVE-2021-3506.nopatch
Patch1145:      CVE-2020-25672.nopatch
Patch1146:      CVE-2021-33200.nopatch
Patch1147:      CVE-2021-34693.nopatch
Patch1148:      CVE-2021-33624.nopatch
Patch1149:      CVE-2021-35039.nopatch
Patch1150:      CVE-2021-33909.nopatch
Patch1151:      CVE-2021-37576.nopatch
Patch1152:      CVE-2021-34556.nopatch
Patch1153:      CVE-2021-35477.nopatch
Patch1154:      CVE-2021-28691.nopatch
Patch1155:      CVE-2021-3564.nopatch
Patch1156:      CVE-2020-25639.nopatch
Patch1157:      CVE-2021-29657.nopatch
Patch1158:      CVE-2021-38199.nopatch
# CVE-2021-38201 - Introducing commit not in stable tree. No fix necessary at this time.
Patch1159:      CVE-2021-38201.nopatch
# CVE-2021-38202  - Introducing commit not in stable tree. No fix necessary at this time.
Patch1160:      CVE-2021-38202.nopatch
Patch1161:      CVE-2021-38207.nopatch
Patch1162:      CVE-2021-38204.nopatch
Patch1163:      CVE-2021-38206.nopatch
Patch1164:      CVE-2021-38208.nopatch
# CVE-2021-38200 - Introducing commit not in stable tree / powerpc not supported.
Patch1165:      CVE-2021-38200.nopatch
# CVE-2021-38203 - Introducing commit not in stable tree. No fix necessary at this time.
Patch1166:      CVE-2021-38203.nopatch
Patch1167:      CVE-2021-38160.nopatch
Patch1168:      CVE-2021-3679.nopatch
Patch1169:      CVE-2021-38198.nopatch
Patch1170:      CVE-2021-38209.nopatch
Patch1171:      CVE-2021-3655.nopatch
Patch1172:      CVE-2021-38166.nopatch
Patch1173:      CVE-2021-38205.nopatch
Patch1174:      CVE-2021-3573.nopatch
Patch1175:      CVE-2021-40490.nopatch
# CVE-2021-38300 - MIPS not supported.
Patch1176:      CVE-2021-38300.nopatch
Patch1177:      CVE-2021-41073.nopatch
Patch1178:      CVE-2021-3653.nopatch
Patch1179:      CVE-2021-42008.nopatch
Patch1180:      CVE-2021-41864.nopatch
Patch1181:      CVE-2021-42252.nopatch
Patch1182:      CVE-2021-43267.nopatch
Patch1183:      CVE-2021-42739.nopatch
Patch1184:      CVE-2021-42327.nopatch
Patch1185:      CVE-2021-43389.nopatch
Patch1186:      CVE-2021-43975.nopatch
Patch1187:      CVE-2021-45480.nopatch
Patch1188:      CVE-2021-45486.nopatch
Patch1189:      CVE-2021-45485.nopatch
BuildRequires:  audit-devel
BuildRequires:  bash
BuildRequires:  bc
BuildRequires:  diffutils
BuildRequires:  glib-devel
BuildRequires:  kbd
BuildRequires:  kmod-devel
BuildRequires:  libdnet-devel
BuildRequires:  libmspack-devel
BuildRequires:  openssl
BuildRequires:  openssl-devel
BuildRequires:  pam-devel
BuildRequires:  procps-ng-devel
BuildRequires:  python3
BuildRequires:  sed
BuildRequires:  xerces-c-devel
Requires:       filesystem
Requires:       kmod
Requires(post): coreutils
Requires(postun): coreutils
# When updating the config files it is important to sanitize them.
# Steps for updating a config file:
#  1. Extract the linux sources into a folder
#  2. Add the current config file to the folder
#  3. Run `make menuconfig` to edit the file (Manually editing is not recommended)
#  4. Save the config file
#  5. Copy the config file back into the kernel spec folder
#  6. Revert any undesired changes (GCC related changes, etc)
#  8. Build the kernel package
#  9. Apply the changes listed in the log file (if any) to the config file
#  10. Verify the rest of the config file looks ok
# If there are significant changes to the config file, disable the config check and build the
# kernel rpm. The final config file is included in /boot in the rpm.

%description
The kernel package contains the Linux kernel.

%package devel
Summary:        Kernel Dev
Group:          System Environment/Kernel
Requires:       %{name} = %{version}-%{release}
Requires:       gawk
Requires:       python3
Obsoletes:      linux-dev

%description devel
This package contains the Linux kernel dev files

%package drivers-accessibility
Summary:        Kernel accessibility modules
Group:          System Environment/Kernel
Requires:       %{name} = %{version}-%{release}

%description drivers-accessibility
This package contains the Linux kernel accessibility support

%package drivers-sound
Summary:        Kernel Sound modules
Group:          System Environment/Kernel
Requires:       %{name} = %{version}-%{release}

%description drivers-sound
This package contains the Linux kernel sound support

%package docs
Summary:        Kernel docs
Group:          System Environment/Kernel
Requires:       python3

%description docs
This package contains the Linux kernel doc files

%ifarch x86_64
%package oprofile
Summary:        Kernel driver for oprofile, a statistical profiler for Linux systems
Group:          System Environment/Kernel
Requires:       %{name} = %{version}-%{release}

%description oprofile
Kernel driver for oprofile, a statistical profiler for Linux systems
%endif

%package tools
Summary:        This package contains the 'perf' performance analysis tools for Linux kernel
Group:          System/Tools
Requires:       %{name} = %{version}-%{release}
Requires:       audit

%description tools
This package contains the 'perf' performance analysis tools for Linux kernel.

%package dtb
Summary:        This package contains common device tree blobs (dtb)
Group:          System Environment/Kernel

%description dtb
This package contains common device tree blobs (dtb)

%package -n bpftool
License: GPLv2
Summary:        Inspection and simple manipulation of eBPF programs and maps


%description -n bpftool
This package contains the bpftool, which allows inspection and simple
manipulation of eBPF programs and maps.

%prep
%setup -q -n CBL-Mariner-Linux-Kernel-rolling-lts-mariner-%{version}
%patch0 -p1
%patch1 -p1
%patch2 -p1

%build
make mrproper

%ifarch x86_64
cp %{SOURCE1} .config
arch="x86_64"
archdir="x86"
%endif

%ifarch aarch64
cp %{SOURCE2} .config
arch="arm64"
archdir="arm64"
%endif

cp .config current_config
sed -i 's/CONFIG_LOCALVERSION=""/CONFIG_LOCALVERSION="-%{release}"/' .config
make LC_ALL=  ARCH=${arch} oldconfig

# Verify the config files match
cp .config new_config
sed -i 's/CONFIG_LOCALVERSION=".*"/CONFIG_LOCALVERSION=""/' new_config
diff --unified new_config current_config > config_diff || true
if [ -s config_diff ]; then
    printf "\n\n\n\n\n\n\n\n"
    cat config_diff
    printf "\n\n\n\n\n\n\n\n"
    echo "Config file has unexpected changes"
    echo "Update config file to set changed values explicitly"

#  (DISABLE THIS IF INTENTIONALLY UPDATING THE CONFIG FILE)
    exit 1
fi

# Add CBL-Mariner cert into kernel's trusted keyring
cp %{SOURCE4} certs/mariner.pem

make VERBOSE=1 KBUILD_BUILD_VERSION="1" KBUILD_BUILD_HOST="CBL-Mariner" ARCH=${arch} %{?_smp_mflags}
make -C tools perf

#Compile bpftool
make -C tools/bpf/bpftool

%define __modules_install_post \
for MODULE in `find %{buildroot}/lib/modules/%{uname_r} -name *.ko` ; do \
    ./scripts/sign-file sha512 certs/signing_key.pem certs/signing_key.x509 $MODULE \
    rm -f $MODULE.{sig,dig} \
    xz $MODULE \
    done \
%{nil}

# We want to compress modules after stripping. Extra step is added to
# the default __spec_install_post.
%define __spec_install_post\
    %{?__debug_package:%{__debug_install_post}}\
    %{__arch_install_post}\
    %__os_install_post\
    %{__modules_install_post}\
%{nil}

%install
install -vdm 755 %{buildroot}%{_sysconfdir}
install -vdm 700 %{buildroot}/boot
install -vdm 755 %{buildroot}%{_defaultdocdir}/linux-%{uname_r}
install -vdm 755 %{buildroot}%{_prefix}/src/linux-headers-%{uname_r}
install -vdm 755 %{buildroot}%{_lib}/debug/lib/modules/%{uname_r}
make INSTALL_MOD_PATH=%{buildroot} modules_install

%ifarch x86_64
install -vm 600 arch/x86/boot/bzImage %{buildroot}/boot/vmlinuz-%{uname_r}
%endif

%ifarch aarch64
install -vm 600 arch/arm64/boot/Image %{buildroot}/boot/vmlinuz-%{uname_r}
install -D -m 640 arch/arm64/boot/dts/freescale/imx8mq-evk.dtb %{buildroot}/boot/dtb/fsl-imx8mq-evk.dtb
%endif

# Restrict the permission on System.map-X file
install -vm 400 System.map %{buildroot}/boot/System.map-%{uname_r}
install -vm 600 .config %{buildroot}/boot/config-%{uname_r}
cp -r Documentation/*        %{buildroot}%{_defaultdocdir}/linux-%{uname_r}
install -vm 644 vmlinux %{buildroot}%{_lib}/debug/lib/modules/%{uname_r}/vmlinux-%{uname_r}
# `perf test vmlinux` needs it
ln -s vmlinux-%{uname_r} %{buildroot}%{_lib}/debug/lib/modules/%{uname_r}/vmlinux

cat > %{buildroot}/boot/linux-%{uname_r}.cfg << "EOF"
# GRUB Environment Block
mariner_cmdline=init=/lib/systemd/systemd ro loglevel=3 quiet no-vmw-sta crashkernel=128M lockdown=none
mariner_linux=vmlinuz-%{uname_r}
mariner_initrd=initrd.img-%{uname_r}
EOF
chmod 600 %{buildroot}/boot/linux-%{uname_r}.cfg

# hmac sign the kernel for FIPS
%{sha512hmac} %{buildroot}/boot/vmlinuz-%{uname_r} | sed -e "s,$RPM_BUILD_ROOT,," > %{buildroot}/boot/.vmlinuz-%{uname_r}.hmac
cp %{buildroot}/boot/.vmlinuz-%{uname_r}.hmac %{buildroot}/lib/modules/%{uname_r}/.vmlinuz.hmac

# Register myself to initramfs
mkdir -p %{buildroot}/%{_localstatedir}/lib/initramfs/kernel
cat > %{buildroot}/%{_localstatedir}/lib/initramfs/kernel/%{uname_r} << "EOF"
--add-drivers "xen-scsifront xen-blkfront xen-acpi-processor xen-evtchn xen-gntalloc xen-gntdev xen-privcmd xen-pciback xenfs hv_utils hv_vmbus hv_storvsc hv_netvsc hv_sock hv_balloon virtio_blk virtio-rng virtio_console virtio_crypto virtio_mem vmw_vsock_virtio_transport vmw_vsock_virtio_transport_common 9pnet_virtio vrf"
EOF

#    Cleanup dangling symlinks
rm -rf %{buildroot}/lib/modules/%{uname_r}/source
rm -rf %{buildroot}/lib/modules/%{uname_r}/build

find . -name Makefile* -o -name Kconfig* -o -name *.pl | xargs  sh -c 'cp --parents "$@" %{buildroot}%{_prefix}/src/linux-headers-%{uname_r}' copy
find arch/${archdir}/include include scripts -type f | xargs  sh -c 'cp --parents "$@" %{buildroot}%{_prefix}/src/linux-headers-%{uname_r}' copy
find $(find arch/${archdir} -name include -o -name scripts -type d) -type f | xargs  sh -c 'cp --parents "$@" %{buildroot}%{_prefix}/src/linux-headers-%{uname_r}' copy
find arch/${archdir}/include Module.symvers include scripts -type f | xargs  sh -c 'cp --parents "$@" %{buildroot}%{_prefix}/src/linux-headers-%{uname_r}' copy
%ifarch x86_64
# CONFIG_STACK_VALIDATION=y requires objtool to build external modules
install -vsm 755 tools/objtool/objtool %{buildroot}%{_prefix}/src/linux-headers-%{uname_r}/tools/objtool/
install -vsm 755 tools/objtool/fixdep %{buildroot}%{_prefix}/src/linux-headers-%{uname_r}/tools/objtool/
%endif

cp .config %{buildroot}%{_prefix}/src/linux-headers-%{uname_r} # copy .config manually to be where it's expected to be
ln -sf "%{_prefix}/src/linux-headers-%{uname_r}" "%{buildroot}/lib/modules/%{uname_r}/build"
find %{buildroot}/lib/modules -name '*.ko' -print0 | xargs -0 chmod u+x

%ifarch aarch64
cp scripts/module.lds %{buildroot}%{_prefix}/src/linux-headers-%{uname_r}/scripts/module.lds
%endif

# disable (JOBS=1) parallel build to fix this issue:
# fixdep: error opening depfile: ./.plugin_cfg80211.o.d: No such file or directory
# Linux version that was affected is 4.4.26
make -C tools JOBS=1 DESTDIR=%{buildroot} prefix=%{_prefix} perf_install

# Install bpftool
make -C tools/bpf/bpftool DESTDIR=%{buildroot} prefix=%{_prefix} bash_compdir=%{_sysconfdir}/bash_completion.d/ mandir=%{_mandir} install

%triggerin -- initramfs
mkdir -p %{_localstatedir}/lib/rpm-state/initramfs/pending
touch %{_localstatedir}/lib/rpm-state/initramfs/pending/%{uname_r}
echo "initrd generation of kernel %{uname_r} will be triggered later" >&2

%triggerun -- initramfs
rm -rf %{_localstatedir}/lib/rpm-state/initramfs/pending/%{uname_r}
rm -rf /boot/initrd.img-%{uname_r}
echo "initrd of kernel %{uname_r} removed" >&2

%postun
if [ ! -e /boot/mariner.cfg ]
then
     ls /boot/linux-*.cfg 1> /dev/null 2>&1
     if [ $? -eq 0 ]
     then
          list=`ls -tu /boot/linux-*.cfg | head -n1`
          test -n "$list" && ln -sf "$list" /boot/mariner.cfg
     fi
fi

%post
/sbin/depmod -a %{uname_r}
ln -sf linux-%{uname_r}.cfg /boot/mariner.cfg

%post drivers-accessibility
/sbin/depmod -a %{uname_r}

%post drivers-sound
/sbin/depmod -a %{uname_r}

%ifarch x86_64
%post oprofile
/sbin/depmod -a %{uname_r}
%endif

%files
%defattr(-,root,root)
%license COPYING
/boot/System.map-%{uname_r}
/boot/config-%{uname_r}
/boot/vmlinuz-%{uname_r}
/boot/.vmlinuz-%{uname_r}.hmac
%config(noreplace) /boot/linux-%{uname_r}.cfg
%config %{_localstatedir}/lib/initramfs/kernel/%{uname_r}
%defattr(0644,root,root)
/lib/modules/%{uname_r}/*
/lib/modules/%{uname_r}/.vmlinuz.hmac
%exclude /lib/modules/%{uname_r}/build
%exclude /lib/modules/%{uname_r}/kernel/drivers/gpu
%exclude /lib/modules/%{uname_r}/kernel/sound
%ifarch x86_64
%exclude /lib/modules/%{uname_r}/kernel/arch/x86/oprofile/
%endif

%files docs
%defattr(-,root,root)
%{_defaultdocdir}/linux-%{uname_r}/*

%files devel
%defattr(-,root,root)
/lib/modules/%{uname_r}/build
%{_prefix}/src/linux-headers-%{uname_r}

%files drivers-accessibility
%defattr(-,root,root)
/lib/modules/%{uname_r}/kernel/drivers/accessibility

%files drivers-sound
%defattr(-,root,root)
/lib/modules/%{uname_r}/kernel/sound

%ifarch x86_64
%files oprofile
%defattr(-,root,root)
/lib/modules/%{uname_r}/kernel/arch/x86/oprofile/
%endif

%files tools
%defattr(-,root,root)
%{_libexecdir}
%exclude %{_libdir}/debug
%ifarch x86_64
%{_lib64}/traceevent
%endif
%ifarch aarch64
%{_lib}/traceevent
%endif
%{_bindir}
%{_sysconfdir}/bash_completion.d/*
%{_datadir}/perf-core/strace/groups/file
%{_datadir}/perf-core/strace/groups/string
%{_docdir}/*
%{_libdir}/perf/examples/bpf/*
%{_libdir}/perf/include/bpf/*

%ifarch aarch64
%files dtb
/boot/dtb/fsl-imx8mq-evk.dtb
%endif

%files -n bpftool
%{_sbindir}/bpftool
%{_sysconfdir}/bash_completion.d/bpftool

%changelog
<<<<<<< HEAD
* Fri Jan 07 2022 Henry Li <lihl@microsoft.com> - 5.10.78.1-3
- Add patch to export mmput_async
- Disable lockdown to enable adding kernel modules
=======
* Wed Jan 12 2022 Cameron Baird <cameronbaird@microsoft.com> - 5.10.88.1-2
- Addressed CVE-2021-45485

* Mon Jan 03 2022 Cameron Baird <cameronbaird@microsoft.com> - 5.10.88.1-1
- Update Kernel source to 5.10.88.1
- Addressed CVE-2021-43975, CVE-2021-45480, CVE-2021-45486
- Patch for CVE-2021-43976
>>>>>>> 19b2ceaf

* Mon Nov 29 2021 Suresh Babu Chalamalasetty <schalam@microsoft.com> - 5.10.78.1-2
- Enable CONFIG_COMPAT kernel configs

* Mon Nov 08 2021 Rachel Menge <rachelmenge@microsoft.com> - 5.10.78.1-1
- Update source to 5.10.78.1
- Address CVE-2021-43267, CVE-2021-42739, CVE-2021-42327, CVE-2021-43389
- Add patch to fix SPDX-License-Identifier in headers
- Revert ebpf configs due to increased boot times

* Tue Oct 26 2021 Rachel Menge <rachelmenge@microsoft.com> - 5.10.74.1-2
- Update configs for eBPF support
- Add dwarves Build-requires

* Tue Oct 19 2021 Rachel Menge <rachelmenge@microsoft.com> - 5.10.74.1-1
- Update source to 5.10.74.1
- Address CVE-2021-41864, CVE-2021-42252
- License verified

* Thu Oct 07 2021 Rachel Menge <rachelmenge@microsoft.com> - 5.10.69.1-1
- Update source to 5.10.69.1
- Address CVE-2021-38300, CVE-2021-41073, CVE-2021-3653, CVE-2021-42008

* Wed Sep 22 2021 Rachel Menge <rachelmenge@microsoft.com> - 5.10.64.1-3
- Enable CONFIG_NET_VRF
- Add vrf to drivers for dracut

* Tue Sep 21 2021 Rachel Menge <rachelmenge@microsoft.com> - 5.10.64.1-2
- Export `bpftool` subpackage

* Mon Sep 20 2021 Rachel Menge <rachelmenge@microsoft.com> - 5.10.64.1-1
- Update source to 5.10.64.1
- Address CVE-2021-40490

* Mon Sep 13 2021 Rachel Menge <rachelmenge@microsoft.com> - 5.10.60.1-2
- Remove cn from dracut drivers argument

* Mon Aug 23 2021 Rachel Menge <rachelmenge@microsoft.com> - 5.10.60.1-1
- Update source to 5.10.60.1
- Remove patch for CDROM eject errors
- Address CVE-2021-38166, CVE-2021-38205, CVE-2021-3573

* Thu Aug 12 2021 Rachel Menge <rachelmenge@microsoft.com> - 5.10.57.1-1
- Update source to 5.10.57.1
- Address CVE-2021-37576, CVE-2021-34556, CVE-2021-35477, CVE-2021-28691,
  CVE-2021-3564, CVE-2020-25639, CVE-2021-29657, CVE-2021-38199,
  CVE-2021-38201, CVE-2021-38202, CVE-2021-38207, CVE-2021-38204,
  CVE-2021-38206, CVE-2021-38208, CVE-2021-38200, CVE-2021-38203,
  CVE-2021-38160, CVE-2021-3679, CVE-2021-38198, CVE-2021-38209,
  CVE-2021-3655

* Tue Aug 03 2021 Chris Co <chrco@microsoft.com> - 5.10.52.1-3
- Add patch to fix VDSO in HyperV

* Fri Jul 30 2021 Chris Co <chrco@microsoft.com> - 5.10.52.1-2
- Add patch to fix CDROM eject errors

* Tue Jul 20 2021 Rachel Menge <rachelmenge@microsoft.com> - 5.10.52.1-1
- Update source to 5.10.52.1
- Address CVE-2021-35039, CVE-2021-33909

* Mon Jul 19 2021 Chris Co <chrco@microsoft.com> - 5.10.47.1-2
- Enable CONFIG_CONNECTOR and CONFIG_PROC_EVENTS

* Tue Jul 06 2021 Rachel Menge <rachelmenge@microsoft.com> - 5.10.47.1-1
- Update source to 5.10.47.1
- Address CVE-2021-34693, CVE-2021-33624

* Wed Jun 30 2021 Chris Co <chrco@microsoft.com> - 5.10.42.1-4
- Enable legacy mcelog config

* Tue Jun 22 2021 Suresh Babu Chalamalasetty <schalam@microsoft.com> - 5.10.42.1-3
- Enable CONFIG_IOSCHED_BFQ and CONFIG_BFQ_GROUP_IOSCHED configs

* Wed Jun 16 2021 Chris Co <chrco@microsoft.com> - 5.10.42.1-2
- Enable CONFIG_CROSS_MEMORY_ATTACH

* Tue Jun 08 2021 Rachel Menge <rachelmenge@microsoft.com> - 5.10.42.1-1
- Update source to 5.10.42.1
- Address CVE-2021-33200

* Thu Jun 03 2021 Rachel Menge <rachelmenge@microsoft.com> - 5.10.37.1-2
- Address CVE-2020-25672

* Fri May 28 2021 Rachel Menge <rachelmenge@microsoft.com> - 5.10.37.1-1
- Update source to 5.10.37.1
- Address CVE-2021-23134, CVE-2021-29155, CVE-2021-31829, CVE-2021-31916,
  CVE-2021-32399, CVE-2021-33033, CVE-2021-33034, CVE-2021-3483
  CVE-2021-3501, CVE-2021-3506

* Thu May 27 2021 Chris Co <chrco@microsoft.com> - 5.10.32.1-7
- Set lockdown=integrity by default

* Wed May 26 2021 Chris Co <chrco@microsoft.com> - 5.10.32.1-6
- Add Mariner cert into the trusted kernel keyring

* Tue May 25 2021 Daniel Mihai <dmihai@microsoft.com> - 5.10.32.1-5
- Enable kernel debugger

* Thu May 20 2021 Nicolas Ontiveros <niontive@microsoft.com> - 5.10.32.1-4
- Bump release number to match kernel-signed update

* Tue May 17 2021 Andrew Phelps <anphel@microsoft.com> - 5.10.32.1-3
- Update CONFIG_LD_VERSION for binutils 2.36.1
- Remove build-id match check

* Thu May 13 2021 Rachel Menge <rachelmenge@microsoft.com> - 5.10.32.1-2
- Add CONFIG_AS_HAS_LSE_ATOMICS=y

* Mon May 03 2021 Rachel Menge <rachelmenge@microsoft.com> - 5.10.32.1-1
- Update source to 5.10.32.1
- Address CVE-2021-23133, CVE-2021-29154, CVE-2021-30178

* Thu Apr 22 2021 Chris Co <chrco@microsoft.com> - 5.10.28.1-4
- Disable CONFIG_EFI_DISABLE_PCI_DMA. It can cause boot issues on some hardware.

* Mon Apr 19 2021 Chris Co <chrco@microsoft.com> - 5.10.28.1-3
- Bump release number to match kernel-signed update

* Thu Apr 15 2021 Rachel Menge <rachelmenge@microsoft.com> - 5.10.28.1-2
- Address CVE-2021-29648

* Thu Apr 08 2021 Chris Co <chrco@microsoft.com> - 5.10.28.1-1
- Update source to 5.10.28.1
- Update uname_r define to match the new value derived from the source
- Address CVE-2020-27170, CVE-2020-27171, CVE-2021-28375, CVE-2021-28660,
  CVE-2021-28950, CVE-2021-28951, CVE-2021-28952, CVE-2021-28971,
  CVE-2021-28972, CVE-2021-29266, CVE-2021-28964, CVE-2020-35508,
  CVE-2020-16120, CVE-2021-29264, CVE-2021-29265, CVE-2021-29646,
  CVE-2021-29647, CVE-2021-29649, CVE-2021-29650, CVE-2021-30002

* Fri Mar 26 2021 Daniel Mihai <dmihai@microsoft.com> - 5.10.21.1-4
- Enable CONFIG_CRYPTO_DRBG_HASH, CONFIG_CRYPTO_DRBG_CTR

* Thu Mar 18 2021 Chris Co <chrco@microsoft.com> - 5.10.21.1-3
- Address CVE-2021-27365, CVE-2021-27364, CVE-2021-27363
- Enable CONFIG_FANOTIFY_ACCESS_PERMISSIONS

* Wed Mar 17 2021 Nicolas Ontiveros <niontive@microsoft.com> - 5.10.21.1-2
- Disable QAT kernel configs

* Thu Mar 11 2021 Chris Co <chrco@microsoft.com> - 5.10.21.1-1
- Update source to 5.10.21.1
- Add virtio drivers to be installed into initrd
- Address CVE-2021-26930, CVE-2020-35499, CVE-2021-26931, CVE-2021-26932

* Fri Mar 05 2021 Chris Co <chrco@microsoft.com> - 5.10.13.1-4
- Enable kernel lockdown config

* Thu Mar 04 2021 Suresh Babu Chalamalasetty <schalam@microsoft.com> - 5.10.13.1-3
- Add configs for CONFIG_BNXT bnxt_en and MSR drivers

* Mon Feb 22 2021 Thomas Crain <thcrain@microsoft.com> - 5.10.13.1-2
- Add configs for speakup and uinput drivers
- Add kernel-drivers-accessibility subpackage

* Thu Feb 18 2021 Chris Co <chrco@microsoft.com> - 5.10.13.1-1
- Update source to 5.10.13.1
- Remove patch to publish efi tpm event log on ARM. Present in updated source.
- Remove patch for arm64 hyperv support. Present in updated source.
- Account for new module.lds location on aarch64
- Remove CONFIG_GCC_PLUGIN_RANDSTRUCT
- Add CONFIG_SCSI_SMARTPQI=y

* Thu Feb 11 2021 Nicolas Ontiveros <niontive@microsoft.com> - 5.4.91-5
- Add configs to enable tcrypt in FIPS mode

* Tue Feb 09 2021 Nicolas Ontiveros <niontive@microsoft.com> - 5.4.91-4
- Use OpenSSL to perform HMAC calc

* Thu Jan 28 2021 Nicolas Ontiveros <niontive@microsoft.com> - 5.4.91-3
- Add configs for userspace crypto support
- HMAC calc the kernel for FIPS

* Wed Jan 27 2021 Daniel McIlvaney <damcilva@microsoft.com> - 5.4.91-2
- Enable dm-verity boot support with FEC

* Wed Jan 20 2021 Chris Co <chrco@microsoft.com> - 5.4.91-1
- Update source to 5.4.91
- Address CVE-2020-29569, CVE-2020-28374, CVE-2020-36158
- Remove patch to fix GUI installer crash. Fixed in updated source.

* Tue Jan 12 2021 Rachel Menge <rachelmenge@microsoft.com> - 5.4.83-4
- Add imx8mq support

* Sat Jan 09 2021 Andrew Phelps <anphel@microsoft.com> - 5.4.83-3
- Add patch to fix GUI installer crash

* Mon Dec 28 2020 Nicolas Ontiveros <niontive@microsoft.com> - 5.4.83-2
- Address CVE-2020-27777

* Tue Dec 15 2020 Henry Beberman <henry.beberman@microsoft.com> - 5.4.83-1
- Update source to 5.4.83
- Address CVE-2020-14351, CVE-2020-14381, CVE-2020-25656, CVE-2020-25704,
  CVE-2020-29534, CVE-2020-29660, CVE-2020-29661

* Fri Dec 04 2020 Chris Co <chrco@microsoft.com> - 5.4.81-1
- Update source to 5.4.81
- Remove patch for kexec in HyperV. Integrated in 5.4.81.
- Address CVE-2020-25705, CVE-2020-15436, CVE-2020-28974, CVE-2020-29368,
  CVE-2020-29369, CVE-2020-29370, CVE-2020-29374, CVE-2020-29373, CVE-2020-28915,
  CVE-2020-28941, CVE-2020-27675, CVE-2020-15437, CVE-2020-29371, CVE-2020-29372,
  CVE-2020-27194, CVE-2020-27152

* Wed Nov 25 2020 Chris Co <chrco@microsoft.com> - 5.4.72-5
- Add patch to publish efi tpm event log on ARM

* Mon Nov 23 2020 Chris Co <chrco@microsoft.com> - 5.4.72-4
- Apply patch to fix kexec in HyperV

* Mon Nov 16 2020 Suresh Babu Chalamalasetty <schalam@microsoft.com> - 5.4.72-3
- Disable kernel config SLUB_DEBUG_ON due to tcp throughput perf impact

* Tue Nov 10 2020 Suresh Babu Chalamalasetty <schalam@microsoft.com> - 5.4.72-2
- Enable kernel configs for Arm64 HyperV, Ampere and Cavium SoCs support

* Mon Oct 26 2020 Chris Co <chrco@microsoft.com> - 5.4.72-1
- Update source to 5.4.72
- Remove patch to support CometLake e1000e ethernet. Integrated in 5.4.72.
- Add license file
- Lint spec
- Address CVE-2018-1000026, CVE-2018-16880, CVE-2020-12464, CVE-2020-12465,
  CVE-2020-12659, CVE-2020-15780, CVE-2020-14356, CVE-2020-14386, CVE-2020-25645,
  CVE-2020-25643, CVE-2020-25211, CVE-2020-25212, CVE-2008-4609, CVE-2020-14331,
  CVE-2010-0298, CVE-2020-10690, CVE-2020-25285, CVE-2020-10711, CVE-2019-3887,
  CVE-2020-14390, CVE-2019-19338, CVE-2019-20810, CVE-2020-10766, CVE-2020-10767,
  CVE-2020-10768, CVE-2020-10781, CVE-2020-12768, CVE-2020-14314, CVE-2020-14385,
  CVE-2020-25641, CVE-2020-26088, CVE-2020-10942, CVE-2020-12826, CVE-2019-3016,
  CVE-2019-3819, CVE-2020-16166, CVE-2020-11608, CVE-2020-11609, CVE-2020-25284,
  CVE-2020-12888, CVE-2017-8244, CVE-2017-8245, CVE-2017-8246, CVE-2009-4484,
  CVE-2015-5738, CVE-2007-4998, CVE-2010-0309, CVE-2011-0640, CVE-2020-12656,
  CVE-2011-2519, CVE-1999-0656, CVE-2010-4563, CVE-2019-20794, CVE-1999-0524

* Fri Oct 16 2020 Suresh Babu Chalamalasetty <schalam@microsoft.com> - 5.4.51-11
- Enable QAT kernel configs

* Fri Oct 02 2020 Chris Co <chrco@microsoft.com> - 5.4.51-10
- Address CVE-2020-10757, CVE-2020-12653, CVE-2020-12657, CVE-2010-3865,
  CVE-2020-11668, CVE-2020-12654, CVE-2020-24394, CVE-2020-8428

* Fri Oct 02 2020 Chris Co <chrco@microsoft.com> - 5.4.51-9
- Fix aarch64 build error

* Wed Sep 30 2020 Emre Girgin <mrgirgin@microsoft.com> - 5.4.51-8
- Update postun script to deal with removal in case of another installed kernel.

* Fri Sep 25 2020 Suresh Babu Chalamalasetty <schalam@microsoft.com> - 5.4.51-7
- Enable Mellanox kernel configs

* Wed Sep 23 2020 Daniel McIlvaney <damcilva@microsoft.com> - 5.4.51-6
- Enable CONFIG_IMA (measurement only) and associated configs

* Thu Sep 03 2020 Daniel McIlvaney <damcilva@microsoft.com> - 5.4.51-5
- Add code to check for missing config flags in the checked in configs

* Thu Sep 03 2020 Chris Co <chrco@microsoft.com> - 5.4.51-4
- Apply additional kernel hardening configs

* Thu Sep 03 2020 Chris Co <chrco@microsoft.com> - 5.4.51-3
- Bump release number due to kernel-signed-<arch> package update
- Minor aarch64 config and changelog cleanup

* Tue Sep 01 2020 Chris Co <chrco@microsoft.com> - 5.4.51-2
- Update source hash

* Wed Aug 19 2020 Chris Co <chrco@microsoft.com> - 5.4.51-1
- Update source to 5.4.51
- Enable DXGKRNL config
- Address CVE-2020-11494, CVE-2020-11565, CVE-2020-12655, CVE-2020-12771,
  CVE-2020-13974, CVE-2020-15393, CVE-2020-8647, CVE-2020-8648, CVE-2020-8649,
  CVE-2020-9383, CVE-2020-11725

* Wed Aug 19 2020 Chris Co <chrco@microsoft.com> - 5.4.42-12
- Remove the signed package depends

* Tue Aug 18 2020 Chris Co <chrco@microsoft.com> - 5.4.42-11
- Remove signed subpackage

* Mon Aug 17 2020 Chris Co <chrco@microsoft.com> - 5.4.42-10
- Enable BPF, PC104, userfaultfd, SLUB sysfs, SMC, XDP sockets monitoring configs

* Fri Aug 07 2020 Mateusz Malisz <mamalisz@microsoft.com> - 5.4.42-9
- Add crashkernel=128M to the kernel cmdline
- Update config to support kexec and kexec_file_load

* Tue Aug 04 2020 Pawel Winogrodzki <pawelwi@microsoft.com> - 5.4.42-8
- Updating "KBUILD_BUILD_VERSION" and "KBUILD_BUILD_HOST" with correct
  distribution name.

* Wed Jul 22 2020 Chris Co <chrco@microsoft.com> - 5.4.42-7
- Address CVE-2020-8992, CVE-2020-12770, CVE-2020-13143, CVE-2020-11884

* Fri Jul 17 2020 Suresh Babu Chalamalasetty <schalam@microsoft.com> - 5.4.42-6
- Enable CONFIG_MLX5_CORE_IPOIB and CONFIG_INFINIBAND_IPOIB config flags

* Fri Jul 17 2020 Suresh Babu Chalamalasetty <schalam@microsoft.com> - 5.4.42-5
- Adding XDP config flag

* Thu Jul 09 2020 Anand Muthurajan <anandm@microsoft.com> - 5.4.42-4
- Enable CONFIG_QED, CONFIG_QEDE, CONFIG_QED_SRIOV and CONFIG_QEDE_VXLAN flags

* Wed Jun 24 2020 Chris Co <chrco@microsoft.com> - 5.4.42-3
- Regenerate input config files

* Fri Jun 19 2020 Chris Co <chrco@microsoft.com> - 5.4.42-2
- Add kernel-secure subpackage and macros for adding offline signed kernels

* Fri Jun 12 2020 Chris Co <chrco@microsoft.com> - 5.4.42-1
- Update source to 5.4.42

* Thu Jun 11 2020 Chris Co <chrco@microsoft.com> - 5.4.23-17
- Enable PAGE_POISONING configs
- Disable PROC_KCORE config
- Enable RANDOM_TRUST_CPU config for x86_64

* Fri Jun 05 2020 Suresh Babu Chalamalasetty <schalam@microsoft.com> - 5.4.23-16
- Adding BPF config flags

* Thu Jun 04 2020 Chris Co <chrco@microsoft.com> - 5.4.23-15
- Add config support for USB video class devices

* Wed Jun 03 2020 Nicolas Ontiveros <niontive@microsoft.com> - 5.4.23-14
- Add CONFIG_CRYPTO_XTS=y to config.

* Wed Jun 03 2020 Chris Co <chrco@microsoft.com> - 5.4.23-13
- Add patch to support CometLake e1000e ethernet
- Remove drivers-gpu subpackage
- Inline the initramfs trigger and postun source files
- Remove rpi3 dtb and ls1012 dtb subpackages

* Wed May 27 2020 Chris Co <chrco@microsoft.com> - 5.4.23-12
- Update arm64 security configs
- Disable devmem in x86_64 config

* Tue May 26 2020 Daniel Mihai <dmihai@microsoft.com> - 5.4.23-11
- Disabled Reliable Datagram Sockets protocol (CONFIG_RDS).

* Fri May 22 2020 Emre Girgin <mrgirgin@microsoft.com> - 5.4.23-10
- Change /boot directory permissions to 600.

* Thu May 21 2020 Chris Co <chrco@microsoft.com> - 5.4.23-9
- Update x86_64 security configs

* Wed May 20 2020 Suresh Babu Chalamalasetty <schalam@microsoft.com> - 5.4.23-8
- Adding InfiniBand config flags

* Mon May 11 2020 Anand Muthurajan <anandm@microsoft.com> - 5.4.23-7
- Adding PPP config flags

* Tue Apr 28 2020 Emre Girgin <mrgirgin@microsoft.com> - 5.4.23-6
- Renaming Linux-PAM to pam

* Tue Apr 28 2020 Emre Girgin <mrgirgin@microsoft.com> - 5.4.23-5
- Renaming linux to kernel

* Tue Apr 14 2020 Emre Girgin <mrgirgin@microsoft.com> - 5.4.23-4
- Remove linux-aws and linux-esx references.
- Remove kat_build usage.
- Remove ENA module.

* Fri Apr 10 2020 Emre Girgin <mrgirgin@microsoft.com> - 5.4.23-3
- Remove xml-security-c dependency.

* Wed Apr 08 2020 Nicolas Ontiveros <niontive@microsoft.com> - 5.4.23-2
- Remove toybox and only use coreutils for requires.

* Tue Dec 10 2019 Chris Co <chrco@microsoft.com> - 5.4.23-1
- Update to Microsoft Linux Kernel 5.4.23
- Remove patches
- Update ENA module to 2.1.2 to work with Linux 5.4.23
- Remove xr module
- Remove Xen tmem module from dracut module list to fix initramfs creation
- Add patch to fix missing trans_pgd header in aarch64 build

* Fri Oct 11 2019 Henry Beberman <hebeberm@microsoft.com> - 4.19.52-8
- Enable Hyper-V TPM in config

* Tue Sep 03 2019 Mateusz Malisz <mamalisz@microsoft.com> - 4.19.52-7
- Initial CBL-Mariner import from Photon (license: Apache2).

* Thu Jul 25 2019 Keerthana K <keerthanak@vmware.com> - 4.19.52-6
- Fix postun scriplet.

* Thu Jul 11 2019 Keerthana K <keerthanak@vmware.com> - 4.19.52-5
- Enable kernel configs necessary for BPF Compiler Collection (BCC).

* Wed Jul 10 2019 Srivatsa S. Bhat (VMware) <srivatsa@csail.mit.edu> 4.19.52-4
- Deprecate linux-aws-tools in favor of linux-tools.

* Tue Jul 02 2019 Alexey Makhalov <amakhalov@vmware.com> - 4.19.52-3
- Fix 9p vsock 16bit port issue.

* Thu Jun 20 2019 Tapas Kundu <tkundu@vmware.com> - 4.19.52-2
- Enabled CONFIG_I2C_CHARDEV to support lm-sensors

* Mon Jun 17 2019 Srivatsa S. Bhat (VMware) <srivatsa@csail.mit.edu> 4.19.52-1
- Update to version 4.19.52
- Fix CVE-2019-12456, CVE-2019-12379, CVE-2019-12380, CVE-2019-12381,
- CVE-2019-12382, CVE-2019-12378, CVE-2019-12455

* Tue May 28 2019 Srivatsa S. Bhat (VMware) <srivatsa@csail.mit.edu> 4.19.40-3
- Change default I/O scheduler to 'deadline' to fix performance issue.

* Tue May 14 2019 Keerthana K <keerthanak@vmware.com> - 4.19.40-2
- Fix to parse through /boot folder and update symlink (/boot/photon.cfg) if
- mulitple kernels are installed and current linux kernel is removed.

* Tue May 07 2019 Ajay Kaher <akaher@vmware.com> - 4.19.40-1
- Update to version 4.19.40

* Thu Apr 11 2019 Srivatsa S. Bhat (VMware) <srivatsa@csail.mit.edu> 4.19.32-3
- Update config_aarch64 to fix ARM64 build.

* Fri Mar 29 2019 Srivatsa S. Bhat (VMware) <srivatsa@csail.mit.edu> 4.19.32-2
- Fix CVE-2019-10125

* Wed Mar 27 2019 Srivatsa S. Bhat (VMware) <srivatsa@csail.mit.edu> 4.19.32-1
- Update to version 4.19.32

* Thu Mar 14 2019 Srivatsa S. Bhat (VMware) <srivatsa@csail.mit.edu> 4.19.29-1
- Update to version 4.19.29

* Tue Mar 05 2019 Ajay Kaher <akaher@vmware.com> - 4.19.26-1
- Update to version 4.19.26

* Thu Feb 21 2019 Him Kalyan Bordoloi <bordoloih@vmware.com> - 4.19.15-3
- Fix CVE-2019-8912

* Thu Jan 24 2019 Alexey Makhalov <amakhalov@vmware.com> - 4.19.15-2
- Add WiFi (ath10k), sensors (i2c,spi), usb support for NXP LS1012A board.

* Tue Jan 15 2019 Srivatsa S. Bhat (VMware) <srivatsa@csail.mit.edu> 4.19.15-1
- Update to version 4.19.15

* Fri Jan 11 2019 Srinidhi Rao <srinidhir@vmware.com> - 4.19.6-7
- Add Network support for NXP LS1012A board.

* Wed Jan 09 2019 Ankit Jain <ankitja@vmware.com> - 4.19.6-6
- Enable following for x86_64 and aarch64:
-  Enable Kernel Address Space Layout Randomization.
-  Enable CONFIG_SECURITY_NETWORK_XFRM

* Fri Jan 04 2019 Srivatsa S. Bhat (VMware) <srivatsa@csail.mit.edu> 4.19.6-5
- Enable AppArmor by default.

* Wed Jan 02 2019 Alexey Makhalov <amakhalov@vmware.com> - 4.19.6-4
- .config: added Compulab fitlet2 device drivers
- .config_aarch64: added gpio sysfs support
- renamed -sound to -drivers-sound

* Tue Jan 01 2019 Ajay Kaher <akaher@vmware.com> - 4.19.6-3
- .config: Enable CONFIG_PCI_HYPERV driver

* Wed Dec 19 2018 Srinidhi Rao <srinidhir@vmware.com> - 4.19.6-2
- Add NXP LS1012A support.

* Mon Dec 10 2018 Srivatsa S. Bhat (VMware) <srivatsa@csail.mit.edu> 4.19.6-1
- Update to version 4.19.6

* Fri Dec 07 2018 Alexey Makhalov <amakhalov@vmware.com> - 4.19.1-3
- .config: added qmi wwan module

* Mon Nov 12 2018 Ajay Kaher <akaher@vmware.com> - 4.19.1-2
- Fix config_aarch64 for 4.19.1

* Mon Nov 05 2018 Srivatsa S. Bhat (VMware) <srivatsa@csail.mit.edu> 4.19.1-1
- Update to version 4.19.1

* Tue Oct 16 2018 Him Kalyan Bordoloi <bordoloih@vmware.com> - 4.18.9-5
- Change in config to enable drivers for zigbee and GPS

* Fri Oct 12 2018 Ajay Kaher <akaher@vmware.com> - 4.18.9-4
- Enable LAN78xx for aarch64 rpi3

* Fri Oct 5 2018 Ajay Kaher <akaher@vmware.com> - 4.18.9-3
- Fix config_aarch64 for 4.18.9
- Add module.lds for aarch64

* Wed Oct 03 2018 Srivatsa S. Bhat <srivatsa@csail.mit.edu> 4.18.9-2
- Use updated steal time accounting patch.
- .config: Enable CONFIG_CPU_ISOLATION and a few networking options
- that got accidentally dropped in the last update.

* Mon Oct 1 2018 Srivatsa S. Bhat <srivatsa@csail.mit.edu> 4.18.9-1
- Update to version 4.18.9

* Tue Sep 25 2018 Ajay Kaher <akaher@vmware.com> - 4.14.67-2
- Build hang (at make oldconfig) fix in config_aarch64

* Wed Sep 19 2018 Srivatsa S. Bhat <srivatsa@csail.mit.edu> 4.14.67-1
- Update to version 4.14.67

* Tue Sep 18 2018 Srivatsa S. Bhat <srivatsa@csail.mit.edu> 4.14.54-7
- Add rdrand-based RNG driver to enhance kernel entropy.

* Sun Sep 02 2018 Srivatsa S. Bhat <srivatsa@csail.mit.edu> 4.14.54-6
- Add full retpoline support by building with retpoline-enabled gcc.

* Thu Aug 30 2018 Srivatsa S. Bhat <srivatsa@csail.mit.edu> 4.14.54-5
- Apply out-of-tree patches needed for AppArmor.

* Wed Aug 22 2018 Alexey Makhalov <amakhalov@vmware.com> - 4.14.54-4
- Fix overflow kernel panic in rsi driver.
- .config: enable BT stack, enable GPIO sysfs.
- Add Exar USB serial driver.

* Fri Aug 17 2018 Ajay Kaher <akaher@vmware.com> - 4.14.54-3
- Enabled USB PCI in config_aarch64
- Build hang (at make oldconfig) fix in config_aarch64

* Thu Jul 19 2018 Alexey Makhalov <amakhalov@vmware.com> - 4.14.54-2
- .config: usb_serial_pl2303=m,wlan=y,can=m,gpio=y,pinctrl=y,iio=m

* Mon Jul 09 2018 Him Kalyan Bordoloi <bordoloih@vmware.com> - 4.14.54-1
- Update to version 4.14.54

* Fri Jan 26 2018 Alexey Makhalov <amakhalov@vmware.com> - 4.14.8-2
- Added vchiq entry to rpi3 dts
- Added dtb-rpi3 subpackage

* Fri Dec 22 2017 Alexey Makhalov <amakhalov@vmware.com> - 4.14.8-1
- Version update

* Wed Dec 13 2017 Alexey Makhalov <amakhalov@vmware.com> - 4.9.66-4
- KAT build support

* Thu Dec 07 2017 Alexey Makhalov <amakhalov@vmware.com> - 4.9.66-3
- Aarch64 support

* Tue Dec 05 2017 Alexey Makhalov <amakhalov@vmware.com> - 4.9.66-2
- Sign and compress modules after stripping. fips=1 requires signed modules

* Mon Dec 04 2017 Srivatsa S. Bhat <srivatsa@csail.mit.edu> 4.9.66-1
- Version update

* Tue Nov 21 2017 Srivatsa S. Bhat <srivatsa@csail.mit.edu> 4.9.64-1
- Version update

* Mon Nov 06 2017 Srivatsa S. Bhat <srivatsa@csail.mit.edu> 4.9.60-1
- Version update

* Wed Oct 11 2017 Srivatsa S. Bhat <srivatsa@csail.mit.edu> 4.9.53-3
- Add patch "KVM: Don't accept obviously wrong gsi values via
    KVM_IRQFD" to fix CVE-2017-1000252.

* Tue Oct 10 2017 Alexey Makhalov <amakhalov@vmware.com> - 4.9.53-2
- Build hang (at make oldconfig) fix.

* Thu Oct 05 2017 Srivatsa S. Bhat <srivatsa@csail.mit.edu> 4.9.53-1
- Version update

* Mon Oct 02 2017 Srivatsa S. Bhat <srivatsa@csail.mit.edu> 4.9.52-3
- Allow privileged CLONE_NEWUSER from nested user namespaces.

* Mon Oct 02 2017 Srivatsa S. Bhat <srivatsa@csail.mit.edu> 4.9.52-2
- Fix CVE-2017-11472 (ACPICA: Namespace: fix operand cache leak)

* Mon Oct 02 2017 Srivatsa S. Bhat <srivatsa@csail.mit.edu> 4.9.52-1
- Version update

* Mon Sep 18 2017 Alexey Makhalov <amakhalov@vmware.com> - 4.9.47-2
- Requires coreutils or toybox

* Mon Sep 04 2017 Alexey Makhalov <amakhalov@vmware.com> - 4.9.47-1
- Fix CVE-2017-11600

* Tue Aug 22 2017 Anish Swaminathan <anishs@vmware.com> - 4.9.43-2
- Add missing xen block drivers

* Mon Aug 14 2017 Alexey Makhalov <amakhalov@vmware.com> - 4.9.43-1
- Version update
- [feature] new sysctl option unprivileged_userns_clone

* Wed Aug 09 2017 Alexey Makhalov <amakhalov@vmware.com> - 4.9.41-2
- Fix CVE-2017-7542
- [bugfix] Added ccm,gcm,ghash,lzo crypto modules to avoid
    panic on modprobe tcrypt

* Mon Aug 07 2017 Alexey Makhalov <amakhalov@vmware.com> - 4.9.41-1
- Version update

* Fri Aug 04 2017 Bo Gan <ganb@vmware.com> - 4.9.38-6
- Fix initramfs triggers

* Tue Aug 01 2017 Anish Swaminathan <anishs@vmware.com> - 4.9.38-5
- Allow some algorithms in FIPS mode
- Reverts 284a0f6e87b0721e1be8bca419893902d9cf577a and backports
- bcf741cb779283081db47853264cc94854e7ad83 in the kernel tree
- Enable additional NF features

* Fri Jul 21 2017 Anish Swaminathan <anishs@vmware.com> - 4.9.38-4
- Add patches in Hyperv codebase

* Fri Jul 21 2017 Anish Swaminathan <anishs@vmware.com> - 4.9.38-3
- Add missing hyperv drivers

* Thu Jul 20 2017 Alexey Makhalov <amakhalov@vmware.com> - 4.9.38-2
- Disable scheduler beef up patch

* Tue Jul 18 2017 Alexey Makhalov <amakhalov@vmware.com> - 4.9.38-1
- Fix CVE-2017-11176 and CVE-2017-10911

* Mon Jul 03 2017 Xiaolin Li <xiaolinl@vmware.com> - 4.9.34-3
- Add libdnet-devel, kmod-devel and libmspack-devel to BuildRequires

* Thu Jun 29 2017 Divya Thaluru <dthaluru@vmware.com> - 4.9.34-2
- Added obsolete for deprecated linux-dev package

* Wed Jun 28 2017 Alexey Makhalov <amakhalov@vmware.com> - 4.9.34-1
- [feature] 9P FS security support
- [feature] DM Delay target support
- Fix CVE-2017-1000364 ("stack clash") and CVE-2017-9605

* Thu Jun 8 2017 Alexey Makhalov <amakhalov@vmware.com> - 4.9.31-1
- Fix CVE-2017-8890, CVE-2017-9074, CVE-2017-9075, CVE-2017-9076
    CVE-2017-9077 and CVE-2017-9242
- [feature] IPV6 netfilter NAT table support

* Fri May 26 2017 Alexey Makhalov <amakhalov@vmware.com> - 4.9.30-1
- Added ENA driver for AMI
- Fix CVE-2017-7487 and CVE-2017-9059

* Wed May 17 2017 Vinay Kulkarni <kulkarniv@vmware.com> - 4.9.28-2
- Enable IPVLAN module.

* Tue May 16 2017 Alexey Makhalov <amakhalov@vmware.com> - 4.9.28-1
- Version update

* Wed May 10 2017 Alexey Makhalov <amakhalov@vmware.com> - 4.9.27-1
- Version update

* Sun May 7 2017 Alexey Makhalov <amakhalov@vmware.com> - 4.9.26-1
- Version update
- Removed version suffix from config file name

* Thu Apr 27 2017 Bo Gan <ganb@vmware.com> - 4.9.24-2
- Support dynamic initrd generation

* Tue Apr 25 2017 Alexey Makhalov <amakhalov@vmware.com> - 4.9.24-1
- Fix CVE-2017-6874 and CVE-2017-7618.
- Fix audit-devel BuildRequires.
- .config: build nvme and nvme-core in kernel.

* Mon Mar 6 2017 Alexey Makhalov <amakhalov@vmware.com> - 4.9.13-2
- .config: NSX requirements for crypto and netfilter

* Tue Feb 28 2017 Alexey Makhalov <amakhalov@vmware.com> - 4.9.13-1
- Update to linux-4.9.13 to fix CVE-2017-5986 and CVE-2017-6074

* Thu Feb 09 2017 Alexey Makhalov <amakhalov@vmware.com> - 4.9.9-1
- Update to linux-4.9.9 to fix CVE-2016-10153, CVE-2017-5546,
    CVE-2017-5547, CVE-2017-5548 and CVE-2017-5576.
- .config: added CRYPTO_FIPS support.

* Tue Jan 10 2017 Alexey Makhalov <amakhalov@vmware.com> - 4.9.2-1
- Update to linux-4.9.2 to fix CVE-2016-10088
- Move linux-tools.spec to linux.spec as -tools subpackage

* Mon Dec 19 2016 Xiaolin Li <xiaolinl@vmware.com> - 4.9.0-2
- BuildRequires Linux-PAM-devel

* Mon Dec 12 2016 Alexey Makhalov <amakhalov@vmware.com> - 4.9.0-1
- Update to linux-4.9.0
- Add paravirt stolen time accounting feature (from linux-esx),
    but disable it by default (no-vmw-sta cmdline parameter)

* Thu Dec  8 2016 Alexey Makhalov <amakhalov@vmware.com> - 4.4.35-3
- net-packet-fix-race-condition-in-packet_set_ring.patch
    to fix CVE-2016-8655

* Wed Nov 30 2016 Alexey Makhalov <amakhalov@vmware.com> - 4.4.35-2
- Expand `uname -r` with release number
- Check for build-id matching
- Added syscalls tracing support
- Compress modules

* Mon Nov 28 2016 Alexey Makhalov <amakhalov@vmware.com> - 4.4.35-1
- Update to linux-4.4.35
- vfio-pci-fix-integer-overflows-bitmask-check.patch
    to fix CVE-2016-9083

* Tue Nov 22 2016 Alexey Makhalov <amakhalov@vmware.com> - 4.4.31-4
- net-9p-vsock.patch

* Thu Nov 17 2016 Alexey Makhalov <amakhalov@vmware.com> - 4.4.31-3
- tty-prevent-ldisc-drivers-from-re-using-stale-tty-fields.patch
    to fix CVE-2015-8964

* Tue Nov 15 2016 Alexey Makhalov <amakhalov@vmware.com> - 4.4.31-2
- .config: add cgrup_hugetlb support
- .config: add netfilter_xt_{set,target_ct} support
- .config: add netfilter_xt_match_{cgroup,ipvs} support

* Thu Nov 10 2016 Alexey Makhalov <amakhalov@vmware.com> - 4.4.31-1
- Update to linux-4.4.31

* Fri Oct 21 2016 Alexey Makhalov <amakhalov@vmware.com> - 4.4.26-1
- Update to linux-4.4.26

* Wed Oct 19 2016 Alexey Makhalov <amakhalov@vmware.com> - 4.4.20-6
- net-add-recursion-limit-to-GRO.patch
- scsi-arcmsr-buffer-overflow-in-arcmsr_iop_message_xfer.patch

* Tue Oct 18 2016 Alexey Makhalov <amakhalov@vmware.com> - 4.4.20-5
- ipip-properly-mark-ipip-GRO-packets-as-encapsulated.patch
- tunnels-dont-apply-GRO-to-multiple-layers-of-encapsulation.patch

* Mon Oct  3 2016 Alexey Makhalov <amakhalov@vmware.com> - 4.4.20-4
- Package vmlinux with PROGBITS sections in -debuginfo subpackage

* Tue Sep 27 2016 Alexey Makhalov <amakhalov@vmware.com> - 4.4.20-3
- .config: CONFIG_IP_SET_HASH_{IPMARK,MAC}=m

* Tue Sep 20 2016 Alexey Makhalov <amakhalov@vmware.com> - 4.4.20-2
- Add -release number for /boot/* files
- Use initrd.img with version and release number
- Rename -dev subpackage to -devel

* Wed Sep  7 2016 Alexey Makhalov <amakhalov@vmware.com> - 4.4.20-1
- Update to linux-4.4.20
- apparmor-fix-oops-validate-buffer-size-in-apparmor_setprocattr.patch
- keys-fix-asn.1-indefinite-length-object-parsing.patch

* Thu Aug 25 2016 Alexey Makhalov <amakhalov@vmware.com> - 4.4.8-11
- vmxnet3 patches to bumpup a version to 1.4.8.0

* Wed Aug 10 2016 Alexey Makhalov <amakhalov@vmware.com> - 4.4.8-10
- Added VSOCK-Detach-QP-check-should-filter-out-non-matching-QPs.patch
- .config: pmem hotplug + ACPI NFIT support
- .config: enable EXPERT mode, disable UID16 syscalls

* Thu Jul 07 2016 Alexey Makhalov <amakhalov@vmware.com> - 4.4.8-9
- .config: pmem + fs_dax support

* Fri Jun 17 2016 Alexey Makhalov <amakhalov@vmware.com> - 4.4.8-8
- patch: e1000e-prevent-div-by-zero-if-TIMINCA-is-zero.patch
- .config: disable rt group scheduling - not supported by systemd

* Wed Jun 15 2016 Harish Udaiya Kumar <hudaiyakumar@vmware.com> - 4.4.8-7
- fixed the capitalization for - System.map

* Thu May 26 2016 Alexey Makhalov <amakhalov@vmware.com> - 4.4.8-6
- patch: REVERT-sched-fair-Beef-up-wake_wide.patch

* Tue May 24 2016 Priyesh Padmavilasom <ppadmavilasom@vmware.com> - 4.4.8-5
- GA - Bump release of all rpms

* Mon May 23 2016 Harish Udaiya Kumar <hudaiyakumar@vmware.com> - 4.4.8-4
- Fixed generation of debug symbols for kernel modules & vmlinux.

* Mon May 23 2016 Divya Thaluru <dthaluru@vmware.com> - 4.4.8-3
- Added patches to fix CVE-2016-3134, CVE-2016-3135

* Wed May 18 2016 Harish Udaiya Kumar <hudaiyakumar@vmware.com> - 4.4.8-2
- Enabled CONFIG_UPROBES in config as needed by ktap

* Wed May 04 2016 Alexey Makhalov <amakhalov@vmware.com> - 4.4.8-1
- Update to linux-4.4.8
- Added net-Drivers-Vmxnet3-set-... patch

* Tue May 03 2016 Vinay Kulkarni <kulkarniv@vmware.com> - 4.2.0-27
- Compile Intel GigE and VMXNET3 as part of kernel.

* Thu Apr 28 2016 Nick Shi <nshi@vmware.com> - 4.2.0-26
- Compile cramfs.ko to allow mounting cramfs image

* Tue Apr 12 2016 Vinay Kulkarni <kulkarniv@vmware.com> - 4.2.0-25
- Revert network interface renaming disable in kernel.

* Tue Mar 29 2016 Alexey Makhalov <amakhalov@vmware.com> - 4.2.0-24
- Support kmsg dumping to vmware.log on panic
- sunrpc: xs_bind uses ip_local_reserved_ports

* Mon Mar 28 2016 Harish Udaiya Kumar <hudaiyakumar@vmware.com> - 4.2.0-23
- Enabled Regular stack protection in Linux kernel in config

* Thu Mar 17 2016 Harish Udaiya Kumar <hudaiyakumar@vmware.com> - 4.2.0-22
- Restrict the permissions of the /boot/System.map-X file

* Fri Mar 04 2016 Alexey Makhalov <amakhalov@vmware.com> - 4.2.0-21
- Patch: SUNRPC: Do not reuse srcport for TIME_WAIT socket.

* Wed Mar 02 2016 Alexey Makhalov <amakhalov@vmware.com> - 4.2.0-20
- Patch: SUNRPC: Ensure that we wait for connections to complete
    before retrying

* Fri Feb 26 2016 Alexey Makhalov <amakhalov@vmware.com> - 4.2.0-19
- Disable watchdog under VMware hypervisor.

* Thu Feb 25 2016 Alexey Makhalov <amakhalov@vmware.com> - 4.2.0-18
- Added rpcsec_gss_krb5 and nfs_fscache

* Mon Feb 22 2016 Alexey Makhalov <amakhalov@vmware.com> - 4.2.0-17
- Added sysctl param to control weighted_cpuload() behavior

* Thu Feb 18 2016 Divya Thaluru <dthaluru@vmware.com> - 4.2.0-16
- Disabling network renaming

* Sun Feb 14 2016 Alexey Makhalov <amakhalov@vmware.com> - 4.2.0-15
- veth patch: don’t modify ip_summed

* Thu Feb 11 2016 Alexey Makhalov <amakhalov@vmware.com> - 4.2.0-14
- Full tickless -> idle tickless + simple CPU time accounting
- SLUB -> SLAB
- Disable NUMA balancing
- Disable stack protector
- No build_forced no-CBs CPUs
- Disable Expert configuration mode
- Disable most of debug features from 'Kernel hacking'

* Mon Feb 08 2016 Alexey Makhalov <amakhalov@vmware.com> - 4.2.0-13
- Double tcp_mem limits, patch is added.

* Wed Feb 03 2016 Anish Swaminathan <anishs@vmware.com> -  4.2.0-12
- Fixes for CVE-2015-7990/6937 and CVE-2015-8660.

* Tue Jan 26 2016 Anish Swaminathan <anishs@vmware.com> - 4.2.0-11
- Revert CONFIG_HZ=250

* Fri Jan 22 2016 Alexey Makhalov <amakhalov@vmware.com> - 4.2.0-10
- Fix for CVE-2016-0728

* Wed Jan 13 2016 Alexey Makhalov <amakhalov@vmware.com> - 4.2.0-9
- CONFIG_HZ=250

* Tue Jan 12 2016 Mahmoud Bassiouny <mbassiouny@vmware.com> - 4.2.0-8
- Remove rootfstype from the kernel parameter.

* Mon Jan 04 2016 Harish Udaiya Kumar <hudaiyakumar@vmware.com> - 4.2.0-7
- Disabled all the tracing options in kernel config.
- Disabled preempt.
- Disabled sched autogroup.

* Thu Dec 17 2015 Harish Udaiya Kumar <hudaiyakumar@vmware.com> - 4.2.0-6
- Enabled kprobe for systemtap & disabled dynamic function tracing in config

* Fri Dec 11 2015 Harish Udaiya Kumar <hudaiyakumar@vmware.com> - 4.2.0-5
- Added oprofile kernel driver sub-package.

* Fri Nov 13 2015 Mahmoud Bassiouny <mbassiouny@vmware.com> - 4.2.0-4
- Change the linux image directory.

* Wed Nov 11 2015 Harish Udaiya Kumar <hudaiyakumar@vmware.com> - 4.2.0-3
- Added the build essential files in the dev sub-package.

* Mon Nov 09 2015 Vinay Kulkarni <kulkarniv@vmware.com> - 4.2.0-2
- Enable Geneve module support for generic kernel.

* Fri Oct 23 2015 Harish Udaiya Kumar <hudaiyakumar@vmware.com> - 4.2.0-1
- Upgraded the generic linux kernel to version 4.2.0 & and updated timer handling to full tickless mode.

* Tue Sep 22 2015 Harish Udaiya Kumar <hudaiyakumar@vmware.com> - 4.0.9-5
- Added driver support for frame buffer devices and ACPI

* Wed Sep 2 2015 Alexey Makhalov <amakhalov@vmware.com> - 4.0.9-4
- Added mouse ps/2 module.

* Fri Aug 14 2015 Alexey Makhalov <amakhalov@vmware.com> - 4.0.9-3
- Use photon.cfg as a symlink.

* Thu Aug 13 2015 Alexey Makhalov <amakhalov@vmware.com> - 4.0.9-2
- Added environment file(photon.cfg) for grub.

* Wed Aug 12 2015 Sharath George <sharathg@vmware.com> - 4.0.9-1
- Upgrading kernel version.

* Wed Aug 12 2015 Alexey Makhalov <amakhalov@vmware.com> - 3.19.2-5
- Updated OVT to version 10.0.0.
- Rename -gpu-drivers to -drivers-gpu in accordance to directory structure.
- Added -sound package/

* Tue Aug 11 2015 Anish Swaminathan<anishs@vmware.com> - 3.19.2-4
- Removed Requires dependencies.

* Fri Jul 24 2015 Harish Udaiya Kumar <hudaiyakumar@gmail.com> - 3.19.2-3
- Updated the config file to include graphics drivers.

* Mon May 18 2015 Touseef Liaqat <tliaqat@vmware.com> - 3.13.3-2
- Update according to UsrMove.

* Wed Nov 5 2014 Divya Thaluru <dthaluru@vmware.com> - 3.13.3-1
- Initial build. First version<|MERGE_RESOLUTION|>--- conflicted
+++ resolved
@@ -3,13 +3,8 @@
 %define uname_r %{version}-%{release}
 Summary:        Linux Kernel
 Name:           kernel
-<<<<<<< HEAD
-Version:        5.10.78.1
+Version:        5.10.88.1
 Release:        3%{?dist}
-=======
-Version:        5.10.88.1
-Release:        2%{?dist}
->>>>>>> 19b2ceaf
 License:        GPLv2
 Vendor:         Microsoft Corporation
 Distribution:   Mariner
@@ -23,11 +18,8 @@
 Source4:        cbl-mariner-ca-20210127.pem
 Patch0:         0001-clocksource-drivers-hyper-v-Re-enable-VDSO_CLOCKMODE.patch
 Patch1:         0002-add-linux-syscall-license-info.patch
-<<<<<<< HEAD
-Patch2:         0003-export-mmput_async.patch
-=======
 Patch2:         CVE-2021-43976.patch
->>>>>>> 19b2ceaf
+Patch3:         0003-export-mmput_async.patch
 # Kernel CVEs are addressed by moving to a newer version of the stable kernel.
 # Since kernel CVEs are filed against the upstream kernel version and not the
 # stable kernel version, our automated tooling will still flag the CVE as not
@@ -347,6 +339,7 @@
 %patch0 -p1
 %patch1 -p1
 %patch2 -p1
+%patch3 -p1
 
 %build
 make mrproper
@@ -435,7 +428,7 @@
 
 cat > %{buildroot}/boot/linux-%{uname_r}.cfg << "EOF"
 # GRUB Environment Block
-mariner_cmdline=init=/lib/systemd/systemd ro loglevel=3 quiet no-vmw-sta crashkernel=128M lockdown=none
+mariner_cmdline=init=/lib/systemd/systemd ro loglevel=3 quiet no-vmw-sta crashkernel=128M lockdown=integrity
 mariner_linux=vmlinuz-%{uname_r}
 mariner_initrd=initrd.img-%{uname_r}
 EOF
@@ -587,11 +580,9 @@
 %{_sysconfdir}/bash_completion.d/bpftool
 
 %changelog
-<<<<<<< HEAD
-* Fri Jan 07 2022 Henry Li <lihl@microsoft.com> - 5.10.78.1-3
+* Fri Jan 14 2022 Henry Li <lihl@microsoft.com> - 5.10.88.1-3
 - Add patch to export mmput_async
-- Disable lockdown to enable adding kernel modules
-=======
+
 * Wed Jan 12 2022 Cameron Baird <cameronbaird@microsoft.com> - 5.10.88.1-2
 - Addressed CVE-2021-45485
 
@@ -599,7 +590,6 @@
 - Update Kernel source to 5.10.88.1
 - Addressed CVE-2021-43975, CVE-2021-45480, CVE-2021-45486
 - Patch for CVE-2021-43976
->>>>>>> 19b2ceaf
 
 * Mon Nov 29 2021 Suresh Babu Chalamalasetty <schalam@microsoft.com> - 5.10.78.1-2
 - Enable CONFIG_COMPAT kernel configs
