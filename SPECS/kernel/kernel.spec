%global security_hardening none
%global sha512hmac bash %{_sourcedir}/sha512hmac-openssl.sh
%define uname_r %{version}-%{release}

%ifarch x86_64
%define arch x86_64
%define archdir x86
%define config_source %{SOURCE1}
%endif

%ifarch aarch64
%global __provides_exclude_from %{_libdir}/debug/.build-id/
%define arch arm64
%define archdir arm64
%define config_source %{SOURCE2}
%endif

Summary:        Linux Kernel
Name:           kernel
Version:        5.15.63.1
Release:        2%{?dist}
License:        GPLv2
Vendor:         Microsoft Corporation
Distribution:   Mariner
Group:          System Environment/Kernel
URL:            https://github.com/microsoft/CBL-Mariner-Linux-Kernel
Source0:        https://github.com/microsoft/CBL-Mariner-Linux-Kernel/archive/rolling-lts/mariner-2/%{version}.tar.gz#/%{name}-%{version}.tar.gz
Source1:        config
Source2:        config_aarch64
Source3:        sha512hmac-openssl.sh
Source4:        cbl-mariner-ca-20211013.pem
BuildRequires:  audit-devel
BuildRequires:  bash
BuildRequires:  bc
BuildRequires:  diffutils
BuildRequires:  dwarves
BuildRequires:  elfutils-libelf-devel
BuildRequires:  glib-devel
BuildRequires:  kbd
BuildRequires:  kmod-devel
BuildRequires:  libdnet-devel
BuildRequires:  libmspack-devel
BuildRequires:  openssl
BuildRequires:  openssl-devel
BuildRequires:  pam-devel
BuildRequires:  procps-ng-devel
BuildRequires:  python3-devel
BuildRequires:  sed
%ifarch x86_64
BuildRequires:  pciutils-devel
%endif
Requires:       filesystem
Requires:       kmod
Requires(post): coreutils
Requires(postun): coreutils
# When updating the config files it is important to sanitize them.
# Steps for updating a config file:
#  1. Extract the linux sources into a folder
#  2. Add the current config file to the folder
#  3. Run `make menuconfig` to edit the file (Manually editing is not recommended)
#  4. Save the config file
#  5. Copy the config file back into the kernel spec folder
#  6. Revert any undesired changes (GCC related changes, etc)
#  8. Build the kernel package
#  9. Apply the changes listed in the log file (if any) to the config file
#  10. Verify the rest of the config file looks ok
# If there are significant changes to the config file, disable the config check and build the
# kernel rpm. The final config file is included in /boot in the rpm.

%description
The kernel package contains the Linux kernel.

%package devel
Summary:        Kernel Dev
Group:          System Environment/Kernel
Requires:       %{name} = %{version}-%{release}
Requires:       gawk
Requires:       python3
Obsoletes:      linux-dev

%description devel
This package contains the Linux kernel dev files

%package drivers-accessibility
Summary:        Kernel accessibility modules
Group:          System Environment/Kernel
Requires:       %{name} = %{version}-%{release}

%description drivers-accessibility
This package contains the Linux kernel accessibility support

%package drivers-sound
Summary:        Kernel Sound modules
Group:          System Environment/Kernel
Requires:       %{name} = %{version}-%{release}

%description drivers-sound
This package contains the Linux kernel sound support

%package docs
Summary:        Kernel docs
Group:          System Environment/Kernel
Requires:       python3

%description docs
This package contains the Linux kernel doc files

%package tools
Summary:        This package contains the 'perf' performance analysis tools for Linux kernel
Group:          System/Tools
Requires:       %{name} = %{version}-%{release}
Requires:       audit

%description tools
This package contains the 'perf' performance analysis tools for Linux kernel.

%package -n     python3-perf
Summary:        Python 3 extension for perf tools
Requires:       python3

%description -n python3-perf
This package contains the Python 3 extension for the 'perf' performance analysis tools for Linux kernel.

%package dtb
Summary:        This package contains common device tree blobs (dtb)
Group:          System Environment/Kernel

%description dtb
This package contains common device tree blobs (dtb)

%package -n     bpftool
Summary:        Inspection and simple manipulation of eBPF programs and maps

%description -n bpftool
This package contains the bpftool, which allows inspection and simple
manipulation of eBPF programs and maps.

%prep
%setup -q -n CBL-Mariner-Linux-Kernel-rolling-lts-mariner-2-%{version}

make mrproper

cp %{config_source} .config

# Add CBL-Mariner cert into kernel's trusted keyring
cp %{SOURCE4} certs/mariner.pem
sed -i 's#CONFIG_SYSTEM_TRUSTED_KEYS=""#CONFIG_SYSTEM_TRUSTED_KEYS="certs/mariner.pem"#' .config

cp .config current_config
sed -i 's/CONFIG_LOCALVERSION=""/CONFIG_LOCALVERSION="-%{release}"/' .config
make LC_ALL=  ARCH=%{arch} oldconfig

# Verify the config files match
cp .config new_config
sed -i 's/CONFIG_LOCALVERSION=".*"/CONFIG_LOCALVERSION=""/' new_config
diff --unified new_config current_config > config_diff || true
if [ -s config_diff ]; then
    printf "\n\n\n\n\n\n\n\n"
    cat config_diff
    printf "\n\n\n\n\n\n\n\n"
    echo "Config file has unexpected changes"
    echo "Update config file to set changed values explicitly"

#  (DISABLE THIS IF INTENTIONALLY UPDATING THE CONFIG FILE)
    exit 1
fi

%build
make VERBOSE=1 KBUILD_BUILD_VERSION="1" KBUILD_BUILD_HOST="CBL-Mariner" ARCH=%{arch} %{?_smp_mflags}

# Compile perf, python3-perf
make -C tools/perf PYTHON=%{python3} all

%ifarch x86_64
make -C tools turbostat cpupower
%endif

#Compile bpftool
make -C tools/bpf/bpftool

%define __modules_install_post \
for MODULE in `find %{buildroot}/lib/modules/%{uname_r} -name *.ko` ; do \
    ./scripts/sign-file sha512 certs/signing_key.pem certs/signing_key.x509 $MODULE \
    rm -f $MODULE.{sig,dig} \
    xz $MODULE \
    done \
%{nil}

# We want to compress modules after stripping. Extra step is added to
# the default __spec_install_post.
%define __spec_install_post\
    %{?__debug_package:%{__debug_install_post}}\
    %{__arch_install_post}\
    %{__os_install_post}\
    %{__modules_install_post}\
%{nil}

%install
install -vdm 755 %{buildroot}%{_sysconfdir}
install -vdm 700 %{buildroot}/boot
install -vdm 755 %{buildroot}%{_defaultdocdir}/linux-%{uname_r}
install -vdm 755 %{buildroot}%{_prefix}/src/linux-headers-%{uname_r}
install -vdm 755 %{buildroot}%{_libdir}/debug/lib/modules/%{uname_r}
make INSTALL_MOD_PATH=%{buildroot} modules_install

%ifarch x86_64
install -vm 600 arch/x86/boot/bzImage %{buildroot}/boot/vmlinuz-%{uname_r}
%endif

%ifarch aarch64
install -vm 600 arch/arm64/boot/Image %{buildroot}/boot/vmlinuz-%{uname_r}
install -D -m 640 arch/arm64/boot/dts/freescale/imx8mq-evk.dtb %{buildroot}/boot/dtb/fsl-imx8mq-evk.dtb
%endif

# Restrict the permission on System.map-X file
install -vm 400 System.map %{buildroot}/boot/System.map-%{uname_r}
install -vm 600 .config %{buildroot}/boot/config-%{uname_r}
cp -r Documentation/*        %{buildroot}%{_defaultdocdir}/linux-%{uname_r}
install -vm 644 vmlinux %{buildroot}%{_libdir}/debug/lib/modules/%{uname_r}/vmlinux-%{uname_r}
# `perf test vmlinux` needs it
ln -s vmlinux-%{uname_r} %{buildroot}%{_libdir}/debug/lib/modules/%{uname_r}/vmlinux

cat > %{buildroot}/boot/linux-%{uname_r}.cfg << "EOF"
# GRUB Environment Block
mariner_cmdline=init=/lib/systemd/systemd ro loglevel=3 no-vmw-sta crashkernel=128M
mariner_linux=vmlinuz-%{uname_r}
mariner_initrd=initrd.img-%{uname_r}
EOF
chmod 600 %{buildroot}/boot/linux-%{uname_r}.cfg

# hmac sign the kernel for FIPS
%{sha512hmac} %{buildroot}/boot/vmlinuz-%{uname_r} | sed -e "s,$RPM_BUILD_ROOT,," > %{buildroot}/boot/.vmlinuz-%{uname_r}.hmac
cp %{buildroot}/boot/.vmlinuz-%{uname_r}.hmac %{buildroot}/lib/modules/%{uname_r}/.vmlinuz.hmac

# Register myself to initramfs
mkdir -p %{buildroot}/%{_localstatedir}/lib/initramfs/kernel
cat > %{buildroot}/%{_localstatedir}/lib/initramfs/kernel/%{uname_r} << "EOF"
--add-drivers "xen-scsifront xen-blkfront xen-acpi-processor xen-evtchn xen-gntalloc xen-gntdev xen-privcmd xen-pciback xenfs hv_utils hv_vmbus hv_storvsc hv_netvsc hv_sock hv_balloon virtio_blk virtio-rng virtio_console virtio_crypto virtio_mem vmw_vsock_virtio_transport vmw_vsock_virtio_transport_common 9pnet_virtio vrf"
EOF

# Symlink /lib/modules/uname/vmlinuz to boot partition
ln -s /boot/vmlinuz-%{uname_r} %{buildroot}/lib/modules/%{uname_r}/vmlinuz

#    Cleanup dangling symlinks
rm -rf %{buildroot}/lib/modules/%{uname_r}/source
rm -rf %{buildroot}/lib/modules/%{uname_r}/build

find . -name Makefile* -o -name Kconfig* -o -name *.pl | xargs  sh -c 'cp --parents "$@" %{buildroot}%{_prefix}/src/linux-headers-%{uname_r}' copy
find arch/%{archdir}/include include scripts -type f | xargs  sh -c 'cp --parents "$@" %{buildroot}%{_prefix}/src/linux-headers-%{uname_r}' copy
find $(find arch/%{archdir} -name include -o -name scripts -type d) -type f | xargs  sh -c 'cp --parents "$@" %{buildroot}%{_prefix}/src/linux-headers-%{uname_r}' copy
find arch/%{archdir}/include Module.symvers include scripts -type f | xargs  sh -c 'cp --parents "$@" %{buildroot}%{_prefix}/src/linux-headers-%{uname_r}' copy
%ifarch x86_64
# CONFIG_STACK_VALIDATION=y requires objtool to build external modules
install -vsm 755 tools/objtool/objtool %{buildroot}%{_prefix}/src/linux-headers-%{uname_r}/tools/objtool/
install -vsm 755 tools/objtool/fixdep %{buildroot}%{_prefix}/src/linux-headers-%{uname_r}/tools/objtool/
%endif

cp .config %{buildroot}%{_prefix}/src/linux-headers-%{uname_r} # copy .config manually to be where it's expected to be
ln -sf "%{_prefix}/src/linux-headers-%{uname_r}" "%{buildroot}/lib/modules/%{uname_r}/build"
find %{buildroot}/lib/modules -name '*.ko' -print0 | xargs -0 chmod u+x

%ifarch aarch64
cp scripts/module.lds %{buildroot}%{_prefix}/src/linux-headers-%{uname_r}/scripts/module.lds
%endif

# disable (JOBS=1) parallel build to fix this issue:
# fixdep: error opening depfile: ./.plugin_cfg80211.o.d: No such file or directory
# Linux version that was affected is 4.4.26
make -C tools JOBS=1 DESTDIR=%{buildroot} prefix=%{_prefix} perf_install

# Install python3-perf
make -C tools/perf DESTDIR=%{buildroot} prefix=%{_prefix} install-python_ext

# Install bpftool
make -C tools/bpf/bpftool DESTDIR=%{buildroot} prefix=%{_prefix} bash_compdir=%{_sysconfdir}/bash_completion.d/ mandir=%{_mandir} install

%ifarch x86_64
# Install turbostat cpupower
make -C tools DESTDIR=%{buildroot} prefix=%{_prefix} bash_compdir=%{_sysconfdir}/bash_completion.d/ mandir=%{_mandir} turbostat_install cpupower_install
%endif

# Remove trace (symlink to perf). This file causes duplicate identical debug symbols
rm -vf %{buildroot}%{_bindir}/trace

%triggerin -- initramfs
mkdir -p %{_localstatedir}/lib/rpm-state/initramfs/pending
touch %{_localstatedir}/lib/rpm-state/initramfs/pending/%{uname_r}
echo "initrd generation of kernel %{uname_r} will be triggered later" >&2

%triggerun -- initramfs
rm -rf %{_localstatedir}/lib/rpm-state/initramfs/pending/%{uname_r}
rm -rf /boot/initrd.img-%{uname_r}
echo "initrd of kernel %{uname_r} removed" >&2

%postun
if [ ! -e /boot/mariner.cfg ]
then
     ls /boot/linux-*.cfg 1> /dev/null 2>&1
     if [ $? -eq 0 ]
     then
          list=`ls -tu /boot/linux-*.cfg | head -n1`
          test -n "$list" && ln -sf "$list" /boot/mariner.cfg
     fi
fi

%post
/sbin/depmod -a %{uname_r}
ln -sf linux-%{uname_r}.cfg /boot/mariner.cfg

%post drivers-accessibility
/sbin/depmod -a %{uname_r}

%post drivers-sound
/sbin/depmod -a %{uname_r}

%files
%defattr(-,root,root)
%license COPYING
%exclude %dir /usr/lib/debug
/boot/System.map-%{uname_r}
/boot/config-%{uname_r}
/boot/vmlinuz-%{uname_r}
/boot/.vmlinuz-%{uname_r}.hmac
%config(noreplace) /boot/linux-%{uname_r}.cfg
%config %{_localstatedir}/lib/initramfs/kernel/%{uname_r}
%defattr(0644,root,root)
/lib/modules/%{uname_r}/*
/lib/modules/%{uname_r}/.vmlinuz.hmac
%exclude /lib/modules/%{uname_r}/build
%exclude /lib/modules/%{uname_r}/kernel/drivers/accessibility
%exclude /lib/modules/%{uname_r}/kernel/drivers/gpu
%exclude /lib/modules/%{uname_r}/kernel/sound

%files docs
%defattr(-,root,root)
%{_defaultdocdir}/linux-%{uname_r}/*

%files devel
%defattr(-,root,root)
/lib/modules/%{uname_r}/build
%{_prefix}/src/linux-headers-%{uname_r}

%files drivers-accessibility
%defattr(-,root,root)
/lib/modules/%{uname_r}/kernel/drivers/accessibility

%files drivers-sound
%defattr(-,root,root)
/lib/modules/%{uname_r}/kernel/sound

%files tools
%defattr(-,root,root)
%{_libexecdir}
%exclude %dir %{_libdir}/debug
%ifarch x86_64
%{_sbindir}/cpufreq-bench
%{_lib64dir}/traceevent
%{_lib64dir}/libperf-jvmti.so
%{_lib64dir}/libcpupower.so*
%{_sysconfdir}/cpufreq-bench.conf
%{_includedir}/cpuidle.h
%{_includedir}/cpufreq.h
%{_mandir}/man1/cpupower*.gz
%{_mandir}/man8/turbostat*.gz
%{_datadir}/locale/*/LC_MESSAGES/cpupower.mo
%{_datadir}/bash-completion/completions/cpupower
%endif
%ifarch aarch64
%{_libdir}/traceevent
%{_libdir}/libperf-jvmti.so
%endif
%{_bindir}
%{_sysconfdir}/bash_completion.d/*
%{_datadir}/perf-core/strace/groups/file
%{_datadir}/perf-core/strace/groups/string
%{_docdir}/*
%{_libdir}/perf/examples/bpf/*
%{_libdir}/perf/include/bpf/*
%{_includedir}/perf/perf_dlfilter.h

%files -n python3-perf
%{python3_sitearch}/*

%ifarch aarch64
%files dtb
/boot/dtb/fsl-imx8mq-evk.dtb
%endif

%files -n bpftool
%{_sbindir}/bpftool
%{_sysconfdir}/bash_completion.d/bpftool

%changelog
<<<<<<< HEAD
* Tue Sep 06 2022 Adit Jha <aditjha@microsoft.com> - 5.15.63.1-2
- Setting vfat module in kernel config to Y to be baked in
=======
* Tue Sep 06 2022 Nikola Bojanic <t-nbojanic@microsoft.com> - 5.15.63.1-2
- Enable CRIU support: https://criu.org/Linux_kernel
>>>>>>> 227da68f

* Mon Aug 29 2022 CBL-Mariner Servicing Account <cblmargh@microsoft.com> - 5.15.63.1-1
- Upgrade to 5.15.63.1

* Wed Aug 17 2022 Cameron Baird <cameronbaird@microsoft.com> - 5.15.60.2-1
- Upgrade to 5.15.60.2 to fix arm64 builds

* Tue Aug 02 2022 Rachel Menge <rachelmenge@microsoft.com> - 5.15.57.1-3
- Turn on CONFIG_SECURITY_LANDLOCK

* Mon Aug 01 2022 Rachel Menge <rachelmenge@microsoft.com> - 5.15.57.1-2
- Turn on CONFIG_BLK_DEV_ZONED

* Tue Jul 26 2022 CBL-Mariner Servicing Account <cblmargh@microsoft.com> - 5.15.57.1-1
- Upgrade to 5.15.57.1

* Fri Jul 22 2022 CBL-Mariner Servicing Account <cblmargh@microsoft.com> - 5.15.55.1-1
- Upgrade to 5.15.55.1

* Thu Jul 21 2022 Henry Li <lihl@microsoft.com> - 5.15.48.1-6
- Add turbostat and cpupower to kernel-tools

* Fri Jul 08 2022 Francis Laniel <flaniel@linux.microsoft.com> - 5.15.48.1-5
- Add back CONFIG_FTRACE_SYSCALLS to enable eBPF CO-RE syscalls tracers.
- Add CONFIG_IKHEADERS=m to enable eBPF standard tracers.

* Mon Jun 27 2022 Neha Agarwal <nehaagarwal@microsoft.com> - 5.15.48.1-4
- Remove 'quiet' from commandline to enable verbose log

* Mon Jun 27 2022 Henry Beberman <henry.beberman@microsoft.com> - 5.15.48.1-3
- Enable CONFIG_VIRTIO_FS=m and CONFIG_FUSE_DAX=y
- Symlink /lib/modules/uname/vmlinuz to /boot/vmlinuz-uname to improve compat with scripts seeking the kernel.

* Wed Jun 22 2022 Max Brodeur-Urbas <maxbr@microsoft.com> - 5.15.48.1-2
- Enabling Vgem driver in config. 

* Fri Jun 17 2022 Neha Agarwal <nehaagarwal@microsoft.com> - 5.15.48.1-1
- Update source to 5.15.48.1

* Tue Jun 14 2022 Pawel Winogrodzki <pawelwi@microsoft.com> - 5.15.45.1-2
- Moving ".config" update and check steps into the %%prep section.

* Thu Jun 09 2022 Cameron Baird <cameronbaird@microsoft.com> - 5.15.45.1-1
- Update source to 5.15.45.1
- Address CVE-2022-32250 with a nopatch

* Mon Jun 06 2022 Max Brodeur-Urbas <maxbr@microsoft.com> - 5.15.41.1-4
- Compiling ptp_kvm driver as a module 

* Wed Jun 01 2022 Pawel Winogrodzki <pawelwi@microsoft.com> - 5.15.41.1-3
- Enabling "LIVEPATCH" config option.

* Thu May 26 2022 Minghe Ren <mingheren@microsoft.com> - 5.15.41.1-2
- Disable SMACK kernel configuration

* Tue May 24 2022 Cameron Baird <cameronbaird@microsoft.com> - 5.15.41.1-1
- Update source to 5.15.41.1
- Nopatch CVE-2020-35501, CVE-2022-28893, CVE-2022-29581

* Mon May 23 2022 Neha Agarwal <nehaagarwal@microsoft.com> - 5.15.37.1-3
- Fix configs to bring down initrd boot time

* Mon May 16 2022 Neha Agarwal <nehaagarwal@microsoft.com> - 5.15.37.1-2
- Fix cdrom, hyperv-mouse, kexec and crash-on-demand config in aarch64

* Mon May 09 2022 Neha Agarwal <nehaagarwal@microsoft.com> - 5.15.37.1-1
- Update source to 5.15.37.1
- Nopatch CVE-2021-4095, CVE-2022-0500, CVE-2022-0998, CVE-2022-28796, CVE-2022-29582, 
    CVE-2022-1048, CVE-2022-1195, CVE-2022-1353, CVE-2022-29968, CVE-2022-1015
- Enable IFB config

* Tue Apr 19 2022 Cameron Baird <cameronbaird@microsoft.com> - 5.15.34.1-1
- Update source to 5.15.34.1
- Clean up nopatches in Patch list, no longer needed for CVE automation
- Nopatch CVE-2022-28390, CVE-2022-28389, CVE-2022-28388, CVE-2022-28356, CVE-2022-0435,
    CVE-2021-4202, CVE-2022-27950, CVE-2022-0433, CVE-2022-0494, CVE-2022-0330, CVE-2022-0854, 
    CVE-2021-4197, CVE-2022-29156

* Tue Apr 19 2022 Max Brodeur-Urbas <maxbr@microsoft.com> - 5.15.32.1-3
- Remove kernel lockdown config from grub envblock

* Tue Apr 12 2022 Andrew Phelps <anphel@microsoft.com> - 5.15.32.1-2
- Remove trace symlink from _bindir
- Exclude files and directories under the debug folder from kernel and kernel-tools packages
- Remove BR for xerces-c-devel

* Fri Apr 08 2022 Neha Agarwal <nehaagarwal@microsoft.com> - 5.15.32.1-1
- Update source to 5.15.32.1
- Address CVES: 2022-0516, 2022-26878, 2022-27223, 2022-24958, 2022-0742,
  2022-1011, 2022-26490, 2021-4002
- Enable MANA driver config
- Address CVEs 2022-0995, 2022-1055, 2022-27666

* Tue Apr 05 2022 Henry Li <lihl@microsoft.com> - 5.15.26.1-4
- Add Dell devices support

* Mon Mar 28 2022 Rachel Menge <rachelmenge@microsoft.com> - 5.15.26.1-3
- Remove hardcoded mariner.pem from configs and instead insert during
  the build phase

* Mon Mar 14 2022 Vince Perri <viperri@microsoft.com> - 5.15.26.1-2
- Add support for compressed firmware

* Tue Mar 08 2022 cameronbaird <cameronbaird@microsoft.com> - 5.15.26.1-1
- Update source to 5.15.26.1
- Address CVES: 2022-0617, 2022-25375, 2022-25258, 2021-4090, 2022-25265,
  2021-45402, 2022-0382, 2022-0185, 2021-44879, 2022-24959, 2022-0264, 
  2022-24448, 2022-24122, 2021-20194, 2022-0847, 1999-0524, 2008-4609,
  2010-0298, 2010-4563, 2011-0640, 2022-0492, 2021-3743, 2022-26966

* Mon Mar 07 2022 George Mileka <gmileka@microsoft.com> - 5.15.18.1-5
- Enabled vfio noiommu.

* Fri Feb 25 2022 Henry Li <lihl@microsoft.com> - 5.15.18.1-4
- Enable CONFIG_DEVMEM, CONFIG_STRICT_DEVMEM and CONFIG_IO_STRICT_DEVMEM

* Thu Feb 24 2022 Cameron Baird <cameronbaird@microsoft.com> - 5.15.18.1-3
- CONFIG_BPF_UNPRIV_DEFAULT_OFF=y

* Thu Feb 24 2022 Suresh Babu Chalamalasetty <schalam@microsoft.com> - 5.15.18.1-2
- Add usbip required kernel configs CONFIG_USBIP_CORE CONFIG_USBIP_VHCI_HCD

* Mon Feb 07 2022 Cameron Baird <cameronbaird@microsoft.com> - 5.15.18.1-1
- Update source to 5.15.18.1
- Address CVE-2010-0309, CVE-2018-1000026, CVE-2018-16880, CVE-2019-3016,
  CVE-2019-3819, CVE-2019-3887, CVE-2020-25672, CVE-2021-3564, CVE-2021-45095, 
  CVE-2021-45469, CVE-2021-45480

* Thu Feb 03 2022 Henry Li <lihl@microsoft.com> - 5.15.2.1-5
- Enable CONFIG_X86_SGX and CONFIG_X86_SGX_KVM

* Wed Feb 02 2022 Rachel Menge <rachelmenge@microsoft.com> - 5.15.2.1-4
- Add libperf-jvmti.so to tools package

* Thu Jan 27 2022 Daniel Mihai <dmihai@microsoft.com> - 5.15.2.1-3
- Enable kdb frontend for kgdb

* Sun Jan 23 2022 Chris Co <chrco@microsoft.com> - 5.15.2.1-2
- Rotate Mariner cert

* Thu Jan 06 2022 Rachel Menge <rachelmenge@microsoft.com> - 5.15.2.1-1
- Update source to 5.15.2.1

* Tue Jan 04 2022 Suresh Babu Chalamalasetty <schalam@microsoft.com> - 5.10.78.1-3
- Add provides exclude for debug build-id for aarch64 to generate debuginfo rpm
- Fix missing brackets for __os_install_post.

* Tue Dec 28 2021 Suresh Babu Chalamalasetty <schalam@microsoft.com> - 5.10.78.1-2
- Enable CONFIG_COMPAT kernel configs

* Tue Nov 23 2021 Rachel Menge <rachelmenge@microsoft.com> - 5.10.78.1-1
- Update source to 5.10.78.1
- Address CVE-2021-43267, CVE-2021-42739, CVE-2021-42327, CVE-2021-43389
- Add patch to fix SPDX-License-Identifier in headers

* Mon Nov 15 2021 Thomas Crain <thcrain@microsoft.com> - 5.10.74.1-4
- Add python3-perf subpackage and add python3-devel to build-time requirements
- Exclude accessibility modules from main package to avoid subpackage conflict
- Remove redundant License tag from bpftool subpackage

* Thu Nov 04 2021 Andrew Phelps <anphel@microsoft.com> - 5.10.74.1-3
- Update configs for gcc 11.2.0 and binutils 2.37 updates

* Tue Oct 26 2021 Rachel Menge <rachelmenge@microsoft.com> - 5.10.74.1-2
- Update configs for eBPF support
- Add dwarves Build-requires

* Tue Oct 19 2021 Rachel Menge <rachelmenge@microsoft.com> - 5.10.74.1-1
- Update source to 5.10.74.1
- Address CVE-2021-41864, CVE-2021-42252
- License verified

* Thu Oct 07 2021 Rachel Menge <rachelmenge@microsoft.com> - 5.10.69.1-1
- Update source to 5.10.69.1
- Address CVE-2021-38300, CVE-2021-41073, CVE-2021-3653, CVE-2021-42008

* Wed Sep 22 2021 Rachel Menge <rachelmenge@microsoft.com> - 5.10.64.1-2
- Enable CONFIG_NET_VRF
- Add vrf to drivers argument for dracut

* Mon Sep 20 2021 Rachel Menge <rachelmenge@microsoft.com> - 5.10.64.1-1
- Update source to 5.10.64.1

* Fri Sep 17 2021 Rachel Menge <rachelmenge@microsoft.com> - 5.10.60.1-1
- Remove cn from dracut drivers argument
- Update source to 5.10.60.1
- Address CVE-2021-38166, CVE-2021-38205, CVE-2021-3573
  CVE-2021-37576, CVE-2021-34556, CVE-2021-35477, CVE-2021-28691,
  CVE-2021-3564, CVE-2020-25639, CVE-2021-29657, CVE-2021-38199,
  CVE-2021-38201, CVE-2021-38202, CVE-2021-38207, CVE-2021-38204,
  CVE-2021-38206, CVE-2021-38208, CVE-2021-38200, CVE-2021-38203,
  CVE-2021-38160, CVE-2021-3679, CVE-2021-38198, CVE-2021-38209,
  CVE-2021-3655
- Add patch to fix VDSO in HyperV

* Thu Sep 09 2021 Muhammad Falak <mwani@microsoft.com> - 5.10.52.1-2
- Export `bpftool` subpackage

* Tue Jul 20 2021 Rachel Menge <rachelmenge@microsoft.com> - 5.10.52.1-1
- Update source to 5.10.52.1
- Address CVE-2021-35039, CVE-2021-33909

* Mon Jul 19 2021 Chris Co <chrco@microsoft.com> - 5.10.47.1-2
- Enable CONFIG_CONNECTOR and CONFIG_PROC_EVENTS

* Tue Jul 06 2021 Rachel Menge <rachelmenge@microsoft.com> - 5.10.47.1-1
- Update source to 5.10.47.1
- Address CVE-2021-34693, CVE-2021-33624

* Wed Jun 30 2021 Chris Co <chrco@microsoft.com> - 5.10.42.1-4
- Enable legacy mcelog config

* Tue Jun 22 2021 Suresh Babu Chalamalasetty <schalam@microsoft.com> - 5.10.42.1-3
- Enable CONFIG_IOSCHED_BFQ and CONFIG_BFQ_GROUP_IOSCHED configs

* Wed Jun 16 2021 Chris Co <chrco@microsoft.com> - 5.10.42.1-2
- Enable CONFIG_CROSS_MEMORY_ATTACH

* Tue Jun 08 2021 Rachel Menge <rachelmenge@microsoft.com> - 5.10.42.1-1
- Update source to 5.10.42.1
- Address CVE-2021-33200

* Thu Jun 03 2021 Rachel Menge <rachelmenge@microsoft.com> - 5.10.37.1-2
- Address CVE-2020-25672

* Fri May 28 2021 Rachel Menge <rachelmenge@microsoft.com> - 5.10.37.1-1
- Update source to 5.10.37.1
- Address CVE-2021-23134, CVE-2021-29155, CVE-2021-31829, CVE-2021-31916,
  CVE-2021-32399, CVE-2021-33033, CVE-2021-33034, CVE-2021-3483
  CVE-2021-3501, CVE-2021-3506

* Thu May 27 2021 Chris Co <chrco@microsoft.com> - 5.10.32.1-7
- Set lockdown=integrity by default

* Wed May 26 2021 Chris Co <chrco@microsoft.com> - 5.10.32.1-6
- Add Mariner cert into the trusted kernel keyring

* Tue May 25 2021 Daniel Mihai <dmihai@microsoft.com> - 5.10.32.1-5
- Enable kernel debugger

* Thu May 20 2021 Nicolas Ontiveros <niontive@microsoft.com> - 5.10.32.1-4
- Bump release number to match kernel-signed update

* Mon May 17 2021 Andrew Phelps <anphel@microsoft.com> - 5.10.32.1-3
- Update CONFIG_LD_VERSION for binutils 2.36.1
- Remove build-id match check

* Thu May 13 2021 Rachel Menge <rachelmenge@microsoft.com> - 5.10.32.1-2
- Add CONFIG_AS_HAS_LSE_ATOMICS=y

* Mon May 03 2021 Rachel Menge <rachelmenge@microsoft.com> - 5.10.32.1-1
- Update source to 5.10.32.1
- Address CVE-2021-23133, CVE-2021-29154, CVE-2021-30178

* Thu Apr 22 2021 Chris Co <chrco@microsoft.com> - 5.10.28.1-4
- Disable CONFIG_EFI_DISABLE_PCI_DMA. It can cause boot issues on some hardware.

* Mon Apr 19 2021 Chris Co <chrco@microsoft.com> - 5.10.28.1-3
- Bump release number to match kernel-signed update

* Thu Apr 15 2021 Rachel Menge <rachelmenge@microsoft.com> - 5.10.28.1-2
- Address CVE-2021-29648

* Thu Apr 08 2021 Chris Co <chrco@microsoft.com> - 5.10.28.1-1
- Update source to 5.10.28.1
- Update uname_r define to match the new value derived from the source
- Address CVE-2020-27170, CVE-2020-27171, CVE-2021-28375, CVE-2021-28660,
  CVE-2021-28950, CVE-2021-28951, CVE-2021-28952, CVE-2021-28971,
  CVE-2021-28972, CVE-2021-29266, CVE-2021-28964, CVE-2020-35508,
  CVE-2020-16120, CVE-2021-29264, CVE-2021-29265, CVE-2021-29646,
  CVE-2021-29647, CVE-2021-29649, CVE-2021-29650, CVE-2021-30002

* Fri Mar 26 2021 Daniel Mihai <dmihai@microsoft.com> - 5.10.21.1-4
- Enable CONFIG_CRYPTO_DRBG_HASH, CONFIG_CRYPTO_DRBG_CTR

* Thu Mar 18 2021 Chris Co <chrco@microsoft.com> - 5.10.21.1-3
- Address CVE-2021-27365, CVE-2021-27364, CVE-2021-27363
- Enable CONFIG_FANOTIFY_ACCESS_PERMISSIONS

* Wed Mar 17 2021 Nicolas Ontiveros <niontive@microsoft.com> - 5.10.21.1-2
- Disable QAT kernel configs

* Thu Mar 11 2021 Chris Co <chrco@microsoft.com> - 5.10.21.1-1
- Update source to 5.10.21.1
- Add virtio drivers to be installed into initrd
- Address CVE-2021-26930, CVE-2020-35499, CVE-2021-26931, CVE-2021-26932

* Fri Mar 05 2021 Chris Co <chrco@microsoft.com> - 5.10.13.1-4
- Enable kernel lockdown config

* Thu Mar 04 2021 Suresh Babu Chalamalasetty <schalam@microsoft.com> - 5.10.13.1-3
- Add configs for CONFIG_BNXT bnxt_en and MSR drivers

* Mon Feb 22 2021 Thomas Crain <thcrain@microsoft.com> - 5.10.13.1-2
- Add configs for speakup and uinput drivers
- Add kernel-drivers-accessibility subpackage

* Thu Feb 18 2021 Chris Co <chrco@microsoft.com> - 5.10.13.1-1
- Update source to 5.10.13.1
- Remove patch to publish efi tpm event log on ARM. Present in updated source.
- Remove patch for arm64 hyperv support. Present in updated source.
- Account for new module.lds location on aarch64
- Remove CONFIG_GCC_PLUGIN_RANDSTRUCT
- Add CONFIG_SCSI_SMARTPQI=y

* Thu Feb 11 2021 Nicolas Ontiveros <niontive@microsoft.com> - 5.4.91-5
- Add configs to enable tcrypt in FIPS mode

* Tue Feb 09 2021 Nicolas Ontiveros <niontive@microsoft.com> - 5.4.91-4
- Use OpenSSL to perform HMAC calc

* Thu Jan 28 2021 Nicolas Ontiveros <niontive@microsoft.com> - 5.4.91-3
- Add configs for userspace crypto support
- HMAC calc the kernel for FIPS

* Wed Jan 27 2021 Daniel McIlvaney <damcilva@microsoft.com> - 5.4.91-2
- Enable dm-verity boot support with FEC

* Wed Jan 20 2021 Chris Co <chrco@microsoft.com> - 5.4.91-1
- Update source to 5.4.91
- Address CVE-2020-29569, CVE-2020-28374, CVE-2020-36158
- Remove patch to fix GUI installer crash. Fixed in updated source.

* Tue Jan 12 2021 Rachel Menge <rachelmenge@microsoft.com> - 5.4.83-4
- Add imx8mq support

* Sat Jan 09 2021 Andrew Phelps <anphel@microsoft.com> - 5.4.83-3
- Add patch to fix GUI installer crash

* Mon Dec 28 2020 Nicolas Ontiveros <niontive@microsoft.com> - 5.4.83-2
- Address CVE-2020-27777

* Tue Dec 15 2020 Henry Beberman <henry.beberman@microsoft.com> - 5.4.83-1
- Update source to 5.4.83
- Address CVE-2020-14351, CVE-2020-14381, CVE-2020-25656, CVE-2020-25704,
  CVE-2020-29534, CVE-2020-29660, CVE-2020-29661

* Fri Dec 04 2020 Chris Co <chrco@microsoft.com> - 5.4.81-1
- Update source to 5.4.81
- Remove patch for kexec in HyperV. Integrated in 5.4.81.
- Address CVE-2020-25705, CVE-2020-15436, CVE-2020-28974, CVE-2020-29368,
  CVE-2020-29369, CVE-2020-29370, CVE-2020-29374, CVE-2020-29373, CVE-2020-28915,
  CVE-2020-28941, CVE-2020-27675, CVE-2020-15437, CVE-2020-29371, CVE-2020-29372,
  CVE-2020-27194, CVE-2020-27152

* Wed Nov 25 2020 Chris Co <chrco@microsoft.com> - 5.4.72-5
- Add patch to publish efi tpm event log on ARM

* Mon Nov 23 2020 Chris Co <chrco@microsoft.com> - 5.4.72-4
- Apply patch to fix kexec in HyperV

* Mon Nov 16 2020 Suresh Babu Chalamalasetty <schalam@microsoft.com> - 5.4.72-3
- Disable kernel config SLUB_DEBUG_ON due to tcp throughput perf impact

* Tue Nov 10 2020 Suresh Babu Chalamalasetty <schalam@microsoft.com> - 5.4.72-2
- Enable kernel configs for Arm64 HyperV, Ampere and Cavium SoCs support

* Mon Oct 26 2020 Chris Co <chrco@microsoft.com> - 5.4.72-1
- Update source to 5.4.72
- Remove patch to support CometLake e1000e ethernet. Integrated in 5.4.72.
- Add license file
- Lint spec
- Address CVE-2018-1000026, CVE-2018-16880, CVE-2020-12464, CVE-2020-12465,
  CVE-2020-12659, CVE-2020-15780, CVE-2020-14356, CVE-2020-14386, CVE-2020-25645,
  CVE-2020-25643, CVE-2020-25211, CVE-2020-25212, CVE-2008-4609, CVE-2020-14331,
  CVE-2010-0298, CVE-2020-10690, CVE-2020-25285, CVE-2020-10711, CVE-2019-3887,
  CVE-2020-14390, CVE-2019-19338, CVE-2019-20810, CVE-2020-10766, CVE-2020-10767,
  CVE-2020-10768, CVE-2020-10781, CVE-2020-12768, CVE-2020-14314, CVE-2020-14385,
  CVE-2020-25641, CVE-2020-26088, CVE-2020-10942, CVE-2020-12826, CVE-2019-3016,
  CVE-2019-3819, CVE-2020-16166, CVE-2020-11608, CVE-2020-11609, CVE-2020-25284,
  CVE-2020-12888, CVE-2017-8244, CVE-2017-8245, CVE-2017-8246, CVE-2009-4484,
  CVE-2015-5738, CVE-2007-4998, CVE-2010-0309, CVE-2011-0640, CVE-2020-12656,
  CVE-2011-2519, CVE-1999-0656, CVE-2010-4563, CVE-2019-20794, CVE-1999-0524

* Fri Oct 16 2020 Suresh Babu Chalamalasetty <schalam@microsoft.com> - 5.4.51-11
- Enable QAT kernel configs

* Fri Oct 02 2020 Chris Co <chrco@microsoft.com> - 5.4.51-10
- Address CVE-2020-10757, CVE-2020-12653, CVE-2020-12657, CVE-2010-3865,
  CVE-2020-11668, CVE-2020-12654, CVE-2020-24394, CVE-2020-8428

* Fri Oct 02 2020 Chris Co <chrco@microsoft.com> - 5.4.51-9
- Fix aarch64 build error

* Wed Sep 30 2020 Emre Girgin <mrgirgin@microsoft.com> - 5.4.51-8
- Update postun script to deal with removal in case of another installed kernel.

* Fri Sep 25 2020 Suresh Babu Chalamalasetty <schalam@microsoft.com> - 5.4.51-7
- Enable Mellanox kernel configs

* Wed Sep 23 2020 Daniel McIlvaney <damcilva@microsoft.com> - 5.4.51-6
- Enable CONFIG_IMA (measurement only) and associated configs

* Thu Sep 03 2020 Daniel McIlvaney <damcilva@microsoft.com> - 5.4.51-5
- Add code to check for missing config flags in the checked in configs

* Thu Sep 03 2020 Chris Co <chrco@microsoft.com> - 5.4.51-4
- Apply additional kernel hardening configs

* Thu Sep 03 2020 Chris Co <chrco@microsoft.com> - 5.4.51-3
- Bump release number due to kernel-signed-<arch> package update
- Minor aarch64 config and changelog cleanup

* Tue Sep 01 2020 Chris Co <chrco@microsoft.com> - 5.4.51-2
- Update source hash

* Wed Aug 19 2020 Chris Co <chrco@microsoft.com> - 5.4.51-1
- Update source to 5.4.51
- Enable DXGKRNL config
- Address CVE-2020-11494, CVE-2020-11565, CVE-2020-12655, CVE-2020-12771,
  CVE-2020-13974, CVE-2020-15393, CVE-2020-8647, CVE-2020-8648, CVE-2020-8649,
  CVE-2020-9383, CVE-2020-11725

* Wed Aug 19 2020 Chris Co <chrco@microsoft.com> - 5.4.42-12
- Remove the signed package depends

* Tue Aug 18 2020 Chris Co <chrco@microsoft.com> - 5.4.42-11
- Remove signed subpackage

* Mon Aug 17 2020 Chris Co <chrco@microsoft.com> - 5.4.42-10
- Enable BPF, PC104, userfaultfd, SLUB sysfs, SMC, XDP sockets monitoring configs

* Fri Aug 07 2020 Mateusz Malisz <mamalisz@microsoft.com> - 5.4.42-9
- Add crashkernel=128M to the kernel cmdline
- Update config to support kexec and kexec_file_load

* Tue Aug 04 2020 Pawel Winogrodzki <pawelwi@microsoft.com> - 5.4.42-8
- Updating "KBUILD_BUILD_VERSION" and "KBUILD_BUILD_HOST" with correct
  distribution name.

* Wed Jul 22 2020 Chris Co <chrco@microsoft.com> - 5.4.42-7
- Address CVE-2020-8992, CVE-2020-12770, CVE-2020-13143, CVE-2020-11884

* Fri Jul 17 2020 Suresh Babu Chalamalasetty <schalam@microsoft.com> - 5.4.42-6
- Enable CONFIG_MLX5_CORE_IPOIB and CONFIG_INFINIBAND_IPOIB config flags

* Fri Jul 17 2020 Suresh Babu Chalamalasetty <schalam@microsoft.com> - 5.4.42-5
- Adding XDP config flag

* Thu Jul 09 2020 Anand Muthurajan <anandm@microsoft.com> - 5.4.42-4
- Enable CONFIG_QED, CONFIG_QEDE, CONFIG_QED_SRIOV and CONFIG_QEDE_VXLAN flags

* Wed Jun 24 2020 Chris Co <chrco@microsoft.com> - 5.4.42-3
- Regenerate input config files

* Fri Jun 19 2020 Chris Co <chrco@microsoft.com> - 5.4.42-2
- Add kernel-secure subpackage and macros for adding offline signed kernels

* Fri Jun 12 2020 Chris Co <chrco@microsoft.com> - 5.4.42-1
- Update source to 5.4.42

* Thu Jun 11 2020 Chris Co <chrco@microsoft.com> - 5.4.23-17
- Enable PAGE_POISONING configs
- Disable PROC_KCORE config
- Enable RANDOM_TRUST_CPU config for x86_64

* Fri Jun 05 2020 Suresh Babu Chalamalasetty <schalam@microsoft.com> - 5.4.23-16
- Adding BPF config flags

* Thu Jun 04 2020 Chris Co <chrco@microsoft.com> - 5.4.23-15
- Add config support for USB video class devices

* Wed Jun 03 2020 Nicolas Ontiveros <niontive@microsoft.com> - 5.4.23-14
- Add CONFIG_CRYPTO_XTS=y to config.

* Wed Jun 03 2020 Chris Co <chrco@microsoft.com> - 5.4.23-13
- Add patch to support CometLake e1000e ethernet
- Remove drivers-gpu subpackage
- Inline the initramfs trigger and postun source files
- Remove rpi3 dtb and ls1012 dtb subpackages

* Wed May 27 2020 Chris Co <chrco@microsoft.com> - 5.4.23-12
- Update arm64 security configs
- Disable devmem in x86_64 config

* Tue May 26 2020 Daniel Mihai <dmihai@microsoft.com> - 5.4.23-11
- Disabled Reliable Datagram Sockets protocol (CONFIG_RDS).

* Fri May 22 2020 Emre Girgin <mrgirgin@microsoft.com> - 5.4.23-10
- Change /boot directory permissions to 600.

* Thu May 21 2020 Chris Co <chrco@microsoft.com> - 5.4.23-9
- Update x86_64 security configs

* Wed May 20 2020 Suresh Babu Chalamalasetty <schalam@microsoft.com> - 5.4.23-8
- Adding InfiniBand config flags

* Mon May 11 2020 Anand Muthurajan <anandm@microsoft.com> - 5.4.23-7
- Adding PPP config flags

* Tue Apr 28 2020 Emre Girgin <mrgirgin@microsoft.com> - 5.4.23-6
- Renaming Linux-PAM to pam

* Tue Apr 28 2020 Emre Girgin <mrgirgin@microsoft.com> - 5.4.23-5
- Renaming linux to kernel

* Tue Apr 14 2020 Emre Girgin <mrgirgin@microsoft.com> - 5.4.23-4
- Remove linux-aws and linux-esx references.
- Remove kat_build usage.
- Remove ENA module.

* Fri Apr 10 2020 Emre Girgin <mrgirgin@microsoft.com> - 5.4.23-3
- Remove xml-security-c dependency.

* Wed Apr 08 2020 Nicolas Ontiveros <niontive@microsoft.com> - 5.4.23-2
- Remove toybox and only use coreutils for requires.

* Tue Dec 10 2019 Chris Co <chrco@microsoft.com> - 5.4.23-1
- Update to Microsoft Linux Kernel 5.4.23
- Remove patches
- Update ENA module to 2.1.2 to work with Linux 5.4.23
- Remove xr module
- Remove Xen tmem module from dracut module list to fix initramfs creation
- Add patch to fix missing trans_pgd header in aarch64 build

* Fri Oct 11 2019 Henry Beberman <hebeberm@microsoft.com> - 4.19.52-8
- Enable Hyper-V TPM in config

* Tue Sep 03 2019 Mateusz Malisz <mamalisz@microsoft.com> - 4.19.52-7
- Initial CBL-Mariner import from Photon (license: Apache2).

* Thu Jul 25 2019 Keerthana K <keerthanak@vmware.com> - 4.19.52-6
- Fix postun scriplet.

* Thu Jul 11 2019 Keerthana K <keerthanak@vmware.com> - 4.19.52-5
- Enable kernel configs necessary for BPF Compiler Collection (BCC).

* Wed Jul 10 2019 Srivatsa S. Bhat (VMware) <srivatsa@csail.mit.edu> 4.19.52-4
- Deprecate linux-aws-tools in favor of linux-tools.

* Tue Jul 02 2019 Alexey Makhalov <amakhalov@vmware.com> - 4.19.52-3
- Fix 9p vsock 16bit port issue.

* Thu Jun 20 2019 Tapas Kundu <tkundu@vmware.com> - 4.19.52-2
- Enabled CONFIG_I2C_CHARDEV to support lm-sensors

* Mon Jun 17 2019 Srivatsa S. Bhat (VMware) <srivatsa@csail.mit.edu> 4.19.52-1
- Update to version 4.19.52
- Fix CVE-2019-12456, CVE-2019-12379, CVE-2019-12380, CVE-2019-12381,
- CVE-2019-12382, CVE-2019-12378, CVE-2019-12455

* Tue May 28 2019 Srivatsa S. Bhat (VMware) <srivatsa@csail.mit.edu> 4.19.40-3
- Change default I/O scheduler to 'deadline' to fix performance issue.

* Tue May 14 2019 Keerthana K <keerthanak@vmware.com> - 4.19.40-2
- Fix to parse through /boot folder and update symlink (/boot/photon.cfg) if
- mulitple kernels are installed and current linux kernel is removed.

* Tue May 07 2019 Ajay Kaher <akaher@vmware.com> - 4.19.40-1
- Update to version 4.19.40

* Thu Apr 11 2019 Srivatsa S. Bhat (VMware) <srivatsa@csail.mit.edu> 4.19.32-3
- Update config_aarch64 to fix ARM64 build.

* Fri Mar 29 2019 Srivatsa S. Bhat (VMware) <srivatsa@csail.mit.edu> 4.19.32-2
- Fix CVE-2019-10125

* Wed Mar 27 2019 Srivatsa S. Bhat (VMware) <srivatsa@csail.mit.edu> 4.19.32-1
- Update to version 4.19.32

* Thu Mar 14 2019 Srivatsa S. Bhat (VMware) <srivatsa@csail.mit.edu> 4.19.29-1
- Update to version 4.19.29

* Tue Mar 05 2019 Ajay Kaher <akaher@vmware.com> - 4.19.26-1
- Update to version 4.19.26

* Thu Feb 21 2019 Him Kalyan Bordoloi <bordoloih@vmware.com> - 4.19.15-3
- Fix CVE-2019-8912

* Thu Jan 24 2019 Alexey Makhalov <amakhalov@vmware.com> - 4.19.15-2
- Add WiFi (ath10k), sensors (i2c,spi), usb support for NXP LS1012A board.

* Tue Jan 15 2019 Srivatsa S. Bhat (VMware) <srivatsa@csail.mit.edu> 4.19.15-1
- Update to version 4.19.15

* Fri Jan 11 2019 Srinidhi Rao <srinidhir@vmware.com> - 4.19.6-7
- Add Network support for NXP LS1012A board.

* Wed Jan 09 2019 Ankit Jain <ankitja@vmware.com> - 4.19.6-6
- Enable following for x86_64 and aarch64:
-  Enable Kernel Address Space Layout Randomization.
-  Enable CONFIG_SECURITY_NETWORK_XFRM

* Fri Jan 04 2019 Srivatsa S. Bhat (VMware) <srivatsa@csail.mit.edu> 4.19.6-5
- Enable AppArmor by default.

* Wed Jan 02 2019 Alexey Makhalov <amakhalov@vmware.com> - 4.19.6-4
- .config: added Compulab fitlet2 device drivers
- .config_aarch64: added gpio sysfs support
- renamed -sound to -drivers-sound

* Tue Jan 01 2019 Ajay Kaher <akaher@vmware.com> - 4.19.6-3
- .config: Enable CONFIG_PCI_HYPERV driver

* Wed Dec 19 2018 Srinidhi Rao <srinidhir@vmware.com> - 4.19.6-2
- Add NXP LS1012A support.

* Mon Dec 10 2018 Srivatsa S. Bhat (VMware) <srivatsa@csail.mit.edu> 4.19.6-1
- Update to version 4.19.6

* Fri Dec 07 2018 Alexey Makhalov <amakhalov@vmware.com> - 4.19.1-3
- .config: added qmi wwan module

* Mon Nov 12 2018 Ajay Kaher <akaher@vmware.com> - 4.19.1-2
- Fix config_aarch64 for 4.19.1

* Mon Nov 05 2018 Srivatsa S. Bhat (VMware) <srivatsa@csail.mit.edu> 4.19.1-1
- Update to version 4.19.1

* Tue Oct 16 2018 Him Kalyan Bordoloi <bordoloih@vmware.com> - 4.18.9-5
- Change in config to enable drivers for zigbee and GPS

* Fri Oct 12 2018 Ajay Kaher <akaher@vmware.com> - 4.18.9-4
- Enable LAN78xx for aarch64 rpi3

* Fri Oct 5 2018 Ajay Kaher <akaher@vmware.com> - 4.18.9-3
- Fix config_aarch64 for 4.18.9
- Add module.lds for aarch64

* Wed Oct 03 2018 Srivatsa S. Bhat <srivatsa@csail.mit.edu> 4.18.9-2
- Use updated steal time accounting patch.
- .config: Enable CONFIG_CPU_ISOLATION and a few networking options
- that got accidentally dropped in the last update.

* Mon Oct 1 2018 Srivatsa S. Bhat <srivatsa@csail.mit.edu> 4.18.9-1
- Update to version 4.18.9

* Tue Sep 25 2018 Ajay Kaher <akaher@vmware.com> - 4.14.67-2
- Build hang (at make oldconfig) fix in config_aarch64

* Wed Sep 19 2018 Srivatsa S. Bhat <srivatsa@csail.mit.edu> 4.14.67-1
- Update to version 4.14.67

* Tue Sep 18 2018 Srivatsa S. Bhat <srivatsa@csail.mit.edu> 4.14.54-7
- Add rdrand-based RNG driver to enhance kernel entropy.

* Sun Sep 02 2018 Srivatsa S. Bhat <srivatsa@csail.mit.edu> 4.14.54-6
- Add full retpoline support by building with retpoline-enabled gcc.

* Thu Aug 30 2018 Srivatsa S. Bhat <srivatsa@csail.mit.edu> 4.14.54-5
- Apply out-of-tree patches needed for AppArmor.

* Wed Aug 22 2018 Alexey Makhalov <amakhalov@vmware.com> - 4.14.54-4
- Fix overflow kernel panic in rsi driver.
- .config: enable BT stack, enable GPIO sysfs.
- Add Exar USB serial driver.

* Fri Aug 17 2018 Ajay Kaher <akaher@vmware.com> - 4.14.54-3
- Enabled USB PCI in config_aarch64
- Build hang (at make oldconfig) fix in config_aarch64

* Thu Jul 19 2018 Alexey Makhalov <amakhalov@vmware.com> - 4.14.54-2
- .config: usb_serial_pl2303=m,wlan=y,can=m,gpio=y,pinctrl=y,iio=m

* Mon Jul 09 2018 Him Kalyan Bordoloi <bordoloih@vmware.com> - 4.14.54-1
- Update to version 4.14.54

* Fri Jan 26 2018 Alexey Makhalov <amakhalov@vmware.com> - 4.14.8-2
- Added vchiq entry to rpi3 dts
- Added dtb-rpi3 subpackage

* Fri Dec 22 2017 Alexey Makhalov <amakhalov@vmware.com> - 4.14.8-1
- Version update

* Wed Dec 13 2017 Alexey Makhalov <amakhalov@vmware.com> - 4.9.66-4
- KAT build support

* Thu Dec 07 2017 Alexey Makhalov <amakhalov@vmware.com> - 4.9.66-3
- Aarch64 support

* Tue Dec 05 2017 Alexey Makhalov <amakhalov@vmware.com> - 4.9.66-2
- Sign and compress modules after stripping. fips=1 requires signed modules

* Mon Dec 04 2017 Srivatsa S. Bhat <srivatsa@csail.mit.edu> 4.9.66-1
- Version update

* Tue Nov 21 2017 Srivatsa S. Bhat <srivatsa@csail.mit.edu> 4.9.64-1
- Version update

* Mon Nov 06 2017 Srivatsa S. Bhat <srivatsa@csail.mit.edu> 4.9.60-1
- Version update

* Wed Oct 11 2017 Srivatsa S. Bhat <srivatsa@csail.mit.edu> 4.9.53-3
- Add patch "KVM: Don't accept obviously wrong gsi values via
    KVM_IRQFD" to fix CVE-2017-1000252.

* Tue Oct 10 2017 Alexey Makhalov <amakhalov@vmware.com> - 4.9.53-2
- Build hang (at make oldconfig) fix.

* Thu Oct 05 2017 Srivatsa S. Bhat <srivatsa@csail.mit.edu> 4.9.53-1
- Version update

* Mon Oct 02 2017 Srivatsa S. Bhat <srivatsa@csail.mit.edu> 4.9.52-3
- Allow privileged CLONE_NEWUSER from nested user namespaces.

* Mon Oct 02 2017 Srivatsa S. Bhat <srivatsa@csail.mit.edu> 4.9.52-2
- Fix CVE-2017-11472 (ACPICA: Namespace: fix operand cache leak)

* Mon Oct 02 2017 Srivatsa S. Bhat <srivatsa@csail.mit.edu> 4.9.52-1
- Version update

* Mon Sep 18 2017 Alexey Makhalov <amakhalov@vmware.com> - 4.9.47-2
- Requires coreutils or toybox

* Mon Sep 04 2017 Alexey Makhalov <amakhalov@vmware.com> - 4.9.47-1
- Fix CVE-2017-11600

* Tue Aug 22 2017 Anish Swaminathan <anishs@vmware.com> - 4.9.43-2
- Add missing xen block drivers

* Mon Aug 14 2017 Alexey Makhalov <amakhalov@vmware.com> - 4.9.43-1
- Version update
- [feature] new sysctl option unprivileged_userns_clone

* Wed Aug 09 2017 Alexey Makhalov <amakhalov@vmware.com> - 4.9.41-2
- Fix CVE-2017-7542
- [bugfix] Added ccm,gcm,ghash,lzo crypto modules to avoid
    panic on modprobe tcrypt

* Mon Aug 07 2017 Alexey Makhalov <amakhalov@vmware.com> - 4.9.41-1
- Version update

* Fri Aug 04 2017 Bo Gan <ganb@vmware.com> - 4.9.38-6
- Fix initramfs triggers

* Tue Aug 01 2017 Anish Swaminathan <anishs@vmware.com> - 4.9.38-5
- Allow some algorithms in FIPS mode
- Reverts 284a0f6e87b0721e1be8bca419893902d9cf577a and backports
- bcf741cb779283081db47853264cc94854e7ad83 in the kernel tree
- Enable additional NF features

* Fri Jul 21 2017 Anish Swaminathan <anishs@vmware.com> - 4.9.38-4
- Add patches in Hyperv codebase

* Fri Jul 21 2017 Anish Swaminathan <anishs@vmware.com> - 4.9.38-3
- Add missing hyperv drivers

* Thu Jul 20 2017 Alexey Makhalov <amakhalov@vmware.com> - 4.9.38-2
- Disable scheduler beef up patch

* Tue Jul 18 2017 Alexey Makhalov <amakhalov@vmware.com> - 4.9.38-1
- Fix CVE-2017-11176 and CVE-2017-10911

* Mon Jul 03 2017 Xiaolin Li <xiaolinl@vmware.com> - 4.9.34-3
- Add libdnet-devel, kmod-devel and libmspack-devel to BuildRequires

* Thu Jun 29 2017 Divya Thaluru <dthaluru@vmware.com> - 4.9.34-2
- Added obsolete for deprecated linux-dev package

* Wed Jun 28 2017 Alexey Makhalov <amakhalov@vmware.com> - 4.9.34-1
- [feature] 9P FS security support
- [feature] DM Delay target support
- Fix CVE-2017-1000364 ("stack clash") and CVE-2017-9605

* Thu Jun 8 2017 Alexey Makhalov <amakhalov@vmware.com> - 4.9.31-1
- Fix CVE-2017-8890, CVE-2017-9074, CVE-2017-9075, CVE-2017-9076
    CVE-2017-9077 and CVE-2017-9242
- [feature] IPV6 netfilter NAT table support

* Fri May 26 2017 Alexey Makhalov <amakhalov@vmware.com> - 4.9.30-1
- Added ENA driver for AMI
- Fix CVE-2017-7487 and CVE-2017-9059

* Wed May 17 2017 Vinay Kulkarni <kulkarniv@vmware.com> - 4.9.28-2
- Enable IPVLAN module.

* Tue May 16 2017 Alexey Makhalov <amakhalov@vmware.com> - 4.9.28-1
- Version update

* Wed May 10 2017 Alexey Makhalov <amakhalov@vmware.com> - 4.9.27-1
- Version update

* Sun May 7 2017 Alexey Makhalov <amakhalov@vmware.com> - 4.9.26-1
- Version update
- Removed version suffix from config file name

* Thu Apr 27 2017 Bo Gan <ganb@vmware.com> - 4.9.24-2
- Support dynamic initrd generation

* Tue Apr 25 2017 Alexey Makhalov <amakhalov@vmware.com> - 4.9.24-1
- Fix CVE-2017-6874 and CVE-2017-7618.
- Fix audit-devel BuildRequires.
- .config: build nvme and nvme-core in kernel.

* Mon Mar 6 2017 Alexey Makhalov <amakhalov@vmware.com> - 4.9.13-2
- .config: NSX requirements for crypto and netfilter

* Tue Feb 28 2017 Alexey Makhalov <amakhalov@vmware.com> - 4.9.13-1
- Update to linux-4.9.13 to fix CVE-2017-5986 and CVE-2017-6074

* Thu Feb 09 2017 Alexey Makhalov <amakhalov@vmware.com> - 4.9.9-1
- Update to linux-4.9.9 to fix CVE-2016-10153, CVE-2017-5546,
    CVE-2017-5547, CVE-2017-5548 and CVE-2017-5576.
- .config: added CRYPTO_FIPS support.

* Tue Jan 10 2017 Alexey Makhalov <amakhalov@vmware.com> - 4.9.2-1
- Update to linux-4.9.2 to fix CVE-2016-10088
- Move linux-tools.spec to linux.spec as -tools subpackage

* Mon Dec 19 2016 Xiaolin Li <xiaolinl@vmware.com> - 4.9.0-2
- BuildRequires Linux-PAM-devel

* Mon Dec 12 2016 Alexey Makhalov <amakhalov@vmware.com> - 4.9.0-1
- Update to linux-4.9.0
- Add paravirt stolen time accounting feature (from linux-esx),
    but disable it by default (no-vmw-sta cmdline parameter)

* Thu Dec  8 2016 Alexey Makhalov <amakhalov@vmware.com> - 4.4.35-3
- net-packet-fix-race-condition-in-packet_set_ring.patch
    to fix CVE-2016-8655

* Wed Nov 30 2016 Alexey Makhalov <amakhalov@vmware.com> - 4.4.35-2
- Expand `uname -r` with release number
- Check for build-id matching
- Added syscalls tracing support
- Compress modules

* Mon Nov 28 2016 Alexey Makhalov <amakhalov@vmware.com> - 4.4.35-1
- Update to linux-4.4.35
- vfio-pci-fix-integer-overflows-bitmask-check.patch
    to fix CVE-2016-9083

* Tue Nov 22 2016 Alexey Makhalov <amakhalov@vmware.com> - 4.4.31-4
- net-9p-vsock.patch

* Thu Nov 17 2016 Alexey Makhalov <amakhalov@vmware.com> - 4.4.31-3
- tty-prevent-ldisc-drivers-from-re-using-stale-tty-fields.patch
    to fix CVE-2015-8964

* Tue Nov 15 2016 Alexey Makhalov <amakhalov@vmware.com> - 4.4.31-2
- .config: add cgrup_hugetlb support
- .config: add netfilter_xt_{set,target_ct} support
- .config: add netfilter_xt_match_{cgroup,ipvs} support

* Thu Nov 10 2016 Alexey Makhalov <amakhalov@vmware.com> - 4.4.31-1
- Update to linux-4.4.31

* Fri Oct 21 2016 Alexey Makhalov <amakhalov@vmware.com> - 4.4.26-1
- Update to linux-4.4.26

* Wed Oct 19 2016 Alexey Makhalov <amakhalov@vmware.com> - 4.4.20-6
- net-add-recursion-limit-to-GRO.patch
- scsi-arcmsr-buffer-overflow-in-arcmsr_iop_message_xfer.patch

* Tue Oct 18 2016 Alexey Makhalov <amakhalov@vmware.com> - 4.4.20-5
- ipip-properly-mark-ipip-GRO-packets-as-encapsulated.patch
- tunnels-dont-apply-GRO-to-multiple-layers-of-encapsulation.patch

* Mon Oct  3 2016 Alexey Makhalov <amakhalov@vmware.com> - 4.4.20-4
- Package vmlinux with PROGBITS sections in -debuginfo subpackage

* Tue Sep 27 2016 Alexey Makhalov <amakhalov@vmware.com> - 4.4.20-3
- .config: CONFIG_IP_SET_HASH_{IPMARK,MAC}=m

* Tue Sep 20 2016 Alexey Makhalov <amakhalov@vmware.com> - 4.4.20-2
- Add -release number for /boot/* files
- Use initrd.img with version and release number
- Rename -dev subpackage to -devel

* Wed Sep  7 2016 Alexey Makhalov <amakhalov@vmware.com> - 4.4.20-1
- Update to linux-4.4.20
- apparmor-fix-oops-validate-buffer-size-in-apparmor_setprocattr.patch
- keys-fix-asn.1-indefinite-length-object-parsing.patch

* Thu Aug 25 2016 Alexey Makhalov <amakhalov@vmware.com> - 4.4.8-11
- vmxnet3 patches to bumpup a version to 1.4.8.0

* Wed Aug 10 2016 Alexey Makhalov <amakhalov@vmware.com> - 4.4.8-10
- Added VSOCK-Detach-QP-check-should-filter-out-non-matching-QPs.patch
- .config: pmem hotplug + ACPI NFIT support
- .config: enable EXPERT mode, disable UID16 syscalls

* Thu Jul 07 2016 Alexey Makhalov <amakhalov@vmware.com> - 4.4.8-9
- .config: pmem + fs_dax support

* Fri Jun 17 2016 Alexey Makhalov <amakhalov@vmware.com> - 4.4.8-8
- patch: e1000e-prevent-div-by-zero-if-TIMINCA-is-zero.patch
- .config: disable rt group scheduling - not supported by systemd

* Wed Jun 15 2016 Harish Udaiya Kumar <hudaiyakumar@vmware.com> - 4.4.8-7
- fixed the capitalization for - System.map

* Thu May 26 2016 Alexey Makhalov <amakhalov@vmware.com> - 4.4.8-6
- patch: REVERT-sched-fair-Beef-up-wake_wide.patch

* Tue May 24 2016 Priyesh Padmavilasom <ppadmavilasom@vmware.com> - 4.4.8-5
- GA - Bump release of all rpms

* Mon May 23 2016 Harish Udaiya Kumar <hudaiyakumar@vmware.com> - 4.4.8-4
- Fixed generation of debug symbols for kernel modules & vmlinux.

* Mon May 23 2016 Divya Thaluru <dthaluru@vmware.com> - 4.4.8-3
- Added patches to fix CVE-2016-3134, CVE-2016-3135

* Wed May 18 2016 Harish Udaiya Kumar <hudaiyakumar@vmware.com> - 4.4.8-2
- Enabled CONFIG_UPROBES in config as needed by ktap

* Wed May 04 2016 Alexey Makhalov <amakhalov@vmware.com> - 4.4.8-1
- Update to linux-4.4.8
- Added net-Drivers-Vmxnet3-set-... patch

* Tue May 03 2016 Vinay Kulkarni <kulkarniv@vmware.com> - 4.2.0-27
- Compile Intel GigE and VMXNET3 as part of kernel.

* Thu Apr 28 2016 Nick Shi <nshi@vmware.com> - 4.2.0-26
- Compile cramfs.ko to allow mounting cramfs image

* Tue Apr 12 2016 Vinay Kulkarni <kulkarniv@vmware.com> - 4.2.0-25
- Revert network interface renaming disable in kernel.

* Tue Mar 29 2016 Alexey Makhalov <amakhalov@vmware.com> - 4.2.0-24
- Support kmsg dumping to vmware.log on panic
- sunrpc: xs_bind uses ip_local_reserved_ports

* Mon Mar 28 2016 Harish Udaiya Kumar <hudaiyakumar@vmware.com> - 4.2.0-23
- Enabled Regular stack protection in Linux kernel in config

* Thu Mar 17 2016 Harish Udaiya Kumar <hudaiyakumar@vmware.com> - 4.2.0-22
- Restrict the permissions of the /boot/System.map-X file

* Fri Mar 04 2016 Alexey Makhalov <amakhalov@vmware.com> - 4.2.0-21
- Patch: SUNRPC: Do not reuse srcport for TIME_WAIT socket.

* Wed Mar 02 2016 Alexey Makhalov <amakhalov@vmware.com> - 4.2.0-20
- Patch: SUNRPC: Ensure that we wait for connections to complete
    before retrying

* Fri Feb 26 2016 Alexey Makhalov <amakhalov@vmware.com> - 4.2.0-19
- Disable watchdog under VMware hypervisor.

* Thu Feb 25 2016 Alexey Makhalov <amakhalov@vmware.com> - 4.2.0-18
- Added rpcsec_gss_krb5 and nfs_fscache

* Mon Feb 22 2016 Alexey Makhalov <amakhalov@vmware.com> - 4.2.0-17
- Added sysctl param to control weighted_cpuload() behavior

* Thu Feb 18 2016 Divya Thaluru <dthaluru@vmware.com> - 4.2.0-16
- Disabling network renaming

* Sun Feb 14 2016 Alexey Makhalov <amakhalov@vmware.com> - 4.2.0-15
- veth patch: don’t modify ip_summed

* Thu Feb 11 2016 Alexey Makhalov <amakhalov@vmware.com> - 4.2.0-14
- Full tickless -> idle tickless + simple CPU time accounting
- SLUB -> SLAB
- Disable NUMA balancing
- Disable stack protector
- No build_forced no-CBs CPUs
- Disable Expert configuration mode
- Disable most of debug features from 'Kernel hacking'

* Mon Feb 08 2016 Alexey Makhalov <amakhalov@vmware.com> - 4.2.0-13
- Double tcp_mem limits, patch is added.

* Wed Feb 03 2016 Anish Swaminathan <anishs@vmware.com> -  4.2.0-12
- Fixes for CVE-2015-7990/6937 and CVE-2015-8660.

* Tue Jan 26 2016 Anish Swaminathan <anishs@vmware.com> - 4.2.0-11
- Revert CONFIG_HZ=250

* Fri Jan 22 2016 Alexey Makhalov <amakhalov@vmware.com> - 4.2.0-10
- Fix for CVE-2016-0728

* Wed Jan 13 2016 Alexey Makhalov <amakhalov@vmware.com> - 4.2.0-9
- CONFIG_HZ=250

* Tue Jan 12 2016 Mahmoud Bassiouny <mbassiouny@vmware.com> - 4.2.0-8
- Remove rootfstype from the kernel parameter.

* Mon Jan 04 2016 Harish Udaiya Kumar <hudaiyakumar@vmware.com> - 4.2.0-7
- Disabled all the tracing options in kernel config.
- Disabled preempt.
- Disabled sched autogroup.

* Thu Dec 17 2015 Harish Udaiya Kumar <hudaiyakumar@vmware.com> - 4.2.0-6
- Enabled kprobe for systemtap & disabled dynamic function tracing in config

* Fri Dec 11 2015 Harish Udaiya Kumar <hudaiyakumar@vmware.com> - 4.2.0-5
- Added oprofile kernel driver sub-package.

* Fri Nov 13 2015 Mahmoud Bassiouny <mbassiouny@vmware.com> - 4.2.0-4
- Change the linux image directory.

* Wed Nov 11 2015 Harish Udaiya Kumar <hudaiyakumar@vmware.com> - 4.2.0-3
- Added the build essential files in the dev sub-package.

* Mon Nov 09 2015 Vinay Kulkarni <kulkarniv@vmware.com> - 4.2.0-2
- Enable Geneve module support for generic kernel.

* Fri Oct 23 2015 Harish Udaiya Kumar <hudaiyakumar@vmware.com> - 4.2.0-1
- Upgraded the generic linux kernel to version 4.2.0 & and updated timer handling to full tickless mode.

* Tue Sep 22 2015 Harish Udaiya Kumar <hudaiyakumar@vmware.com> - 4.0.9-5
- Added driver support for frame buffer devices and ACPI

* Wed Sep 2 2015 Alexey Makhalov <amakhalov@vmware.com> - 4.0.9-4
- Added mouse ps/2 module.

* Fri Aug 14 2015 Alexey Makhalov <amakhalov@vmware.com> - 4.0.9-3
- Use photon.cfg as a symlink.

* Thu Aug 13 2015 Alexey Makhalov <amakhalov@vmware.com> - 4.0.9-2
- Added environment file(photon.cfg) for grub.

* Wed Aug 12 2015 Sharath George <sharathg@vmware.com> - 4.0.9-1
- Upgrading kernel version.

* Wed Aug 12 2015 Alexey Makhalov <amakhalov@vmware.com> - 3.19.2-5
- Updated OVT to version 10.0.0.
- Rename -gpu-drivers to -drivers-gpu in accordance to directory structure.
- Added -sound package/

* Tue Aug 11 2015 Anish Swaminathan<anishs@vmware.com> - 3.19.2-4
- Removed Requires dependencies.

* Fri Jul 24 2015 Harish Udaiya Kumar <hudaiyakumar@gmail.com> - 3.19.2-3
- Updated the config file to include graphics drivers.

* Mon May 18 2015 Touseef Liaqat <tliaqat@vmware.com> - 3.13.3-2
- Update according to UsrMove.

* Wed Nov 5 2014 Divya Thaluru <dthaluru@vmware.com> - 3.13.3-1
- Initial build. First version<|MERGE_RESOLUTION|>--- conflicted
+++ resolved
@@ -18,7 +18,7 @@
 Summary:        Linux Kernel
 Name:           kernel
 Version:        5.15.63.1
-Release:        2%{?dist}
+Release:        3%{?dist}
 License:        GPLv2
 Vendor:         Microsoft Corporation
 Distribution:   Mariner
@@ -391,13 +391,11 @@
 %{_sysconfdir}/bash_completion.d/bpftool
 
 %changelog
-<<<<<<< HEAD
-* Tue Sep 06 2022 Adit Jha <aditjha@microsoft.com> - 5.15.63.1-2
+* Tue Sep 06 2022 Adit Jha <aditjha@microsoft.com> - 5.15.63.1-3
 - Setting vfat module in kernel config to Y to be baked in
-=======
+
 * Tue Sep 06 2022 Nikola Bojanic <t-nbojanic@microsoft.com> - 5.15.63.1-2
 - Enable CRIU support: https://criu.org/Linux_kernel
->>>>>>> 227da68f
 
 * Mon Aug 29 2022 CBL-Mariner Servicing Account <cblmargh@microsoft.com> - 5.15.63.1-1
 - Upgrade to 5.15.63.1
