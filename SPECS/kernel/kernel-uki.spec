--- conflicted
+++ resolved
@@ -18,11 +18,7 @@
 Summary:        Unified Kernel Image
 Name:           kernel-uki
 Version:        6.6.47.1
-<<<<<<< HEAD
-Release:        3%{?dist}
-=======
 Release:        5%{?dist}
->>>>>>> 6b12513b
 License:        GPLv2
 Vendor:         Microsoft Corporation
 Distribution:   Azure Linux
@@ -74,10 +70,9 @@
 /lib/modules/%{kernelver}/vmlinuz-uki.efi
 
 %changelog
-<<<<<<< HEAD
 * Tue Sep 10 2024 Jo Zzsi <jozzsicsataban@gmail.com> - 6.6.47.1-3
 - Remove dbus from initrd
-=======
+
 * Thu Sep 12 2024 Rachel Menge <rachelmenge@microsoft.com> - 6.6.47.1-5
 - Bump release to match kernel
 
@@ -86,7 +81,6 @@
 
 * Wed Sep 04 2024 Rachel Menge <rachelmenge@microsoft.com> - 6.6.47.1-3
 - Bump release to match kernel
->>>>>>> 6b12513b
 
 * Thu Aug 29 2024 Jo Zzsi <jozzsicsataban@gmail.com> - 6.6.47.1-2
 - Remove usrmount from initrd
