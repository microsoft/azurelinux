%global debug_package %{nil}

# This should be a subpackage of the kernel package, but due to
# "circular dependencies" that is not possible, so this is instead a
# separate source package

# Note - while Fedora's kernel version includes the %%_target_cpu as a
# suffix, our kernel version does not.
%define kernelver %{version}-%{release}

%define cmdline console=ttyS0

Summary:        Unified Kernel Image
Name:           kernel-uki
<<<<<<< HEAD
Version:        6.6.96.2
Release:        4%{?dist}
=======
Version:        6.6.104.2
Release:        2%{?dist}
>>>>>>> 8ec776ff
License:        GPLv2
Vendor:         Microsoft Corporation
Distribution:   Azure Linux
Group:          System Environment/Kernel
URL:            https://github.com/microsoft/CBL-Mariner-Linux-Kernel
Source0:        kernel-uki-dracut.conf

BuildRequires:  kernel = %{version}-%{release}
BuildRequires:  systemd-ukify
BuildRequires:  dracut
BuildRequires:  binutils
BuildRequires:  systemd-boot
BuildRequires:  systemd-udev
BuildRequires:  system-release
BuildRequires:  tpm2-tools
BuildRequires:  cryptsetup
BuildRequires:  device-mapper
BuildRequires:  kbd
ExclusiveArch:  x86_64

%description
The kernel-uki package contains the Linux kernel packaged as a Unified
Kernel Image (UKI).

%prep
%setup -c -T

%build
dracut --conf=%{SOURCE0} --confdir=$(mktemp -d) --logfile=$(mktemp) \
       --verbose \
       --kver %{kernelver} \
       --kernel-image /lib/modules/%{kernelver}/vmlinuz \
       --kernel-cmdline "%{cmdline}" initrd
ukify build \
      --uname %{kernelver} \
      --linux /lib/modules/%{kernelver}/vmlinuz \
      --initrd initrd \
      --cmdline "%{cmdline}" \
      --output vmlinuz-uki.efi

%install
install -vdm 700 %{buildroot}/boot
install -vdm 700 %{buildroot}/lib/modules/%{kernelver}
install -vm 600 vmlinuz-uki.efi %{buildroot}/boot/vmlinuz-uki-%{kernelver}.efi
ln -s /boot/vmlinuz-uki-%{kernelver}.efi %{buildroot}/lib/modules/%{kernelver}/vmlinuz-uki.efi

# install to ESP
install -vdm 700 %{buildroot}/boot/efi/EFI/Linux
cp %{buildroot}/boot/vmlinuz-uki-%{kernelver}.efi %{buildroot}/boot/efi/EFI/Linux/vmlinuz-uki-%{kernelver}.efi

%files
/boot/vmlinuz-uki-%{kernelver}.efi
/lib/modules/%{kernelver}/vmlinuz-uki.efi
/boot/efi/EFI/Linux/vmlinuz-uki-%{kernelver}.efi

%changelog
<<<<<<< HEAD
* Mon Sep 22 2025 Suresh Babu Chalamalasetty <schalam@microsoft.com> - 6.6.96.2-4
- Bump release to match kernel

* Fri Sep 12 2025 Rachel Menge <rachelmenge@microsoft.com> - 6.6.96.2-3
=======
* Tue Sep 23 2025 Rachel Menge <rachelmenge@microsoft.com> - 6.6.104.2-2
>>>>>>> 8ec776ff
- Bump release to match kernel

* Wed Sep 17 2025 CBL-Mariner Servicing Account <cblmargh@microsoft.com> - 6.6.104.2-1
- Auto-upgrade to 6.6.104.2

* Fri Aug 22 2025 Siddharth Chintamaneni <siddharthc@microsoft.com> - 6.6.96.2-2
- Bump release to match kernel

* Fri Aug 15 2025 CBL-Mariner Servicing Account <cblmargh@microsoft.com> - 6.6.96.2-1
- Auto-upgrade to 6.6.96.2

* Thu Jul 17 2025 Rachel Menge <rachelmenge@microsoft.com> - 6.6.96.1-2
- Bump release to match kernel

* Mon Jul 07 2025 CBL-Mariner Servicing Account <cblmargh@microsoft.com> - 6.6.96.1-1
- Auto-upgrade to 6.6.96.1

* Mon Jun 16 2025 Harshit Gupta <guptaharshit@microsoft.com> - 6.6.92.2-3
- Bump release to match kernel

* Mon Jun 09 2025 Rachel Menge <rachelmenge@microsoft.com> - 6.6.92.2-2
- Bump release to match kernel

* Fri May 30 2025 CBL-Mariner Servicing Account <cblmargh@microsoft.com> - 6.6.92.2-1
- Auto-upgrade to 6.6.92.2

* Fri May 23 2025 CBL-Mariner Servicing Account <cblmargh@microsoft.com> - 6.6.90.1-1
- Auto-upgrade to 6.6.90.1

* Tue May 13 2025 Siddharth Chintamaneni <sidchintamaneni@gmail.com> - 6.6.85.1-4
- Bump release to match kernel

* Tue Apr 29 2025 Siddharth Chintamaneni <sidchintamaneni@gmail.com> - 6.6.85.1-3
- Bump release to match kernel

* Fri Apr 25 2025 Chris Co <chrco@microsoft.com> - 6.6.85.1-2
- Bump release to match kernel

* Sat Apr 05 2025 CBL-Mariner Servicing Account <cblmargh@microsoft.com> - 6.6.85.1-1
- Auto-upgrade to 6.6.85.1

* Fri Mar 14 2025 CBL-Mariner Servicing Account <cblmargh@microsoft.com> - 6.6.82.1-1
- Auto-upgrade to 6.6.82.1

* Tue Mar 11 2025 CBL-Mariner Servicing Account <cblmargh@microsoft.com> - 6.6.79.1-1
- Auto-upgrade to 6.6.79.1

* Mon Mar 10 2025 Chris Co <chrco@microsoft.com> - 6.6.78.1-3
- Bump release to match kernel

* Wed Mar 05 2025 Rachel Menge <rachelmenge@microsoft.com> - 6.6.78.1-2
- Bump release to match kernel

* Mon Mar 03 2025 CBL-Mariner Servicing Account <cblmargh@microsoft.com> - 6.6.78.1-1
- Auto-upgrade to 6.6.78.1

* Wed Feb 19 2025 Chris Co <chrco@microsoft.com> - 6.6.76.1-2
- Bump release to match kernel

* Mon Feb 10 2025 CBL-Mariner Servicing Account <cblmargh@microsoft.com> - 6.6.76.1-1
- Auto-upgrade to 6.6.76.1

* Wed Feb 05 2025 Tobias Brick <tobiasb@microsoft.com> - 6.6.64.2-9
- Bump release to match kernel

* Tue Feb 04 2025 Alberto David Perez Guevara <aperezguevar@microsoft.com> - 6.6.64.2-8
- Bump release to match kernel

* Fri Jan 31 2025 Alberto David Perez Guevara <aperezguevar@microsoft.com> - 6.6.64.2-7
- Bump release to match kernel

* Fri Jan 31 2025 Alberto David Perez Guevara <aperezguevar@microsoft.com> - 6.6.64.2-6
- Bump release to match kernel

* Thu Jan 30 2025 Rachel Menge <rachelmenge@microsoft.com> - 6.6.64.2-5
- Bump release to match kernel

* Sat Jan 18 2025 Rachel Menge <rachelmenge@microsoft.com> - 6.6.64.2-4
- Bump release to match kernel

* Thu Jan 16 2025 Rachel Menge <rachelmenge@microsoft.com> - 6.6.64.2-3
- Bump release to match kernel

* Fri Jan 10 2025 Rachel Menge <rachelmenge@microsoft.com> - 6.6.64.2-2
- Bump release to match kernel

* Thu Jan 09 2025 CBL-Mariner Servicing Account <cblmargh@microsoft.com> - 6.6.64.2-1
- Auto-upgrade to 6.6.64.2

* Wed Jan 08 2025 Tobias Brick <tobiasb@microsoft.com> - 6.6.57.1-8
- Bump release to match kernel

* Sun Dec 22 2024 Ankita Pareek <ankitapareek@microsoft.com> - 6.6.57.1-7
- Bump release to match kernel

* Wed Dec 18 2024 Rachel Menge <rachelmenge@microsoft.com> - 6.6.57.1-6
- Bump release to match kernel-64k

* Mon Nov 25 2024 Chris Co <chrco@microsoft.com> - 6.6.57.1-5
- Bump release to match kernel

* Wed Nov 06 2024 Suresh Babu Chalamalasetty <schalam@microsoft.com> - 6.6.57.1-4
- Bump release to match kernel

* Tue Nov 05 2024 Chris Co <chrco@microsoft.com> - 6.6.57.1-3
- Bump release to match kernel

* Wed Oct 30 2024 Thien Trung Vuong <tvuong@microsoft.com> - 6.6.57.1-2
- Remove noxsaves parameter from cmdline

* Tue Oct 29 2024 CBL-Mariner Servicing Account <cblmargh@microsoft.com> - 6.6.57.1-1
- Auto-upgrade to 6.6.57.1

* Thu Oct 24 2024 Rachel Menge <rachelmenge@microsoft.com> - 6.6.56.1-5
- Bump release to match kernel

* Wed Oct 23 2024 Rachel Menge <rachelmenge@microsoft.com> - 6.6.56.1-4
- Bump release to match kernel

* Wed Oct 23 2024 Rachel Menge <rachelmenge@microsoft.com> - 6.6.56.1-3
- Bump release to match kernel

* Tue Oct 22 2024 Rachel Menge <rachelmenge@microsoft.com> - 6.6.56.1-2
- Bump release to match kernel

* Thu Oct 17 2024 CBL-Mariner Servicing Account <cblmargh@microsoft.com> - 6.6.56.1-1
- Auto-upgrade to 6.6.56.1

* Thu Oct 03 2024 Rachel Menge <rachelmenge@microsoft.com> - 6.6.51.1-5
- Bump release to match kernel

* Wed Oct 02 2024 Rachel Menge <rachelmenge@microsoft.com> - 6.6.51.1-4
- Bump release to match kernel

* Tue Sep 24 2024 Jo Zzsi <jozzsicsataban@gmail.com> - 6.6.51.1-3
- Remove dbus from initrd

* Fri Sep 20 2024 Chris Co <chrco@microsoft.com> - 6.6.51.1-2
- Bump release to match kernel

* Wed Sep 18 2024 CBL-Mariner Servicing Account <cblmargh@microsoft.com> - 6.6.51.1-1
- Auto-upgrade to 6.6.51.1

* Fri Sep 13 2024 Thien Trung Vuong <tvuong@microsoft.com> - 6.6.47.1-7
- Install binary to ESP

* Fri Sep 13 2024 Rachel Menge <rachelmenge@microsoft.com> - 6.6.47.1-6
- Bump release to match kernel

* Thu Sep 12 2024 Rachel Menge <rachelmenge@microsoft.com> - 6.6.47.1-5
- Bump release to match kernel

* Thu Sep 12 2024 Rachel Menge <rachelmenge@microsoft.com> - 6.6.47.1-4
- Bump release to match kernel

* Wed Sep 04 2024 Rachel Menge <rachelmenge@microsoft.com> - 6.6.47.1-3
- Bump release to match kernel

* Thu Aug 29 2024 Jo Zzsi <jozzsicsataban@gmail.com> - 6.6.47.1-2
- Remove usrmount from initrd

* Thu Aug 22 2024 CBL-Mariner Servicing Account <cblmargh@microsoft.com> - 6.6.47.1-1
- Auto-upgrade to 6.6.47.1

* Wed Aug 14 2024 CBL-Mariner Servicing Account <cblmargh@microsoft.com> - 6.6.44.1-1
- Auto-upgrade to 6.6.44.1

* Sat Aug 10 2024 Thien Trung Vuong <tvuong@microsoft.com> - 6.6.43.1-7
- Include systemd-cryptsetup in UKI

* Wed Aug 07 2024 Thien Trung Vuong <tvuong@microsoft.com> - 6.6.43.1-6
- Rebuild UKI with new initrd

* Tue Aug 06 2024 Chris Co <chrco@microsoft.com> - 6.6.43.1-5
- Bump release to match kernel

* Sat Aug 03 2024 Chris Co <chrco@microsoft.com> - 6.6.43.1-4
- Bump release to match kernel

* Thu Aug 01 2024 Rachel Menge <rachelmenge@microsoft.com> - 6.6.43.1-3
- Bump release to match kernel

* Wed Jul 31 2024 Chris Co <chrco@microsoft.com> - 6.6.43.1-2
- Bump release to match kernel

* Tue Jul 30 2024 CBL-Mariner Servicing Account <cblmargh@microsoft.com> - 6.6.43.1-1
- Auto-upgrade to 6.6.43.1

* Tue Jul 30 2024 Chris Co <chrco@microsoft.com> - 6.6.39.1-2
- Bump release to match kernel

* Fri Jul 26 2024 CBL-Mariner Servicing Account <cblmargh@microsoft.com> - 6.6.39.1-1
- Auto-upgrade to 6.6.39.1

* Tue Jul 16 2024 Kelsey Steele <kelseysteele@microsoft.com> - 6.6.35.1-6
- Bump release to match kernel

* Wed Jul 10 2024 Thien Trung Vuong <tvuong@microsoft.com> - 6.6.35.1-5
- Add tag to build exclusively on x86_64

* Fri Jul 05 2024 Gary Swalling <gaswal@microsoft.com> - 6.6.35.1-4
- Bump release to match kernel

* Mon Jul 01 2024 Rachel Menge <rachelmenge@microsoft.com> - 6.6.35.1-3
- Bump release to match kernel

* Fri Jun 28 2024 Rachel Menge <rachelmenge@microsoft.com> - 6.6.35.1-2
- Bump release to match kernel

* Tue Jun 25 2024 CBL-Mariner Servicing Account <cblmargh@microsoft.com> - 6.6.35.1-1
- Auto-upgrade to 6.6.35.1

* Wed Jun 12 2024 Dan Streetman <ddstreet@microsoft.com> - 6.6.29.1-6
- include i18n (kbd package) in UKI, to provide loadkeys binary so
  systemd-vconsole-setup works

* Tue Jun 11 2024 Juan Camposeco <juanarturoc@microsoft.com> - 6.6.29.1-5
- Bump release to match kernel

* Thu Apr 25 2024 Dan Streetman <ddstreet@microsoft.com> - 6.6.29.1-4
- Original version for Azure Linux.
- License verified.<|MERGE_RESOLUTION|>--- conflicted
+++ resolved
@@ -12,13 +12,8 @@
 
 Summary:        Unified Kernel Image
 Name:           kernel-uki
-<<<<<<< HEAD
-Version:        6.6.96.2
-Release:        4%{?dist}
-=======
 Version:        6.6.104.2
-Release:        2%{?dist}
->>>>>>> 8ec776ff
+Release:        3%{?dist}
 License:        GPLv2
 Vendor:         Microsoft Corporation
 Distribution:   Azure Linux
@@ -75,14 +70,10 @@
 /boot/efi/EFI/Linux/vmlinuz-uki-%{kernelver}.efi
 
 %changelog
-<<<<<<< HEAD
-* Mon Sep 22 2025 Suresh Babu Chalamalasetty <schalam@microsoft.com> - 6.6.96.2-4
-- Bump release to match kernel
-
-* Fri Sep 12 2025 Rachel Menge <rachelmenge@microsoft.com> - 6.6.96.2-3
-=======
+* Tue Sep 23 2025 Suresh Babu Chalamalasetty <schalam@microsoft.com> - 6.6.104.2-3
+- Bump release to match kernel
+
 * Tue Sep 23 2025 Rachel Menge <rachelmenge@microsoft.com> - 6.6.104.2-2
->>>>>>> 8ec776ff
 - Bump release to match kernel
 
 * Wed Sep 17 2025 CBL-Mariner Servicing Account <cblmargh@microsoft.com> - 6.6.104.2-1
