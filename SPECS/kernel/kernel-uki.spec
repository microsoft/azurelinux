--- conflicted
+++ resolved
@@ -18,7 +18,7 @@
 Summary:        Unified Kernel Image
 Name:           kernel-uki
 Version:        6.6.51.1
-Release:        1%{?dist}
+Release:        2%{?dist}
 License:        GPLv2
 Vendor:         Microsoft Corporation
 Distribution:   Azure Linux
@@ -75,10 +75,9 @@
 /boot/efi/EFI/Linux/vmlinuz-uki-%{kernelver}.efi
 
 %changelog
-<<<<<<< HEAD
-* Tue Sep 10 2024 Jo Zzsi <jozzsicsataban@gmail.com> - 6.6.47.1-3
+* Thu Sep 19 2024 Jo Zzsi <jozzsicsataban@gmail.com> - 6.6.51.1-2
 - Remove dbus from initrd
-=======
+
 * Wed Sep 18 2024 CBL-Mariner Servicing Account <cblmargh@microsoft.com> - 6.6.51.1-1
 - Auto-upgrade to 6.6.51.1
 
@@ -87,7 +86,6 @@
 
 * Fri Sep 13 2024 Rachel Menge <rachelmenge@microsoft.com> - 6.6.47.1-6
 - Bump release to match kernel
->>>>>>> 1fbd2c4c
 
 * Thu Sep 12 2024 Rachel Menge <rachelmenge@microsoft.com> - 6.6.47.1-5
 - Bump release to match kernel
