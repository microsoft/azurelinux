# Copyright © INRIA 2009-2010
# Brice Goglin <Brice.Goglin@inria.fr>
#
# Redistribution and use in source and binary forms, with or without
# modification, are permitted provided that the following conditions
# are met:
# 1. Redistributions of source code must retain the above copyright
#    notice, this list of conditions and the following disclaimer.
# 2. Redistributions in binary form must reproduce the above copyright
#    notice, this list of conditions and the following disclaimer in the
#    documentation and/or other materials provided with the distribution.
# 3. The name of the author may not be used to endorse or promote products
#    derived from this software without specific prior written permission.
#
# THIS SOFTWARE IS PROVIDED BY THE AUTHOR ``AS IS'' AND ANY EXPRESS OR
# IMPLIED WARRANTIES, INCLUDING, BUT NOT LIMITED TO, THE IMPLIED WARRANTIES
# OF MERCHANTABILITY AND FITNESS FOR A PARTICULAR PURPOSE ARE DISCLAIMED.
# IN NO EVENT SHALL THE AUTHOR BE LIABLE FOR ANY DIRECT, INDIRECT,
# INCIDENTAL, SPECIAL, EXEMPLARY, OR CONSEQUENTIAL DAMAGES (INCLUDING, BUT
# NOT LIMITED TO, PROCUREMENT OF SUBSTITUTE GOODS OR SERVICES; LOSS OF USE,
# DATA, OR PROFITS; OR BUSINESS INTERRUPTION) HOWEVER CAUSED AND ON ANY
# THEORY OF LIABILITY, WHETHER IN CONTRACT, STRICT LIABILITY, OR TORT
# (INCLUDING NEGLIGENCE OR OTHERWISE) ARISING IN ANY WAY OUT OF THE USE OF
# THIS SOFTWARE, EVEN IF ADVISED OF THE POSSIBILITY OF SUCH DAMAGE.

# KMP is disabled by default
%{!?KMP: %global KMP 0}

%if 0%{azl}
# hard code versions due to ADO bug:58993948
%global target_azl_build_kernel_version 6.12.50.2
%global target_kernel_release 1
%global target_kernel_version_full %{target_azl_build_kernel_version}-%{target_kernel_release}%{?dist}
%global release_suffix _%{target_azl_build_kernel_version}.%{target_kernel_release}
%else
%global target_kernel_version_full f.a.k.e
%endif

%global KVERSION %{target_kernel_version_full}
%global K_SRC /lib/modules/%{target_kernel_version_full}/build

%{!?_release: %global _release OFED.23.10.0.2.1.1}
# %{!?KVERSION: %global KVERSION %(uname -r)}
%global kernel_version %{KVERSION}
%global krelver %(echo -n %{KVERSION} | sed -e 's/-/_/g')
%{!?K_SRC: %global K_SRC /lib/modules/%{KVERSION}/build}
%global _kmp_rel %{_release}%{?_kmp_build_num}%{?_dist}
%global IS_RHEL_VENDOR "%{_vendor}" == "redhat" || ("%{_vendor}" == "bclinux") || ("%{_vendor}" == "openEuler")
%global KMOD_PREAMBLE "%{_vendor}" != "openEuler"

# set package name
%{!?_name: %global _name knem-hwe}
%global non_kmp_pname %{name}-modules

Summary:	 KNEM: High-Performance Intra-Node MPI Communication
Name:		 knem-hwe
Version:	 1.1.4.90mlnx3
Release:	 22%{release_suffix}%{?dist}
Provides:	 knem-hwe-mlnx = %{version}-%{release}
Obsoletes:	 knem-hwe-mlnx < %{version}-%{release}
License:	 BSD and GPLv2
Group:		 System Environment/Libraries
Vendor:          Microsoft Corporation
Distribution:    Azure Linux
Source0:	 https://linux.mellanox.com/public/repo/mlnx_ofed/24.10-0.7.0.0/SRPMS/knem-1.1.4.90mlnx3.tar.gz#/knem-%{version}.tar.gz
BuildRoot:       /var/tmp/%{name}-%{version}-build

BuildRequires:  gcc
BuildRequires:  make
BuildRequires:  kernel-hwe-devel = %{target_kernel_version_full}
BuildRequires:  binutils
BuildRequires:  systemd
BuildRequires:  kmod

<<<<<<< HEAD
=======
Requires:       kernel-hwe = %{target_kernel_version_full}
Requires:       kmod
Conflicts:      knem


>>>>>>> 5bde6d6f
%description
KNEM is a Linux kernel module enabling high-performance intra-node MPI communication for large messages. KNEM offers support for asynchronous and vectorial data transfers as well as offloading memory copies on to Intel I/OAT hardware.
See http://knem.gitlabpages.inria.fr for details.

%global debug_package %{nil}

# build KMP rpms?
%if "%{KMP}" == "1"
%global kernel_release() $(make -C %{1} M=$PWD kernelrelease | grep -v make)
BuildRequires: %kernel_module_package_buildreqs
# prep file list for kmp rpm
%(cat > %{_builddir}/kmp.files << EOF
%defattr(644,root,root,755)
/lib/modules/%2-%1
%if %{IS_RHEL_VENDOR}
%config(noreplace) %{_sysconfdir}/depmod.d/%{_name}.conf
%endif
EOF)
%(cat > %{_builddir}/preamble << EOF
Obsoletes: kmod-knem-mlnx < %{version}-%{release}
Obsoletes: knem-mlnx-kmp-default < %{version}-%{release}
Obsoletes: knem-mlnx-kmp-trace < %{version}-%{release}
Obsoletes: knem-mlnx-kmp-xen < %{version}-%{release}
Obsoletes: knem-mlnx-kmp-trace < %{version}-%{release}
Obsoletes: knem-mlnx-kmp-ppc64 < %{version}-%{release}
Obsoletes: knem-mlnx-kmp-ppc < %{version}-%{release}
Obsoletes: knem-mlnx-kmp-smp < %{version}-%{release}
Obsoletes: knem-mlnx-kmp-pae < %{version}-%{release}
EOF)
%if %KMOD_PREAMBLE
%kernel_module_package -f %{_builddir}/kmp.files -r %{_kmp_rel} -p %{_builddir}/preamble
%else
%kernel_module_package -f %{_builddir}/kmp.files -r %{_kmp_rel}
%endif
%else # not KMP
%global kernel_source() %{K_SRC}
%global kernel_release() %{KVERSION}
%global flavors_to_build default

%package -n %{non_kmp_pname}
Summary: KNEM: High-Performance Intra-Node MPI Communication
Group: System Environment/Libraries
Requires: kernel-hwe = %{target_kernel_version_full}
Requires: kmod
ExclusiveArch: aarch64

%description -n %{non_kmp_pname}
KNEM is a Linux kernel module enabling high-performance intra-node MPI communication for large messages. KNEM offers support for asynchronous and vectorial data transfers as well as loading memory copies on to Intel I/OAT hardware.
See http://runtime.bordeaux.inria.fr/knem/ for details.
%endif #end if "%{KMP}" == "1"

#
# setup module sign scripts if paths to the keys are given
#
%global WITH_MOD_SIGN %(if ( test -f "$MODULE_SIGN_PRIV_KEY" && test -f "$MODULE_SIGN_PUB_KEY" ); \
	then \
		echo -n '1'; \
	else \
		echo -n '0'; fi)

%if "%{WITH_MOD_SIGN}" == "1"
# call module sign script
%global __modsign_install_post \
    $RPM_BUILD_DIR/knem-%{version}/source/tools/sign-modules $RPM_BUILD_ROOT/lib/modules/ %{kernel_source default} || exit 1 \
%{nil}

# Disgusting hack alert! We need to ensure we sign modules *after* all
# invocations of strip occur, which is in __debug_install_post if
# find-debuginfo.sh runs, and __os_install_post if not.
#
%global __spec_install_post \
  %{?__debug_package:%{__debug_install_post}} \
  %{__arch_install_post} \
  %{__os_install_post} \
  %{__modsign_install_post} \
%{nil}

%endif # end of setup module sign scripts
#

%if "%{_vendor}" == "suse"
%global install_mod_dir updates
%endif


%global install_mod_dir extra/%{_name}
%global __find_requires %{nil}

%prep
%setup -n knem-%{version}
set -- *
mkdir source
mv "$@" source/
mkdir obj

%build
rm -rf $RPM_BUILD_ROOT
export INSTALL_MOD_DIR=%install_mod_dir
for flavor in %flavors_to_build; do
	export KSRC=%{kernel_source $flavor}
	export KVERSION=%{kernel_release $KSRC}
	export LIB_MOD_DIR=/lib/modules/$KVERSION/$INSTALL_MOD_DIR
	export MODULE_DESTDIR=/lib/modules/$KVERSION/$INSTALL_MOD_DIR
	rm -rf obj/$flavor
	cp -a source obj/$flavor
	cd $PWD/obj/$flavor
	find . -type f -exec touch -t 200012201010 '{}' \; || true
	./configure --prefix=/opt/knem-%{version} --with-linux-release=$KVERSION --with-linux=/lib/modules/$KVERSION/source --with-linux-build=$KSRC --libdir=/opt/knem-%{version}/lib
	make
	cd -
done

%install
export INSTALL_MOD_PATH=$RPM_BUILD_ROOT
export INSTALL_MOD_DIR=%install_mod_dir
export KPNAME=%{_name}
for flavor in %flavors_to_build; do
	cd $PWD/obj/$flavor
	export KSRC=%{kernel_source $flavor}
	export KVERSION=%{kernel_release $KSRC}
	make DESTDIR=$RPM_BUILD_ROOT install KERNELRELEASE=$KVERSION
	export MODULE_DESTDIR=/lib/modules/$KVERSION/$INSTALL_MOD_DIR
	mkdir -p $RPM_BUILD_ROOT/lib/modules/$KVERSION/$INSTALL_MOD_DIR
	MODULE_DESTDIR=/lib/modules/$KVERSION/$INSTALL_MOD_DIR DESTDIR=$RPM_BUILD_ROOT KVERSION=$KVERSION $RPM_BUILD_ROOT/opt/knem-%{version}/sbin/knem_local_install
	cd -
done

/bin/rm -rf %{buildroot}/opt/knem-%{version}
/bin/rm -rf %{buildroot}//etc/udev/rules.d

%if %{IS_RHEL_VENDOR}
# Set the module(s) to be executable, so that they will be stripped when packaged.
find %{buildroot} \( -type f -name '*.ko' -o -name '*ko.gz' \) -exec %{__chmod} u+x \{\} \;

%if ! 0%{?fedora}
%{__install} -d $RPM_BUILD_ROOT%{_sysconfdir}/depmod.d/
echo "override knem * weak-updates/%{_name}" >> $RPM_BUILD_ROOT%{_sysconfdir}/depmod.d/%{_name}.conf
echo "override knem * extra/%{_name}" >> $RPM_BUILD_ROOT%{_sysconfdir}/depmod.d/%{_name}.conf
%endif
%else
find %{buildroot} \( -type f -name '*.ko' -o -name '*ko.gz' \) -exec %{__strip} -p --strip-debug --discard-locals -R .comment -R .note \{\} \;
%endif

%if "%{KMP}" != "1"
%post -n %{non_kmp_pname}
depmod %{KVERSION} -a

%postun -n %{non_kmp_pname}
if [ $1 = 0 ]; then  # 1 : Erase, not upgrade
	depmod %{KVERSION} -a
fi
%endif # end KMP=1


%if "%{KMP}" != "1"
%files -n %{non_kmp_pname}
%license source/COPYING source/COPYING.BSD-3 source/COPYING.GPL-2
/lib/modules/%{KVERSION}/%{install_mod_dir}/
%if %{IS_RHEL_VENDOR}
%if ! 0%{?fedora}
%config(noreplace) %{_sysconfdir}/depmod.d/%{_name}.conf
%endif
%endif
%endif

%changelog
* Fri Oct 06 2025 Siddharth Chintamaneni <sidchintamaneni@gmail.com> - 1.1.4.90mlnx3-22_6.12.50.2-1
- Bump to match kernel-hwe

* Fri Sep 12 2025 Rachel Menge <rachelmenge@microsoft.com> - 1.1.4.90mlnx3-21
- Bump to match kernel-hwe

* Mon Sep 08 2025 Elaheh Dehghani <edehghani@microsoft.com> - 1.1.4.90mlnx3-20
- Build using kernel-hwe for aarch64 architecture

* Fri May 23 2025 CBL-Mariner Servicing Account <cblmargh@microsoft.com> - 1.1.4.90mlnx3-19
- Bump release to rebuild for new kernel release

* Tue May 13 2025 Siddharth Chintamaneni <sidchintamaneni@gmail.com> - 1.1.4.90mlnx3-18
- Bump release to rebuild for new kernel release

* Tue Apr 29 2025 Siddharth Chintamaneni <sidchintamaneni@gmail.com> - 1.1.4.90mlnx3-17
- Bump release to rebuild for new kernel release

* Fri Apr 25 2025 Chris Co <chrco@microsoft.com> - 1.1.4.90mlnx3-16
- Bump release to rebuild for new kernel release

* Wed Apr 09 2025 Pawel Winogrodzki <pawelwi@microsoft.com> - 1.1.4.90mlnx3-15
- Removed extra 'Release' tag from the spec file

* Sat Apr 05 2025 CBL-Mariner Servicing Account <cblmargh@microsoft.com> - 1.1.4.90mlnx3-14
- Bump release to rebuild for new kernel release

* Fri Mar 14 2025 CBL-Mariner Servicing Account <cblmargh@microsoft.com> - 1.1.4.90mlnx3-13
- Bump release to rebuild for new kernel release

* Tue Mar 11 2025 CBL-Mariner Servicing Account <cblmargh@microsoft.com> - 1.1.4.90mlnx3-12
- Bump release to rebuild for new kernel release

* Mon Mar 10 2025 Chris Co <chrco@microsoft.com> - 1.1.4.90mlnx3-11
- Bump release to rebuild for new kernel release

* Wed Mar 05 2025 Rachel Menge <rachelmenge@microsoft.com> - 1.1.4.90mlnx3-10
- Bump release to rebuild for new kernel release

* Tue Mar 04 2025 Rachel Menge <rachelmenge@microsoft.com> - 1.1.4.90mlnx3-9
- Bump release to rebuild for new kernel release

* Wed Feb 19 2025 Chris Co <chrco@microsoft.com> - 1.1.4.90mlnx3-8
- Bump release to rebuild for new kernel release

* Tue Feb 11 2025 Rachel Menge <rachelmenge@microsoft.com> - 1.1.4.90mlnx3-7
- Bump release to rebuild for new kernel release

* Wed Feb 05 2025 Tobias Brick <tobiasb@microsoft.com> - 1.1.4.90mlnx3-6
- Bump release to rebuild for new kernel release

* Tue Feb 04 2025 Alberto David Perez Guevara <aperezguevar@microsoft.com> - 1.1.4.90mlnx3-5
- Bump release to rebuild for new kernel release

* Fri Jan 31 2025 Alberto David Perez Guevara <aperezguevara@microsoft.com> - 1.1.4.90mlnx3-4
- Bump release to rebuild for new kernel release

* Fri Jan 31 2025 Alberto David Perez Guevara <aperezguevara@microsoft.com> - 1.1.4.90mlnx3-3
- Bump release to match kernel

* Thu Jan 30 2025 Rachel Menge <rachelmenge@microsoft.com> - 1.1.4.90mlnx3-2
- Bump release to match kernel

* Tue Dec  17 2024 Binu Jose Philip <bphilip@microsoft.com> - 1.1.4.90mlnx3-1
- Initial Azure Linux import from NVIDIA (license: GPLv2)
- License verified
* Mon Mar 17 2014 Alaa Hleihel <alaa@mellanox.com>
- Use one spec for KMP and non-KMP OS's.
* Thu Apr 18 2013 Alaa Hleihel <alaa@mellanox.com>
- Added KMP support<|MERGE_RESOLUTION|>--- conflicted
+++ resolved
@@ -72,14 +72,6 @@
 BuildRequires:  systemd
 BuildRequires:  kmod
 
-<<<<<<< HEAD
-=======
-Requires:       kernel-hwe = %{target_kernel_version_full}
-Requires:       kmod
-Conflicts:      knem
-
-
->>>>>>> 5bde6d6f
 %description
 KNEM is a Linux kernel module enabling high-performance intra-node MPI communication for large messages. KNEM offers support for asynchronous and vectorial data transfers as well as offloading memory copies on to Intel I/OAT hardware.
 See http://knem.gitlabpages.inria.fr for details.
