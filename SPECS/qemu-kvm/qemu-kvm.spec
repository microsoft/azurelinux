--- conflicted
+++ resolved
@@ -1,20 +1,7 @@
-<<<<<<< HEAD
-Summary:       QEMU is a machine emulator and virtualizer
-Name:          qemu-kvm
-Version:       4.2.0
-Release:       14%{?dist}
-License:       GPLv2 and GPLv2+ and CC-BY and BSD
-Group:         Development/Tools
-URL:           https://www.qemu.org/
-Vendor:        Microsoft Corporation
-Distribution:  Mariner
-Source0:       https://download.qemu.org/qemu-%{version}.tar.xz
-Source1:       65-kvm.rules
-=======
 Summary:        QEMU is a machine emulator and virtualizer
 Name:           qemu-kvm
 Version:        4.2.0
-Release:        14%{?dist}
+Release:        15%{?dist}
 License:        GPLv2 AND GPLv2+ AND CC-BY AND BSD
 Vendor:         Microsoft Corporation
 Distribution:   Mariner
@@ -22,7 +9,6 @@
 URL:            https://www.qemu.org/
 Source0:        https://download.qemu.org/qemu-%{version}.tar.xz
 Source1:        65-kvm.rules
->>>>>>> 6aebeb57
 # https://git.qemu.org/?p=qemu.git;a=commit;h=8ffb7265af64ec81748335ec8f20e7ab542c3850
 Patch0:         CVE-2020-11102.patch
 # This vulnerability is in libslirp source code. And qemu is exposed to it when configured with libslirp.
@@ -41,11 +27,12 @@
 # CVE-2017-5931 was fixed in 2.9.0, but the CVE database was not updated.  (a08aaff811fb194950f79711d2afe5a892ae03a4)
 Patch10:        CVE-2017-5931.nopatch
 # CVE-2017-14167 was fixed in 2.11.0, but the CVE database was not updated. (ed4f86e8b6eff8e600c69adee68c7cd34dd2cccb)
-<<<<<<< HEAD
-Patch11:       CVE-2017-14167.nopatch
+Patch11:        CVE-2017-14167.nopatch
+Patch12:        CVE-2020-10702.patch
+Patch13:        CVE-2020-10761.patch
 # CVE-2020-13253 backported to 4.2.0. Original version: https://github.com/qemu/qemu/commit/790762e5487114341cccc5bffcec4cb3c022c3cd
-Patch12:       CVE-2020-13253.patch
-Patch13:       CVE-2020-13754.patch
+Patch14:        CVE-2020-13253.patch
+Patch15:        CVE-2020-13754.patch
 
 BuildRequires: python3-devel
 BuildRequires: glib-devel
@@ -55,19 +42,6 @@
 Requires: alsa-lib
 Requires: cyrus-sasl
 Requires: pixman
-=======
-Patch11:        CVE-2017-14167.nopatch
-Patch12:        CVE-2020-10702.patch
-Patch13:        CVE-2020-10761.patch
-BuildRequires:  alsa-lib-devel
-BuildRequires:  glib-devel
-BuildRequires:  pixman-devel
-BuildRequires:  python3-devel
-BuildRequires:  zlib-devel
-Requires:       alsa-lib
-Requires:       cyrus-sasl
-Requires:       pixman
->>>>>>> 6aebeb57
 
 %description
 QEMU is a generic and open source machine & userspace emulator and virtualizer.
@@ -85,20 +59,7 @@
 This package provides a command line tool for manipulating disk images.
 
 %prep
-<<<<<<< HEAD
-%setup -q -n qemu-%{version}
-%patch0 -p1
-%patch2 -p1
-%patch3 -p1
-%patch4 -p1
-%patch5 -p1
-%patch6 -p1
-%patch7 -p1
-%patch12 -p1
-%patch13 -p1
-=======
 %autosetup -p1 -n qemu-%{version}
->>>>>>> 6aebeb57
 
 %build
 
@@ -159,16 +120,15 @@
 %{_bindir}/qemu-nbd
 
 %changelog
-<<<<<<< HEAD
-*   Wed Oct 28 2020 Pawel Winogrodzki <pawelwi@microsoft.com> 4.2.0-14
--   Add patches for CVE-2020-13253, CVE-2020-13754.
-=======
-* Tue Oct 27 2020 Henry Li <lihl@microsoft.com> - 4.2.0-14
-- Add patch for CVE-2020-10702
-- Add patch for CVE-2020-10761
-- Use autosetup
+*   Wed Oct 28 2020 Pawel Winogrodzki <pawelwi@microsoft.com> 4.2.0-15
+-   Add patch for CVE-2020-13253.
+-   Add patch for CVE-2020-13754.
 
->>>>>>> 6aebeb57
+*   Tue Oct 27 2020 Henry Li <lihl@microsoft.com> - 4.2.0-14
+-   Add patch for CVE-2020-10702
+-   Add patch for CVE-2020-10761
+-   Use autosetup
+
 *   Tue Sep 29 2020 Daniel McIlvaney <damcilva@microsoft.com> 4.2.0-13
 -   Nopatch CVE-2015-7504, it was fixed in 2.5.0
 -   Nopatch CVE-2017-5931, it was fixed in 2.9.0
