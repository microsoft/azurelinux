Summary:        A full-featured and high-performance event loop
Name:           libev
Version:        4.24
Release:        5%{?dist}
License:        BSD-2-Clause
Vendor:         Microsoft Corporation
Distribution:   Mariner
Group:          System/Library
URL:            http://software.schmorp.de/pkg/libev.html
Source0:        http://dist.schmorp.de/libev/Attic/%{name}-%{version}.tar.gz
BuildRequires:  pkg-config

%description
A full-featured and high-performance event loop that is loosely modelled after libevent, but without its limitations and bugs.

%package        devel
Summary:        Development files for libev
Group:          Development/Libraries
Requires:       %{name} = %{version}-%{release}

%description    devel
The subpackage includes all development related headers and library for libev

%package libevent-devel
Summary:        Compability development header with libevent for %{name}
Requires:       %{name}-devel = %{version}-%{release}
# The event.h file conflicts with one from libevent-devel
Conflicts:      libevent-devel

%description libevent-devel
This package contains a development header to make libev compatible with libevent.

%prep
%setup -q

%build
%configure --disable-static
make %{?_smp_mflags}

%install
%makeinstall
find %{buildroot} -type f -name "*.la" -delete -print

%check
make %{?_smp_mflags} -k check

%post -p /sbin/ldconfig

%files
%defattr(-,root,root)
%license LICENSE
%{_libdir}/*.so.*
%{_mandir}/*

%files devel
%defattr(-,root,root)
%exclude %{_includedir}/event.h
%{_includedir}/*
%{_libdir}/*.so

%files libevent-devel
%defattr(-,root,root)
%{_includedir}/event.h

%changelog
<<<<<<< HEAD
* Tue Nov 03 2020 Ruying Chen <v-ruyche@microsoft.com> - 4.24-5
- Split libev-libevent-devel subpackage to resolve event.h conflicts with libevent-devel.

* Sat May 09 00:21:43 PST 2020 Nick Samson <nisamson@microsoft.com> - 4.24-4
=======
* Sat May 09 2020 Nick Samson <nisamson@microsoft.com> - 4.24-4
>>>>>>> a6f8e0a4
- Added %%license line automatically

*   Wed Apr 08 2020 Joe Schmitt <joschmit@microsoft.com> 4.24-3
-   Update Source0 with valid URL.
-   Remove sha1 macro.
-   License verified.
-   Fix changelog styling

*   Tue Sep 03 2019 Mateusz Malisz <mamalisz@microsoft.com> 4.24-2
-   Initial CBL-Mariner import from Photon (license: Apache2).

*   Mon Apr 03 2017 Harish Udaiya Kumar <hudaiyakumar@vmware.com> 4.24-1
-   Initial Version.<|MERGE_RESOLUTION|>--- conflicted
+++ resolved
@@ -63,24 +63,20 @@
 %{_includedir}/event.h
 
 %changelog
-<<<<<<< HEAD
 * Tue Nov 03 2020 Ruying Chen <v-ruyche@microsoft.com> - 4.24-5
 - Split libev-libevent-devel subpackage to resolve event.h conflicts with libevent-devel.
 
-* Sat May 09 00:21:43 PST 2020 Nick Samson <nisamson@microsoft.com> - 4.24-4
-=======
 * Sat May 09 2020 Nick Samson <nisamson@microsoft.com> - 4.24-4
->>>>>>> a6f8e0a4
 - Added %%license line automatically
 
-*   Wed Apr 08 2020 Joe Schmitt <joschmit@microsoft.com> 4.24-3
--   Update Source0 with valid URL.
--   Remove sha1 macro.
--   License verified.
--   Fix changelog styling
+* Wed Apr 08 2020 Joe Schmitt <joschmit@microsoft.com> 4.24-3
+- Update Source0 with valid URL.
+- Remove sha1 macro.
+- License verified.
+- Fix changelog styling
 
-*   Tue Sep 03 2019 Mateusz Malisz <mamalisz@microsoft.com> 4.24-2
--   Initial CBL-Mariner import from Photon (license: Apache2).
+* Tue Sep 03 2019 Mateusz Malisz <mamalisz@microsoft.com> 4.24-2
+- Initial CBL-Mariner import from Photon (license: Apache2).
 
-*   Mon Apr 03 2017 Harish Udaiya Kumar <hudaiyakumar@vmware.com> 4.24-1
--   Initial Version.+* Mon Apr 03 2017 Harish Udaiya Kumar <hudaiyakumar@vmware.com> 4.24-1
+- Initial Version.