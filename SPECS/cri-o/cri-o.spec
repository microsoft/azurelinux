--- conflicted
+++ resolved
@@ -26,7 +26,7 @@
 # Define macros for further referenced sources
 Name:           cri-o
 Version:        1.22.3
-Release:        15%{?dist}
+Release:        16%{?dist}
 License:        ASL 2.0
 Vendor:         Microsoft Corporation
 Distribution:   Mariner
@@ -228,13 +228,11 @@
 %{_fillupdir}/sysconfig.kubelet
 
 %changelog
-<<<<<<< HEAD
-* Wed Sep 03 2025 Azure Linux Security Servicing Account <azurelinux-security@microsoft.com> - 1.22.3-15
+* Wed Sep 03 2025 Azure Linux Security Servicing Account <azurelinux-security@microsoft.com> - 1.22.3-16
 - Patch for CVE-2025-58058
-=======
+
 * Thu Sep 04 2025 Akhila Guruju <v-guakhila@microsoft.com> - 1.22.3-15
 - Bump release to rebuild with golang
->>>>>>> e264c733
 
 * Thu Apr 17 2025 Sean Dougherty <sdougherty@microsoft.com> - 1.22.3-14
 - Add patch for CVE-2024-9676.
