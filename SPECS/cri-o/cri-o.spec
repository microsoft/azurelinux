--- conflicted
+++ resolved
@@ -26,7 +26,7 @@
 # Define macros for further referenced sources
 Name:           cri-o
 Version:        1.22.3
-Release:        17%{?dist}
+Release:        18%{?dist}
 License:        ASL 2.0
 Vendor:         Microsoft Corporation
 Distribution:   Mariner
@@ -78,11 +78,8 @@
 Patch23:        CVE-2025-21614.patch
 Patch24:        CVE-2024-9676.patch
 Patch25:        CVE-2025-58058.patch
-<<<<<<< HEAD
-Patch26:        CVE-2025-65637.patch
-=======
 Patch26:        CVE-2025-58183.patch
->>>>>>> 34f1332d
+Patch27:        CVE-2025-65637.patch
 BuildRequires:  btrfs-progs-devel
 BuildRequires:  device-mapper-devel
 BuildRequires:  fdupes
@@ -233,13 +230,11 @@
 %{_fillupdir}/sysconfig.kubelet
 
 %changelog
-<<<<<<< HEAD
-* Mon Dec 08 2025 Azure Linux Security Servicing Account <azurelinux-security@microsoft.com> - 1.22.3-17
+* Mon Dec 08 2025 Azure Linux Security Servicing Account <azurelinux-security@microsoft.com> - 1.22.3-18
 - Patch for CVE-2025-65637
-=======
+
 * Sat Nov 15 2025 Azure Linux Security Servicing Account <azurelinux-security@microsoft.com> - 1.22.3-17
 - Patch for CVE-2025-58183
->>>>>>> 34f1332d
 
 * Wed Sep 03 2025 Azure Linux Security Servicing Account <azurelinux-security@microsoft.com> - 1.22.3-16
 - Patch for CVE-2025-58058
