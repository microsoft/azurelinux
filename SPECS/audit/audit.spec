--- conflicted
+++ resolved
@@ -3,13 +3,9 @@
 Summary:        Kernel Audit Tool
 Name:           audit
 Version:        3.0
-<<<<<<< HEAD
-Release:        5%{?dist}
-=======
 Release:        7%{?dist}
 Source0:        https://people.redhat.com/sgrubb/audit/%{name}-%{version}-alpha8.tar.gz
 Patch0:         refuse-manual-stop.patch
->>>>>>> a6f8e0a4
 License:        GPLv2+
 Vendor:         Microsoft Corporation
 Distribution:   Mariner
@@ -180,19 +176,19 @@
 %{python3_sitelib}/*
 
 %changelog
-<<<<<<< HEAD
-* Mon Nov 02 2020 Joe Schmitt <joschmit@microsoft.com> - 3.0-5
-- Provide audit-libs-devel from the devel subpackage.
-- Provide audit-libs-python3 from the python3 subpackage.
-
-=======
 *   Tue Jun 08 2021 Henry Beberman <henry.beberman@microsoft.com> 3.0-7
 -   Increment release to force republishing using golang 1.15.13.
+
 *   Mon Apr 26 2021 Nicolas Guibourge <nicolasg@microsoft.com> 3.0-6
 -   Increment release to force republishing using golang 1.15.11.
-*   Thu Dec 10 2020 Andrew Phelps <anphel@microsoft.com> 3.0-5
+
+*   Thu Dec 10 2020 Andrew Phelps <anphel@microsoft.com> 3.0-5 (from 1.0 branch)
 -   Increment release to force republishing using golang 1.15.
->>>>>>> a6f8e0a4
+
+*   Mon Nov 02 2020 Joe Schmitt <joschmit@microsoft.com> - 3.0-5 (from dev branch)
+-   Provide audit-libs-devel from the devel subpackage.
+-   Provide audit-libs-python3 from the python3 subpackage.
+
 *   Thu May 14 2020 Nicolas Ontiveros <niontive@microsoft.com> 3.0-4
 -   Set "RefuseManualStop=no" in "auditd.service".
 
