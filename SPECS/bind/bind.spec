%global        bind_dir          %{_var}/named
%global        chroot_prefix     %{bind_dir}/chroot
%global        chroot_create_directories /dev /run/named %{_localstatedir}/{log,named,tmp} \\\
                                         %{_sysconfdir}/crypto-policies/back-ends %{_sysconfdir}/pki/dnssec-keys %{_sysconfdir}/named \\\
                                         %{_libdir}/bind %{_libdir}/named %{_datadir}/GeoIP
## The order of libs is important. See lib/Makefile.in for details
%define bind_export_libs isc dns isccfg irs
%{!?_export_dir:%global _export_dir /bind9-export/}
Summary:        Domain Name System software
Name:           bind
<<<<<<< HEAD
Version:        9.16.3
Release:        5%{?dist}
=======
Version:        9.16.15
Release:        1%{?dist}
>>>>>>> a6f8e0a4
License:        ISC
Vendor:         Microsoft Corporation
Distribution:   Mariner
Group:          Development/Tools
URL:            https://www.isc.org/downloads/bind/
Source0:        https://ftp.isc.org/isc/bind9/%{version}/%{name}-%{version}.tar.xz
Source1:        named.sysconfig
Source2:        named.logrotate
Source3:        named.root
Source4:        named.localhost
Source5:        named.loopback
Source6:        named.empty
Source7:        named.rfc1912.zones
Source8:        named.conf.sample
Source9:        named.root.key
Source10:       trusted-key.key
Source11:       setup-named-chroot.sh
Source12:       generate-rndc-key.sh
Source13:       named.rwtab
Source14:       setup-named-softhsm.sh
Source15:       named-chroot.files
# CVE-2019-6470 is fixed by updating the dhcp package to 4.4.1 or greater
Patch0:         CVE-2019-6470.nopatch
# CVE-2020-8623 only impacts package built with "--enable-native-pkcs11"
<<<<<<< HEAD
Patch6:         CVE-2020-8623.nopatch
Patch7:         CVE-2020-8624.patch
Patch8:         CVE-2020-8625.patch 
Patch9:         bind-9.14-config-pkcs11.patch
Patch10:        bind-9.10-dist-native-pkcs11.patch
BuildRequires:  gcc
BuildRequires:  json-c-devel
BuildRequires:  krb5-devel
=======
Patch1:         CVE-2020-8623.nopatch
Group:          Development/Tools
Vendor:         Microsoft Corporation
Distribution:   Mariner
Requires:       openssl
Requires:       libuv
Requires(pre):  /usr/sbin/useradd /usr/sbin/groupadd
Requires(postun):/usr/sbin/userdel /usr/sbin/groupdel
BuildRequires:  openssl-devel
>>>>>>> a6f8e0a4
BuildRequires:  libcap-devel
BuildRequires:  libtool
BuildRequires:  libuv-devel
BuildRequires:  lmdb-devel
BuildRequires:  make
BuildRequires:  openssl-devel
BuildRequires:  python3
BuildRequires:  python3-ply
Requires:       libuv
Requires:       openssl
Requires(postun): %{_sbindir}/groupdel
Requires(postun): %{_sbindir}/userdel
Requires(pre):  %{_sbindir}/groupadd
Requires(pre):  %{_sbindir}/useradd
# Enforce fix for CVE-2019-6470
Conflicts:      dhcp < 4.4.1
# libisc-nosym requires to be linked with unresolved symbols
# When libisc-nosym linking is fixed, it can be defined to 1
# Visit https://bugzilla.redhat.com/show_bug.cgi?id=1540300
%undefine _strict_symbol_defs_build

%description
BIND is open source software that implements the Domain Name System (DNS) protocols
for the Internet. It is a reference implementation of those protocols, but it is
also production-grade software, suitable for use in high-volume and high-reliability applications.

%package pkcs11
Summary:        Bind with native PKCS#11 functionality for crypto
Requires:       bind%{?_isa} = %{version}-%{release}
Requires:       bind-libs%{?_isa} = %{version}-%{release}
Requires:       bind-pkcs11-libs%{?_isa} = %{version}-%{release}
Requires:       systemd
Recommends:     softhsm

%description pkcs11
This is a version of BIND server built with native PKCS#11 functionality.
It is important to have SoftHSM v2+ installed and some token initialized.
For other supported HSM modules please check the BIND documentation.

%package pkcs11-utils
Summary:        Bind tools with native PKCS#11 for using DNSSEC
Requires:       bind-dnssec-doc = %{version}-%{release}
Requires:       bind-pkcs11-libs%{?_isa} = %{version}-%{release}
Obsoletes:      bind-pkcs11 < 9.9.4-16.P2

%description pkcs11-utils
This is a set of PKCS#11 utilities that when used together create rsa
keys in a PKCS11 keystore. Also utilities for working with DNSSEC
compiled with native PKCS#11 functionality are included.

%package pkcs11-libs
Summary:        Bind libraries compiled with native PKCS#11
Requires:       bind-libs%{?_isa} = %{version}-%{release}
Requires:       bind-license = %{version}-%{release}

%description pkcs11-libs
This is a set of BIND libraries (dns, isc) compiled with native PKCS#11
functionality.

%package pkcs11-devel
Summary:        Development files for Bind libraries compiled with native PKCS#11
Requires:       bind-devel%{?_isa} = %{version}-%{release}
Requires:       bind-pkcs11-libs%{?_isa} = %{version}-%{release}

%description pkcs11-devel
This a set of development files for BIND libraries (dns, isc) compiled
with native PKCS#11 functionality.

%package libs
Summary:        Libraries used by the BIND DNS packages
Requires:       bind-license = %{version}-%{release}
Provides:       bind-libs-lite = %{version}-%{release}
Obsoletes:      bind-libs-lite < 9.16.13

%description libs
Contains heavyweight version of BIND suite libraries used by both named DNS
server and utilities in bind-utils package.

%package license
Summary:        License of the BIND DNS suite
BuildArch:      noarch

%description license
Contains license of the BIND DNS suite.

%package devel
Summary:        Header files and libraries needed for bind-dyndb-ldap
Requires:       bind-libs%{?_isa} = %{version}-%{release}
Requires:       json-c-devel%{?_isa}
Requires:       krb5-devel%{?_isa}
Requires:       libcap-devel%{?_isa}
Requires:       libxml2-devel%{?_isa}
Requires:       lmdb-devel%{?_isa}
Requires:       openssl-devel%{?_isa}
Provides:       bind-lite-devel = %{version}-%{release}
Obsoletes:      bind-lite-devel < 9.16.6-3

%description devel
The bind-devel package contains full version of the header files and libraries
required for building bind-dyndb-ldap. Upstream no longer supports nor recommends
bind libraries for third party applications.

%package chroot
Summary:        A chroot runtime environment for the ISC BIND DNS server, named(8)
Requires:       bind%{?_isa} = %{version}-%{release}
# grep is required due to setup-named-chroot.sh script
Requires:       grep

%description chroot
This package contains a tree of files which can be used as a
chroot(2) jail for the named(8) program from the BIND package.
Based on the code from Jan "Yenya" Kasprzak <kas@fi.muni.cz>

%package dnssec-utils
Summary:        DNSSEC keys and zones management utilities
Requires:       bind-dnssec-doc = %{version}-%{release}
Requires:       bind-libs%{?_isa} = %{version}-%{release}
Requires:       python3-bind = %{version}-%{release}
Recommends:     bind-utils

%description dnssec-utils
Bind-dnssec-utils contains a collection of utilities for editing
DNSSEC keys and BIND zone files. These tools provide generation,
revocation and verification of keys and DNSSEC signatures in zone files.

You should install bind-dnssec-utils if you need to sign a DNS zone
or maintain keys for it.

%package dnssec-doc
Summary:        Manual pages of DNSSEC utilities
Requires:       bind-license = %{version}-%{release}
BuildArch:      noarch

%description dnssec-doc
Bind-dnssec-doc contains manual pages for bind-dnssec-utils.

%package -n python3-bind
Summary:        A module allowing rndc commands to be sent from Python programs
Requires:       bind-license = %{version}-%{release}
Requires:       python3
Requires:       python3-ply
BuildArch:      noarch

%description -n python3-bind
This package provides a module which allows commands to be sent to rndc directly from Python programs.

%package utils
Summary:        BIND utilities

%description utils
%{summary}.

%prep
%setup -q
%patch1 -p1
%patch2 -p1
%patch3 -p1
%patch4 -p1
%patch5 -p1
%patch7 -p1
%patch8 -p1

%patch9 -p1 -b .config-pkcs11
cp -r bin/named{,-pkcs11}
cp -r bin/dnssec{,-pkcs11}
cp -r lib/dns{,-pkcs11}
cp -r lib/ns{,-pkcs11}
%patch10 -p1 -b .dist_pkcs11

libtoolize -c -f; aclocal -I libtool.m4 --force; autoconf -f

%build
./configure \
    --prefix=%{_prefix} \
    --with-python=python3 \
    --with-libtool \
    --localstatedir=%{_var} \
    --disable-static \
    --includedir=%{_includedir}/bind9 \
    --enable-native-pkcs11 \
    --with-lmdb=yes \
    --without-libjson --with-json-c \
    --enable-fixed-rrset \
    --with-docbook-xsl=%{_datadir}/sgml/docbook/xsl-ns-stylesheets \
    --enable-full-report \

%make_build

%install
mkdir -p %{buildroot}%{_sysconfdir}/logrotate.d
mkdir -p %{buildroot}%{_libdir}/{bind,named}
mkdir -p %{buildroot}%{_localstatedir}/named/{slaves,data,dynamic}
mkdir -p %{buildroot}%{_mandir}/{man1,man5,man8}
mkdir -p %{buildroot}/run/named

#chroot
for D in %{chroot_create_directories}
do
  mkdir -p %{buildroot}/%{chroot_prefix}${D}
done

# create symlink as it is on real filesystem
pushd %{buildroot}/%{chroot_prefix}%{_var}
ln -s ../run run
popd

# these are required to prevent them being erased during upgrade of previous
touch %{buildroot}/%{chroot_prefix}%{_sysconfdir}/named.conf
#end chroot

%make_install

mkdir -p  %{buildroot}%{_libexecdir}
install -m 755 %{SOURCE11} %{buildroot}%{_libexecdir}/setup-named-chroot.sh
install -m 755 %{SOURCE12} %{buildroot}%{_libexecdir}/generate-rndc-key.sh

install -m 755 %{SOURCE14} %{buildroot}%{_libexecdir}/setup-named-softhsm.sh

install -m 644 %{SOURCE2} %{buildroot}%{_sysconfdir}/logrotate.d/named
mkdir -p %{buildroot}%{_sysconfdir}/sysconfig
install -m 644 %{SOURCE1} %{buildroot}%{_sysconfdir}/sysconfig/named
install -m 644 %{SOURCE15} %{buildroot}%{_sysconfdir}/named-chroot.files

# Install isc/errno2result.h header
install -m 644 lib/isc/unix/errno2result.h %{buildroot}%{_includedir}/bind9/isc

# Files required to run test-suite outside of build tree:
cp -fp config.h %{buildroot}%{_includedir}/bind9

# Remove libtool .la files:
find %{buildroot} -type f -name "*.la" -delete -print

# PKCS11 versions manpages
pushd %{buildroot}%{_mandir}/man8
ln -s named.8.gz named-pkcs11.8.gz
ln -s dnssec-checkds.8.gz dnssec-checkds-pkcs11.8.gz
ln -s dnssec-dsfromkey.8.gz dnssec-dsfromkey-pkcs11.8.gz
ln -s dnssec-importkey.8.gz dnssec-importkey-pkcs11.8.gz
ln -s dnssec-keyfromlabel.8.gz dnssec-keyfromlabel-pkcs11.8.gz
ln -s dnssec-keygen.8.gz dnssec-keygen-pkcs11.8.gz
ln -s dnssec-revoke.8.gz dnssec-revoke-pkcs11.8.gz
ln -s dnssec-settime.8.gz dnssec-settime-pkcs11.8.gz
ln -s dnssec-signzone.8.gz dnssec-signzone-pkcs11.8.gz
ln -s dnssec-verify.8.gz dnssec-verify-pkcs11.8.gz
popd

# configuration files:
touch %{buildroot}%{_sysconfdir}/rndc.{key,conf}
install -m 644 %{SOURCE9} %{buildroot}%{_sysconfdir}/named.root.key
install -m 644 %{SOURCE10} %{buildroot}%{_sysconfdir}/trusted-key.key
mkdir -p %{buildroot}%{_sysconfdir}/named

# data files:
mkdir -p %{buildroot}%{_localstatedir}/named
install -m 640 %{SOURCE3} %{buildroot}%{_localstatedir}/named/named.ca
install -m 640 %{SOURCE4} %{buildroot}%{_localstatedir}/named/named.localhost
install -m 640 %{SOURCE5} %{buildroot}%{_localstatedir}/named/named.loopback
install -m 640 %{SOURCE6} %{buildroot}%{_localstatedir}/named/named.empty
install -m 640 %{SOURCE7} %{buildroot}%{_sysconfdir}/named.rfc1912.zones

mkdir -p %{buildroot}/%{_tmpfilesdir}
cat << EOF >> %{buildroot}/%{_sysconfdir}/named.conf
zone "." in {
    type master;
    allow-update {none;}; // no DDNS by default
};
EOF
echo "d /run/named 0755 named named - -" > %{buildroot}/%{_tmpfilesdir}/named.conf

# sample bind configuration files for %%doc:
mkdir -p sample/etc sample/var/named/{data,slaves}
install -m 644 %{SOURCE8} sample/etc/named.conf
# Copy default configuration to %%doc to make it usable from system-config-bind
cp %{buildroot}/%{_tmpfilesdir}/named.conf named.conf.default
install -m 644 %{SOURCE7} sample/etc/named.rfc1912.zones
install -m 644 %{SOURCE4} %{SOURCE5} %{SOURCE6}  sample/var/named
install -m 644 %{SOURCE3} sample/var/named/named.ca
for f in my.internal.zone.db slaves/my.slave.internal.zone.db slaves/my.ddns.internal.zone.db my.external.zone.db; do
  echo '@ in soa localhost. root 1 3H 15M 1W 1D
  ns localhost.' > sample/var/named/$f;
done
:;

mkdir -p %{buildroot}%{_sysconfdir}/rwtab.d
install -m 644 %{SOURCE13} %{buildroot}%{_sysconfdir}/rwtab.d/named

# Remove unwanted files
rm -f %{buildroot}%{_prefix}%{_sysconfdir}/bind.keys

%pre
if ! getent group named >/dev/null; then
    groupadd -r named
fi
if ! getent passwd named >/dev/null; then
    useradd -g named -d %{_sharedstatedir}/bind\
        -s /bin/false -M -r named
fi

%post -p /sbin/ldconfig
%postun
/sbin/ldconfig
if getent passwd named >/dev/null; then
    userdel named
fi
if getent group named >/dev/null; then
    groupdel named
fi

# Fix permissions on existing device files on upgrade
%define chroot_fix_devices() \
if [ $1 -gt 1 ]; then \
  for DEV in "%{1}/dev"/{null,random,zero}; do \
    if [ -e "$DEV" -a "$(/bin/stat --printf="%{G} %{a}" "$DEV")" = "root 644" ]; \
    then \
      /bin/chmod 0664 "$DEV" \
      /bin/chgrp named "$DEV" \
    fi \
  done \
fi
Vendor:         Microsoft Corporation
Distribution:   Mariner
%ldconfig_scriptlets libs
%ldconfig_scriptlets pkcs11-libs

%post chroot
%chroot_fix_devices %{chroot_prefix}

%posttrans chroot
if [ -x %{_sbindir}/selinuxenabled ] && %{_sbindir}/selinuxenabled; then
  [ -x /sbin/restorecon ] && /sbin/restorecon %{chroot_prefix}/dev/* > /dev/null 2>&1;
fi;

%files
%dir %{_libdir}/bind
%dir %{_libdir}/named
%{_libdir}/named/*.so
%config(noreplace) %verify(not md5 size mtime) %{_sysconfdir}/sysconfig/named
%config(noreplace) %{_sysconfdir}/logrotate.d/named
%{_sbindir}/named-journalprint
%{_sbindir}/named-checkconf
%{_bindir}/named-rrchecker
%{_bindir}/mdig
%{_sbindir}/named
%{_sbindir}/rndc*
%{_libexecdir}/generate-rndc-key.sh
%{_mandir}/man1/mdig.1*
%{_mandir}/man1/named-rrchecker.1*
%{_mandir}/man5/named.conf.5*
%{_mandir}/man5/rndc.conf.5*
%{_mandir}/man8/rndc.8*
%{_mandir}/man8/named.8*
%{_mandir}/man8/named-checkconf.8*
%{_mandir}/man8/rndc-confgen.8*
%{_mandir}/man8/named-journalprint.8*
%{_mandir}/man8/filter-aaaa.8.gz
%doc CHANGES README named.conf.default
%doc sample/

%defattr(0660,root,named,01770)
%dir %{_localstatedir}/named
%defattr(0660,named,named,0770)
%dir %{_localstatedir}/named/slaves
%dir %{_localstatedir}/named/data
%dir %{_localstatedir}/named/dynamic
%ghost %{_localstatedir}/log/named.log
%defattr(0640,root,named,0750)
%config %verify(not link) %{_localstatedir}/named/named.ca
%config %verify(not link) %{_localstatedir}/named/named.localhost
%config %verify(not link) %{_localstatedir}/named/named.loopback
%config %verify(not link) %{_localstatedir}/named/named.empty
%ghost %config(noreplace) %{_sysconfdir}/rndc.key
# ^- rndc.key now created on first install only if it does not exist
%ghost %config(noreplace) %{_sysconfdir}/rndc.conf
# ^- The default rndc.conf which uses rndc.key is in named's default internal config -
# so rndc.conf is not necessary.
%defattr(-,named,named,-)
%dir /run/named

%files libs
%{_libdir}/*so.*
%exclude %{_libdir}/libdns-pkcs11*
%exclude %{_libdir}/libns-pkcs11*

%files license
%license LICENSE
%license COPYRIGHT

%files devel
%{_libdir}/libbind9.so
%{_libdir}/libisccc.so
%{_libdir}/libns.so
%{_libdir}/libdns.so
%{_libdir}/libirs.so
%{_libdir}/libisc.so
%{_libdir}/libisccfg.so
%dir %{_includedir}/bind9
%{_includedir}/bind9/config.h
%{_includedir}/bind9/bind9
%{_includedir}/bind9/isccc
%{_includedir}/bind9/ns
%{_includedir}/bind9/dns
%{_includedir}/bind9/dst
%{_includedir}/bind9/irs
%{_includedir}/bind9/isc
%dir %{_includedir}/bind9/pk11
%{_includedir}/bind9/pk11/site.h
%{_includedir}/bind9/isccfg

%files pkcs11
%{_sbindir}/named-pkcs11
%{_mandir}/man8/named-pkcs11.8*
%{_libexecdir}/setup-named-softhsm.sh

%files pkcs11-utils
%{_sbindir}/dnssec*pkcs11
%{_sbindir}/pkcs11-destroy
%{_sbindir}/pkcs11-keygen
%{_sbindir}/pkcs11-list
%{_sbindir}/pkcs11-tokens
%{_mandir}/man8/pkcs11*.8*
%{_mandir}/man8/dnssec*-pkcs11.8*

%files pkcs11-libs
%{_libdir}/libdns-pkcs11*
%{_libdir}/libns-pkcs11*

%files pkcs11-devel
%{_includedir}/bind9/pk11/*.h
%exclude %{_includedir}/bind9/pk11/site.h
%{_includedir}/bind9/pkcs11
%{_libdir}/libdns-pkcs11.so
%{_libdir}/libns-pkcs11.so

%files dnssec-utils
%{_sbindir}/dnssec*
%exclude %{_sbindir}/dnssec*pkcs11

%files dnssec-doc
%{_mandir}/man8/dnssec*.8*
%exclude %{_mandir}/man8/dnssec*-pkcs11.8*

%files -n python3-bind
%{python3_sitelib}/*.egg-info
%{python3_sitelib}/isc/

%files chroot
%config(noreplace) %{_sysconfdir}/named-chroot.files
%{_libexecdir}/setup-named-chroot.sh
%defattr(0664,root,named,-)
%ghost %dev(c,1,3) %verify(not mtime) %{chroot_prefix}/dev/null
%ghost %dev(c,1,8) %verify(not mtime) %{chroot_prefix}/dev/random
%ghost %dev(c,1,9) %verify(not mtime) %{chroot_prefix}/dev/urandom
%ghost %dev(c,1,5) %verify(not mtime) %{chroot_prefix}/dev/zero
%defattr(0640,root,named,0750)
%dir %{chroot_prefix}
%dir %{chroot_prefix}/dev
%dir %{chroot_prefix}%{_sysconfdir}
%dir %{chroot_prefix}%{_sysconfdir}/named
%dir %{chroot_prefix}%{_sysconfdir}/pki
%dir %{chroot_prefix}%{_sysconfdir}/pki/dnssec-keys
%dir %{chroot_prefix}%{_sysconfdir}/crypto-policies
%dir %{chroot_prefix}%{_sysconfdir}/crypto-policies/back-ends
%dir %{chroot_prefix}%{_localstatedir}
%dir %{chroot_prefix}/run
%ghost %config(noreplace) %{chroot_prefix}%{_sysconfdir}/named.conf
%defattr(-,root,root,-)
%dir %{chroot_prefix}%{_prefix}
%dir %{chroot_prefix}/%{_libdir}
%dir %{chroot_prefix}/%{_libdir}/bind
%dir %{chroot_prefix}/%{_datadir}/GeoIP
%defattr(0660,root,named,01770)
%dir %{chroot_prefix}%{_localstatedir}/named
%defattr(0660,named,named,0770)
%dir %{chroot_prefix}%{_localstatedir}/tmp
%dir %{chroot_prefix}%{_localstatedir}/log
%defattr(-,named,named,-)
%dir %{chroot_prefix}/run/named
%{chroot_prefix}%{_localstatedir}/run

%files utils
%defattr(-,root,root)
%{_sbindir}/ddns-confgen
%{_sbindir}/tsig-keygen
%{_sbindir}/nsec3hash
%{_sbindir}/named-checkzone
%{_sbindir}/named-compilezone
%{_sbindir}/named-nzd2nzf
%{_bindir}/*
<<<<<<< HEAD
%{_mandir}/man1/*
%{_mandir}/man8/ddns-confgen.8*
%{_mandir}/man8/tsig-keygen.8*
%{_mandir}/man8/nsec3hash.8*
%{_mandir}/man8/named-checkzone.8*
%{_mandir}/man8/named-compilezone.8*
%{_mandir}/man8/named-nzd2nzf.8*
=======
>>>>>>> a6f8e0a4
%{_sysconfdir}/*
%{_tmpfilesdir}/named.conf

%changelog
<<<<<<< HEAD
* Fri May 14 2021 Thomas Crain <thcrain@microsoft.com> - 9.16.3-5
- Merge the following releases from 1.0 to dev branch
- nicolasg@microsoft.com, 9.16.3-3: Fixes CVE-2020-8625

* Thu May 13 2021 Henry Li <lihl@microsoft.com> - 9.16.3-4
- Fix file path error caused by linting
- Remove duplicate %files section for bind-license
- Remove named.conf from main package, which is already provided by bind-utils

* Mon May 03 2021 Henry Li <lihl@microsoft.com> - 9.16.3-3
- Add bind, bind-devel, bind-libs, bind-license, bind-pkcs11, bind-pkcs11-libs,
  bind-pkcs11-utils, bind-pkcs11-devel, bind-dnssec-utils, bind-dnssec-doc,
  bind-python3-bind and bind-chroot packages

=======
*   Wed May 12 2021 Andrew Phelps <anphel@microsoft.com> - 9.16.15-1
-   Update version to 9.16.15 to fix CVE-2021-25215
*   Mon Mar 01 2021 Nicolas Guibourge <nicolasg@microsoft.com> - 9.16.3-3
-   Fixes CVE-2020-8625
>>>>>>> a6f8e0a4
*   Fri Sep 11 2020 Ruying Chen <v-ruyche@microsoft.com> - 9.16.3-2
-   Fixes CVE-2020-8618, CVE-2020-8619, CVE-2020-8620,
-   CVE-2020-8621, CVE-2020-8622, CVE-2020-8623, CVE-2020-8624

*   Wed May 27 2020 Daniel McIlvaney <damcilva@microsoft.com> - 9.16.3-1
-   Update to version 9.16.3, fixes CVE-2018-5743, CVE-2018-5744, CVE-2019-6465, CVE-2019-6467, CVE-2019-6471, CVE-2020-8616, CVE-2020-8617
<<<<<<< HEAD

*   Sat May 09 00:21:20 PST 2020 Nick Samson <nisamson@microsoft.com> - 9.13.3-4
=======
*   Sat May 09 2020 Nick Samson <nisamson@microsoft.com> - 9.13.3-4
>>>>>>> a6f8e0a4
-   Added %%license line automatically

*   Fri May  1 2020 Emre Girgin <mrgirgin@microsoft.com> 9.13.3-3
-   Renaming bindutils to bind.
-   Add bind-utils subpackage.

*   Tue Sep 03 2019 Mateusz Malisz <mamalisz@microsoft.com> 9.13.3-2
-   Initial CBL-Mariner import from Photon (license: Apache2).

*   Sun Sep 23 2018 Sujay G <gsujay@vmware.com> 9.13.3-1
-   Bump bindutils version to 9.13.3

*   Mon Feb 12 2018 Xiaolin Li <xiaolinl@vmware.com> 9.10.6-1
-   Upgrading version to 9.10.6-P1, fix CVE-2017-3145

*   Mon Sep 18 2017 Alexey Makhalov <amakhalov@vmware.com> 9.10.4-4
-   Remove shadow from requires and use explicit tools for post actions

*   Fri Apr 14 2017 Kumar Kaushik <kaushikk@vmware.com> 9.10.4-3
-   Upgrading version to 9.10.4-P8

*   Mon Nov 21 2016 Priyesh Padmavilasom <ppadmavilasom@vmware.com> 9.10.4-2
-   add shadow to requires

*   Mon Jun 06 2016 Harish Udaiya Kumar <hudaiyakumar@vmware.com> 9.10.4-1
-   Upgraded the version to 9.10.4

*   Tue May 24 2016 Priyesh Padmavilasom <ppadmavilasom@vmware.com> 9.10.3-3
-   GA - Bump release of all rpms

*   Fri Apr 29 2016 Xiaolin Li <xiaolinl@vmware.com> 9.10.3-2
-   Add group named and user named

*   Thu Jan 21 2016 Xiaolin Li <xiaolinl@vmware.com> 9.10.3-1
-   Updated to version 9.10.3

*   Tue Aug 11 2015 Divya Thaluru <dthaluru@vmware.com> 9.10.1-1
-   Fixing release

*   Tue Jan 20 2015 Divya Thaluru <dthaluru@vmware.com> 9.10.1-P1
-   Initial build. First version<|MERGE_RESOLUTION|>--- conflicted
+++ resolved
@@ -8,13 +8,8 @@
 %{!?_export_dir:%global _export_dir /bind9-export/}
 Summary:        Domain Name System software
 Name:           bind
-<<<<<<< HEAD
-Version:        9.16.3
-Release:        5%{?dist}
-=======
 Version:        9.16.15
 Release:        1%{?dist}
->>>>>>> a6f8e0a4
 License:        ISC
 Vendor:         Microsoft Corporation
 Distribution:   Mariner
@@ -39,26 +34,18 @@
 # CVE-2019-6470 is fixed by updating the dhcp package to 4.4.1 or greater
 Patch0:         CVE-2019-6470.nopatch
 # CVE-2020-8623 only impacts package built with "--enable-native-pkcs11"
-<<<<<<< HEAD
-Patch6:         CVE-2020-8623.nopatch
-Patch7:         CVE-2020-8624.patch
-Patch8:         CVE-2020-8625.patch 
-Patch9:         bind-9.14-config-pkcs11.patch
-Patch10:        bind-9.10-dist-native-pkcs11.patch
-BuildRequires:  gcc
-BuildRequires:  json-c-devel
-BuildRequires:  krb5-devel
-=======
 Patch1:         CVE-2020-8623.nopatch
 Group:          Development/Tools
 Vendor:         Microsoft Corporation
 Distribution:   Mariner
 Requires:       openssl
 Requires:       libuv
+BuildRequires:  gcc
+BuildRequires:  json-c-devel
+BuildRequires:  krb5-devel
 Requires(pre):  /usr/sbin/useradd /usr/sbin/groupadd
 Requires(postun):/usr/sbin/userdel /usr/sbin/groupdel
 BuildRequires:  openssl-devel
->>>>>>> a6f8e0a4
 BuildRequires:  libcap-devel
 BuildRequires:  libtool
 BuildRequires:  libuv-devel
@@ -547,7 +534,6 @@
 %{_sbindir}/named-compilezone
 %{_sbindir}/named-nzd2nzf
 %{_bindir}/*
-<<<<<<< HEAD
 %{_mandir}/man1/*
 %{_mandir}/man8/ddns-confgen.8*
 %{_mandir}/man8/tsig-keygen.8*
@@ -555,18 +541,18 @@
 %{_mandir}/man8/named-checkzone.8*
 %{_mandir}/man8/named-compilezone.8*
 %{_mandir}/man8/named-nzd2nzf.8*
-=======
->>>>>>> a6f8e0a4
 %{_sysconfdir}/*
 %{_tmpfilesdir}/named.conf
 
 %changelog
-<<<<<<< HEAD
+* Tue Jul 27 2021 Jon Slobodzian <joslobo@microsoft.com> - 9.16.15-1 
+- Update version to 9.16.15 to fix CVE-2021-25215
+
 * Fri May 14 2021 Thomas Crain <thcrain@microsoft.com> - 9.16.3-5
 - Merge the following releases from 1.0 to dev branch
 - nicolasg@microsoft.com, 9.16.3-3: Fixes CVE-2020-8625
 
-* Thu May 13 2021 Henry Li <lihl@microsoft.com> - 9.16.3-4
+* Thu May 13 2021 Henry Li <lihl@microsoft.com> - 9.16.3-4 
 - Fix file path error caused by linting
 - Remove duplicate %files section for bind-license
 - Remove named.conf from main package, which is already provided by bind-utils
@@ -576,24 +562,17 @@
   bind-pkcs11-utils, bind-pkcs11-devel, bind-dnssec-utils, bind-dnssec-doc,
   bind-python3-bind and bind-chroot packages
 
-=======
-*   Wed May 12 2021 Andrew Phelps <anphel@microsoft.com> - 9.16.15-1
--   Update version to 9.16.15 to fix CVE-2021-25215
 *   Mon Mar 01 2021 Nicolas Guibourge <nicolasg@microsoft.com> - 9.16.3-3
 -   Fixes CVE-2020-8625
->>>>>>> a6f8e0a4
+
 *   Fri Sep 11 2020 Ruying Chen <v-ruyche@microsoft.com> - 9.16.3-2
 -   Fixes CVE-2020-8618, CVE-2020-8619, CVE-2020-8620,
 -   CVE-2020-8621, CVE-2020-8622, CVE-2020-8623, CVE-2020-8624
 
 *   Wed May 27 2020 Daniel McIlvaney <damcilva@microsoft.com> - 9.16.3-1
 -   Update to version 9.16.3, fixes CVE-2018-5743, CVE-2018-5744, CVE-2019-6465, CVE-2019-6467, CVE-2019-6471, CVE-2020-8616, CVE-2020-8617
-<<<<<<< HEAD
-
-*   Sat May 09 00:21:20 PST 2020 Nick Samson <nisamson@microsoft.com> - 9.13.3-4
-=======
+
 *   Sat May 09 2020 Nick Samson <nisamson@microsoft.com> - 9.13.3-4
->>>>>>> a6f8e0a4
 -   Added %%license line automatically
 
 *   Fri May  1 2020 Emre Girgin <mrgirgin@microsoft.com> 9.13.3-3
