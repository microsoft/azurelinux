#disable debuginfo because ceph-debuginfo rpm is too large
%define debug_package %{nil}
%define _unpackaged_files_terminate_build 0 

Summary:        User space components of the Ceph file system
Name:           ceph
Version:        18.2.2
Release:        3%{?dist}
License:        LGPLv2 and LGPLv3 and CC-BY-SA and GPLv2 and Boost and BSD and MIT and Public Domain and GPLv3 and ASL-2.0
URL:            https://ceph.io/
Vendor:         Microsoft Corporation
Distribution:   Azure Linux
Source0:        https://download.ceph.com/tarballs/%{name}-%{version}.tar.gz
Patch0:         0034-src-pybind-rbd-rbd.pyx.patch
Patch1:         0032-cmake-modules-BuildBoost.cmake.patch
Patch2:         CVE-2024-52338.patch
Patch3:         CVE-2020-22217.patch
#
# Copyright (C) 2004-2019 The Ceph Project Developers. See COPYING file
# at the top-level directory of this distribution and at
# https://github.com/ceph/ceph/blob/master/COPYING
#
# All modifications and additions to the file contributed by third parties
# remain the property of their copyright owners, unless otherwise agreed
# upon.
#
# This file is under the GNU Lesser General Public License, version 2.1
#
# Please submit bugfixes or comments via http://tracker.ceph.com/
#

#################################################################################
# Mariner conditional build flags and macro definitions
#################################################################################
%bcond_with amqp_endpoint
%bcond_with ceph_test_package
%bcond_with cephfs_java
%bcond_with cmake_verbose_logging
%bcond_with kafka_endpoint
%bcond_with lttng
%bcond_with make_check
%bcond_with mgr_diskprediction
%bcond_with ocf
%bcond_with seastar
%bcond_with selinux
%bcond_without tcmalloc
%bcond_without libradosstriper
%ifarch x86_64
%bcond_without rbd_rwl_cache
%else
%bcond_with rbd_rwl_cache
%endif
%bcond_without system_arrow


%{!?_udevrulesdir: %global _udevrulesdir /lib/udev/rules.d}
%{!?tmpfiles_create: %global tmpfiles_create systemd-tmpfiles --create}
%{!?python3_pkgversion: %global python3_pkgversion 3}
%{!?python3_version: %global python3_version 3}
%{!?python3_sitelib: %global python3_sitelib %(python3 -c "from distutils.sysconfig import get_python_lib;print(get_python_lib())")}
%{!?python3_version_nodots: %global python3_version_nodots 3}
%define python3_sitearch %(python3 -c "from distutils.sysconfig import get_python_lib; import sys; sys.stdout.write(get_python_lib(1))")


# disable dwz which compresses the debuginfo
%global _find_debuginfo_dwz_opts %{nil}


#################################################################################
# Main package dependencies
#################################################################################
Requires:       ceph-osd = %{version}-%{release}
Requires:       ceph-mds = %{version}-%{release}
Requires:       ceph-mgr = %{version}-%{release}
Requires:       ceph-mon = %{version}-%{release}
Requires(post):	binutils
Requires:       systemd
	
BuildRequires:	pkgconfig(libudev)
BuildRequires:	pkgconfig(udev)
BuildRequires:  lmdb-devel >= 0.9.16
BuildRequires:	libaio-devel
BuildRequires:	libblkid-devel >= 2.17
BuildRequires:  cryptsetup
BuildRequires:  cryptsetup-devel
BuildRequires:	libcurl-devel
BuildRequires:	libcap-devel
BuildRequires:	libcap-ng-devel
#BuildRequires:	fmt-devel >= 6.2.1
BuildRequires:	pkg-config
BuildRequires:	libnl3-devel
BuildRequires:	liboath-devel
BuildRequires:	libtool
BuildRequires:	libxml2-devel
BuildRequires:	make
BuildRequires:	ncurses-devel
BuildRequires:	libicu-devel
BuildRequires:	patch
BuildRequires:	perl
BuildRequires:  procps
BuildRequires:	python%{python3_pkgversion}
BuildRequires:	python%{python3_pkgversion}-devel
BuildRequires:	python%{python3_pkgversion}-setuptools
BuildRequires:	python%{python3_pkgversion}-Cython
BuildRequires:	snappy-devel
BuildRequires:	sqlite-devel
BuildRequires:	sudo
BuildRequires:  valgrind
BuildRequires:	valgrind-devel
BuildRequires:	which
BuildRequires:  xfsprogs
BuildRequires:  xfsprogs-devel
BuildRequires:	xmlstarlet
%ifarch x86_64
BuildRequires: nasm
%endif
BuildRequires:	lua-devel
BuildRequires:  lmdb-devel
BuildRequires:  libevent
BuildRequires:  libevent-devel
BuildRequires:  expat-devel
BuildRequires:  fuse-devel
BuildRequires:  gcc
BuildRequires:  gdbm
BuildRequires:  gperf
BuildRequires:  icu-devel
BuildRequires:  keyutils-devel
BuildRequires:  leveldb-devel > 1.2
BuildRequires:  lua-devel
BuildRequires:  util-linux-devel
BuildRequires:  curl-devel
BuildRequires:  libibverbs-devel
BuildRequires:  lsb-release
BuildRequires:  lz4-devel >= 1.7
BuildRequires:  nss-devel
BuildRequires:  parted
BuildRequires:  pkg-config
BuildRequires:  python3-prettytable
BuildRequires:  python3-sphinx >= 7
BuildRequires:  python3-sphinxcontrib-websupport
BuildRequires:  python3-xml
BuildRequires:  python3-yaml
BuildRequires:  util-linux
BuildRequires:  xmlstarlet
BuildRequires:  yasm
BuildRequires:  CUnit-devel
BuildRequires:  boost
BuildRequires:  cmake > 3.5
BuildRequires:  librdmacm-devel
BuildRequires:  azurelinux-rpm-macros
BuildRequires:  openldap
BuildRequires:  openssl-devel
BuildRequires:  procps-ng

%if 0%{with cephfs_java}
BuildRequires:	java-devel
BuildRequires:	jpackage-utils
BuildRequires:	sharutils
%endif

%if 0%{with selinux}
BuildRequires:	checkpolicy
BuildRequires:	selinux-policy-devel
%endif

BuildRequires:	gperf
BuildRequires:  cmake > 3.5
BuildRequires:	fuse-devel
BuildRequires:	git

%if 0%{with tcmalloc}
BuildRequires:	gperftools-devel >= 2.6.1
BuildRequires:  gperftools-libs >= 2.6.1
%endif

%if 0%{with seastar} || 0%{with jaeger}
BuildRequires:  yaml-cpp-devel >= 0.6
%endif

%if 0%{with amqp_endpoint}
BuildRequires:  librabbitmq-devel
%endif

%if 0%{with kafka_endpoint}
BuildRequires:  librdkafka-devel
%endif

%if 0%{with lua_packages}
Requires:  lua-devel
%endif

%if 0%{with make_check}
BuildRequires:  hostname
BuildRequires:  jq
BuildRequires:  libtool-ltdl-devel
BuildRequires:  libuuid-devel
BuildRequires:  python%{python3_pkgversion}-bcrypt
BuildRequires:  python%{python3_pkgversion}-cherrypy
BuildRequires:  python%{python3_pkgversion}-coverage
BuildRequires:  python%{python3_pkgversion}-dateutil
BuildRequires:  python%{python3_pkgversion}-jwt
BuildRequires:  python%{python3_pkgversion}-nose
BuildRequires:  python%{python3_pkgversion}-pecan
BuildRequires:  python%{python3_pkgversion}-pyOpenSSL
BuildRequires:  python%{python3_pkgversion}-pyOpenSSL
BuildRequires:  python%{python3_pkgversion}-requests
BuildRequires:  python%{python3_pkgversion}-routes
BuildRequires:  python%{python3_pkgversion}-scipy
BuildRequires:	python%{python3_pkgversion}-six
BuildRequires:  python%{python3_pkgversion}-virtualenv
BuildRequires:  python%{python3_pkgversion}-werkzeug
BuildRequires:  socat
BuildRequires:  xmlsec1
BuildRequires:  xmlsec1-devel
BuildRequires:  xmlsec1-openssl
BuildRequires:  xmlsec1-openssl-devel
BuildRequires:	python%{python3_pkgversion}-asyncssh
BuildRequires:	python%{python3_pkgversion}-natsort
BuildRequires:  thrift-devel >= 0.13.0
%ifarch x86_64
BuildRequires:  xmlsec1-nss
%endif
%endif

BuildRequires:  re2-devel
%if 0%{with jaeger}
BuildRequires:  bison
BuildRequires:  flex
%if 0%{?fedora} || 0%{?rhel}
BuildRequires:  json-devel
%endif
%if 0%{?suse_version}
BuildRequires:  nlohmann_json-devel
%endif
BuildRequires:  libevent-devel
%endif
%if 0%{with system_pmdk}
%if 0%{?suse_version}
BuildRequires:  libndctl-devel >= 63
%else
BuildRequires:  ndctl-devel >= 63
BuildRequires:  daxctl-devel >= 63
%endif
BuildRequires:  libpmem-devel
BuildRequires:  libpmemobj-devel >= 1.8
%endif
%if 0%{with system_arrow}
BuildRequires:  libarrow-devel
BuildRequires:  parquet-libs-devel
BuildRequires:  utf8proc-devel
%endif
%if 0%{with system_qat}
BuildRequires:  qatlib-devel
BuildRequires:  qatzip-devel
%endif

%if 0%{with seastar}
BuildRequires:  gcc-toolset-9-gcc-c++ >= 9.2.1-2.3
BuildRequires:  c-ares-devel
BuildRequires:  cryptopp-devel
#BuildRequires:  fmt-devel
BuildRequires:  gcc-toolset-9-annobin
BuildRequires:  gcc-toolset-9-libasan-devel
BuildRequires:  gcc-toolset-9-libatomic-devel
BuildRequires:  gcc-toolset-9-libubsan-devel
BuildRequires:  gnutls-devel
BuildRequires:  hwloc-devel
BuildRequires:  libasan
BuildRequires:  libatomic
BuildRequires:  libpciaccess-devel
BuildRequires:  libubsan
BuildRequires:  lksctp-tools-devel
BuildRequires:  numactl-devel
BuildRequires:  protobuf-compiler
BuildRequires:  protobuf-devel
BuildRequires:  ragel
BuildRequires:  systemtap-sdt-devel
BuildRequires:  yaml-cpp-devel
%endif


# lttng and babeltrace for rbd-replay-prep
%if %{with lttng}
BuildRequires:  libbabeltrace-devel
BuildRequires:  lttng-ust-devel
%endif


%description
Ceph is a massively scalable, open-source, distributed storage system that runs
on commodity hardware and delivers object, block and file system storage.


#################################################################################
# subpackage definitions
#################################################################################

%package base
Summary:       Ceph Base Package
Provides:      ceph-test:/usr/bin/ceph-kvstore-tool
Requires:      ceph-common = %{version}-%{release}
Requires:      librbd1 = %{version}-%{release}
Requires:      librados2 = %{version}-%{release}
Requires:      libcephfs2 = %{version}-%{release}
Requires:      librgw2 = %{version}-%{release}
%if 0%{with selinux}
Requires:      ceph-selinux = %{version}-%{release}
%endif
Requires:      cryptsetup
Requires:      e2fsprogs
Requires:      findutils
Requires:      grep
Requires:      logrotate
Requires:      parted
Requires:      psmisc
Requires:      python%{python3_pkgversion}-setuptools
Requires:      util-linux
Requires:      xfsprogs
Requires:      which

%description base
Base is the package that includes all the files shared amongst ceph servers


%package -n cephadm
Summary:        Utility to bootstrap Ceph clusters
BuildArch:      noarch
Requires:       lvm2
Requires:       python%{python3_pkgversion}
Requires:       openssh-server
Requires:       which

%description -n cephadm
Utility to bootstrap a Ceph cluster and manage Ceph daemons deployed
with systemd and podman.

%package -n ceph-common
Summary:    Ceph Common
Requires:   librbd1 = %{version}-%{release}
Requires:   librados2 = %{version}-%{release}
Requires:   libcephfs2 = %{version}-%{release}
Requires:   python%{python3_pkgversion}-rados = %{version}-%{release}
Requires:   python%{python3_pkgversion}-rbd = %{version}-%{release}
Requires:   python%{python3_pkgversion}-cephfs = %{version}-%{release}
Requires:   python%{python3_pkgversion}-rgw = %{version}-%{release}
Requires:   python%{python3_pkgversion}-ceph-argparse = %{version}-%{release}
Requires:   python%{python3_pkgversion}-ceph-common = %{version}-%{release}
Requires:   python%{python3_pkgversion}-prettytable
%if 0%{with libradosstriper}
Requires:   libradosstriper1 = %{version}-%{release}
%endif
%{?systemd_requires}
%description -n ceph-common
Common utilities to mount and interact with a ceph storage cluster.
Comprised of files that are common to Ceph clients and servers.

%package mds
Summary:    Ceph Metadata Server Daemon
Requires:   ceph-base = %{version}-%{release}
%description mds
ceph-mds is the metadata server daemon for the Ceph distributed file system.
One or more instances of ceph-mds collectively manage the file system
namespace, coordinating access to the shared OSD cluster.

%package mon
Summary:    Ceph Monitor Daemon
Provides:   ceph-test:/usr/bin/ceph-monstore-tool
Requires:   ceph-base = %{version}-%{release}

%description mon
ceph-mon is the cluster monitor daemon for the Ceph distributed file
system. One or more instances of ceph-mon form a Paxos part-time
parliament cluster that provides extremely reliable and durable storage
of cluster membership, configuration, and state.

%package mgr
Summary:        Ceph Manager Daemon
Requires:       ceph-base = %{version}-%{release}

%description mgr
ceph-mgr enables python modules that provide services (such as the REST
module derived from Calamari) and expose CLI hooks.  ceph-mgr gathers
the cluster maps, the daemon metadata, and performance counters, and
exposes all these to the python modules.


%package mgr-dashboard
Summary:        Ceph Dashboard
BuildArch:      noarch
Requires:       ceph-mgr = %{version}-%{release}
Requires:       ceph-grafana-dashboards = %{version}-%{release}
Requires:       ceph-prometheus-alerts = %{version}-%{release}
Requires:       python%{python3_pkgversion}-cherrypy
Requires:       python%{python3_pkgversion}-jwt
Requires:       python%{python3_pkgversion}-routes
Requires:       python%{python3_pkgversion}-werkzeug

%description mgr-dashboard
ceph-mgr-dashboard is a manager module, providing a web-based application
to monitor and manage many aspects of a Ceph cluster and related components.
See the Dashboard documentation at http://docs.ceph.com/ for details and a
detailed feature overview.

%if %{with mgr_diskprediction}
%package mgr-diskprediction-local
Summary:        Ceph Manager module for predicting disk failures
BuildArch:      noarch
Requires:       ceph-mgr = %{version}-%{release}
Requires:       python%{python3_pkgversion}-numpy
Requires:       python%{python3_pkgversion}-scikit-learn
Requires:       python%{python3_pkgversion}-scipy

%description mgr-diskprediction-local
ceph-mgr-diskprediction-local is a ceph-mgr module that tries to predict
disk failures using local algorithms and machine-learning databases.
%endif

%package mgr-k8sevents
BuildArch:      noarch
Summary:        Ceph Manager module to orchestrate ceph-events to kubernetes' events API
Requires:       ceph-mgr = %{version}-%{release}
Requires:       python%{python3_pkgversion}-kubernetes

%description mgr-k8sevents
ceph-mgr-k8sevents is a ceph-mgr module that sends every ceph-events
to kubernetes' events API

%package mgr-cephadm
Summary:        Ceph Manager module for cephadm-based orchestration
BuildArch:      noarch
Requires:       ceph-mgr = %{version}-%{release}
Requires:       python%{python3_pkgversion}-remoto
Requires:       cephadm = %{version}-%{release}
Requires:       openssh-clients
Requires:       python%{python3_pkgversion}-jinja2

%description mgr-cephadm
ceph-mgr-cephadm is a ceph-mgr module for orchestration functions using
the integrated cephadm deployment tool management operations.

%package fuse
Summary:    Ceph fuse-based client
Requires:   fuse
Requires:   python%{python3_pkgversion}

%description fuse
FUSE based client for Ceph distributed network file system

%package -n cephfs-mirror
Summary:	Ceph daemon for mirroring CephFS snapshots
Requires:	ceph-base = %{version}-%{release}
Requires:	librados2 = %{version}-%{release}
Requires:	libcephfs2 = %{version}-%{release}
%description -n cephfs-mirror
Daemon for mirroring CephFS snapshots between Ceph clusters.

%package -n ceph-exporter
Summary: Daemon for exposing perf counters as Prometheus metrics
Requires:	ceph-base = %{version}-%{release}
%description -n ceph-exporter
Daemon for exposing perf counters as Prometheus metrics
%package -n rbd-fuse
Summary:    Ceph fuse-based client
Requires:   librados2 = %{version}-%{release}
Requires:   librbd1 = %{version}-%{release}

%description -n rbd-fuse
FUSE based client to map Ceph rbd images to files

%package -n rbd-mirror
Summary:    Ceph daemon for mirroring RBD images
Requires:   ceph-base = %{version}-%{release}
Requires:   librados2 = %{version}-%{release}
Requires:   librbd1 = %{version}-%{release}

%description -n rbd-mirror
Daemon for mirroring RBD images between Ceph clusters, streaming
changes asynchronously.


%package immutable-object-cache
Summary:    Ceph daemon for immutable object cache
Requires:   librados2 = %{version}-%{release}

%description immutable-object-cache
Daemon for immutable object cache.

%package -n rbd-nbd
Summary:    Ceph RBD client base on NBD
Requires:   librados2 = %{version}-%{release}
Requires:   librbd1 = %{version}-%{release}

%description -n rbd-nbd
NBD based client to map Ceph rbd images to local device

%package radosgw
Summary:    Rados REST gateway
Requires:   ceph-base = %{version}-%{release}
%if 0%{with selinux}
Requires:   ceph-selinux = %{version}-%{release}
%endif
Requires:   librados2 = %{version}-%{release}
Requires:   librgw2 = %{version}-%{release}
Requires:   mailcap

%description radosgw
RADOS is a distributed object store used by the Ceph distributed
storage system.  This package provides a REST gateway to the
object store that aims to implement a superset of Amazon's S3
service as well as the OpenStack Object Storage ("Swift") API.


%package -n cephfs-top
Summary:    top(1) like utility for Ceph Filesystem
BuildArch:  noarch
Requires:   python%{python3_pkgversion}-rados
%description -n cephfs-top
This package provides a top(1) like utility to display Ceph Filesystem metrics
in realtime.


%if %{with ocf}
%package resource-agents
Summary:    OCF-compliant resource agents for Ceph daemons
Requires:   ceph-base = %{version}
Requires:   resource-agents

%description resource-agents
Resource agents for monitoring and managing Ceph daemons
under Open Cluster Framework (OCF) compliant resource
managers such as Pacemaker.
%endif

%package osd
Summary:    Ceph Object Storage Daemon
Provides:   ceph-test:/usr/bin/ceph-osdomap-tool
Requires:   ceph-base = %{version}-%{release}
Requires:   lvm2
Requires:   sudo

%description osd
ceph-osd is the object storage daemon for the Ceph distributed file
system.  It is responsible for storing objects on a local file system
and providing access to them over the network.

%if 0%{with seastar}
%package crimson-osd
Summary:    Ceph Object Storage Daemon (crimson)
Requires:   ceph-osd = %{version}-%{release}

%description crimson-osd
crimson-osd is the object storage daemon for the Ceph distributed file
system.  It is responsible for storing objects on a local file system
and providing access to them over the network.
%endif


%package volume
Summary: Ceph OSD deployment and inspection tool
BuildArch: noarch
Requires: ceph-osd = %{version}-%{release}
Requires: cryptsetup
Requires: e2fsprogs
Requires: lvm2
Requires: parted
Requires: util-linux
Requires: xfsprogs
Requires: python%{python3_pkgversion}-setuptools
Requires: python%{python3_pkgversion}-packaging
Requires: python%{python3_pkgversion}-ceph-common = %{version}-%{release}
%description volume
This package contains a tool to deploy OSD with different devices like
lvm or physical disks, and trying to follow a predictable, and robust
way of preparing, activating, and starting the deployed OSD.


%package -n librados2
Summary:    RADOS distributed object store client library

%description -n librados2
RADOS is a reliable, autonomic distributed object storage cluster
developed as part of the Ceph distributed storage system. This is a
shared library allowing applications to access the distributed object
store using a simple file-like interface.

%package -n librados-devel
Summary:    RADOS headers
Requires:   librados2 = %{version}-%{release}
Provides:   librados2-devel = %{version}-%{release}
Obsoletes:  librados2-devel < %{version}-%{release}

%description -n librados-devel
This package contains C libraries and headers needed to develop programs
that use RADOS object store.

%package -n libradospp-devel
Summary:    RADOS headers
Requires:   librados2 = %{version}-%{release}
Requires:   librados-devel = %{version}-%{release}

%description -n libradospp-devel
This package contains C++ libraries and headers needed to develop programs
that use RADOS object store.

%package -n librgw2
Summary:    RADOS gateway client library
Requires:   librados2 = %{version}-%{release}

%description -n librgw2
This package provides a library implementation of the RADOS gateway
(distributed object store with S3 and Swift personalities).


%package -n librgw-devel
Summary:    RADOS gateway client library
Requires:   librados-devel = %{version}-%{release}
Requires:   librgw2 = %{version}-%{release}
Provides:   librgw2-devel = %{version}-%{release}
Obsoletes:  librgw2-devel < %{version}-%{release}
%description -n librgw-devel
This package contains libraries and headers needed to develop programs
that use RADOS gateway client library.

%package -n python%{python3_pkgversion}-rgw
Summary:    Python 3 libraries for the RADOS gateway
Requires:   librgw2 = %{version}-%{release}
Requires:   python%{python3_pkgversion}-rados = %{version}-%{release}
%{?python_provide:%python_provide python%{python3_pkgversion}-rgw}
Provides:   python-rgw = %{version}-%{release}
Obsoletes:  python-rgw < %{version}-%{release}

%description -n python%{python3_pkgversion}-rgw
This package contains Python 3 libraries for interacting with Cephs RADOS
gateway.



%package -n python%{python3_pkgversion}-rados
Summary:    Python 3 libraries for the RADOS object store
Requires:   python%{python3_pkgversion}
Requires:   librados2 = %{version}-%{release}
%{?python_provide:%python_provide python%{python3_pkgversion}-rados}
Provides:   python-rados = %{version}-%{release}
Obsoletes:  python-rados < %{version}-%{release}

%description -n python%{python3_pkgversion}-rados
This package contains Python 3 libraries for interacting with Cephs RADOS
object store.

%package -n libcephsqlite
Summary:	SQLite3 VFS for Ceph
Requires:	librados2 = %{version}-%{release}
%description -n libcephsqlite
A SQLite3 VFS for storing and manipulating databases stored on Ceph's RADOS
distributed object store.

%package -n libcephsqlite-devel
Summary:	SQLite3 VFS for Ceph headers
Requires:	sqlite-devel
Requires:	libcephsqlite = %{version}-%{release}
Requires:	librados-devel =  %{version}-%{release}
Requires:	libradospp-devel =  %{version}-%{release}
Obsoletes:	ceph-devel <  %{version}-%{release}
Provides:	libcephsqlite-devel = %{version}-%{release}
Obsoletes:	libcephsqlite-devel <  %{version}-%{release}
%description -n libcephsqlite-devel
A SQLite3 VFS for storing and manipulating databases stored on Ceph's RADOS
distributed object store.
%if 0%{with libradosstriper}
%package -n libradosstriper1
Summary:    RADOS striping interface
Requires:   librados2 = %{version}-%{release}

%description -n libradosstriper1
Striping interface built on top of the rados library, allowing
to stripe bigger objects onto several standard rados objects using
an interface very similar to the rados one.

%package -n libradosstriper-devel
Summary:    RADOS striping interface headers
Requires:   libradosstriper1 = %{version}-%{release}
Requires:   librados-devel = %{version}-%{release}
Requires:   libradospp-devel = %{version}-%{release}
Provides:   libradosstriper1-devel = %{version}-%{release}
Obsoletes:  libradosstriper1-devel < %{version}-%{release}

%description -n libradosstriper-devel
This package contains libraries and headers needed to develop programs
that use RADOS striping interface.
%endif

%package -n librbd1
Summary:    RADOS block device client library
Requires:   librados2 = %{version}-%{release}

%description -n librbd1
RBD is a block device striped across multiple distributed objects in
RADOS, a reliable, autonomic distributed object storage cluster
developed as part of the Ceph distributed storage system. This is a
shared library allowing applications to manage these block devices.

%package -n librbd-devel
Summary:    RADOS block device headers
Requires:   librbd1 = %{version}-%{release}
Requires:   librados-devel = %{version}-%{release}
Requires:   libradospp-devel = %{version}-%{release}
Provides:   librbd1-devel = %{version}-%{release}
Obsoletes:  librbd1-devel < %{version}-%{release}

%description -n librbd-devel
This package contains libraries and headers needed to develop programs
that use RADOS block device.

%package -n python%{python3_pkgversion}-rbd
Summary:    Python 3 libraries for the RADOS block device
Requires:   librbd1 = %{version}-%{release}
Requires:   python%{python3_pkgversion}-rados = %{version}-%{release}
%{?python_provide:%python_provide python%{python3_pkgversion}-rbd}
Provides:   python-rbd = %{version}-%{release}
Obsoletes:  python-rbd < %{version}-%{release}

%description -n python%{python3_pkgversion}-rbd
This package contains Python 3 libraries for interacting with Cephs RADOS
block device.

%package -n libcephfs2
Summary:    Ceph distributed file system client library

%description -n libcephfs2
Ceph is a distributed network file system designed to provide excellent
performance, reliability, and scalability. This is a shared library
allowing applications to access a Ceph distributed file system via a
POSIX-like interface.

%package -n libcephfs-devel
Summary:    Ceph distributed file system headers
Requires:   libcephfs2 = %{version}-%{release}
Requires:   librados-devel = %{version}-%{release}
Provides:   libcephfs2-devel = %{version}-%{release}
Obsoletes:  libcephfs2-devel < %{version}-%{release}

%description -n libcephfs-devel
This package contains libraries and headers needed to develop programs
that use Cephs distributed file system.

%package -n python%{python3_pkgversion}-cephfs
Summary:    Python 3 libraries for Ceph distributed file system
Requires:   libcephfs2 = %{version}-%{release}
Requires:   python%{python3_pkgversion}-rados = %{version}-%{release}
Requires:   python%{python3_pkgversion}-ceph-argparse = %{version}-%{release}
%{?python_provide:%python_provide python%{python3_pkgversion}-cephfs}
Provides:   python-cephfs = %{version}-%{release}
Obsoletes:  python-cephfs < %{version}-%{release}

%description -n python%{python3_pkgversion}-cephfs
This package contains Python 3 libraries for interacting with Cephs distributed
file system.

%package -n python%{python3_pkgversion}-ceph-argparse
Summary:    Python 3 utility libraries for Ceph CLI
%{?python_provide:%python_provide python%{python3_pkgversion}-ceph-argparse}

%description -n python%{python3_pkgversion}-ceph-argparse
This package contains types and routines for Python 3 used by the Ceph CLI as
well as the RESTful interface. These have to do with querying the daemons for
command-description information, validating user command input against those
descriptions, and submitting the command to the appropriate daemon.

%package -n python%{python3_pkgversion}-ceph-common
Summary:	Python 3 utility libraries for Ceph
Requires:       python%{python3_pkgversion}-PyYAML
%{?python_provide:%python_provide python%{python3_pkgversion}-ceph-common}
%description -n python%{python3_pkgversion}-ceph-common
This package contains data structures, classes and functions used by Ceph.
It also contains utilities used for the cephadm orchestrator.


%if 0%{with cephfs_shell}
%package -n cephfs-shell
Summary:    Interactive shell for Ceph file system
Requires:   python%{python3_pkgversion}-cmd2
Requires:   python%{python3_pkgversion}-colorama
Requires:   python%{python3_pkgversion}-cephfs

%description -n cephfs-shell
This package contains an interactive tool that allows accessing a Ceph
file system without mounting it  by providing a nice pseudo-shell which
works like an FTP client.
%endif

%if 0%{with ceph_test_package}
%package -n ceph-test
Summary:    Ceph benchmarks and test tools
Requires:   ceph-common = %{version}-%{release}
Requires:   xmlstarlet
Requires:   jq
Requires:   socat

%description -n ceph-test
This package contains Ceph benchmarks and test tools.
%endif

%if 0%{with cephfs_java}

%package -n libcephfs_jni1
Summary:    Java Native Interface library for CephFS Java bindings
Requires:   java
Requires:   libcephfs2 = %{version}-%{release}

%description -n libcephfs_jni1
This package contains the Java Native Interface library for CephFS Java
bindings.

%package -n libcephfs_jni-devel
Summary:    Development files for CephFS Java Native Interface library

Requires:   java
Requires:   libcephfs_jni1 = %{version}-%{release}
Provides:   libcephfs_jni1-devel = %{version}-%{release}
Obsoletes:  libcephfs_jni1-devel < %{version}-%{release}
%description -n libcephfs_jni-devel
This package contains the development files for CephFS Java Native Interface
library.

%package -n cephfs-java
Summary:    Java libraries for the Ceph File System
Requires:   java
Requires:   libcephfs_jni1 = %{version}-%{release}
Requires:       junit
BuildRequires:  junit

%description -n cephfs-java
This package contains the Java libraries for the Ceph File System.

%endif

%package -n rados-objclass-devel
Summary:        RADOS object class development kit
Requires:       libradospp-devel = %{version}-%{release}

%description -n rados-objclass-devel
This package contains libraries and headers needed to develop RADOS object
class plugins.

%if 0%{with selinux}

%package selinux
Summary:            SELinux support for Ceph MON, OSD and MDS
Requires:           ceph-base = %{version}-%{release}
Requires:           libselinux-utils
Requires:           policycoreutils
Requires(post):     ceph-base = %{version}-%{release}
Requires(post):     gawk
Requires(post):     policycoreutils
Requires(post):     selinux-policy-base >= %{_selinux_policy_version}
Requires(postun):   policycoreutils

%description selinux
This package contains SELinux support for Ceph MON, OSD and MDS. The package
also performs file-system relabelling which can take a long time on heavily
populated file-systems.

%endif

%package grafana-dashboards
Summary:    The set of Grafana dashboards for monitoring purposes
BuildArch:  noarch

%description grafana-dashboards
This package provides a set of Grafana dashboards for monitoring of
Ceph clusters. The dashboards require a Prometheus server setup
collecting data from Ceph Manager "prometheus" module and Prometheus
project "node_exporter" module. The dashboards are designed to be
integrated with the Ceph Manager Dashboard web UI.

%package prometheus-alerts
Summary:        Prometheus alerts for a Ceph deplyoment
BuildArch:      noarch
Group:          System/Monitoring
%description prometheus-alerts
This package provides Ceph’s default alerts for Prometheus.

%package mib
Summary:        MIB for SNMP alerts
BuildArch:      noarch
%description mib
This package provides a Ceph MIB for SNMP traps.

%package node-proxy
Summary:        hw monitoring agent for Ceph
BuildArch:      noarch
%description node-proxy
This package provides a Ceph hardware monitoring agent.

#################################################################################
# common
#################################################################################
%prep
%autosetup -p1

%build
pwd
# CVE-2022-24736 and CVE-2022-24735 Remove opentelemetry-cpp which uses LUA
# This subsystem is not getting built in ceph
rm -rf src/jaegertracing/opentelemetry-cpp/*
# LTO can be enabled as soon as the following GCC bug is fixed:
# https://gcc.gnu.org/bugzilla/show_bug.cgi?id=48200
%define _lto_cflags %{nil}

%if 0%{with seastar}
. /opt/rh/gcc-toolset-9/enable
%endif


%if 0%{with cephfs_java}
# Find jni.h
for i in /usr/{lib64,lib}/jvm/java/include{,/linux}; do
    [ -d $i ] && java_inc="$java_inc -I$i"
done
%endif

export CPPFLAGS="$java_inc"
export CFLAGS="$RPM_OPT_FLAGS"
export CXXFLAGS="$RPM_OPT_FLAGS"
export LDFLAGS="$RPM_LD_FLAGS"

%if 0%{with seastar}
# seastar uses longjmp() to implement coroutine. and this annoys longjmp_chk()
export CXXFLAGS=$(echo $RPM_OPT_FLAGS | sed -e 's/-Wp,-D_FORTIFY_SOURCE=2//g')
# remove from CFLAGS too because it causes the arrow submodule to fail with:
#   warning _FORTIFY_SOURCE requires compiling with optimization (-O)
export CFLAGS=$(echo $RPM_OPT_FLAGS | sed -e 's/-Wp,-D_FORTIFY_SOURCE=2//g')
%endif


# Parallel build settings ...
CEPH_MFLAGS_JOBS="%{?_smp_mflags}"
CEPH_SMP_NCPUS=$(echo "$CEPH_MFLAGS_JOBS" | sed 's/-j//')
%if 0%{?__isa_bits} == 32
# 32-bit builds can use 3G memory max, which is not enough even for -j2
CEPH_SMP_NCPUS="1"
%endif
# do not eat all memory
echo "Available memory:"
free -h
echo "System limits:"
ulimit -a
if test -n "$CEPH_SMP_NCPUS" -a "$CEPH_SMP_NCPUS" -gt 1 ; then
    mem_per_process=2500
    max_mem=$(LANG=C free -m | sed -n "s|^Mem: *\([0-9]*\).*$|\1|p")
    max_jobs="$(($max_mem / $mem_per_process))"
    test "$CEPH_SMP_NCPUS" -gt "$max_jobs" && CEPH_SMP_NCPUS="$max_jobs" && echo "Warning: Reducing build parallelism to -j$max_jobs because of memory limits"
    test "$CEPH_SMP_NCPUS" -le 0 && CEPH_SMP_NCPUS="1" && echo "Warning: Not using parallel build at all because of memory limits"
fi
export CEPH_SMP_NCPUS
export CEPH_MFLAGS_JOBS="-j$CEPH_SMP_NCPUS"

env | sort

mkdir build
cd build
CMAKE=cmake
${CMAKE} .. \
    -DCMAKE_INSTALL_PREFIX=%{_prefix} \
    -DCMAKE_INSTALL_LIBDIR=%{_libdir} \
    -DCMAKE_INSTALL_LIBEXECDIR=%{_libexecdir} \
    -DCMAKE_INSTALL_SYSTEMD_SERVICEDIR=%{_unitdir} \
    -DCMAKE_INSTALL_LOCALSTATEDIR=%{_localstatedir} \
    -DCMAKE_INSTALL_SYSCONFDIR=%{_sysconfdir} \
    -DCMAKE_INSTALL_MANDIR=%{_mandir} \
    -DCMAKE_INSTALL_DOCDIR=%{_docdir}/ceph \
    -DCMAKE_INSTALL_INCLUDEDIR=%{_includedir} \
    -DWITH_MANPAGE=ON \
    -DWITH_PYTHON3=%{python3_version} \
    -DWITH_MGR_DASHBOARD_FRONTEND=OFF \
    -DWITH_SYSTEM_ARROW=ON \
    -DBOOST_J=4 \
    -DWITH_FMT_HEADER_ONLY=ON \
    -Dthrift_HOME=%{_includedir} \
    -DSYSTEM_BOOST=OFF \
%if 0%{without mgr_diskprediction}
    -DMGR_DISABLED_MODULES=diskprediction_local\
%endif
%if 0%{without ceph_test_package}
    -DWITH_TESTS=OFF \
%endif
%if 0%{with cephfs_java}
    -DJAVA_HOME=%{java_home} \
    -DJAVA_LIB_INSTALL_DIR=%{_jnidir} \
    -DWITH_CEPHFS_JAVA=ON \
%endif
%if 0%{with selinux}
    -DWITH_SELINUX=ON \
%endif
%if %{with lttng}
    -DWITH_LTTNG=ON \
    -DWITH_BABELTRACE=ON \
%else
    -DWITH_LTTNG=OFF \
    -DWITH_BABELTRACE=OFF \
%endif
    $CEPH_EXTRA_CMAKE_ARGS \
%if 0%{with ocf}
    -DWITH_OCF=ON \
%endif
%ifarch aarch64 armv7hl mips mipsel ppc ppc64 ppc64le %{ix86} x86_64
    -DWITH_BOOST_CONTEXT=ON \
%else
    -DWITH_BOOST_CONTEXT=OFF \
%endif
%if 0%{with cephfs_shell}
    -DWITH_CEPHFS_SHELL=ON \
%endif
%if 0%{with libradosstriper}
    -DWITH_LIBRADOSSTRIPER=ON \
%else
    -DWITH_LIBRADOSSTRIPER=OFF \
%endif
%if 0%{with amqp_endpoint}
    -DWITH_RADOSGW_AMQP_ENDPOINT=ON \
%else
    -DWITH_RADOSGW_AMQP_ENDPOINT=OFF \
%endif
%if 0%{with kafka_endpoint}
    -DWITH_RADOSGW_KAFKA_ENDPOINT=ON \
%else
    -DWITH_RADOSGW_KAFKA_ENDPOINT=OFF \
%endif
%if 0%{without lua_packages}
    -DWITH_RADOSGW_LUA_PACKAGES=OFF \
%endif
%if 0%{with cmake_verbose_logging}
    -DCMAKE_VERBOSE_MAKEFILE=ON \
%endif
%if 0%{with rbd_rwl_cache}
    -DWITH_RBD_RWL=ON \
%endif
%if 0%{with rbd_ssd_cache}
    -DWITH_RBD_SSD_CACHE=ON \
%endif
%if 0%{with system_pmdk}
    -DWITH_SYSTEM_PMDK=ON \
%endif
%if 0%{without jaeger}
    -DWITH_JAEGER=OFF \
%endif
%if 0%{with system_arrow}
    -DWITH_SYSTEM_ARROW=ON \
    -DWITH_SYSTEM_UTF8PROC=ON \
%endif
%if 0%{with system_qat}
    -DWITH_SYSTEM_QATLIB=ON \
    -DWITH_SYSTEM_QATZIP=ON \
%endif
%if 0%{with seastar}
    -DWITH_SEASTAR=ON \
    -DWITH_JAEGER=OFF \
%endif
    -DWITH_GRAFANA=ON \

%if %{with cmake_verbose_logging}
cat ./CMakeFiles/CMakeOutput.log
cat ./CMakeFiles/CMakeError.log
%endif

make "$CEPH_MFLAGS_JOBS"


%if 0%{with make_check}
%check
# run in-tree unittests
cd build
ctest "$CEPH_MFLAGS_JOBS"
%endif


%install
pushd build
make DESTDIR=%{buildroot} install
# we have dropped sysvinit bits
rm -f %{buildroot}/%{_sysconfdir}/init.d/ceph
popd

%if 0%{with seastar}
# package crimson-osd with the name of ceph-osd
install -m 0755 %{buildroot}%{_bindir}/crimson-osd %{buildroot}%{_bindir}/ceph-osd
%endif

install -m 0644 -D src/etc-rbdmap %{buildroot}%{_sysconfdir}/ceph/rbdmap
install -m 0644 -D etc/sysconfig/ceph %{buildroot}%{_sysconfdir}/sysconfig/ceph
install -m 0644 -D systemd/ceph.tmpfiles.d %{buildroot}%{_tmpfilesdir}/ceph-common.conf
install -m 0644 -D systemd/50-ceph.preset %{buildroot}%{_libexecdir}/systemd/system-preset/50-ceph.preset
mkdir -p %{buildroot}%{_sbindir}
install -m 0644 -D src/logrotate.conf %{buildroot}%{_sysconfdir}/logrotate.d/ceph
chmod 0644 %{buildroot}%{_docdir}/ceph/sample.ceph.conf
install -m 0644 -D COPYING %{buildroot}%{_docdir}/ceph/COPYING
install -m 0644 -D etc/sysctl/90-ceph-osd.conf %{buildroot}%{_sysctldir}/90-ceph-osd.conf

mkdir -p %{buildroot}%{_sharedstatedir}/cephadm
chmod 0700 %{buildroot}%{_sharedstatedir}/cephadm
mkdir -p %{buildroot}%{_sharedstatedir}/cephadm/.ssh
chmod 0700 %{buildroot}%{_sharedstatedir}/cephadm/.ssh
touch %{buildroot}%{_sharedstatedir}/cephadm/.ssh/authorized_keys
chmod 0600 %{buildroot}%{_sharedstatedir}/cephadm/.ssh/authorized_keys

# udev rules
install -m 0644 -D udev/50-rbd.rules %{buildroot}%{_udevrulesdir}/50-rbd.rules

# sudoers.d
install -m 0600 -D sudoers.d/ceph-smartctl %{buildroot}%{_sysconfdir}/sudoers.d/ceph-smartctl

#set up placeholder directories
mkdir -p %{buildroot}%{_sysconfdir}/ceph
mkdir -p %{buildroot}%{_localstatedir}/run/ceph
mkdir -p %{buildroot}%{_localstatedir}/log/ceph
mkdir -p %{buildroot}%{_localstatedir}/lib/ceph/tmp
mkdir -p %{buildroot}%{_localstatedir}/lib/ceph/mon
mkdir -p %{buildroot}%{_localstatedir}/lib/ceph/osd
mkdir -p %{buildroot}%{_localstatedir}/lib/ceph/mds
mkdir -p %{buildroot}%{_localstatedir}/lib/ceph/mgr
mkdir -p %{buildroot}%{_localstatedir}/lib/ceph/crash
mkdir -p %{buildroot}%{_localstatedir}/lib/ceph/crash/posted
mkdir -p %{buildroot}%{_localstatedir}/lib/ceph/radosgw
mkdir -p %{buildroot}%{_localstatedir}/lib/ceph/bootstrap-osd
mkdir -p %{buildroot}%{_localstatedir}/lib/ceph/bootstrap-mds
mkdir -p %{buildroot}%{_localstatedir}/lib/ceph/bootstrap-rgw
mkdir -p %{buildroot}%{_localstatedir}/lib/ceph/bootstrap-mgr
mkdir -p %{buildroot}%{_localstatedir}/lib/ceph/bootstrap-rbd
mkdir -p %{buildroot}%{_localstatedir}/lib/ceph/bootstrap-rbd-mirror

# prometheus alerts
install -m 644 -D monitoring/ceph-mixin/prometheus_alerts.yml %{buildroot}/etc/prometheus/ceph/ceph_default_alerts.yml

#################################################################################
# files and systemd scriptlets
#################################################################################
%files

%files base
%{_bindir}/ceph-crash
%{_bindir}/crushtool
%{_bindir}/monmaptool
%{_bindir}/osdmaptool
%{_bindir}/ceph-kvstore-tool
%{_bindir}/ceph-run
%{_libexecdir}/systemd/system-preset/50-ceph.preset
%{_sbindir}/ceph-create-keys
%dir %{_libexecdir}/ceph
%{_libexecdir}/ceph/ceph_common.sh
%dir %{_libdir}/rados-classes
%{_libdir}/rados-classes/*
%dir %{_libdir}/ceph
%dir %{_libdir}/ceph/erasure-code
%{_libdir}/ceph/erasure-code/libec_*.so*
%dir %{_libdir}/ceph/compressor
%{_libdir}/ceph/compressor/libceph_*.so*
%{_unitdir}/ceph-crash.service
%dir %{_libdir}/ceph/crypto
%{_libdir}/ceph/crypto/libceph_*.so*
%if %{with lttng}
%{_libdir}/libos_tp.so*
%{_libdir}/libosd_tp.so*
%endif
%config(noreplace) %{_sysconfdir}/logrotate.d/ceph
%config(noreplace) %{_sysconfdir}/sysconfig/ceph
%config(noreplace) %{_sysconfdir}/sudoers.d/ceph-smartctl
%{_unitdir}/ceph.target
%dir %{python3_sitelib}/ceph_volume
%{python3_sitelib}/ceph_volume/*
%{python3_sitelib}/ceph_volume-*
%{_mandir}/man8/ceph-create-keys.8*
%{_mandir}/man8/ceph-run.8*
%{_mandir}/man8/crushtool.8*
%{_mandir}/man8/osdmaptool.8*
%{_mandir}/man8/monmaptool.8*
%{_mandir}/man8/ceph-kvstore-tool.8*
#set up placeholder directories
%attr(750,ceph,ceph) %dir %{_localstatedir}/lib/ceph/crash
%attr(750,ceph,ceph) %dir %{_localstatedir}/lib/ceph/crash/posted
%attr(750,ceph,ceph) %dir %{_localstatedir}/lib/ceph/tmp
%attr(750,ceph,ceph) %dir %{_localstatedir}/lib/ceph/bootstrap-osd
%attr(750,ceph,ceph) %dir %{_localstatedir}/lib/ceph/bootstrap-mds
%attr(750,ceph,ceph) %dir %{_localstatedir}/lib/ceph/bootstrap-rgw
%attr(750,ceph,ceph) %dir %{_localstatedir}/lib/ceph/bootstrap-mgr
%attr(750,ceph,ceph) %dir %{_localstatedir}/lib/ceph/bootstrap-rbd
%attr(750,ceph,ceph) %dir %{_localstatedir}/lib/ceph/bootstrap-rbd-mirror

%post base
/sbin/ldconfig
%systemd_post ceph.target ceph-crash.service
if [ $1 -eq 1 ] ; then
/usr/bin/systemctl start ceph.target ceph-crash.service >/dev/null 2>&1 || :
fi

%preun base
%systemd_preun ceph.target ceph-crash.service

%postun base
/sbin/ldconfig
%systemd_postun ceph.target
if [ $1 -ge 1 ] ; then
  # Restart on upgrade, but only if "CEPH_AUTO_RESTART_ON_UPGRADE" is set to
  # "yes". In any case: if units are not running, do not touch them.
  SYSCONF_CEPH=%{_sysconfdir}/sysconfig/ceph
  if [ -f $SYSCONF_CEPH -a -r $SYSCONF_CEPH ] ; then
    source $SYSCONF_CEPH
  fi
fi

%pre -n cephadm
getent group cephadm >/dev/null || groupadd -r cephadm
getent passwd cephadm >/dev/null || useradd -r -g cephadm -s /bin/bash -c "cephadm user for mgr/cephadm" -d %{_sharedstatedir}/cephadm cephadm
exit 0

%files -n cephadm
%{_sbindir}/cephadm
%{_mandir}/man8/cephadm.8*
%attr(0700,cephadm,cephadm) %dir %{_sharedstatedir}/cephadm
%attr(0700,cephadm,cephadm) %dir %{_sharedstatedir}/cephadm/.ssh
%attr(0600,cephadm,cephadm) %{_sharedstatedir}/cephadm/.ssh/authorized_keys


%files common
%dir %{_docdir}/ceph
%doc %{_docdir}/ceph/sample.ceph.conf
%license %{_docdir}/ceph/COPYING
%{_bindir}/ceph
%{_bindir}/ceph-authtool
%{_bindir}/ceph-conf
%{_bindir}/ceph-dencoder
%{_bindir}/ceph-rbdnamer
%{_bindir}/ceph-syn
%{_bindir}/cephfs-data-scan
%{_bindir}/cephfs-journal-tool
%{_bindir}/cephfs-table-tool
%{_bindir}/crushdiff
%{_bindir}/rados
%{_bindir}/radosgw-admin
%{_bindir}/rbd
%{_bindir}/rbd-replay
%{_bindir}/rbd-replay-many
%{_bindir}/rbdmap
%{_bindir}/rgw-gap-list
%{_bindir}/rgw-gap-list-comparator
%{_bindir}/rgw-orphan-list
%{_bindir}/rgw-restore-bucket-index
%{_sbindir}/mount.ceph
%if %{with lttng}
%{_bindir}/rbd-replay-prep
%endif
%{_bindir}/ceph-post-file
%dir %{_libdir}/ceph/denc
%{_libdir}/ceph/denc/denc-mod-*.so
%{_tmpfilesdir}/ceph-common.conf
%{_mandir}/man8/ceph-authtool.8*
%{_mandir}/man8/ceph-conf.8*
%{_mandir}/man8/ceph-dencoder.8*
%{_mandir}/man8/ceph-diff-sorted.8*
%{_mandir}/man8/ceph-rbdnamer.8*
%{_mandir}/man8/ceph-syn.8*
%{_mandir}/man8/ceph-post-file.8*
%{_mandir}/man8/ceph.8*
%{_mandir}/man8/crushdiff.8*
%{_mandir}/man8/mount.ceph.8*
%{_mandir}/man8/rados.8*
%{_mandir}/man8/radosgw-admin.8*
%{_mandir}/man8/rbd.8*
%{_mandir}/man8/rbdmap.8*
%{_mandir}/man8/rbd-replay.8*
%{_mandir}/man8/rbd-replay-many.8*
%{_mandir}/man8/rbd-replay-prep.8*
%{_mandir}/man8/rgw-orphan-list.8*
%dir %{_datadir}/ceph/
%{_datadir}/ceph/known_hosts_drop.ceph.com
%{_datadir}/ceph/id_rsa_drop.ceph.com
%{_datadir}/ceph/id_rsa_drop.ceph.com.pub
%dir %{_sysconfdir}/ceph/
%config %{_sysconfdir}/bash_completion.d/ceph
%config %{_sysconfdir}/bash_completion.d/rados
%config %{_sysconfdir}/bash_completion.d/rbd
%config %{_sysconfdir}/bash_completion.d/radosgw-admin
%config(noreplace) %{_sysconfdir}/ceph/rbdmap
%{_unitdir}/rbdmap.service
%dir %{_udevrulesdir}
%{_udevrulesdir}/50-rbd.rules
%attr(3770,ceph,ceph) %dir %{_localstatedir}/log/ceph/
%attr(750,ceph,ceph) %dir %{_localstatedir}/lib/ceph/

%pre common
CEPH_GROUP_ID=167
CEPH_USER_ID=167
/usr/sbin/groupadd ceph -g $CEPH_GROUP_ID -o -r 2>/dev/null || :
/usr/sbin/useradd ceph -u $CEPH_USER_ID -o -r -g ceph -s /sbin/nologin -c "Ceph daemons" -d %{_localstatedir}/lib/ceph 2>/dev/null || :
exit 0

%post common
%tmpfiles_create %{_tmpfilesdir}/ceph-common.conf

%postun common
# Package removal cleanup
if [ "$1" -eq "0" ] ; then
    rm -rf %{_localstatedir}/log/ceph
    rm -rf %{_sysconfdir}/ceph
fi


%files mds
%{_bindir}/ceph-mds
%{_mandir}/man8/ceph-mds.8*
%{_unitdir}/ceph-mds@.service
%{_unitdir}/ceph-mds.target
%attr(750,ceph,ceph) %dir %{_localstatedir}/lib/ceph/mds


%preun mds
%systemd_preun ceph-mds@\*.service ceph-mds.target

%postun mds
%systemd_postun ceph-mds@\*.service ceph-mds.target
if [ $1 -ge 1 ] ; then
  # Restart on upgrade, but only if "CEPH_AUTO_RESTART_ON_UPGRADE" is set to
  # "yes". In any case: if units are not running, do not touch them.
  SYSCONF_CEPH=%{_sysconfdir}/sysconfig/ceph
  if [ -f $SYSCONF_CEPH -a -r $SYSCONF_CEPH ] ; then
    source $SYSCONF_CEPH
  fi
  if [ "X$CEPH_AUTO_RESTART_ON_UPGRADE" = "Xyes" ] ; then
    /usr/bin/systemctl try-restart ceph-mds@\*.service > /dev/null 2>&1 || :
  fi
fi

%files mgr
%{_bindir}/ceph-mgr
%dir %{_datadir}/ceph/mgr
%{_datadir}/ceph/mgr/mgr_module.*
%{_datadir}/ceph/mgr/mgr_util.*
%{_datadir}/ceph/mgr/object_format.*
%{_unitdir}/ceph-mgr@.service
%{_unitdir}/ceph-mgr.target
%attr(750,ceph,ceph) %dir %{_localstatedir}/lib/ceph/mgr

%post mgr
%systemd_post ceph-mgr@\*.service ceph-mgr.target
if [ $1 -eq 1 ] ; then
/usr/bin/systemctl start ceph-mgr.target >/dev/null 2>&1 || :
fi

%preun mgr
%systemd_preun ceph-mgr@\*.service ceph-mgr.target

%postun mgr
%systemd_postun ceph-mgr@\*.service ceph-mgr.target
if [ $1 -ge 1 ] ; then
  # Restart on upgrade, but only if "CEPH_AUTO_RESTART_ON_UPGRADE" is set to
  # "yes". In any case: if units are not running, do not touch them.
  SYSCONF_CEPH=%{_sysconfdir}/sysconfig/ceph
  if [ -f $SYSCONF_CEPH -a -r $SYSCONF_CEPH ] ; then
    source $SYSCONF_CEPH
  fi
  if [ "X$CEPH_AUTO_RESTART_ON_UPGRADE" = "Xyes" ] ; then
    /usr/bin/systemctl try-restart ceph-mgr@\*.service > /dev/null 2>&1 || :
  fi
fi

%files mgr-dashboard
%{_datadir}/ceph/mgr/dashboard

%post mgr-dashboard
if [ $1 -eq 1 ] ; then
    /usr/bin/systemctl try-restart ceph-mgr.target >/dev/null 2>&1 || :
fi

%postun mgr-dashboard
if [ $1 -eq 1 ] ; then
    /usr/bin/systemctl try-restart ceph-mgr.target >/dev/null 2>&1 || :
fi

%files mgr-k8sevents
%{_datadir}/ceph/mgr/k8sevents

%post mgr-k8sevents
if [ $1 -eq 1 ] ; then
    /usr/bin/systemctl try-restart ceph-mgr.target >/dev/null 2>&1 || :
fi

%postun mgr-k8sevents
if [ $1 -eq 1 ] ; then
    /usr/bin/systemctl try-restart ceph-mgr.target >/dev/null 2>&1 || :
fi

%files mgr-cephadm
%{_datadir}/ceph/mgr/cephadm

%post mgr-cephadm
if [ $1 -eq 1 ] ; then
    /usr/bin/systemctl try-restart ceph-mgr.target >/dev/null 2>&1 || :
fi

%postun mgr-cephadm
if [ $1 -eq 1 ] ; then
    /usr/bin/systemctl try-restart ceph-mgr.target >/dev/null 2>&1 || :
fi

%files mon
%{_bindir}/ceph-mon
%{_bindir}/ceph-monstore-tool
%{_mandir}/man8/ceph-mon.8*
%{_unitdir}/ceph-mon@.service
%{_unitdir}/ceph-mon.target
%attr(750,ceph,ceph) %dir %{_localstatedir}/lib/ceph/mon


%post mon
%systemd_post ceph-mon@\*.service ceph-mon.target
if [ $1 -eq 1 ] ; then
/usr/bin/systemctl start ceph-mon.target >/dev/null 2>&1 || :
fi

%preun mon
%systemd_preun ceph-mon@\*.service ceph-mon.target

%postun mon
%systemd_postun ceph-mon@\*.service ceph-mon.target
if [ $1 -ge 1 ] ; then
  # Restart on upgrade, but only if "CEPH_AUTO_RESTART_ON_UPGRADE" is set to
  # "yes". In any case: if units are not running, do not touch them.
  SYSCONF_CEPH=%{_sysconfdir}/sysconfig/ceph
  if [ -f $SYSCONF_CEPH -a -r $SYSCONF_CEPH ] ; then
    source $SYSCONF_CEPH
  fi
  if [ "X$CEPH_AUTO_RESTART_ON_UPGRADE" = "Xyes" ] ; then
    /usr/bin/systemctl try-restart ceph-mon@\*.service > /dev/null 2>&1 || :
  fi
fi

%files fuse
%{_bindir}/ceph-fuse
%{_mandir}/man8/ceph-fuse.8*
%{_sbindir}/mount.fuse.ceph
%{_mandir}/man8/mount.fuse.ceph.8*
%{_unitdir}/ceph-fuse@.service
%{_unitdir}/ceph-fuse.target

%files -n cephfs-mirror
%{_bindir}/cephfs-mirror
%{_mandir}/man8/cephfs-mirror.8*
%{_unitdir}/cephfs-mirror@.service
%{_unitdir}/cephfs-mirror.target

%post -n cephfs-mirror
%systemd_post cephfs-mirror@\*.service cephfs-mirror.target
if [ $1 -eq 1 ] ; then
/usr/bin/systemctl start cephfs-mirror.target >/dev/null 2>&1 || :
fi

%preun -n cephfs-mirror
%systemd_preun cephfs-mirror@\*.service cephfs-mirror.target


%postun -n cephfs-mirror
%systemd_postun cephfs-mirror@\*.service cephfs-mirror.target
if [ $1 -ge 1 ] ; then
  # Restart on upgrade, but only if "CEPH_AUTO_RESTART_ON_UPGRADE" is set to
  # "yes". In any case: if units are not running, do not touch them.
  SYSCONF_CEPH=%{_sysconfdir}/sysconfig/ceph
  if [ -f $SYSCONF_CEPH -a -r $SYSCONF_CEPH ] ; then
    source $SYSCONF_CEPH
  fi
  if [ "X$CEPH_AUTO_RESTART_ON_UPGRADE" = "Xyes" ] ; then
    /usr/bin/systemctl try-restart cephfs-mirror@\*.service > /dev/null 2>&1 || :
  fi
fi

%files -n ceph-exporter
%{_bindir}/ceph-exporter

%files -n rbd-fuse
%{_bindir}/rbd-fuse
%{_mandir}/man8/rbd-fuse.8*

%files -n rbd-mirror
%{_bindir}/rbd-mirror
%{_mandir}/man8/rbd-mirror.8*
%{_unitdir}/ceph-rbd-mirror@.service
%{_unitdir}/ceph-rbd-mirror.target

%post -n rbd-mirror
%systemd_post ceph-rbd-mirror@\*.service ceph-rbd-mirror.target
if [ $1 -eq 1 ] ; then
/usr/bin/systemctl start ceph-rbd-mirror.target >/dev/null 2>&1 || :
fi

%preun -n rbd-mirror

%if 0%{?fedora} || 0%{?rhel} || 0%{?openEuler}
%systemd_preun ceph-rbd-mirror@\*.service ceph-rbd-mirror.target
%endif

%postun -n rbd-mirror
%systemd_postun ceph-rbd-mirror@\*.service ceph-rbd-mirror.target
if [ $1 -ge 1 ] ; then
  # Restart on upgrade, but only if "CEPH_AUTO_RESTART_ON_UPGRADE" is set to
  # "yes". In any case: if units are not running, do not touch them.
  SYSCONF_CEPH=%{_sysconfdir}/sysconfig/ceph
  if [ -f $SYSCONF_CEPH -a -r $SYSCONF_CEPH ] ; then
    source $SYSCONF_CEPH
  fi
  if [ "X$CEPH_AUTO_RESTART_ON_UPGRADE" = "Xyes" ] ; then
    /usr/bin/systemctl try-restart ceph-rbd-mirror@\*.service > /dev/null 2>&1 || :
  fi
fi

%files immutable-object-cache
%{_bindir}/ceph-immutable-object-cache
%{_mandir}/man8/ceph-immutable-object-cache.8*
%{_unitdir}/ceph-immutable-object-cache@.service
%{_unitdir}/ceph-immutable-object-cache.target

%post immutable-object-cache
%systemd_post ceph-immutable-object-cache@\*.service ceph-immutable-object-cache.target
if [ $1 -eq 1 ] ; then
/usr/bin/systemctl start ceph-immutable-object-cache.target >/dev/null 2>&1 || :
fi

%preun immutable-object-cache
%systemd_preun ceph-immutable-object-cache@\*.service ceph-immutable-object-cache.target


%postun immutable-object-cache
%systemd_postun ceph-immutable-object-cache@\*.service ceph-immutable-object-cache.target
if [ $1 -ge 1 ] ; then
  # Restart on upgrade, but only if "CEPH_AUTO_RESTART_ON_UPGRADE" is set to
  # "yes". In any case: if units are not running, do not touch them.
  SYSCONF_CEPH=%{_sysconfdir}/sysconfig/ceph
  if [ -f $SYSCONF_CEPH -a -r $SYSCONF_CEPH ] ; then
    source $SYSCONF_CEPH
  fi
  if [ "X$CEPH_AUTO_RESTART_ON_UPGRADE" = "Xyes" ] ; then
    /usr/bin/systemctl try-restart ceph-immutable-object-cache@\*.service > /dev/null 2>&1 || :
  fi
fi

%files -n rbd-nbd
%{_bindir}/rbd-nbd
%{_mandir}/man8/rbd-nbd.8*


%files radosgw
%{_bindir}/ceph-diff-sorted
%{_bindir}/radosgw
%{_bindir}/radosgw-token
%{_bindir}/radosgw-es
%{_bindir}/radosgw-object-expirer
%{_bindir}/rgw-policy-check
%{_mandir}/man8/radosgw.8*
%{_mandir}/man8/rgw-policy-check.8*
%dir %{_localstatedir}/lib/ceph/radosgw
%{_unitdir}/ceph-radosgw@.service
%{_unitdir}/ceph-radosgw.target

%post radosgw
%systemd_post ceph-radosgw@\*.service ceph-radosgw.target
if [ $1 -eq 1 ] ; then
/usr/bin/systemctl start ceph-radosgw.target >/dev/null 2>&1 || :
fi

%preun radosgw
%systemd_preun ceph-radosgw@\*.service ceph-radosgw.target


%postun radosgw
%systemd_postun ceph-radosgw@\*.service ceph-radosgw.target
if [ $1 -ge 1 ] ; then
  # Restart on upgrade, but only if "CEPH_AUTO_RESTART_ON_UPGRADE" is set to
  # "yes". In any case: if units are not running, do not touch them.
  SYSCONF_CEPH=%{_sysconfdir}/sysconfig/ceph
  if [ -f $SYSCONF_CEPH -a -r $SYSCONF_CEPH ] ; then
    source $SYSCONF_CEPH
  fi
  if [ "X$CEPH_AUTO_RESTART_ON_UPGRADE" = "Xyes" ] ; then
    /usr/bin/systemctl try-restart ceph-radosgw@\*.service > /dev/null 2>&1 || :
  fi
fi

%files osd
%{_bindir}/ceph-clsinfo
%{_bindir}/ceph-bluestore-tool
%{_bindir}/ceph-erasure-code-tool
%{_bindir}/ceph-objectstore-tool
%{_bindir}/ceph-osdomap-tool
%{_bindir}/ceph-osd
%{_libexecdir}/ceph/ceph-osd-prestart.sh
%{_mandir}/man8/ceph-clsinfo.8*
%{_mandir}/man8/ceph-osd.8*
%{_mandir}/man8/ceph-bluestore-tool.8*
%{_unitdir}/ceph-osd@.service
%{_unitdir}/ceph-osd.target
%attr(750,ceph,ceph) %dir %{_localstatedir}/lib/ceph/osd
%config(noreplace) %{_sysctldir}/90-ceph-osd.conf


%post osd
%systemd_post ceph-osd@\*.service ceph-volume@\*.service ceph-osd.target
if [ $1 -eq 1 ] ; then
/usr/bin/systemctl start ceph-osd.target >/dev/null 2>&1 || :
fi
%if 0%{?sysctl_apply}
    %sysctl_apply 90-ceph-osd.conf
%else
    /usr/lib/systemd/systemd-sysctl %{_sysctldir}/90-ceph-osd.conf > /dev/null 2>&1 || :
%endif

%preun osd
%systemd_preun ceph-osd@\*.service ceph-volume@\*.service ceph-osd.target

%postun osd
%systemd_postun ceph-osd@\*.service ceph-volume@\*.service ceph-osd.target
if [ $1 -ge 1 ] ; then
  # Restart on upgrade, but only if "CEPH_AUTO_RESTART_ON_UPGRADE" is set to
  # "yes". In any case: if units are not running, do not touch them.
  SYSCONF_CEPH=%{_sysconfdir}/sysconfig/ceph
  if [ -f $SYSCONF_CEPH -a -r $SYSCONF_CEPH ] ; then
    source $SYSCONF_CEPH
  fi
  if [ "X$CEPH_AUTO_RESTART_ON_UPGRADE" = "Xyes" ] ; then
    /usr/bin/systemctl try-restart ceph-osd@\*.service ceph-volume@\*.service > /dev/null 2>&1 || :
  fi
fi


%if 0%{with seastar}
%files crimson-osd
%{_bindir}/crimson-osd
%endif

%files volume
%{_sbindir}/ceph-volume
%{_sbindir}/ceph-volume-systemd
%dir %{python3_sitelib}/ceph_volume
%{python3_sitelib}/ceph_volume/*
%{python3_sitelib}/ceph_volume-*
%{_mandir}/man8/ceph-volume.8*
%{_mandir}/man8/ceph-volume-systemd.8*
%{_unitdir}/ceph-volume@.service

%post volume
%systemd_post ceph-volume@\*.service


%preun volume
%systemd_preun ceph-volume@\*.service


%postun volume
%systemd_postun ceph-volume@\*.service
if [ $1 -ge 1 ] ; then
  # Restart on upgrade, but only if "CEPH_AUTO_RESTART_ON_UPGRADE" is set to
  # "yes". In any case: if units are not running, do not touch them.
  SYSCONF_CEPH=%{_sysconfdir}/sysconfig/ceph
  if [ -f $SYSCONF_CEPH -a -r $SYSCONF_CEPH ] ; then
    source $SYSCONF_CEPH
  fi
  if [ "X$CEPH_AUTO_RESTART_ON_UPGRADE" = "Xyes" ] ; then
    /usr/bin/systemctl try-restart ceph-volume@\*.service > /dev/null 2>&1 || :
  fi
fi

%if %{with ocf}

%files resource-agents
%dir %{_prefix}/lib/ocf
%dir %{_prefix}/lib/ocf/resource.d
%dir %{_prefix}/lib/ocf/resource.d/ceph
%attr(0755,-,-) %{_prefix}/lib/ocf/resource.d/ceph/rbd

%endif

%files -n librados2
%{_libdir}/librados.so.*
%dir %{_libdir}/ceph
%{_libdir}/ceph/libceph-common.so.*
%if %{with lttng}
%{_libdir}/librados_tp.so.*
%endif
%dir %{_sysconfdir}/ceph

%post -n librados2 -p /sbin/ldconfig

%postun -n librados2 -p /sbin/ldconfig

%files -n librados-devel
%dir %{_includedir}/rados
%{_includedir}/rados/librados.h
%{_includedir}/rados/rados_types.h
%{_libdir}/librados.so
%if %{with lttng}
%{_libdir}/librados_tp.so
%endif
%{_bindir}/librados-config
%{_mandir}/man8/librados-config.8*

%files -n libradospp-devel
%dir %{_includedir}/rados
%{_includedir}/rados/buffer.h
%{_includedir}/rados/buffer_fwd.h
%{_includedir}/rados/crc32c.h
%{_includedir}/rados/inline_memory.h
%{_includedir}/rados/librados.hpp
%{_includedir}/rados/librados_fwd.hpp
%{_includedir}/rados/page.h
%{_includedir}/rados/rados_types.hpp

%files -n python%{python3_pkgversion}-rados
%{python3_sitearch}/rados.cpython*.so
%{python3_sitearch}/rados-*.egg-info

%files -n libcephsqlite
%{_libdir}/libcephsqlite.so

%post -n libcephsqlite -p /sbin/ldconfig

%postun -n libcephsqlite -p /sbin/ldconfig

%files -n libcephsqlite-devel
%{_includedir}/libcephsqlite.h

%if 0%{with libradosstriper}
%files -n libradosstriper1
%{_libdir}/libradosstriper.so.*

%post -n libradosstriper1 -p /sbin/ldconfig

%postun -n libradosstriper1 -p /sbin/ldconfig

%files -n libradosstriper-devel
%dir %{_includedir}/radosstriper
%{_includedir}/radosstriper/libradosstriper.h
%{_includedir}/radosstriper/libradosstriper.hpp
%{_libdir}/libradosstriper.so
%endif

%files -n librbd1
%{_libdir}/librbd.so.*
%if %{with lttng}
%{_libdir}/librbd_tp.so.*
%endif
%dir %{_libdir}/ceph/librbd
%{_libdir}/ceph/librbd/libceph_*.so*

%post -n librbd1 -p /sbin/ldconfig

%postun -n librbd1 -p /sbin/ldconfig

%files -n librbd-devel
%dir %{_includedir}/rbd
%{_includedir}/rbd/librbd.h
%{_includedir}/rbd/librbd.hpp
%{_includedir}/rbd/features.h
%{_libdir}/librbd.so
%if %{with lttng}
%{_libdir}/librbd_tp.so
%endif

%files -n librgw2
%{_libdir}/librgw.so.*
%if %{with lttng}
%{_libdir}/librgw_op_tp.so.*
%{_libdir}/librgw_rados_tp.so.*
%endif

%post -n librgw2 -p /sbin/ldconfig

%postun -n librgw2 -p /sbin/ldconfig

%files -n librgw-devel
%dir %{_includedir}/rados
%{_includedir}/rados/librgw.h
%{_includedir}/rados/rgw_file.h
%{_libdir}/librgw.so
%if %{with lttng}
%{_libdir}/librgw_op_tp.so
%{_libdir}/librgw_rados_tp.so
%endif

%files -n python%{python3_pkgversion}-rgw
%{python3_sitearch}/rgw.cpython*.so
%{python3_sitearch}/rgw-*.egg-info

%files -n python%{python3_pkgversion}-rbd
%{python3_sitearch}/rbd.cpython*.so
%{python3_sitearch}/rbd-*.egg-info

%files -n libcephfs2
%{_libdir}/libcephfs.so.*
%dir %{_sysconfdir}/ceph

%post -n libcephfs2 -p /sbin/ldconfig

%postun -n libcephfs2 -p /sbin/ldconfig

%files -n libcephfs-devel
%dir %{_includedir}/cephfs
%{_includedir}/cephfs/libcephfs.h
%{_includedir}/cephfs/ceph_ll_client.h
%{_includedir}/cephfs/types.h
%dir %{_includedir}/cephfs/metrics
%{_includedir}/cephfs/metrics/Types.h
%{_libdir}/libcephfs.so

%files -n python%{python3_pkgversion}-cephfs
%{python3_sitearch}/cephfs.cpython*.so
%{python3_sitearch}/cephfs-*.egg-info

%files -n python%{python3_pkgversion}-ceph-argparse
%{python3_sitelib}/ceph_argparse.py
%{python3_sitelib}/ceph_daemon.py

%files -n python%{python3_pkgversion}-ceph-common
%{python3_sitelib}/ceph
%{python3_sitelib}/ceph-*.egg-info

%if 0%{with cephfs_shell}
%files -n cephfs-shell
%{python3_sitelib}/cephfs_shell-*.egg-info
%{_bindir}/cephfs-shell
%{_mandir}/man8/cephfs-shell.8*
%endif

%files -n cephfs-top
%{python3_sitelib}/cephfs_top-*.egg-info
%{_bindir}/cephfs-top
%{_mandir}/man8/cephfs-top.8*

%if 0%{with ceph_test_package}
%files -n ceph-test
%{_bindir}/ceph-client-debug
%{_bindir}/ceph_bench_log
%{_bindir}/ceph_multi_stress_watch
%{_bindir}/ceph_erasure_code_benchmark
%{_bindir}/ceph_omapbench
%{_bindir}/ceph_objectstore_bench
%{_bindir}/ceph_perf_objectstore
%{_bindir}/ceph_perf_local
%{_bindir}/ceph_perf_msgr_client
%{_bindir}/ceph_perf_msgr_server
%{_bindir}/ceph_psim
%{_bindir}/ceph_radosacl
%{_bindir}/ceph_rgw_jsonparser
%{_bindir}/ceph_rgw_multiparser
%{_bindir}/ceph_scratchtool
%{_bindir}/ceph_scratchtoolpp
%{_bindir}/ceph_test_*
%{_bindir}/ceph-coverage
%{_bindir}/ceph-debugpack
%{_bindir}/ceph-dedup-tool
%if 0%{with seastar}
%{_bindir}/crimson-store-nbd
%endif
%{_mandir}/man8/ceph-debugpack.8*
%dir %{_libdir}/ceph
%{_libdir}/ceph/ceph-monstore-update-crush.sh
%endif

%if 0%{with cephfs_java}
%files -n libcephfs_jni1
%{_libdir}/libcephfs_jni.so.*

%post -n libcephfs_jni1 -p /sbin/ldconfig

%postun -n libcephfs_jni1 -p /sbin/ldconfig

%files -n libcephfs_jni-devel
%{_libdir}/libcephfs_jni.so

%files -n cephfs-java
%{_javadir}/libcephfs.jar
%{_javadir}/libcephfs-test.jar
%endif

%files -n rados-objclass-devel
%dir %{_includedir}/rados
%{_includedir}/rados/objclass.h

%if 0%{with selinux}
%files selinux
%attr(0600,root,root) %{_datadir}/selinux/packages/ceph.pp
%{_datadir}/selinux/devel/include/contrib/ceph.if
%{_mandir}/man8/ceph_selinux.8*

%post selinux
# backup file_contexts before update
. /etc/selinux/config
FILE_CONTEXT=/etc/selinux/${SELINUXTYPE}/contexts/files/file_contexts
cp ${FILE_CONTEXT} ${FILE_CONTEXT}.pre

# Install the policy
/usr/sbin/semodule -i %{_datadir}/selinux/packages/ceph.pp

# Load the policy if SELinux is enabled
if ! /usr/sbin/selinuxenabled; then
    # Do not relabel if selinux is not enabled
    exit 0
fi

if diff ${FILE_CONTEXT} ${FILE_CONTEXT}.pre > /dev/null 2>&1; then
   # Do not relabel if file contexts did not change
   exit 0
fi

# Stop ceph.target while relabeling if CEPH_AUTO_RESTART_ON_UPGRADE=yes
SYSCONF_CEPH=%{_sysconfdir}/sysconfig/ceph
if [ -f $SYSCONF_CEPH -a -r $SYSCONF_CEPH ] ; then
    source $SYSCONF_CEPH
fi

# Check whether the daemons are running
/usr/bin/systemctl status ceph.target > /dev/null 2>&1
STATUS=$?

# Stop the daemons if they were running
if test $STATUS -eq 0; then
    if [ "X$CEPH_AUTO_RESTART_ON_UPGRADE" = "Xyes" ] ; then
        /usr/bin/systemctl stop ceph.target > /dev/null 2>&1
    fi
fi

# Relabel the files fix for first package install
/usr/sbin/fixfiles -C ${FILE_CONTEXT}.pre restore 2> /dev/null

rm -f ${FILE_CONTEXT}.pre
# The fixfiles command won't fix label for /var/run/ceph
/usr/sbin/restorecon -R /var/run/ceph > /dev/null 2>&1

# Start the daemons iff they were running before
if test $STATUS -eq 0; then
    if [ "X$CEPH_AUTO_RESTART_ON_UPGRADE" = "Xyes" ] ; then
        /usr/bin/systemctl start ceph.target > /dev/null 2>&1 || :
    fi
fi
exit 0

%postun selinux
if [ $1 -eq 0 ]; then
    # backup file_contexts before update
    . /etc/selinux/config
    FILE_CONTEXT=/etc/selinux/${SELINUXTYPE}/contexts/files/file_contexts
    cp ${FILE_CONTEXT} ${FILE_CONTEXT}.pre

    # Remove the module
    /usr/sbin/semodule -n -r ceph > /dev/null 2>&1

    # Reload the policy if SELinux is enabled
    if ! /usr/sbin/selinuxenabled ; then
        # Do not relabel if SELinux is not enabled
        exit 0
    fi

    # Stop ceph.target while relabeling if CEPH_AUTO_RESTART_ON_UPGRADE=yes
    SYSCONF_CEPH=%{_sysconfdir}/sysconfig/ceph
    if [ -f $SYSCONF_CEPH -a -r $SYSCONF_CEPH ] ; then
        source $SYSCONF_CEPH
    fi

    # Check whether the daemons are running
    /usr/bin/systemctl status ceph.target > /dev/null 2>&1
    STATUS=$?

    # Stop the daemons if they were running
    if test $STATUS -eq 0; then
        if [ "X$CEPH_AUTO_RESTART_ON_UPGRADE" = "Xyes" ] ; then
            /usr/bin/systemctl stop ceph.target > /dev/null 2>&1
        fi
    fi

    /usr/sbin/fixfiles -C ${FILE_CONTEXT}.pre restore 2> /dev/null
    rm -f ${FILE_CONTEXT}.pre
    # The fixfiles command won't fix label for /var/run/ceph
    /usr/sbin/restorecon -R /var/run/ceph > /dev/null 2>&1

    # Start the daemons if they were running before
    if test $STATUS -eq 0; then
        if [ "X$CEPH_AUTO_RESTART_ON_UPGRADE" = "Xyes" ] ; then
	    /usr/bin/systemctl start ceph.target > /dev/null 2>&1 || :
        fi
    fi
fi
exit 0
%endif

%files grafana-dashboards
%if 0%{?suse_version}
%attr(0755,root,root) %dir %{_sysconfdir}/grafana
%attr(0755,root,root) %dir %{_sysconfdir}/grafana/dashboards
%endif
%attr(0755,root,root) %dir %{_sysconfdir}/grafana/dashboards/ceph-dashboard
%config %{_sysconfdir}/grafana/dashboards/ceph-dashboard/*

%files prometheus-alerts
%if 0%{?suse_version}
%attr(0755,root,root) %dir %{_sysconfdir}/prometheus
%endif
%attr(0755,root,root) %dir %{_sysconfdir}/prometheus/ceph
%config %{_sysconfdir}/prometheus/ceph/ceph_default_alerts.yml



%changelog
<<<<<<< HEAD
* Mon Jan 27 2025 Kevin Lockwood <v-klockwood@microsoft.com> - 18.2.2-3
- Fix for CVE-2020-22217
=======
* Tue Jan 01 2025 Sandeep Karambelkar <skarambelkar@microsoft.com> - 18.2.2-3
- Based on the package build logs, opentelemetry-cpp submodule is not being built
- Removing opentelemetry-cpp to address below CVEs as this submodule is not relevant
- CVE-2022-24735
- CVE-2022-24736
- CVE-2021-44647
- CVE-2020-24371
- CVE-2014-5461
- CVE-2021-43519
- CVE-2021-44964
- CVE-2024-31755
>>>>>>> 1a8c4a76

* Wed Dec 4 2024 Bhagyashri Pathak <bhapathak@microsoft.com> - 18.2.2-2
- Fix for CVE-2024-52338

* Thu May 23 2024 CBL-Mariner Servicing Account <cblmargh@microsoft.com> - 18.2.2-1
- Auto-upgrade to 18.2.2 - CVE patches

* Tue Mar 26 2024 Himaja Kesari <himajakesari@microsoft.com> - 18.2.1-1
- Updated to version 18.2.1.

* Thu Feb 22 2024 Pawel Winogrodzki <pawelwi@microsoft.com> - 16.2.10-3
- Updating naming for 3.0 version of Azure Linux.

* Wed Sep 20 2023 Jon Slobodzian <joslobo@microsoft.com> - 16.2.10-2
- Recompile with stack-protection fixed gcc version (CVE-2023-4039)

* Fri Aug 05 2022 Cameron Baird <cameronbaird@microsoft.com> - 16.2.10-1
- Update source to v16.2.10 to address CVE-2022-0670
- Install ceph-smartctl instead of ceph-osd-smartctl
- Since ceph-smartctl now seems needed for daemons of multiple subpackages, 
    moved %files entry for ceph-smartctl from osd to base 

* Wed Mar 09 2022 Mateusz Malisz <mamalisz@microsoft.com> - 16.2.5-4
- Add libevent as a build requires to fix build error/warning for some hostnames

* Fri Feb 18 2022 Thomas Crain <thcrain@microsoft.com> - 16.2.5-3
- Add patch to fix build with snappy >= 1.1.9

* Thu Feb 17 2022 Andrew Phelps <anphel@microsoft.com> - 16.2.5-2
- Use _topdir instead of hard-coded value /usr/src/mariner

* Mon Jan 03 2022 Neha Agarwal <nehaagarwal@microsoft.com> - 16.2.5-1
- Updated to version 16.2.5.

* Thu Dec 16 2021 Pawel Winogrodzki <pawelwi@microsoft.com> - 16.2.0-6
- Removing the explicit %%clean stage.

* Tue Sep 21 2021 Henry Li <lihl@microsoft.com> - 16.2.0-5
- Use util-linux-devel as BR instead of util-linux-libs

* Tue Aug 31 2021 Pawel Winogrodzki <pawelwi@microsoft.com> - 16.2.0-4
- Enabling the "libradosstriper" subpackages.

* Wed Aug 18 2021 Thomas Crain <thcrain@microsoft.com> - 16.2.0-3
- Enable python byte compilation for directories outside of %%python3_site{lib,arch}

* Thu Jun 17 2021 Neha Agarwal <nehaagarwal@microsoft.com> 16.2.0-2
- Disable debuginfo because ceph-debuginfo rpm is too large

* Fri May 21 2021 Neha Agarwal <nehaagarwal@microsoft.com> 16.2.0-1
- Update package version to fix CVE-2020-25660, CVE-2020-25678 and CVE-2020-27781

* Fri Feb 05 2021 Joe Schmitt <joschmit@microsoft.com> - 15.2.4-2
- Include python bytecompiled files in the resulting package.

* Fri Aug 21 2020 Thomas Crain <thcrain@microsoft.com> 15.2.4-1
- Initial CBL-Mariner import from Ceph source (license: LGPLv2.1)
- License verified<|MERGE_RESOLUTION|>--- conflicted
+++ resolved
@@ -5,7 +5,7 @@
 Summary:        User space components of the Ceph file system
 Name:           ceph
 Version:        18.2.2
-Release:        3%{?dist}
+Release:        4%{?dist}
 License:        LGPLv2 and LGPLv3 and CC-BY-SA and GPLv2 and Boost and BSD and MIT and Public Domain and GPLv3 and ASL-2.0
 URL:            https://ceph.io/
 Vendor:         Microsoft Corporation
@@ -2005,10 +2005,9 @@
 
 
 %changelog
-<<<<<<< HEAD
-* Mon Jan 27 2025 Kevin Lockwood <v-klockwood@microsoft.com> - 18.2.2-3
+* Mon Jan 27 2025 Kevin Lockwood <v-klockwood@microsoft.com> - 18.2.2-4
 - Fix for CVE-2020-22217
-=======
+
 * Tue Jan 01 2025 Sandeep Karambelkar <skarambelkar@microsoft.com> - 18.2.2-3
 - Based on the package build logs, opentelemetry-cpp submodule is not being built
 - Removing opentelemetry-cpp to address below CVEs as this submodule is not relevant
@@ -2020,7 +2019,6 @@
 - CVE-2021-43519
 - CVE-2021-44964
 - CVE-2024-31755
->>>>>>> 1a8c4a76
 
 * Wed Dec 4 2024 Bhagyashri Pathak <bhapathak@microsoft.com> - 18.2.2-2
 - Fix for CVE-2024-52338
