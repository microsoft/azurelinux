--- conflicted
+++ resolved
@@ -359,61 +359,6 @@
     # Other config here will be given to the distro class and/or path classes
     paths:
        cloud_dir: /var/lib/cloud/
-<<<<<<< HEAD
-diff -ruN a/systemd/cloud-init-local.service.tmpl b/systemd/cloud-init-local.service.tmpl
---- a/systemd/cloud-init-local.service.tmpl     2022-05-18 08:23:24.000000000 -0700
-+++ b/systemd/cloud-init-local.service.tmpl     2022-08-23 16:23:57.854218334 -0700
-@@ -1,9 +1,7 @@
- ## template:jinja
- [Unit]
- Description=Initial cloud-init job (pre-networking)
--{% if variant in ["ubuntu", "unknown", "debian", "rhel" ] %}
- DefaultDependencies=no
--{% endif %}
- Wants=network-pre.target
- After=hv_kvp_daemon.service
- After=systemd-remount-fs.service
-@@ -21,10 +19,8 @@
- Before=firewalld.target
- Conflicts=shutdown.target
- {% endif %}
--{% if variant in ["ubuntu", "unknown", "debian"] %}
- Before=sysinit.target
- Conflicts=shutdown.target
--{% endif %}
- RequiresMountsFor=/var/lib/cloud
- {% if variant == "rhel" %}
- ConditionPathExists=!/etc/cloud/cloud-init.disabled
-diff -ruN a/systemd/cloud-init.service.tmpl b/systemd/cloud-init.service.tmpl
---- a/systemd/cloud-init.service.tmpl   2022-05-18 08:23:24.000000000 -0700
-+++ b/systemd/cloud-init.service.tmpl   2022-08-23 16:21:56.556071614 -0700
-@@ -26,11 +26,9 @@
- Before=network-online.target
- Before=sshd-keygen.service
- Before=sshd.service
--{% if variant in ["ubuntu", "unknown", "debian"] %}
- Before=sysinit.target
- Before=shutdown.target
- Conflicts=shutdown.target
--{% endif %}
- {% if variant in ["suse"] %}
- Before=shutdown.target
- Conflicts=shutdown.target
-=======
-diff --git a/systemd/cloud-init.service.tmpl b/systemd/cloud-init.service.tmpl
-index c170aef7..20ff1daa 100644
---- a/systemd/cloud-init.service.tmpl
-+++ b/systemd/cloud-init.service.tmpl
-@@ -1,7 +1,7 @@
- ## template:jinja
- [Unit]
- Description=Initial cloud-init job (metadata service crawler)
--{% if variant not in ["photon", "rhel"] %}
-+{% if variant not in ["mariner", "photon", "rhel"] %}
- DefaultDependencies=no
- {% endif %}
- Wants=cloud-init-local.service
->>>>>>> a5828736
 diff --git a/templates/hosts.mariner.tmpl b/templates/hosts.mariner.tmpl
 new file mode 100644
 index 00000000..2e956382
