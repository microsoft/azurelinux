%define python3_sitelib %{_libdir}/python3.7/site-packages
%define cl_services cloud-config.service cloud-config.target cloud-final.service cloud-init.service cloud-init.target cloud-init-local.service
Summary:        Cloud instance init scripts
Name:           cloud-init
Version:        21.4
Release:        3%{?dist}
License:        GPLv3
Vendor:         Microsoft Corporation
Distribution:   Mariner
Group:          System Environment/Base
URL:            https://launchpad.net/cloud-init
Source0:        https://launchpad.net/cloud-init/trunk/%{version}/+download/%{name}-%{version}.tar.gz
Source1:        dscheck_VMwareGuestInfo
Source2:        10-azure-kvp.cfg
Patch0:         cloud-init-azureds.patch
Patch1:         ds-identify.patch
Patch2:         ds-vmware-mariner.patch
Patch3:         cloud-cfg.patch
# Add Mariner distro support to cloud-init
Patch4:         mariner-21.4.patch
# backport patch https://github.com/canonical/cloud-init/commit/0988fb89be06aeb08083ce609f755509d08fa459.patch to 21.4
Patch5:         azureds-set-ovf_is_accesible.patch
<<<<<<< HEAD
Patch6:         CVE-2022-2084.patch
=======
Patch6:         CVE-2023-1786.patch
>>>>>>> fdea3540

BuildRequires:  automake
BuildRequires:  dbus
BuildRequires:  iproute
BuildRequires:  python3
BuildRequires:  python3-PyYAML
BuildRequires:  python3-certifi
BuildRequires:  python3-chardet
BuildRequires:  python3-configobj
BuildRequires:  python3-idna
BuildRequires:  python3-ipaddr
BuildRequires:  python3-jinja2
BuildRequires:  python3-libs
BuildRequires:  python3-requests
BuildRequires:  python3-setuptools
BuildRequires:  python3-six
BuildRequires:  python3-xml
BuildRequires:  systemd
BuildRequires:  systemd-devel
Requires:       dhcp-client
Requires:       iproute
Requires:       net-tools
Requires:       python3
Requires:       python3-PyYAML
Requires:       python3-configobj
Requires:       python3-jinja2
Requires:       python3-jsonpatch
Requires:       python3-jsonschema
Requires:       python3-libs
Requires:       python3-markupsafe
Requires:       python3-netifaces
Requires:       python3-oauthlib
Requires:       python3-prettytable
Requires:       python3-requests
Requires:       python3-setuptools
Requires:       python3-six
Requires:       python3-xml
Requires:       systemd
BuildArch:      noarch
%if %{with_check}
BuildRequires:  python3-configobj
BuildRequires:  python3-jsonpatch
BuildRequires:  python3-pip
BuildRequires:  python3-pytest
BuildRequires:  shadow-utils
%endif

%description
Cloud-init is a set of init scripts for cloud instances.  Cloud instances
need special scripts to run during initialization to retrieve and install
ssh keys and to let the user run various scripts.

%package azure-kvp
Summary:        Cloud-init configuration for Hyper-V telemetry
Requires:       %{name} = %{version}-%{release}

%description    azure-kvp
Cloud-init configuration for Hyper-V telemetry

%prep
%autosetup -p1 -n %{name}-%{version}

find systemd -name "cloud*.service*" | xargs sed -i s/StandardOutput=journal+console/StandardOutput=journal/g

%build
python3 setup.py build

%install
python3 setup.py install -O1 --skip-build --root=%{buildroot} --init-system=systemd

python3 tools/render-cloudcfg --variant mariner > %{buildroot}/%{_sysconfdir}/cloud/cloud.cfg

%if "%{_arch}" == "aarch64"
# OpenStack DS in aarch64 adds a boot time of ~10 seconds by searching
# for DS from a remote location, let's remove it.
sed -i -e "0,/'OpenStack', / s/'OpenStack', //" %{buildroot}/%{_sysconfdir}/cloud/cloud.cfg
%endif

mkdir -p %{buildroot}%{_sharedstatedir}/cloud
mkdir -p %{buildroot}/%{_sysconfdir}/cloud/cloud.cfg.d

install -m 755 %{SOURCE1} %{buildroot}/%{_bindir}
install -m 644 %{SOURCE2} %{buildroot}/%{_sysconfdir}/cloud/cloud.cfg.d/

%check
touch vd ud

mkdir -p %{_datadir}/ca-certificates/
crt_file='%{_datadir}/ca-certificates/cloud-init-ca-certs.crt'
echo -e 'CERT1\nLINE2\nLINE3\nCERT2\nLINE2\nLINE3' > "${crt_file}"

conf_file='%{_sysconfdir}/ca-certificates.conf'
echo -e 'line1\nline2\nline3\ncloud-init-ca-certs.crt\n' > "${conf_file}"

%define test_pkgs pytest-metadata unittest2 mock attrs iniconfig httpretty netifaces

pip3 install --upgrade %{test_pkgs}

# temporarily disable failing tests, common error:
# RuntimeError: duplicate mac found! both 'calixxx' and 'calixxx' have mac 'ee:ee:ee:ee:ee:ee'
rm cloudinit/sources/tests/test_oracle.py
rm tests/unittests/test_net_freebsd.py

make check %{?_smp_mflags}

%clean
rm -rf %{buildroot}


%post
%systemd_post %{cl_services}

%preun
%systemd_preun %{cl_services}

%postun
%systemd_postun %{cl_services}

%files
%{_bindir}/*
%license LICENSE
%{python3_sitelib}/*
%{_docdir}/cloud-init/*
%{_libdir}/cloud-init/*
%dir %{_sharedstatedir}/cloud
%dir %{_sysconfdir}/cloud/templates
%doc %{_sysconfdir}/cloud/cloud.cfg.d/README
%{_sysconfdir}/dhcp/dhclient-exit-hooks.d/hook-dhclient
%{_sysconfdir}/NetworkManager/dispatcher.d/hook-network-manager
%config(noreplace) %{_sysconfdir}/cloud/templates/*
%config(noreplace) %{_sysconfdir}/cloud/cloud.cfg
%config(noreplace) %{_sysconfdir}/cloud/cloud.cfg.d/05_logging.cfg
%{_unitdir}/*
%{_systemdgeneratordir}/cloud-init-generator
%{_udevrulesdir}/66-azure-ephemeral.rules
%{_sysconfdir}/systemd/system/sshd-keygen@.service.d/disable-sshd-keygen-if-cloud-init-active.conf
%{_datadir}/bash-completion/completions/cloud-init

%files azure-kvp
%config(noreplace) %{_sysconfdir}/cloud/cloud.cfg.d/10-azure-kvp.cfg

%changelog
<<<<<<< HEAD
* Wed Jun 28 2023 Minghe Ren <mingheren@microsoft.com> - 21.4-3
- Add patch for CVE-2022-2084
=======
* Thu Jun 15 2023 Minghe Ren <mingheren@microsoft.com> - 21.4-3
- Add patch for CVE-2023-1786
>>>>>>> fdea3540

* Tue Mar 22 2022 Anirudh Gopal <angop@microsoft.com> - 21.4-2
- Backport cloud-init ovf_is_accessible DataSourceAzure.py fix to 21.4

* Wed Mar 16 2022 Henry Beberman <henry.beberman@microsoft.com> - 21.4-1
- Update to version 21.4
- Remove several upstreamed patches already present in source
- Add netplan support into the Mariner distro config

* Tue Feb 22 2022 Henry Beberman <henry.beberman@microsoft.com> - 21.3-4
- Add patches from upstream to resolve a hang when reinitializing preprovisioned VMs.

* Mon Oct 18 2021 Henry Beberman <henry.beberman@microsoft.com> - 21.3-3
- Add azure-kvp subpackage.

* Wed Sep 15 2021 Jiri Appl <jiria@microsoft.com> - 21.3-2
- Port from Photon to Mariner
- Fix dependencies
- Add Mariner patch

* Wed Aug 25 2021 Shreenidhi Shedi <sshedi@vmware.com> 21.3-1
- Upgrade to version 21.3

* Fri Aug 13 2021 Shreenidhi Shedi <sshedi@vmware.com> 21.2-5
- Fix a silly mistake in sed command

* Tue Aug 03 2021 Shreenidhi Shedi <sshedi@vmware.com> 21.2-4
- Fix hostname handling
- Remove OpenStack from aarch64 DS list

* Wed Jul 21 2021 Shreenidhi Shedi <sshedi@vmware.com> 21.2-2
- Support ntp configs

* Mon Jun 21 2021 Shreenidhi Shedi <sshedi@vmware.com> 21.2-1
- Upgrade to version 21.2
- Refactored ds-guestinfo-photon.patch to generate netcfg v2
- Added fallback-netcfg.patch to handle net configs when no DS present

* Tue Apr 20 2021 Shreenidhi Shedi <sshedi@vmware.com> 21.1-2
- Further fixes to network config handler

* Sun Feb 28 2021 Shreenidhi Shedi <sshedi@vmware.com> 21.1-1
- Upgrade to version 21.1

* Wed Jan 20 2021 Shreenidhi Shedi <sshedi@vmware.com> 20.4.1-1
- Upgrade to version 20.4.1

* Thu Dec 10 2020 Shreenidhi Shedi <sshedi@vmware.com> 20.4-1
- Upgrade to version 20.4

* Sun Nov 22 2020 Shreenidhi Shedi <sshedi@vmware.com> 20.3-4
- Added support for network config v1 & v2

* Fri Nov 06 2020 Tapas Kundu <tkundu@vmware.com> 20.3-3
- Updated using python 3.9 lib

* Mon Oct 12 2020 Shreenidhi Shedi <sshedi@vmware.com> 20.3-2
- Fixed subp import in photon.py
- Fixed creating `[Route]` entries while creating network files

* Thu Sep 24 2020 Shreenidhi Shedi <sshedi@vmware.com> 20.3-1
- Upgrade cloud-init to 20.3
- Updated DataSourceVMwareGuestInfo (till commit abc387c7)

* Tue Sep 08 2020 Shreenidhi Shedi <sshedi@vmware.com> 20.2-5
- Further fixes to 'passwd' field
- Fixed an issue with setting fqdn as hostname

* Thu Jul 30 2020 Tapas Kundu <tkundu@vmware.com> 20.2-4
- Updated using python 3.8 lib

* Thu Jul 30 2020 Shreenidhi Shedi <sshedi@vmware.com> 20.2-3
- Bring back 'passwd' field in create_user

* Mon Jul 27 2020 Shreenidhi Shedi <sshedi@vmware.com> 20.2-2
- 1. add support to configure DHCP4 UseDomains= in Networking Config Version 2
- 2. add support for DEFAULT-RUN-POST-CUSTOM-SCRIPT
- 3. fix distro patch for multiple NICs

* Fri Jul 10 2020 Shreenidhi Shedi <sshedi@vmware.com> 20.2-1
- Upgrade version to 20.2
- Support for Networking Config Version 2

* Fri Mar 27 2020 Shreenidhi Shedi <sshedi@vmware.com> 19.1-7
- Fixed make check
- Enable all harmless options
- Generate cloud.cfg using render-cloudcfg script

* Fri Mar 27 2020 Shreenidhi Shedi <sshedi@vmware.com> 19.1-6
- Updated ds-guestinfo-photon.patch
- Fixed dhcp issue in photon-distro.patch
- Updated DataSourceVMwareGuestInfo.patch (till commit bf996d9 from mainline)

* Fri Feb 14 2020 Shreenidhi Shedi <sshedi@vmware.com> 19.1-5
- Fix for CVE-2020-8631

* Tue Feb 11 2020 Shreenidhi Shedi <sshedi@vmware.com> 19.1-4
- Fix for CVE-2020-8632

* Fri Dec 13 2019 Shreenidhi Shedi <sshedi@vmware.com> 19.1-3
- Enabled power-state-change in cloud-photon.cfg file
- Updated DataSourceVMwareGuestInfo.patch (till commit 9e69060 from mainline)
- Updated dscheck_VMwareGuestInfo and ds-guestinfo-photon.patch

* Thu Oct 17 2019 Keerthana K <keerthanak@vmware.com> 19.1-2
- Fix to deactivate custom script by default in DatasourceOVF.
- add kubeadm module

* Thu Sep 19 2019 Keerthana K <keerthanak@vmware.com> 19.1-1
- Update to 19.1
- Patches for enable custom script feature.

* Thu Sep 05 2019 Keerthana K <keerthanak@vmware.com> 18.3-6
- Fix socket.getfqdn() in DataSourceVMwareGuestInfo
- Return False when no data is found in get_data() of DataSourceVMwareGuestInfo.
- Disable manage_etc_hosts by default as cloud-init tries to write its default template /etc/hosts file if enabled.

* Mon Aug 12 2019 Keerthana K <keerthanak@vmware.com> 18.3-5
- Downgrade to 18.3 to fix azure dhcp lease issue.

* Tue Jul 23 2019 Keerthana K <keerthanak@vmware.com> 19.1-2
- support for additional features in VMGuestInfo Datasource.

* Tue Jun 25 2019 Keerthana K <keerthanak@vmware.com> 19.1-1
- Upgrade to version 19.1 and fix cloud-init GOS logic.

* Thu Jun 13 2019 Keerthana K <keerthanak@vmware.com> 18.3-4
- Fix to delete the contents of /etc/systemd/network dir at the beginning
- of write_network instead of looping through each NIC and delete the contents
- before writing a custom network file.

* Tue May 28 2019 Keerthana K <keerthanak@vmware.com> 18.3-3
- Delete the contents of network directory before adding the custom network files.

* Tue Dec 04 2018 Ajay Kaher <akaher@vmware.com> 18.3-2
- Fix auto startup at boot time

* Wed Oct 24 2018 Ajay Kaher <akaher@vmware.com> 18.3-1
- Upgraded version to 18.3

* Sun Oct 07 2018 Tapas Kundu <tkundu@vmware.com> 0.7.9-15
- Updated using python 3.7 lib

* Wed Feb 28 2018 Anish Swaminathan <anishs@vmware.com> 0.7.9-14
- Add support for systemd constructs for azure DS

* Mon Oct 16 2017 Vinay Kulkarni <kulakrniv@vmware.com> 0.7.9-13
- Support configuration of systemd resolved.conf

* Wed Sep 20 2017 Alexey Makhalov <amakhalov@vmware.com> 0.7.9-12
- Requires net-tools or toybox

* Wed Sep 20 2017 Anish Swaminathan <anishs@vmware.com> 0.7.9-11
- Fix the interface id returned from vmxguestinfo

* Tue Aug 22 2017 Chang Lee <changlee@vmware.com> 0.7.9-10
- Fixed %check

* Wed Jul 19 2017 Divya Thaluru <dthaluru@vmware.com> 0.7.9-9
- Enabled openstack provider

* Wed Jun 28 2017 Anish Swaminathan <anishs@vmware.com> 0.7.9-8
- Restart network service in bring_up_interfaces

* Thu Jun 22 2017 Xiaolin Li <xiaolinl@vmware.com> 0.7.9-7
- Add python3-setuptools and python3-xml to requires.

* Wed Jun 07 2017 Xiaolin Li <xiaolinl@vmware.com> 0.7.9-6
- Add python3-setuptools and python3-xml to python3 sub package Buildrequires.

* Mon Jun 5 2017 Julian Vassev <jvassev@vmware.com> 0.7.9-5
- Enable OVF datasource by default

* Mon May 22 2017 Kumar Kaushik <kaushikk@vmware.com> 0.7.9-4
- Making cloud-init to use python3.

* Mon May 15 2017 Anish Swaminathan <anishs@vmware.com> 0.7.9-3
- Disable networking config by cloud-init

* Thu May 04 2017 Anish Swaminathan <anishs@vmware.com> 0.7.9-2
- Support userdata in vmx guestinfo

* Thu Apr 27 2017 Anish Swaminathan <anishs@vmware.com> 0.7.9-1
- Upgraded to version 0.7.9
- Enabled VmxGuestinfo datasource

* Thu Apr 27 2017 Priyesh Padmavilasom <ppadmavilasom@vmware.com> 0.7.6-17
- Fix Arch

* Wed Mar 29 2017 Kumar Kaushik <kaushikk@vmware.com>  0.7.6-16
- Adding support for disk partition and resize fs

* Thu Dec 15 2016 Dheeraj Shetty <dheerajs@vmware.com>  0.7.6-15
- Adding template file and python-jinja2 dependency to update hosts

* Tue Dec 13 2016 Dheeraj Shetty <dheerajs@vmware.com>  0.7.6-14
- Fixed restarting of sshd daemon

* Tue Nov 22 2016 Kumar Kaushik <kaushikk@vmware.com>  0.7.6-13
- Adding flag for vmware customization in config.

* Tue Nov 1 2016 Divya Thaluru <dthaluru@vmware.com>  0.7.6-12
- Fixed logic to not restart services after upgrade

* Mon Oct 24 2016 Divya Thaluru <dthaluru@vmware.com>  0.7.6-11
- Enabled ssh module in cloud-init

* Thu May 26 2016 Divya Thaluru <dthaluru@vmware.com>  0.7.6-10
- Fixed logic to restart the active services after upgrade

* Tue May 24 2016 Priyesh Padmavilasom <ppadmavilasom@vmware.com> 0.7.6-9
- GA - Bump release of all rpms

* Tue May 3 2016 Divya Thaluru <dthaluru@vmware.com>  0.7.6-8
- Clean up post, preun, postun sections in spec file.

* Thu Dec 10 2015 Xiaolin Li <xiaolinl@vmware.com>
- Add systemd to Requires and BuildRequires.

* Thu Sep 17 2015 Kumar Kaushik <kaushikk@vmware.com>
- Removing netstat and replacing with ip route.

* Tue Aug 11 2015 Kumar Kaushik <kaushikk@vmware.com>
- VCA initial password issue fix.

* Thu Jun 25 2015 Kumar Kaushik <kaushikk@vmware.com>
- Removing systemd-service.patch. No longer needed.

* Thu Jun 18 2015 Vinay Kulkarni <kulkarniv@vmware.com>
- Add patch to enable logging to /var/log/cloud-init.log

* Mon May 18 2015 Touseef Liaqat <tliaqat@vmware.com>
- Update according to UsrMove.

* Wed Mar 04 2015 Mahmoud Bassiouny <mbassiouny@vmware.com>
- Initial packaging for Photon<|MERGE_RESOLUTION|>--- conflicted
+++ resolved
@@ -3,7 +3,7 @@
 Summary:        Cloud instance init scripts
 Name:           cloud-init
 Version:        21.4
-Release:        3%{?dist}
+Release:        4%{?dist}
 License:        GPLv3
 Vendor:         Microsoft Corporation
 Distribution:   Mariner
@@ -20,11 +20,8 @@
 Patch4:         mariner-21.4.patch
 # backport patch https://github.com/canonical/cloud-init/commit/0988fb89be06aeb08083ce609f755509d08fa459.patch to 21.4
 Patch5:         azureds-set-ovf_is_accesible.patch
-<<<<<<< HEAD
-Patch6:         CVE-2022-2084.patch
-=======
 Patch6:         CVE-2023-1786.patch
->>>>>>> fdea3540
+Patch7:         CVE-2022-2084.patch
 
 BuildRequires:  automake
 BuildRequires:  dbus
@@ -167,13 +164,11 @@
 %config(noreplace) %{_sysconfdir}/cloud/cloud.cfg.d/10-azure-kvp.cfg
 
 %changelog
-<<<<<<< HEAD
-* Wed Jun 28 2023 Minghe Ren <mingheren@microsoft.com> - 21.4-3
+* Wed Jun 28 2023 Minghe Ren <mingheren@microsoft.com> - 21.4-4
 - Add patch for CVE-2022-2084
-=======
+
 * Thu Jun 15 2023 Minghe Ren <mingheren@microsoft.com> - 21.4-3
 - Add patch for CVE-2023-1786
->>>>>>> fdea3540
 
 * Tue Mar 22 2022 Anirudh Gopal <angop@microsoft.com> - 21.4-2
 - Backport cloud-init ovf_is_accessible DataSourceAzure.py fix to 21.4
