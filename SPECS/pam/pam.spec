Summary:        Linux Pluggable Authentication Modules
Name:           pam
Version:        1.5.3
<<<<<<< HEAD
Release:        3%{?dist}
=======
Release:        4%{?dist}
>>>>>>> 2a17e481
License:        BSD and GPLv2+
URL:            https://github.com/linux-pam/linux-pam
Source0:        https://github.com/linux-pam/linux-pam/releases/download/v%{version}/Linux-PAM-%{version}.tar.xz
Group:          System Environment/Security
Vendor:         Microsoft Corporation
Distribution:   Azure Linux
BuildRequires:  cracklib-devel
BuildRequires:  libxcrypt-devel
BuildRequires:  libselinux-devel
BuildRequires:  audit-devel
Requires:       audit-libs
Recommends:     cracklib-dicts

Patch0:         CVE-2024-22365.patch
Patch1:         CVE-2024-10963.patch
<<<<<<< HEAD
=======
Patch2:         CVE-2024-10041.patch
>>>>>>> 2a17e481

%description
The Linux PAM package contains Pluggable Authentication Modules used to
enable the local system administrator to choose how applications authenticate users.

%package        lang
Summary:        Additional language files for pam
Group:          System Environment/Base
Requires:       %{name} = %{version}-%{release}

%description    lang
These are the additional language files of pam.

%package        devel
Summary:        Development files for pam
Group:          System Environment/Base
Requires:       %{name} = %{version}-%{release}

%description    devel
This package contains libraries, header files and documentation
for developing applications that use pam.

%prep
%autosetup -n Linux-PAM-%{version} -p1

%build
./configure \
    --prefix=%{_prefix} \
    --bindir=%{_bindir} \
    --libdir=%{_libdir} \
    --sysconfdir=/etc   \
    --enable-securedir=/usr/lib/security \
    --enable-selinux \
    --docdir=%{_docdir}/%{name}-%{version} \
    --disable-db
%make_build

%install
%make_install

chmod -v 4755 %{buildroot}/sbin/unix_chkpwd
install -v -dm755 %{buildroot}/%{_docdir}/%{name}-%{version}
ln -sf pam_unix.so %{buildroot}%{_libdir}/security/pam_unix_auth.so
ln -sf pam_unix.so %{buildroot}%{_libdir}/security/pam_unix_acct.so
ln -sf pam_unix.so %{buildroot}%{_libdir}/security/pam_unix_passwd.so
ln -sf pam_unix.so %{buildroot}%{_libdir}/security/pam_unix_session.so
echo 'PATH="/usr/local/bin:/sbin:/bin:/usr/sbin:/usr/bin"' >> %{buildroot}/etc/environment
find %{buildroot} -name "*.la" -delete -print
%{find_lang} Linux-PAM

%{_fixperms} %{buildroot}/*

%check
install -v -m755 -d %{_sysconfdir}/pam.d
cat > %{_sysconfdir}/pam.d/other << "EOF"
auth     required       pam_deny.so
account  required       pam_deny.so
password required       pam_deny.so
session  required       pam_deny.so
EOF
%make_build check

%ldconfig_scriptlets

%files
%defattr(-,root,root)
%license COPYING
%{_sysconfdir}/*
/sbin/*
%{_libdir}/security/*
%{_libdir}/systemd/system/pam_namespace.service
%{_libdir}/*.so*
%{_mandir}/man5/*
%{_mandir}/man8/*

%files lang -f Linux-PAM.lang
%defattr(-,root,root)

%files devel
%defattr(-,root,root)
%{_includedir}/*
%{_mandir}/man3/*
%{_docdir}/%{name}-%{version}/*
%{_libdir}/pkgconfig/pam.pc
%{_libdir}/pkgconfig/pam_misc.pc
%{_libdir}/pkgconfig/pamc.pc

%changelog
<<<<<<< HEAD
=======
* Wed Dec 18 2024 Adit Jha <aditjha@microsoft.com> - 1.5.3-4
- Patching CVE-2024-10041.

>>>>>>> 2a17e481
* Fri Dec 06 2024 Adit Jha <aditjha@microsoft.com> - 1.5.3-3
- Patching CVE-2024-10963.

* Wed Oct 30 2024 Pawel Winogrodzki <pawelwi@microsoft.com> - 1.5.3-2
- Patching CVE-2024-22365.

* Tue Nov 21 2023 CBL-Mariner Servicing Account <cblmargh@microsoft.com> - 1.5.3-1
- Auto-upgrade to 1.5.3 - Azure Linux 3.0 - package upgrades

* Fri Nov 10 2023 Andrew Phelps <anphel@microsoft.com> - 1.5.1-6
- Switch to link with libxcrypt

* Tue Mar 22 2022 Andrew Phelps <anphel@microsoft.com> - 1.5.1-5
- Require audit-libs

* Mon Mar 14 2022 Andrew Phelps <anphel@microsoft.com> - 1.5.1-4
- Add Recommends for audit-libs and cracklib-dicts to resolve circular dependency and boot issue

* Fri Mar 04 2022 Andrew Phelps <anphel@microsoft.com> - 1.5.1-3
- Build with audit support

* Tue Oct 19 2021 Jon Slobodzian <joslobo@microsoft.com> - 1.5.1-2
- Remove libdb dependency

* Fri Aug 13 2021 Thomas Crain <thcrain@microsoft.com> - 1.5.1-1
- Upgrade to latest upstream version

* Tue Feb 16 2021 Daniel Burgener <daburgen@microsoft.com> 1.3.1-6
- Add SELinux support (JOSLOBO 7/26/21 bumped dash version to resolve merge conflict)

* Fri Feb 05 2021 Joe Schmitt <joschmit@microsoft.com> - 1.3.1-5
- Replace incorrect %%{_lib} usage with %%{_libdir}

*   Fri Jun 12 2020 Chris Co <chrco@microsoft.com> 1.3.1-4
-   Set default PATH in /etc/environment
*   Sat May 09 2020 Nick Samson <nisamson@microsoft.com> 1.3.1-3
-   Added %%license line automatically
*   Tue Apr 28 2020 Emre Girgin <mrgirgin@microsoft.com> 1.3.1-2
-   Renaming Linux-PAM to pam
*   Tue Mar 17 2020 Henry Beberman <henry.beberman@microsoft.com> 1.3.1-1
-   Update to 1.3.1. Fix URL. Fix Source0 URL. License verified.
*   Tue Sep 03 2019 Mateusz Malisz <mamalisz@microsoft.com> 1.3.0-2
-   Initial CBL-Mariner import from Photon (license: Apache2).
*   Fri Apr 14 2017 Alexey Makhalov <amakhalov@vmware.com> 1.3.0-1
-   Version update.
*   Fri Feb 10 2017 Xiaolin Li <xiaolinl@vmware.com> 1.2.1-5
-   Added pam_unix_auth.so, pam_unix_acct.so, pam_unix_passwd.so,
-   and pam_unix_session.so.
*   Wed Dec 07 2016 Xiaolin Li <xiaolinl@vmware.com> 1.2.1-4
-   Added devel subpackage.
*   Thu May 26 2016 Divya Thaluru <dthaluru@vmware.com> 1.2.1-3
-   Packaging pam cracklib module
*   Tue May 24 2016 Priyesh Padmavilasom <ppadmavilasom@vmware.com> 1.2.1-2
-   GA - Bump release of all rpms
*   Fri Jan 15 2016 Xiaolin Li <xiaolinl@vmware.com> 1.2.1-1
-   Updated to version 1.2.1
*   Mon May 18 2015 Touseef Liaqat <tliaqat@vmware.com> 1.1.8-2
-   Update according to UsrMove.
*   Thu Oct 09 2014 Divya Thaluru <dthaluru@vmware.com> 1.1.8-1
-   Initial build.  First version<|MERGE_RESOLUTION|>--- conflicted
+++ resolved
@@ -1,11 +1,7 @@
 Summary:        Linux Pluggable Authentication Modules
 Name:           pam
 Version:        1.5.3
-<<<<<<< HEAD
-Release:        3%{?dist}
-=======
 Release:        4%{?dist}
->>>>>>> 2a17e481
 License:        BSD and GPLv2+
 URL:            https://github.com/linux-pam/linux-pam
 Source0:        https://github.com/linux-pam/linux-pam/releases/download/v%{version}/Linux-PAM-%{version}.tar.xz
@@ -21,10 +17,7 @@
 
 Patch0:         CVE-2024-22365.patch
 Patch1:         CVE-2024-10963.patch
-<<<<<<< HEAD
-=======
 Patch2:         CVE-2024-10041.patch
->>>>>>> 2a17e481
 
 %description
 The Linux PAM package contains Pluggable Authentication Modules used to
@@ -113,12 +106,9 @@
 %{_libdir}/pkgconfig/pamc.pc
 
 %changelog
-<<<<<<< HEAD
-=======
 * Wed Dec 18 2024 Adit Jha <aditjha@microsoft.com> - 1.5.3-4
 - Patching CVE-2024-10041.
 
->>>>>>> 2a17e481
 * Fri Dec 06 2024 Adit Jha <aditjha@microsoft.com> - 1.5.3-3
 - Patching CVE-2024-10963.
 
