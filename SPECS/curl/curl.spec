Summary:        An URL retrieval utility and library
Name:           curl
<<<<<<< HEAD
Version:        8.11.1
Release:        1%{?dist}
=======
Version:        8.8.0
Release:        4%{?dist}
>>>>>>> 925884a7
License:        curl
Vendor:         Microsoft Corporation
Distribution:   Azure Linux
Group:          System Environment/NetworkingLibraries
URL:            https://curl.haxx.se
Source0:        https://curl.haxx.se/download/%{name}-%{version}.tar.gz
<<<<<<< HEAD
=======
Patch0:         CVE-2024-6197.patch
Patch1:         CVE-2024-8096.patch
Patch2:         CVE-2024-9681.patch
>>>>>>> 925884a7
BuildRequires:  krb5-devel
BuildRequires:  libssh2-devel
BuildRequires:  nghttp2-devel
BuildRequires:  openssl-devel
Requires:       curl-libs = %{version}-%{release}
Requires:       krb5
Requires:       libssh2
Requires:       openssl

%description
The cURL package contains an utility and a library used for
transferring files with URL syntax to any of the following
protocols: FTP, FTPS, HTTP, HTTPS, SCP, SFTP, TFTP, TELNET,
DICT, LDAP, LDAPS and FILE. Its ability to both download and
upload files can be incorporated into other programs to support
functions like streaming media.

%package devel
Summary:        Libraries and header files for curl
Requires:       %{name} = %{version}-%{release}
Provides:       libcurl-devel = %{version}-%{release}

%description devel
Static libraries and header files for the support library for curl

%package libs
Summary:        Libraries for curl
Group:          System Environment/Libraries
Provides:       libcurl = %{version}-%{release}

%description libs
This package contains minimal set of shared curl libraries.

%prep
%autosetup -p1

%build
%configure \
    CFLAGS="%{optflags}" \
    CXXFLAGS="%{optflags}" \
    --disable-static \
    --enable-threaded-resolver \
    --with-ssl \
    --with-gssapi \
    --with-libssh2 \
    --with-nghttp2 \
    --without-libpsl \
    --with-ca-bundle=%{_sysconfdir}/pki/tls/certs/ca-bundle.trust.crt \
    --with-ca-path=%{_sysconfdir}/ssl/certs
%make_build

%install
%make_install
install -v -d -m755 %{buildroot}/%{_docdir}/%{name}-%{version}
find %{buildroot} -type f -name "*.la" -delete -print
%{_fixperms} %{buildroot}/*

%ldconfig_scriptlets libs

%files
%defattr(-,root,root)
%license COPYING
%{_bindir}/*
%{_mandir}/man1/*

%files devel
%defattr(-,root,root)
%{_libdir}/*.so
%{_libdir}/pkgconfig/*
%{_includedir}/*
%{_mandir}/man3/*
%{_datarootdir}/aclocal/libcurl.m4
%{_docdir}/%{name}-%{version}

%files libs
%{_libdir}/libcurl.so.*

%changelog
<<<<<<< HEAD
* Fri Jan 03 2025 CBL-Mariner Servicing Account <cblmargh@microsoft.com> - 8.11.1-1
- Auto-upgrade to 8.11.1 - fix CVE-2024-11053
- Remove older applied patches for CVE-2024-6197 and CVE-2024-8096 as version 8.11.1 is unaffected.
=======
* Fri Jan 24 2025 Jyoti Kanase <v-jykanase@microsoft.com> - 8.8.0-4
- Fix for CVE-2024-9681
>>>>>>> 925884a7

* Tue Oct 15 2024 Muhammad Falak <mwani@microsoft.com> - 8.8.0-3
- Address CVE-2024-8096

* Wed Sep 11 2024 Aadhar Agarwal <aadagarwal@microsoft.com> - 8.8.0-2
- Patch CVE-2024-6197

* Mon Jul 15 2024 Muhammad Falak <mwani@microsoft.com> - 8.8.0-1
- Bump version to 8.8.0 to address CVE-2024-2398

* Tue Dec 19 2023 CBL-Mariner Servicing Account <cblmargh@microsoft.com> - 8.5.0-1
- Auto-upgrade to 8.5.0 - CVE-2023-46219

* Tue Oct 10 2023 Mykhailo Bykhovtsev <mbykhovtsev@microsoft.com> - 8.3.0-2
- added patches to fix CVE-2023-38545, CVE-2023-38546

* Thu Sep 21 2023 CBL-Mariner Servicing Account <cblmargh@microsoft.com> - 8.3.0-1
- Auto-upgrade to 8.3.0 - CVE-2023-38039

* Tue Aug 08 2023 Muhammad Falak <mwani@microsoft.com> - 8.2.1-1
- Bump curl to 8.2.1 to address CVE-2023-32001
- Drop un-needed patch

* Wed Jun 07 2023 Sumedh Sharma <sumsharma@microsoft.com> - 8.0.1-2
- Add patch to address CVE-2023-28322

* Wed Mar 29 2023 Muhammad Falak <mwani@microsoft.com> - 8.0.1-1
- Bump version to 8.0.1 to address CVE-2023-27533 to CVE-2023-27538

* Thu Mar 09 2023 Nan Liu <liunan@microsoft.com> - 7.88.1-1
- Upgrade to version 7.88.1 to fix CVE-2023-23914, CVE-2023-23915, CVE-2023-23916
- Removing old patches that are fixed in version 7.87.0

* Tue Jan 10 2023 Olivia Crain <oliviacrain@microsoft.com> - 7.86.0-3
- Build with HTTP/2 support
- Remove comment about metalink- no longer supported
- Use SPDX license expression, change license name (MIT -> curl)
- License verified

* Wed Dec 14 2022 Daniel McIlvaney <damcilva@microsoft.com> - 7.86.0-2
- Patch CVE-2022-43551, CVE-2022-43552

* Tue Nov 08 2022 CBL-Mariner Servicing Account <cblmargh@microsoft.com> - 7.86.0-1
- Auto-upgrade to 7.86.0 - CVE-2022-42915

* Tue Jul 19 2022 Henry Li <lihl@microsoft.com> - 7.84.0-1
- Upgrade to version 7.84.0 to resolve CVE-2022-32207

* Mon Jun 20 2022 Henry Beberman <henry.beberman@microsoft.com> - 7.83.1-1
- Update to version 7.83.1
- Address CVE-2022-27779, CVE-2022-27780, CVE-2022-27781
- Address CVE-2022-30115, CVE-2022-27782, CVE-2022-27778

* Wed May 25 2022 Suresh Babu Chalamalasetty <schalam@microsoft.com> - 7.83.0-1
- Update to version 7.83.0

* Mon Mar 07 2022 Andrew Phelps <anphel@microsoft.com> - 7.82.0-1
- Update to version 7.82.0

* Thu Dec 16 2021 Pawel Winogrodzki <pawelwi@microsoft.com> - 7.76.0-6
- Removing the explicit %%clean stage.

* Wed Jul 21 2021 Chris Co <chrco@microsoft.com> - 7.76.0-5
- Address CVE-2021-22922, CVE-2021-22923, CVE-2021-22924, CVE-2021-22925

* Thu Jun 24 2021 Suresh Babu Chalamalasetty <schalam@microsoft.com> - 7.76.0-4
- CVE-2021-22897 fix

* Fri May 28 2021 Daniel Burgener <daburgen@microsoft.com> - 7.76.0-3
- Disable check to remove circular dependency

* Wed May 26 2021 Jon Slobodzian <joslobo@microsoft.com> - 7.76.0-2 (from 1.0 branch)
- Patch 7.76.0 to fix CVE-2021-22898 and CVE-2021-22901.

* Fri Apr 02 2021 Thomas Crain <thcrain@microsoft.com> - 7.76.0-2 (from dev branch)
- Merge the following releases from dev to 1.0 spec
- v-ruyche@microsoft.com, 7.68.0-2: Add explicit provides for libcurl and libcurl-devel

* Wed Mar 31 2021 Nicolas Ontiveros <niontive@microsoft.com> - 7.76.0-1
- Upgrade to version 7.76.0 to fix CVE-2021-22876 and CVE-2021-22890.

* Tue Dec 22 2020 Pawel Winogrodzki <pawelwi@microsoft.com> - 7.74.0-1
- Updating to 7.74.0 to fix CVE-2020-8169 and incorporate fixes for other CVEs as well.
- Updating source URL to an HTTPS address.
- Enabling more tests to run by running them as non-root and extending 'BuildRequires'.
- License verified.

* Fri Dec 18 2020 Ruying Chen <v-ruyche@microsoft.com> - 7.68.0-5
- Patch CVE-2020-8231

* Tue Dec 15 2020 Ruying Chen <v-ruyche@microsoft.com> - 7.68.0-4
- Patch CVE-2020-8177

*   Wed Dec 09 2020 Nicolas Ontiveros <niontive@microsoft.com> 7.68.0-3
-   Patch CVE-2020-8284
-   Patch CVE-2020-8285
-   Patch CVE-2020-8286

*   Wed Oct 07 2020 Pawel Winogrodzki <pawelwi@microsoft.com> 7.68.0-2
-   Updating certificate bundle path to include full set of trust information.

*   Tue Aug 11 2020 Pawel Winogrodzki <pawelwi@microsoft.com> 7.68.0-1
-   Upgrading to 7.68.0 to enable verification against a partial cert chain.

*   Thu May 14 2020 Nicolas Ontiveros <niontive@microsoft.com> 7.66.0-1
-   Upgrade to version 7.66.0, which fixes CVE-2018-16890 and CVE-2019-3822/3833.

*   Sat May 09 2020 Nick Samson <nisamson@microsoft.com> - 7.61.1-6
-   Added %%license line automatically

*   Wed May 06 2020 Pawel Winogrodzki <pawelwi@microsoft.com> 7.61.1-5
-   Removing *Requires for "ca-certificates".
-   Adding a certs directory through "--with-ca-path" at compile time.

*   Mon Apr 20 2020 Nicolas Ontiveros <niontive@microsoft.com> 7.61.1-4
-   Fix CVE-2019-5481.
-   Fix CVE-2019-5482.
-   Remove sha1 macro.

*   Tue Sep 03 2019 Mateusz Malisz <mamalisz@microsoft.com> 7.61.1-3
-   Initial CBL-Mariner import from Photon (license: Apache2).

*   Tue Jan 08 2019 Dweep Advani <dadvani@vmware.com> 7.61.1-2
-   Fix of CVE-2018-16839, CVE-2018-16840 and CVE-2018-16842

*   Mon Sep 10 2018 Ajay Kaher <akaher@vmware.com> 7.61.1-1
-   Upgraded to version 7.61.1

*   Wed Apr 04 2018 Dheeraj Shetty <dheerajs@vmware.com> 7.59.0-1
-   Update to version 7.59.0

*   Thu Feb 08 2018 Xiaolin Li <xiaolinl@vmware.com> 7.58.0-1
-   Fix CVE-2017-8817.

*   Thu Dec 21 2017 Xiaolin Li <xiaolinl@vmware.com> 7.56.1-2
-   Fix CVE-2017-8818.

*   Wed Dec 13 2017 Xiaolin Li <xiaolinl@vmware.com> 7.56.1-1
-   Update to version 7.56.1

*   Mon Nov 27 2017 Xiaolin Li <xiaolinl@vmware.com> 7.54.1-4
-   Fix CVE-2017-1000257

*   Mon Nov 06 2017 Xiaolin Li <xiaolinl@vmware.com> 7.54.1-3
-   Fix CVE-2017-1000254

*   Thu Nov 02 2017 Xiaolin Li <xiaolinl@vmware.com> 7.54.1-2
-   Fix CVE-2017-1000099, CVE-2017-1000100, CVE-2017-1000101

*   Tue Jul 11 2017 Divya Thaluru <dthaluru@vmware.com> 7.54.1-1
-   Update to 7.54.1

*   Mon Apr 24 2017 Bo Gan <ganb@vmware.com> 7.54.0-1
-   Update to 7.54.0

*   Fri Apr 14 2017 Alexey Makhalov <amakhalov@vmware.com> 7.51.0-5
-   Added -libs subpackage

*   Wed Dec 07 2016 Xiaolin Li <xiaolinl@vmware.com> 7.51.0-4
-   Added -devel subpackage.

*   Wed Nov 30 2016 Xiaolin Li <xiaolinl@vmware.com> 7.51.0-3
-   Enable sftp support.

*   Thu Nov 24 2016 Alexey Makhalov <amakhalov@vmware.com> 7.51.0-2
-   Required krb5-devel.

*   Wed Nov 02 2016 Anish Swaminathan <anishs@vmware.com> 7.51.0-1
-   Upgrade curl to 7.51.0

*   Wed Oct 05 2016 ChangLee <changlee@vmware.com> 7.50.3-2
-   Modified %check

*   Thu Sep 15 2016 Xiaolin Li <xiaolinl@vmware.com> 7.50.3-1
-   Update curl to version 7.50.3.

*   Tue Aug 23 2016 Xiaolin Li <xiaolinl@vmware.com> 7.47.1-3
-   Enable gssapi in curl.

*   Tue May 24 2016 Priyesh Padmavilasom <ppadmavilasom@vmware.com> 7.47.1-2
-   GA - Bump release of all rpms

*   Tue Feb 23 2016 Xiaolin Li <xiaolinl@vmware.com> 7.47.1-1
-   Updated to version 7.47.1

*   Thu Jan 14 2016 Xiaolin Li <xiaolinl@vmware.com> 7.46.0-1
-   Updated to version 7.46.0

*   Thu Aug 13 2015 Divya Thaluru <dthaluru@vmware.com> 7.43.0-1
-   Update to version 7.43.0.

*   Mon Apr 6 2015 Priyesh Padmavilasom <ppadmavilasom@vmware.com> 7.41.0-1
-   Update to version 7.41.0.<|MERGE_RESOLUTION|>--- conflicted
+++ resolved
@@ -1,24 +1,13 @@
 Summary:        An URL retrieval utility and library
 Name:           curl
-<<<<<<< HEAD
 Version:        8.11.1
 Release:        1%{?dist}
-=======
-Version:        8.8.0
-Release:        4%{?dist}
->>>>>>> 925884a7
 License:        curl
 Vendor:         Microsoft Corporation
 Distribution:   Azure Linux
 Group:          System Environment/NetworkingLibraries
 URL:            https://curl.haxx.se
 Source0:        https://curl.haxx.se/download/%{name}-%{version}.tar.gz
-<<<<<<< HEAD
-=======
-Patch0:         CVE-2024-6197.patch
-Patch1:         CVE-2024-8096.patch
-Patch2:         CVE-2024-9681.patch
->>>>>>> 925884a7
 BuildRequires:  krb5-devel
 BuildRequires:  libssh2-devel
 BuildRequires:  nghttp2-devel
@@ -97,14 +86,9 @@
 %{_libdir}/libcurl.so.*
 
 %changelog
-<<<<<<< HEAD
 * Fri Jan 03 2025 CBL-Mariner Servicing Account <cblmargh@microsoft.com> - 8.11.1-1
 - Auto-upgrade to 8.11.1 - fix CVE-2024-11053
-- Remove older applied patches for CVE-2024-6197 and CVE-2024-8096 as version 8.11.1 is unaffected.
-=======
-* Fri Jan 24 2025 Jyoti Kanase <v-jykanase@microsoft.com> - 8.8.0-4
-- Fix for CVE-2024-9681
->>>>>>> 925884a7
+- Remove older applied patches for CVE-2024-6197 and CVE-2024-8096, CVE-2024-9681 as version 8.11.1 is unaffected.
 
 * Tue Oct 15 2024 Muhammad Falak <mwani@microsoft.com> - 8.8.0-3
 - Address CVE-2024-8096
