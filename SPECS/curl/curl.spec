--- conflicted
+++ resolved
@@ -1,7 +1,7 @@
 Summary:        An URL retrieval utility and library
 Name:           curl
 Version:        8.11.1
-Release:        2%{?dist}
+Release:        3%{?dist}
 License:        curl
 Vendor:         Microsoft Corporation
 Distribution:   Azure Linux
@@ -101,13 +101,11 @@
 %{_libdir}/libcurl.so.*
 
 %changelog
-<<<<<<< HEAD
-* Thu Feb 13 2025 Kanishk Bansal <kanbansal@microsoft.com> - 8.11.1-2
+* Thu Feb 13 2025 Kanishk Bansal <kanbansal@microsoft.com> - 8.11.1-3
 - Fix CVE-2025-0665, CVE-2025-0167, CVE-2025-0725
-=======
+
 * Wed Feb 26 2025 Tobias Brick <tobiasb@microsoft.com> - 8.11.1-2
 - Add check section.
->>>>>>> 2751334b
 
 * Fri Feb 07 2025 Himaja Kesari <himajakesari@microsoft.com> - 8.11.1-1
 - Bump version to 8.11.1 to address CVE-2024-11053
