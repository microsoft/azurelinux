--- conflicted
+++ resolved
@@ -1,24 +1,13 @@
 Summary:        An URL retrieval utility and library
 Name:           curl
-<<<<<<< HEAD
 Version:        8.11.1
 Release:        1%{?dist}
-=======
-Version:        8.8.0
-Release:        4%{?dist}
->>>>>>> b06e0734
 License:        curl
 Vendor:         Microsoft Corporation
 Distribution:   Azure Linux
 Group:          System Environment/NetworkingLibraries
 URL:            https://curl.haxx.se
 Source0:        https://curl.haxx.se/download/%{name}-%{version}.tar.gz
-<<<<<<< HEAD
-=======
-Patch0:         CVE-2024-6197.patch
-Patch1:         CVE-2024-8096.patch
-Patch2:         CVE-2024-9681.patch
->>>>>>> b06e0734
 BuildRequires:  krb5-devel
 BuildRequires:  libpsl-devel
 BuildRequires:  libssh2-devel
@@ -97,13 +86,11 @@
 %{_libdir}/libcurl.so.*
 
 %changelog
-<<<<<<< HEAD
-* Thu Jan 23 2025 Himaja Kesari <himajakesari@microsoft.com> - 8.11.1-1
+* Fri Feb 07 2025 Himaja Kesari <himajakesari@microsoft.com> - 8.11.1-1
 - Bump version to 8.11.1 to address CVE-2024-11053
-=======
+
 * Fri Jan 24 2025 Jyoti Kanase <v-jykanase@microsoft.com> - 8.8.0-4
 - Fix for CVE-2024-9681
->>>>>>> b06e0734
 
 * Tue Oct 15 2024 Muhammad Falak <mwani@microsoft.com> - 8.8.0-3
 - Address CVE-2024-8096
