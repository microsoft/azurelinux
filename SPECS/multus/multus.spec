--- conflicted
+++ resolved
@@ -19,11 +19,7 @@
 Summary:        CNI plugin providing multiple interfaces in containers
 Name:           multus
 Version:        4.0.2
-<<<<<<< HEAD
-Release:        5%{?dist}
-=======
 Release:        6%{?dist}
->>>>>>> 4b2db532
 License:        ASL 2.0
 Vendor:         Microsoft Corporation
 Distribution:   Mariner
@@ -78,18 +74,12 @@
 %{_datarootdir}/k8s-yaml/multus/multus.yaml
 
 %changelog
-<<<<<<< HEAD
-* Mon Sep 09 2024 CBL-Mariner Servicing Account <cblmargh@microsoft.com> - 4.0.2-5
-- Bump release to rebuild with go 1.22.7
-
-=======
 * Mon Sep 09 2024 CBL-Mariner Servicing Account <cblmargh@microsoft.com> - 4.0.2-6
 - Bump release to rebuild with go 1.22.7
 
 * Wed Aug 21 2024 Sumedh Sharma <sumsharma@microsoft.com> - 4.0.2-5
 - Add patch to resolve CVE-2023-3978
 
->>>>>>> 4b2db532
 * Thu Jun 06 2024 CBL-Mariner Servicing Account <cblmargh@microsoft.com> - 4.0.2-4
 - Bump release to rebuild with go 1.21.11
 
