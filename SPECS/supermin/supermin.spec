--- conflicted
+++ resolved
@@ -21,11 +21,7 @@
 Summary:        Tool for creating supermin appliances
 Name:           supermin
 Version:        5.3.4
-<<<<<<< HEAD
-Release:        8%{?dist}
-=======
 Release:        9%{?dist}
->>>>>>> 55cb1745
 License:        GPLv2+
 Vendor:         Microsoft Corporation
 Distribution:   Azure Linux
@@ -58,11 +54,7 @@
 %if %{with dietlibc}
 BuildRequires:  dietlibc-devel
 %else
-<<<<<<< HEAD
-BuildRequires:  glibc-static >= 2.38-13%{?dist}
-=======
 BuildRequires:  glibc-static >= 2.38-14%{?dist}
->>>>>>> 55cb1745
 %endif
 
 %if 0%{?with_check}
@@ -137,12 +129,9 @@
 %{_rpmconfigdir}/supermin-find-requires
 
 %changelog
-<<<<<<< HEAD
-=======
 * Wed Oct 08 2025 Andrew Phelps <anphel@microsoft.com> - 5.3.4-9
 - Bump to rebuild with updated glibc
 
->>>>>>> 55cb1745
 * Thu Aug 28 2025 Kanishk Bansal <kanbansal@microsoft.com> - 5.3.4-8
 - Bump to rebuild with updated glibc
 
