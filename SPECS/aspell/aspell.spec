Summary:        Spell checker
Name:           aspell
Version:        0.60.8.1
Release:        1%{?dist}
# LGPLv2+ .. common/gettext.h
# LGPLv2  .. modules/speller/default/phonet.hpp,
#            modules/speller/default/phonet.cpp,
#            modules/speller/default/affix.cpp
# GPLv2+  .. ltmain.sh, misc/po-filter.c
# BSD     .. myspell/munch.c
License:        LGPLv2+ AND LGPLv2 AND GPLv2+ AND BSD
Vendor:         Microsoft Corporation
Distribution:   Azure Linux
URL:            http://aspell.net/
Source:         https://ftp.gnu.org/gnu/aspell/aspell-%{version}.tar.gz
Patch0:         aspell-0.60.7-fileconflict.patch
Patch1:         aspell-0.60.7-pspell_conf.patch
BuildRequires:  chrpath
BuildRequires:  gcc-c++
BuildRequires:  gettext
BuildRequires:  ncurses-devel
BuildRequires:  perl-interpreter
BuildRequires:  pkg-config

%description
GNU Aspell is a spell checker designed to eventually replace Ispell. It can
either be used as a library or as an independent spell checker. Its main
feature is that it does a much better job of coming up with possible
suggestions than just about any other spell checker out there for the
English language, including Ispell and Microsoft Word. It also has many
other technical enhancements over Ispell such as using shared memory for
dictionaries and intelligently handling personal dictionaries when more
than one Aspell process is open at once.

%package devel
Summary:        Libraries and header files for Aspell development
Requires:       %{name} = %{version}-%{release}
Requires:       pkg-config

%description devel
The aspell-devel package includes libraries
and header files needed for Aspell development.

%prep
%setup -q
%patch 0 -p1 -b .fc
%patch 1 -p1 -b .mlib
<<<<<<< HEAD
%patch 2 -p1 -b .ai
%patch 3 -p1 -b .obs
=======
>>>>>>> dddeff47
iconv -f iso-8859-2 -t utf-8 < manual/aspell.info > manual/aspell.info.aux
mv manual/aspell.info.aux manual/aspell.info

%build
%configure --disable-rpath
sed -i -e 's! -shared ! -Wl,--as-needed\0!g' libtool
make %{?_smp_mflags}
cp scripts/aspell-import examples/aspell-import
chmod 644 examples/aspell-import
cp manual/aspell-import.1 examples/aspell-import.1

%install
%make_install

mkdir -p %{buildroot}%{_libdir}/aspell-0.60

mv %{buildroot}%{_libdir}/aspell-0.60/ispell %{buildroot}%{_bindir}
mv %{buildroot}%{_libdir}/aspell-0.60/spell %{buildroot}%{_bindir}

chrpath --delete %{buildroot}%{_libdir}/aspell-0.60//nroff-filter.so
chrpath --delete %{buildroot}%{_libdir}/aspell-0.60//sgml-filter.so
chrpath --delete %{buildroot}%{_libdir}/aspell-0.60//context-filter.so
chrpath --delete %{buildroot}%{_libdir}/aspell-0.60//email-filter.so
chrpath --delete %{buildroot}%{_libdir}/aspell-0.60//tex-filter.so
chrpath --delete %{buildroot}%{_libdir}/aspell-0.60//texinfo-filter.so
chrpath --delete %{buildroot}%{_libdir}/aspell-0.60//markdown-filter.so
chrpath --delete %{buildroot}%{_bindir}/aspell
chrpath --delete %{buildroot}%{_libdir}/libpspell.so.*

rm -f %{buildroot}%{_libdir}/libaspell.la
rm -f %{buildroot}%{_libdir}/libpspell.la
rm -f %{buildroot}%{_libdir}/aspell-0.60/*-filter.la
rm -f %{buildroot}%{_bindir}/aspell-import
rm -f %{buildroot}%{_mandir}/man1/aspell-import.1
rm -f %{buildroot}%{_infodir}/dir

%find_lang %{name}

%files -f %{name}.lang
%license COPYING
%doc README TODO examples/aspell-import examples/aspell-import.1
%dir %{_libdir}/aspell-0.60
%{_bindir}/a*
%{_bindir}/ispell
%{_bindir}/pr*
%{_bindir}/run-with-aspell
%{_bindir}/spell
%{_bindir}/word-list-compress
%{_libdir}/lib*.so.*
%{_libdir}/aspell-0.60/*
%{_infodir}/aspell.*
%{_mandir}/man1/aspell.1.*
%{_mandir}/man1/run-with-aspell.1*
%{_mandir}/man1/word-list-compress.1*
%{_mandir}/man1/prezip-bin.1.*

%files devel
%dir %{_includedir}/pspell
%{_bindir}/pspell-config
%{_includedir}/aspell.h
%{_includedir}/pspell/pspell.h
%{_libdir}/lib*spell.so
%{_libdir}/pkgconfig/*
%{_infodir}/aspell-dev.*
%{_mandir}/man1/pspell-config.1*

%changelog
* Mon Jan 22 2024 Sean Dougherty <sdougherty@microsoft.com> - 0.60.8.1-1
- Upgrade to 0.60.8.1 for Mariner 3.0

* Wed Sep 20 2023 Jon Slobodzian <joslobo@microsoft.com> - 0.60.8-8
- Recompile with stack-protection fixed gcc version (CVE-2023-4039)

* Fri Oct 14 2022 Henry Li <lihl@microsoft.com> - 0.60.8-7
- Rename aspell-0.60.8-objstack.patch to CVE-2019-25051.patch to make the CVE
  scanner tool recognize the fix patch

* Fri Oct 07 2022 Osama Esmail <osamaesmail@microsoft.com> - 0.60.8-6
- Moved from SPECS-EXTENDED to SPECS
- Added patch for CVE-2019-25051
- License verified

* Mon Nov 01 2021 Muhammad Falak <mwani@microsft.com> - 0.60.8-5
- Remove epoch

* Fri Oct 15 2021 Pawel Winogrodzki <pawelwi@microsoft.com> - 12:0.60.8-4
- Initial CBL-Mariner import from Fedora 32 (license: MIT).

* Tue Jan 28 2020 Fedora Release Engineering <releng@fedoraproject.org> - 12:0.60.8-3
- Rebuilt for https://fedoraproject.org/wiki/Fedora_32_Mass_Rebuild

* Tue Oct 22 2019 Nikola Forró <nforro@redhat.com> - 12:0.60.8-2
- remove RPATH from markdown-filter.so

* Fri Oct 18 2019 Nikola Forró <nforro@redhat.com> - 12:0.60.8-1
- resolves: #1761152
  update to 0.60.8

* Mon Aug 19 2019 Nikola Forró <nforro@redhat.com> - 12:0.60.7-1
- resolves: #1742373
  update to 0.60.7

* Wed Jul 24 2019 Fedora Release Engineering <releng@fedoraproject.org> - 12:0.60.6.1-26
- Rebuilt for https://fedoraproject.org/wiki/Fedora_31_Mass_Rebuild

* Thu Jan 31 2019 Fedora Release Engineering <releng@fedoraproject.org> - 12:0.60.6.1-25
- Rebuilt for https://fedoraproject.org/wiki/Fedora_30_Mass_Rebuild

* Thu Jul 12 2018 Fedora Release Engineering <releng@fedoraproject.org> - 12:0.60.6.1-24
- Rebuilt for https://fedoraproject.org/wiki/Fedora_29_Mass_Rebuild

* Thu Jun 28 2018 Nikola Forró <nforro@redhat.com> - 12:0.60.6.1-23
- remove ldconfig from scriptlets

* Tue Jun 19 2018 Nikola Forró <nforro@redhat.com> - 12:0.60.6.1-22
- remove install-info from scriptlets

* Wed Apr 04 2018 Nikola Forró <nforro@redhat.com> - 12:0.60.6.1-21
- resolves: #1562364
  do not call back() on an empty vector

* Tue Feb 20 2018 Nikola Forró <nforro@redhat.com> - 12:0.60.6.1-20
- add missing gcc-c++ build dependency

* Wed Feb 07 2018 Fedora Release Engineering <releng@fedoraproject.org> - 12:0.60.6.1-19
- Rebuilt for https://fedoraproject.org/wiki/Fedora_28_Mass_Rebuild

* Wed Aug 02 2017 Fedora Release Engineering <releng@fedoraproject.org> - 12:0.60.6.1-18
- Rebuilt for https://fedoraproject.org/wiki/Fedora_27_Binutils_Mass_Rebuild

* Wed Jul 26 2017 Fedora Release Engineering <releng@fedoraproject.org> - 12:0.60.6.1-17
- Rebuilt for https://fedoraproject.org/wiki/Fedora_27_Mass_Rebuild

* Thu Feb 23 2017 Nikola Forró <nforro@redhat.com> - 12:0.60.6.1-16
- resolves: #1423239
  fix building with GCC 7

* Fri Feb 10 2017 Fedora Release Engineering <releng@fedoraproject.org> - 12:0.60.6.1-15
- Rebuilt for https://fedoraproject.org/wiki/Fedora_26_Mass_Rebuild

* Tue Dec 06 2016 Nikola Forró <nforro@redhat.com> - 12:0.60.6.1-14
- resolves: #1401713
  add perl to BuildRequires

* Wed Feb 03 2016 Fedora Release Engineering <releng@fedoraproject.org> - 12:0.60.6.1-13
- Rebuilt for https://fedoraproject.org/wiki/Fedora_24_Mass_Rebuild

* Wed Jun 17 2015 Fedora Release Engineering <rel-eng@lists.fedoraproject.org> - 12:0.60.6.1-12
- Rebuilt for https://fedoraproject.org/wiki/Fedora_23_Mass_Rebuild

* Sat May 02 2015 Kalev Lember <kalevlember@gmail.com> - 12:0.60.6.1-11
- Rebuilt for GCC 5 C++11 ABI change

* Fri Aug 15 2014 Fedora Release Engineering <rel-eng@lists.fedoraproject.org> - 12:0.60.6.1-10
- Rebuilt for https://fedoraproject.org/wiki/Fedora_21_22_Mass_Rebuild

* Sat Jun 07 2014 Fedora Release Engineering <rel-eng@lists.fedoraproject.org> - 12:0.60.6.1-9
- Rebuilt for https://fedoraproject.org/wiki/Fedora_21_Mass_Rebuild

* Sat Aug 03 2013 Fedora Release Engineering <rel-eng@lists.fedoraproject.org> - 12:0.60.6.1-8
- Rebuilt for https://fedoraproject.org/wiki/Fedora_20_Mass_Rebuild

* Mon Mar 25 2013 Peter Schiffer <pschiffe@redhat.com> - 12:0.60.6.1-7
- resolves: #925034
  add support for aarch64

* Wed Feb 13 2013 Fedora Release Engineering <rel-eng@lists.fedoraproject.org> - 12:0.60.6.1-6
- Rebuilt for https://fedoraproject.org/wiki/Fedora_19_Mass_Rebuild

* Mon Aug 27 2012 Peter Schiffer <pschiffe@redhat.com> - 12:0.60.6.1-5
- done some minor .spec file cleanup

* Thu Jul 19 2012 Peter Schiffer <pschiffe@redhat.com> - 12:0.60.6.1-4
- resolves: #813261
  fixed crash when trying to run "aspell dump personal"

* Wed Jul 18 2012 Fedora Release Engineering <rel-eng@lists.fedoraproject.org> - 12:0.60.6.1-3
- Rebuilt for https://fedoraproject.org/wiki/Fedora_18_Mass_Rebuild

* Thu Jan 12 2012 Fedora Release Engineering <rel-eng@lists.fedoraproject.org> - 12:0.60.6.1-2
- Rebuilt for https://fedoraproject.org/wiki/Fedora_17_Mass_Rebuild

* Tue Aug 16 2011 Peter Schiffer <pschiffe@redhat.com> - 12:0.60.6.1-1
- resolves: #718946
  update to 0.60.6.1

* Mon May  2 2011 Ivana Hutarova Varekova <varekova@redhat.com> - 12.0.60.6-15
- fix minor problems in spec file

* Mon Feb 07 2011 Fedora Release Engineering <rel-eng@lists.fedoraproject.org> - 12:0.60.6-14
- Rebuilt for https://fedoraproject.org/wiki/Fedora_15_Mass_Rebuild

* Tue Aug 17 2010 Ivana Hutarova Varekova <varekova@redhat.com> - 12.0.60.6-13
- remove obsolete links from man-pages

* Tue Mar  2 2010 Ivana Hutarova Varekova <varekova@redhat.com> - 12.0.60.6-12
- fix -devel scriptlets

* Tue Dec 15 2009 Ivana Hutarova Varekova <varekova@redhat.com> - 12:0.60.6-11
- remove obsolete patch

* Fri Dec  4 2009 Ivana Hutarova Varekova <varekova@redhat.com> - 12:0.60.6-10
- fix rpath problem (chrpath)

* Tue Dec  1 2009 Ivana Hutarova Varekova <varekova@redhat.com> - 12:0.60.6-9
- add --disable-rpath to configure part
  remove remanent obsolete tags
  fix license field

* Fri Nov 27 2009 Ivana Hutarova Varekova <varekova@redhat.com> - 12:0.60.6-8
- change summary name
  remove outdated Obsoletes, Conflicts and Provides flag
  fix requirement to install-info (pre -> post)
  move aspell-import to documentation part
  remove exit 0 from scriptlets

* Mon Aug 10 2009 Ivana Varekova <varekova@redhat.com> - 12:0.60.6-7
- fix installation with --excludedocs option (#515911)

* Fri Jul 24 2009 Fedora Release Engineering <rel-eng@lists.fedoraproject.org> - 12:0.60.6-6
- Rebuilt for https://fedoraproject.org/wiki/Fedora_12_Mass_Rebuild

* Mon Feb 23 2009 Fedora Release Engineering <rel-eng@lists.fedoraproject.org> - 12:0.60.6-5
- Rebuilt for https://fedoraproject.org/wiki/Fedora_11_Mass_Rebuild

* Thu Feb 12 2009 Ivana Varekova <varekova@redhat.com> - 12:0.60.6-4
- remove aspell-en require

* Mon Sep  1 2008 Ivana Varekova <varekova@redhat.com> - 12:0.60.6-3
- fix patch format

* Thu May 29 2008 Ivana Varekova <varekova@redhat.com> - 12:0.60.6-2
- Resolves: #447428
  aspell sigserv on checking file with 0 length

* Wed May  7 2008 Ivana Varekova <varekova@redhat.com> - 12:0.60.6-1
- update to 0.60.6

* Wed Feb 20 2008 Fedora Release Engineering <rel-eng@fedoraproject.org> - 12:0.60.5-5
- Autorebuild for GCC 4.3

* Tue Jan 22 2008 Ivana Varekova <varekova@redhat.com> - 12:0.60.5-4
- add gcc43 patch

* Thu Feb  8 2007 Ivana Varekova <varekova@redhat.com> - 12:0.60.5-3
- incorporate package review feedback

* Mon Jan 22 2007 Ivana Varekova <varekova@redhat.com> - 12:0.60.5-2
- Resolves: 223676
  fix non-failsafe install-info problem

* Tue Jan  2 2007 Ivana Varekova <varekova@redhat.com> - 12:0.60.5-1
- update to 0.60.4
- cleanup spec file

* Wed Nov  8 2006 Ivana Varekova <varekova@redhat.com> - 12:0.60.4-1
- update to 0.60.4

* Wed Jul 12 2006 Jesse Keating <jkeating@redhat.com> - 12:0.60.3-7.1
- rebuild

* Tue May 23 2006 Ivana Varekova <varekova@redhat.com> - 12:0.60.3-7
- fix multilib problem (used pkgconfig)

* Wed Mar 22 2006 Ivana Varekova <varekova@redhat.com> - 12:0.60.3-6
- remove .la files (bug 184184)

* Thu Mar  2 2006 Ivana Varekova <varekova@redhat.com> - 12:0.60.3-5
- update aspell man page (bug 183205)

* Tue Feb 21 2006 Ivana Varekova <varekova@redhat.com> - 12:0.60.3-4
- fix multilib file conflict

* Fri Feb 10 2006 Jesse Keating <jkeating@redhat.com> - 12:0.60.3-3.2
- bump again for double-long bug on ppc(64)

* Tue Feb 07 2006 Jesse Keating <jkeating@redhat.com> - 12:0.60.3-3.1
- rebuilt for new gcc4.1 snapshot and glibc changes

* Mon Dec 19 2005 Ivana Varekova <varekova@redhat.com> 12:0.60.3-3
- fix for gcc 4.1

* Fri Dec 09 2005 Jesse Keating <jkeating@redhat.com>
- rebuilt

* Fri Jul 15 2005 Ivana Varekova <varekova@redhat.com> 12:0.60.3-2
- fix install-info problem 

* Wed Jul 13 2005 Ivana Varekova <varekova@redhat.com> 12:0.60.3-1
- update to 0.60.3 - (bug 141968) thanks to Dawid Gajownik 
- add BuildRequires: ncurses-devel, gettext 
- add config script patch (thanks tmraz@redhat.com)

* Mon Mar  7 2005 Ivana Varekova <varekova@redhat.com> 12:0.50.5-6
- rebuilt

* Thu Jan 13 2005 Adrian Havill <havill@redhat.com> 12:0.50.5-5
- added aspell-pt_BR to the obsoletes

* Fri Nov 12 2004 Warren Togami <wtogami@redhat.com> 12:0.50.5-4
- rebuild

* Wed Oct 06 2004 Than Ngo <than@redhat.com> 12:0.50.5-3.fc3
- add obsolete aspell-config

* Mon Aug 23 2004 Adrian Havill <havill@redhat.com> 12:0.50.5-2.fc3
- fix doc dir (#128140) (don't flag aspell doc stuff with the doc macro
  flag due to rpm badness)

* Mon Jun 21 2004 Warren Togami <wtogami@redhat.com> 12:0.50.5-1
- update to 0.50.5

* Tue Jun 15 2004 Elliot Lee <sopwith@redhat.com>
- rebuilt

* Tue Mar 02 2004 Elliot Lee <sopwith@redhat.com>
- rebuilt

* Fri Feb 13 2004 Elliot Lee <sopwith@redhat.com>
- rebuilt

* Thu Jan 29 2004 Adrian Havill <havill@redhat.com> 12:0.50.50.3-18
- make rpm own some unclaimed dirs (#112984, #113778)
- explicitly claim kbd anbd dat files in /usr/share/aspell
- a little spec file files cleanup-- macro subs, dir prefix
- make /usr/lib/aspell; don't make the dictionary packages do it

* Mon Nov 17 2003 Thomas Woerner <twoerner@redhat.com> 12:0.50.3-17
- fixed build: added make to %%build to avoid rpath for build directory

* Tue Oct 07 2003 Adrian Havill <havill@redhat.com> 12:0.50.3-16
- moved spell compat script from /usr/share/aspell to /usr/bin (#105921)

* Tue Jul 01 2003 Adrian Havill <havill@redhat.com> 11:0.50.3-15
- moved ispell compat script from /usr/share/aspell to /usr/bin (#90907)

* Tue Jun 24 2003 Adrian Havill <havill@redhat.com> 10:0.50.3-14
- removed emacs/xemacs el files which are already provided

* Wed Jun 18 2003 Adrian Havill <havill@redhat.com> 9:0.50.3-13
- provide pspell-devel in addition to obsoleting it

* Tue Jun 10 2003 Adrian Havill <havill@redhat.com> 8:0.50.3-12
- obsolete old dicts designed for previous aspell

* Wed Jun 04 2003 Elliot Lee <sopwith@redhat.com>
- rebuilt

* Fri May 30 2003 Joe Orton <jorton@redhat.com> 7:0.50.3-10
- rebuild again to fix libpspell deps

* Fri May 30 2003 Joe Orton <jorton@redhat.com> 7:0.50.3-9
- remove ExcludeArch

* Thu May 22 2003 Jeremy Katz <katzj@redhat.com> 7:0.50.3-8
- fix build with gcc 3.3

* Wed May 21 2003 Adrian Havill <havill@redhat.com> 0.50.3-7
- require aspell-en for upgrades

* Sun May 11 2003 Jeremy Katz <katzj@redhat.com> 6:0.50.3-6
- -devel should obsolete pspell-devel

* Tue May  6 2003 Joe Orton <jorton@redhat.com> 0.50.3-5
- include libpspell.so in devel package

* Thu May  1 2003 Adrian Havill <havill@redhat.com> 0.50.3-4
- removed .la files

* Wed Apr 16 2003 Adrian Havill <havill@redhat.com> 0.50.3-3
- Changed the header for provides, obsoletes, epoch
- fixed config prefix in dirs.h

* Wed Apr 16 2003 Adrian Havill <havill@redhat.com> 0.50.3-1
- upgrade to 0.50.3

* Wed Jan 22 2003 Tim Powers <timp@redhat.com>
- rebuilt

* Fri Nov  8 2002 Tim Powers <timp@redhat.com>
- fix broken pspell epoch dep
- create $RPM_BUILD_ROOT/usr/bin by hand
- remove /usr/doc
- fix hardcoding of /usr/lib so that we can build on x86_64

* Tue Aug 13 2002 Nalin Dahyabhai <nalin@redhat.com> 0.33.7.1-16
- require pspell and pspell-devel using the proper epoch

* Sat Aug 10 2002 Elliot Lee <sopwith@redhat.com>
- rebuilt with gcc-3.2 (we hope)

* Mon Jul 22 2002 Tim Powers <timp@redhat.com> 0.33.7.1-14
- rebuild using gcc-3.2-0.1

* Fri Jun 21 2002 Tim Powers <timp@redhat.com> 0.33.7.1-13
- automated rebuild

* Thu Jun 13 2002 Trond Eivind Glomsrød <teg@redhat.com> 0.33.7.1-12
- Rebuild to make it work again... #66708

* Thu May 23 2002 Tim Powers <timp@redhat.com>
- automated rebuild

* Mon May 13 2002 Trond Eivind Glomsrød <teg@redhat.com> 0.33.7.1-10
- Rebuild

* Thu Feb 21 2002 Trond Eivind Glomsrød <teg@redhat.com> 0.33.7.1-9
- Disable evil patch

* Mon Jan 28 2002 Trond Eivind Glomsrød <teg@redhat.com> 0.33.7.1-8
- Build on more archs (doh)

* Tue Jan 22 2002 Trond Eivind Glomsrød <teg@redhat.com> 0.33.7.1-7
- Make it compile with new compiler (evil workaround)

* Wed Jan 16 2002 Trond Eivind Glomsrød <teg@redhat.com> 0.33.7.1-5
- Rebuild
- Unexclude alpha

* Fri Dec 14 2001 Trond Eivind Glomsrød <teg@redhat.com> 0.33.7.1-3
- Rebuild
- Don't build on alpha

* Mon Oct 29 2001 Bernhard Rosenkraenzer <bero@redhat.com> 0.33.7.1-2
- "make it work with gcc 3.1" ;)

* Tue Sep 18 2001 Trond Eivind Glomsrød <teg@redhat.com> 0.33.7.1-1
- 0.33.7.1, which is a "make it work with gcc 3" release

* Wed Sep 12 2001 Tim Powers <timp@redhat.com>
- rebuild with new gcc and binutils

* Thu Aug  9 2001 Trond Eivind Glomsrød <teg@redhat.com> 0.33.7-1
- 0.33.7 bugfix release. Requested by the author, it fixes
  coredumps in sug-mode and when not using typo-analyses.
  It also contains code cleanups so it compiles with -ansi
- should fix coredump on IA64 (#49746)

* Wed Jul 11 2001 Trond Eivind Glomsrød <teg@redhat.com>
- Add the .la files in the main package - used for dynamic loading

* Sun Jun  3 2001 Trond Eivind Glomsrød <teg@redhat.com>
- 0.33.6.3, which includes the fix made yesterday

* Sat Jun  2 2001 Trond Eivind Glomsrød <teg@redhat.com>
- Make it search for directories in the correct location

* Wed May 30 2001 Trond Eivind Glomsrød <teg@redhat.com>
- No more workarounds at the specfile level

* Tue May 29 2001 Trond Eivind Glomsrød <teg@redhat.com>
- Use custom ltmain.sh to work around buggy bundled libtool

* Sun May 20 2001 Trond Eivind Glomsrød <teg@redhat.com>
- 0.33.6
- use standard %%configure macro - it works now.

* Fri May 11 2001 Bernhard Rosenkraenzer <bero@redhat.com> 0.33.5-2
- Rebuild with new libltdl

* Mon Apr 23 2001 Trond Eivind Glomsrød <teg@redhat.com>
- 0.33.5

* Thu Nov 30 2000 Trond Eivind Glomsrød <teg@redhat.com>
- use new emacs init scheme for Emacs and XEmacs

* Wed Nov 22 2000 Trond Eivind Glomsrød <teg@redhat.com>
-  .32.6

* Sat Aug 19 2000 Trond Eivind Glomsrød <teg@redhat.com>
- .32.5 bugfix release (also contains improved documentation),
  obsolete old patch
- the compatibility scripts are now part of the package itself
- clean up build procedure
- remove manual.aux file from docs (#16424)

* Sun Aug 06 2000 Trond Eivind Glomsrød <teg@redhat.com>
- .32.1 bugfix release, obsolete old patch
- rename to 0.32.1
- add patch from author to change his email address
- add spell and ispell compatibility scripts

* Fri Aug 04 2000 Trond Eivind Glomsrød <teg@redhat.com>
- rebuild

* Tue Aug 01 2000 Trond Eivind Glomsrød <teg@redhat.com>
- remember to obsolete ispell
- build the Canadian and British dictionaries here now,
  as part of the main package. Same package names and 
  descriptions.

* Mon Jul 24 2000 Trond Eivind Glomsrød <teg@redhat.com>
- .32
- remove old patches, add a patch since namespace isn't 
  polluted as much anymore (as opposed to older toolchain)

* Wed Jul 19 2000 Trond Eivind Glomsrød <teg@redhat.com>
- rebuild

* Wed Jul 12 2000 Prospector <bugzilla@redhat.com>
- automatic rebuild

* Tue Jul  4 2000 Jakub Jelinek <jakub@redhat.com>
- Rebuild with new C++

* Fri Jun 30 2000 Trond Eivind Glomsrød <teg@redhat.com>
- use RPM_OPT_FLAGS, not just -O0
- dont include .la-files

* Fri Jun 23 2000 Trond Eivind Glomsrød <teg@redhat.com>
- excludearch ia64

* Fri Jun 23 2000 Trond Eivind Glomsrød <teg@redhat.com>
- patch to work around compiler bug(?) wrt. inline functions
- use CFLAGS and CXXFLAGS
- set them to -O0 to work around YACB
- copy libtool files for IA64 support

* Sun Jun 18 2000 Trond Eivind Glomsrød <teg@redhat.com>
- update to .31.1. My patch was upstreamed and is no longer needed.
- new patch added so DESTDIR works properly

* Fri Jun 16 2000 Trond Eivind Glomsrød <teg@redhat.com>
- (this entry includes some old ones...)
- update to .31
- added patch to make it compile with a pickier compiler
- include /usr/share/pspell

* Mon May 1 2000 Tim Powers <timp@redhat.com>
- updated to .30.1
- used build fixes from Ryan Weaver's 0.30.1-1 package on sourceforge
- updated URL, download/ftp location
- removed redundant define's at top of spec file

* Thu Jul 8 1999 Tim Powers <timp@redhat.com>
- built for Powertools 6.1
- removed serial macro definitions from spec file to make versioning
  consistant with the other packages we ship.
- changed build root path
- general spec file cleanups

* Tue Mar  2 1999 Ryan Weaver <ryanw@infohwy.com>
  [aspell-.27.2-2]
- Changes from .27.1 to .27.2 (Mar 1, 1999)
- Fixed a major bug that caused aspell to dump core when used
  without any arguments
- Fixed another major bug that caused aspell to do nothing when used
  in interactive mode.
- Added an option to exit in Aspell's interactive mode.
- Removed some old documentation files from the distribution.
- Minor changes on to the section on using Aspell with egcs.
- Minor changes to remove -Wall warnings.<|MERGE_RESOLUTION|>--- conflicted
+++ resolved
@@ -45,11 +45,6 @@
 %setup -q
 %patch 0 -p1 -b .fc
 %patch 1 -p1 -b .mlib
-<<<<<<< HEAD
-%patch 2 -p1 -b .ai
-%patch 3 -p1 -b .obs
-=======
->>>>>>> dddeff47
 iconv -f iso-8859-2 -t utf-8 < manual/aspell.info > manual/aspell.info.aux
 mv manual/aspell.info.aux manual/aspell.info
 
