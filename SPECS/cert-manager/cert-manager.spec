Summary:        Automatically provision and manage TLS certificates in Kubernetes
Name:           cert-manager
Version:        1.11.2
<<<<<<< HEAD
Release:        14%{?dist}
=======
Release:        15%{?dist}
>>>>>>> 4b2db532
License:        ASL 2.0
Vendor:         Microsoft Corporation
Distribution:   Mariner
URL:            https://github.com/jetstack/cert-manager
Source0:        https://github.com/jetstack/%{name}/archive/refs/tags/v%{version}.tar.gz#/%{name}-%{version}.tar.gz
# Below is a manually created tarball, no download link.
# We're using pre-populated GO dependencies from this tarball, since network is disabled during build time.
#   1. wget https://github.com/jetstack/%%{name}/archive/refs/tags/v%%{version}.tar.gz -o %%{name}-%%{version}.tar.gz
#   2. tar -xf %%{name}-%%{version}.tar.gz
#   3. cd %%{name}-%%{version}
#   4. go mod vendor
#   5. tar  --sort=name \
#           --mtime="2021-04-26 00:00Z" \
#           --owner=0 --group=0 --numeric-owner \
#           --pax-option=exthdr.name=%d/PaxHeaders/%f,delete=atime,delete=ctime \
#           -cf %%{name}-%%{version}-govendor.tar.gz vendor
Source1:        %{name}-%{version}-govendor.tar.gz
Patch0:         CVE-2023-48795.patch
Patch1:         CVE-2023-45288.patch
Patch2:         CVE-2024-26147.patch
Patch3:         CVE-2024-25620.patch
Patch4:         CVE-2024-6104.patch
Patch5:         CVE-2023-3978.patch
Patch6:         CVE-2024-24786.patch
Patch7:         CVE-2024-28180.patch
Patch8:         CVE-2023-2253.patch
BuildRequires:  golang
Requires:       %{name}-acmesolver
Requires:       %{name}-cainjector
Requires:       %{name}-cmctl
Requires:       %{name}-controller
Requires:       %{name}-webhook

%description
cert-manager is a Kubernetes add-on to automate the management and issuance
of TLS certificates from various issuing sources.

%package acmesolver
Summary:        cert-manager's acmesolver binary

%description acmesolver
HTTP server used to solve ACME challenges.

%package cainjector
Summary:        cert-manager's cainjector binary

%description cainjector
cert-manager CA injector is a Kubernetes addon to automate the injection of CA data into
webhooks and APIServices from cert-manager certificates.

%package controller
Summary:        cert-manager's controller binary

%description controller
cert-manager is a Kubernetes addon to automate the management and issuance of
TLS certificates from various issuing sources.

%package cmctl
Summary:        cert-manager's cmctl binary

%description cmctl
cmctl is a CLI tool manage and configure cert-manager resources for Kubernetes

%package webhook
Summary:        cert-manager's webhook binary

%description webhook
Webhook component providing API validation, mutation and conversion functionality for cert-manager.

%prep
# We need setup instead of autosetup because we have two sources and need the patch applied
# after both sources have been extracted.
%setup -q -a 1
%autopatch -p1

%build
go build -o bin/acmesolver cmd/acmesolver/main.go
go build -o bin/cainjector cmd/cainjector/main.go
go build -o bin/controller cmd/controller/main.go
go build -o bin/cmctl cmd/ctl/main.go
go build -o bin/webhook cmd/webhook/main.go

%install
mkdir -p %{buildroot}%{_bindir}
install -D -m0755 bin/acmesolver %{buildroot}%{_bindir}/
install -D -m0755 bin/cainjector %{buildroot}%{_bindir}/
install -D -m0755 bin/controller %{buildroot}%{_bindir}/
install -D -m0755 bin/cmctl %{buildroot}%{_bindir}/
install -D -m0755 bin/webhook %{buildroot}%{_bindir}/

%files

%files acmesolver
%license LICENSE LICENSES
%doc README.md
%{_bindir}/acmesolver

%files cainjector
%license LICENSE LICENSES
%doc README.md
%{_bindir}/cainjector

%files controller
%license LICENSE LICENSES
%doc README.md
%{_bindir}/controller

%files cmctl
%license LICENSE LICENSES
%doc README.md
%{_bindir}/cmctl

%files webhook
%license LICENSE LICENSES
%doc README.md
%{_bindir}/webhook

%changelog
<<<<<<< HEAD
* Mon Sep 09 2024 CBL-Mariner Servicing Account <cblmargh@microsoft.com> - 1.11.2-14
- Bump release to rebuild with go 1.22.7

=======
* Mon Sep 09 2024 CBL-Mariner Servicing Account <cblmargh@microsoft.com> - 1.11.2-15
- Bump release to rebuild with go 1.22.7

* Wed Aug 21 2024 Cameron Baird <cameronbaird@microsoft.com> - 1.11.2-14
- Patch for CVE-2023-3978, CVE-2024-24786, CVE-2024-28180, CVE-2023-2253

>>>>>>> 4b2db532
* Mon Aug 19 2023 Bala <balakumaran.kannan@microsoft.com> - 1.11.2-13
- Patch for CVE-2024-6104

* Wed Aug 07 2024 Bhagyashri Pathak <bhapathak@microsoft.com> - 1.11.2-12
- Patch for CVE-2024-25620

* Thu Jun 06 2024 CBL-Mariner Servicing Account <cblmargh@microsoft.com> - 1.11.2-11
- Bump release to rebuild with go 1.21.11

* Thu May 30 2024 Mykhailo Bykhovtsev <mbykhovtsev@microsoft.com> - 1.11.2-10
- Patch for CVE-2024-26147

* Thu Apr 18 2024 Chris Gunn <chrisgun@microsoft.com> - 1.11.2-9
- Fix for CVE-2023-45288

* Fri Feb 02 2024 CBL-Mariner Servicing Account <cblmargh@microsoft.com> - 1.11.2-8
- Bump release to rebuild with go 1.21.6

* Fri Jan 18 2024 Tobias Brick <tobiasb@microsoft.com> - 1.11.2-7
- Patch for CVE-2023-48795

* Mon Oct 16 2023 CBL-Mariner Servicing Account <cblmargh@microsoft.com> - 1.11.2-6
- Bump release to rebuild with go 1.20.9

* Tue Oct 10 2023 Dan Streetman <ddstreet@ieee.org> - 1.11.2-5
- Bump release to rebuild with updated version of Go.

* Mon Aug 07 2023 CBL-Mariner Servicing Account <cblmargh@microsoft.com> - 1.11.2-4
- Bump release to rebuild with go 1.19.12

* Thu Jul 13 2023 CBL-Mariner Servicing Account <cblmargh@microsoft.com> - 1.11.2-3
- Bump release to rebuild with go 1.19.11

* Thu Jun 15 2023 CBL-Mariner Servicing Account <cblmargh@microsoft.com> - 1.11.2-2
- Bump release to rebuild with go 1.19.10

* Mon May 15 2023 Aditya Dubey <adityadubey@microsoft.com> - 1.11.0-1
- Upgrade to v1.11.2
- Removed patch for CVE-2023-25165
- This version uses helm v3.11.1, which fixes CVE-2023-25165 and thus we do not need the patch file anymore

* Wed Apr 05 2023 CBL-Mariner Servicing Account <cblmargh@microsoft.com> - 1.7.3-10
- Bump release to rebuild with go 1.19.8

* Wed Mar 29 2023 CBL-Mariner Servicing Account <cblmargh@microsoft.com> - 1.7.3-9
- Add patch for CVE-2023-25165

* Tue Mar 28 2023 CBL-Mariner Servicing Account <cblmargh@microsoft.com> - 1.7.3-8
- Bump release to rebuild with go 1.19.7

* Wed Mar 15 2023 CBL-Mariner Servicing Account <cblmargh@microsoft.com> - 1.7.3-7
- Bump release to rebuild with go 1.19.6

* Fri Feb 03 2023 CBL-Mariner Servicing Account <cblmargh@microsoft.com> - 1.7.3-6
- Bump release to rebuild with go 1.19.5

* Wed Jan 18 2023 CBL-Mariner Servicing Account <cblmargh@microsoft.com> - 1.7.3-5
- Bump release to rebuild with go 1.19.4

* Fri Dec 16 2022 Daniel McIlvaney <damcilva@microsoft.com> - 1.7.3-4
- Bump release to rebuild with go 1.18.8 with patch for CVE-2022-41717

* Tue Nov 01 2022 Olivia Crain <oliviacrain@microsoft.com> - 1.7.3-3
- Bump release to rebuild with go 1.18.8

* Mon Aug 22 2022 Olivia Crain <oliviacrain@microsoft.com> - 1.7.3-2
- Bump release to rebuild against Go 1.18.5

* Fri Aug 05 2022 Chris Gunn <chrisgun@microsoft.com> - 1.7.3-1
- Update to v1.7.3
- Split binaries into separate packages.

* Tue Jun 14 2022 Muhammad Falak <mwani@microsoft.com> - 1.5.3-2
- Add a hard BR on golang <= 1.17.10
- Bump release to rebuild with golang 1.17.10

* Fri Sep 10 2021 Henry Li <lihl@microsoft.com> - 1.5.3-1
- Original version for CBL-Mariner
- License Verified<|MERGE_RESOLUTION|>--- conflicted
+++ resolved
@@ -1,11 +1,7 @@
 Summary:        Automatically provision and manage TLS certificates in Kubernetes
 Name:           cert-manager
 Version:        1.11.2
-<<<<<<< HEAD
-Release:        14%{?dist}
-=======
 Release:        15%{?dist}
->>>>>>> 4b2db532
 License:        ASL 2.0
 Vendor:         Microsoft Corporation
 Distribution:   Mariner
@@ -124,18 +120,12 @@
 %{_bindir}/webhook
 
 %changelog
-<<<<<<< HEAD
-* Mon Sep 09 2024 CBL-Mariner Servicing Account <cblmargh@microsoft.com> - 1.11.2-14
-- Bump release to rebuild with go 1.22.7
-
-=======
 * Mon Sep 09 2024 CBL-Mariner Servicing Account <cblmargh@microsoft.com> - 1.11.2-15
 - Bump release to rebuild with go 1.22.7
 
 * Wed Aug 21 2024 Cameron Baird <cameronbaird@microsoft.com> - 1.11.2-14
 - Patch for CVE-2023-3978, CVE-2024-24786, CVE-2024-28180, CVE-2023-2253
 
->>>>>>> 4b2db532
 * Mon Aug 19 2023 Bala <balakumaran.kannan@microsoft.com> - 1.11.2-13
 - Patch for CVE-2024-6104
 
