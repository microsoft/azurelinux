--- conflicted
+++ resolved
@@ -1,13 +1,7 @@
 Summary:        Time zone data
 Name:           tzdata
-<<<<<<< HEAD
-Version:        2020b
-Release:        1%{?dist}
-=======
 Version:        2021a
 Release:        1%{?dist}
-URL:            https://www.iana.org/time-zones
->>>>>>> 0321aecb
 License:        Public Domain
 Vendor:         Microsoft Corporation
 Distribution:   Mariner
@@ -35,15 +29,9 @@
 install -vdm 755 $ZONEINFO/{posix,right}
 for tz in etcetera southamerica northamerica europe africa antarctica  \
     asia australasia backward; do
-<<<<<<< HEAD
-    zic -L /dev/null    -d $ZONEINFO        ${tz}
-    zic -L /dev/null    -d $ZONEINFO/posix  ${tz}
-    zic -L leapseconds  -d $ZONEINFO/right  ${tz}
-=======
     zic -L /dev/null    -d $ZONEINFO        -y "sh yearistype.sh" ${tz}
     zic -L /dev/null    -d $ZONEINFO/posix  -y "sh yearistype.sh" ${tz}
     zic -L leapseconds  -d $ZONEINFO/right  -y "sh yearistype.sh" ${tz}
->>>>>>> 0321aecb
 done
 cp -v zone.tab iso3166.tab zone1970.tab $ZONEINFO
 zic -d $ZONEINFO -p America/New_York
@@ -57,19 +45,15 @@
 %{_datadir}/*
 
 %changelog
-<<<<<<< HEAD
+* Mon Apr 05 2021 CBL-Mariner Service Account <cblmargh@microsoft.com> - 2021a-1
+- Update to version  "2021a".
+- Removed 'pacificnew' and 'systemv' from parsed zone info, since they have been removed from the sources.
+
 * Fri Oct 09 2020 Thomas Crain <thcrain@microsoft.com> - 2020b-1
 - Update to 2020b
 - Update %%install section to reflect removal of deprecated files
 
 * Sat May 09 2020 Nick Samson <nisamson@microsoft.com> - 2019c-3
-=======
-* Mon Apr 05 2021 CBL-Mariner Service Account <cblmargh@microsoft.com> - 2021a-1
-- Update to version  "2021a".
-- Removed 'pacificnew' and 'systemv' from parsed zone info, since they have been removed from the sources.
-
-* Sat May 09 00:21:12 PST 2020 Nick Samson <nisamson@microsoft.com> - 2019c-3
->>>>>>> 0321aecb
 - Added %%license line automatically
 
 * Tue Apr 07 2020 Paul Monson <paulmon@microsoft.com> - 2019c-2
