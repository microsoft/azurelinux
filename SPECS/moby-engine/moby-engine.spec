%define upstream_name moby
%define commit_hash 87a90dc786bda134c9eb02adbae2c6a7342fb7f6

Summary: The open-source application container engine
Name:    %{upstream_name}-engine
Version: 20.10.14
Release: 6%{?dist}
License: ASL 2.0
Group:   Tools/Container
URL: https://mobyproject.org
Vendor: Microsoft Corporation
Distribution: Mariner

Source0: https://github.com/moby/moby/archive/v%{version}.tar.gz#/%{name}-%{version}.tar.gz
# docker-proxy binary comes from libnetwork
# - The libnetwork version (more accurately commit hash) 
#   that moby relies on is hard coded in 
#   "hack/dockerfile/install/proxy.installer" (in moby github repo above)
Source1: https://github.com/moby/libnetwork/archive/master.tar.gz/#/%{upstream_name}-libnetwork-%{version}.tar.gz
Source3: docker.service
Source4: docker.socket
Patch0:  CVE-2023-25153.patch

%{?systemd_requires}

BuildRequires: bash
BuildRequires: btrfs-progs-devel
BuildRequires: cmake
BuildRequires: device-mapper-devel
BuildRequires: gcc
BuildRequires: glibc-devel
BuildRequires: libseccomp-devel
BuildRequires: libselinux-devel
BuildRequires: libtool
BuildRequires: libltdl-devel
BuildRequires: make
BuildRequires: pkg-config
BuildRequires: systemd-devel
BuildRequires: tar
BuildRequires: golang >= 1.16.12
BuildRequires: git

Requires: audit
Requires: /bin/sh
Requires: device-mapper-libs >= 1.02.90-1
Requires: docker-init
Requires: iptables
Requires: libcgroup
Requires: libseccomp >= 2.3
Requires: moby-containerd >= 1.2
Requires: tar
Requires: xz

Conflicts: docker
Conflicts: docker-io
Conflicts: docker-engine-cs
Conflicts: docker-ee

Obsoletes: docker-ce
Obsoletes: docker-engine
Obsoletes: docker
Obsoletes: docker-io

%description
Moby is an open-source project created by Docker to enable and accelerate software containerization.

%define OUR_GOPATH %{_topdir}/.gopath

%prep
%autosetup -p1 -n %{upstream_name}-%{version}
tar xf %{SOURCE1} --no-same-owner

mkdir -p %{OUR_GOPATH}/src/github.com/docker
LIBNETWORK_FOLDER=$(find -type d -name "libnetwork-*")
ln -sfT %{_builddir}/%{upstream_name}-%{version}/${LIBNETWORK_FOLDER} %{OUR_GOPATH}/src/github.com/docker/libnetwork
ln -sfT %{_builddir}/%{upstream_name}-%{version} %{OUR_GOPATH}/src/github.com/docker/docker

%build
export GOPATH=%{OUR_GOPATH}
export GOCACHE=%{OUR_GOPATH}/.cache
export GOPROXY=off
export GO111MODULE=off
export GOGC=off
export VERSION=%{version}

# build docker daemon
GIT_COMMIT=%{commit_hash}
GIT_COMMIT_SHORT=${GIT_COMMIT:0:7}
DOCKER_GITCOMMIT=${GIT_COMMIT_SHORT} DOCKER_BUILDTAGS='apparmor seccomp' hack/make.sh dynbinary

# build docker proxy
go build \
    -o libnetwork/docker-proxy \
    github.com/docker/libnetwork/cmd/proxy

%install
mkdir -p %{buildroot}/%{_bindir}
cp -aLT ./bundles/dynbinary-daemon/dockerd %{buildroot}/%{_bindir}/dockerd
cp -aT libnetwork/docker-proxy %{buildroot}/%{_bindir}/docker-proxy

# install udev rules
mkdir -p %{buildroot}/%{_sysconfdir}/udev/rules.d
install -p -m 644 contrib/udev/80-docker.rules %{buildroot}/%{_sysconfdir}/udev/rules.d/80-docker.rules

# add init scripts
mkdir -p %{buildroot}/%{_unitdir}
install -p -m 644 %{SOURCE3} %{buildroot}/%{_unitdir}/docker.service
install -p -m 644 %{SOURCE4} %{buildroot}/%{_unitdir}/docker.socket

%post
if ! grep -q "^docker:" /etc/group; then
	groupadd --system docker
fi

%preun
%systemd_preun docker.service

%postun
%systemd_postun_with_restart docker.service

# list files owned by the package here
%files
%license LICENSE NOTICE
%{_bindir}/*
%{_sysconfdir}/*
%{_unitdir}/*

%changelog
<<<<<<< HEAD
* Wed Mar 15 2023 CBL-Mariner Servicing Account <cblmargh@microsoft.com> - 20.10.14-6
- Bump release to rebuild with go 1.19.6
=======
* Wed Mar 15 2023 Nicolas Guibourge <nicolasg@microsoft.com> - 20.10.14-6
- Patch CVE-2023-25153
>>>>>>> 3d02a2db

* Fri Feb 03 2023 CBL-Mariner Servicing Account <cblmargh@microsoft.com> - 20.10.14-5
- Bump release to rebuild with go 1.19.5

* Wed Jan 18 2023 CBL-Mariner Servicing Account <cblmargh@microsoft.com> - 20.10.14-4
- Bump release to rebuild with go 1.19.4

* Fri Dec 16 2022 Daniel McIlvaney <damcilva@microsoft.com> - 20.10.14-3
- Bump release to rebuild with go 1.18.8 with patch for CVE-2022-41717

* Tue Nov 01 2022 Olivia Crain <oliviacrain@microsoft.com> - 20.10.14-2
- Bump release to rebuild with go 1.18.8

* Fri Sep 30 2022 Adit Jha <aditjha@microsoft.com> - 20.10.14-1
- Upgrade to 20.10.14 to fix CVE-2022-24769

* Mon Aug 22 2022 Olivia Crain <oliviacrain@microsoft.com> - 20.10.12-5
- Bump release to rebuild against Go 1.18.5

* Tue Jun 14 2022 Muhammad Falak <mwani@microsoft.com> - 20.10.12-4
- Bump release to rebuild with golang 1.18.3

* Tue Mar 22 2022 Nicolas Guibourge <nicolasg@microsoft.com> - 20.10.12-3
- Set 'systemd' as default cgroup driver

* Wed Mar 02 2022 Andy Caldwell <andycaldwell@microsoft.com> - 20.10.12-2
- Relax dependency from `tini` to `docker-init`

* Fri Feb 04 2022 Nicolas Guibourge <nicolasg@microsoft.com> - 20.10.12-1
- Update to version 20.10.12
- Use code from upstream instead of Azure fork.

* Mon Oct 04 2021 Henry Beberman <henry.beberman@microsoft.com> 19.03.15+azure-4
- Patch CVE-2021-41091 and CVE-2021-41089
- Switch to autosetup

* Fri Aug 06 2021 Nicolas Guibourge <nicolasg@microsoft.com> 19.03.15+azure-3
- Increment release to force republishing using golang 1.16.7.

* Tue Jun 08 2021 Henry Beberman <henry.beberman@microsoft.com> 19.03.15+azure-2
- Increment release to force republishing using golang 1.15.13.

* Thu Apr 15 2021 Andrew Phelps <anphel@microsoft.com> 19.03.15+azure-1
- Update to version 19.03.15+azure

* Thu Dec 10 2020 Andrew Phelps <anphel@microsoft.com> 19.03.11+azure-4
- Increment release to force republishing using golang 1.15.

* Tue Jul 21 2020 Nicolas Ontiveros <niontive@microsoft.com> 19.03.11+azure-3
- Remove changes for CIS Docker Security Benchmark compliance.

* Fri Jul 03 2020 Chris Co <chrco@microsoft.com> 19.03.11+azure-2
- Remove default daemon configuration

* Thu Jun 11 2020 Andrew Phelps <anphel@microsoft.com> 19.03.11+azure-1
- Update to version 19.03.11+azure

* Thu May 28 2020 Nicolas Ontiveros <niontive@microsoft.com> 3.0.12~rc.1+azure-8
- Make default configuration comply with CIS Docker Security Benchmark.

* Wed May 20 2020 Joe Schmitt <joschmit@microsoft.com> 3.0.12~rc.1+azure-7
- Remove reliance on existing GOPATH environment variable.

* Sat May 09 2020 Nick Samson <nisamson@microsoft.com> 3.0.12~rc.1+azure-6
- Added %%license line automatically

* Fri May 08 2020 Pawel Winogrodzki <pawelwi@microsoft.com> 3.0.12~rc.1+azure-5
- Removing *Requires for "ca-certificates".
- Removing duplicate %%files directive.

* Fri May 08 2020 Eric Li <eli@microsoft.com> 3.0.12~rc.1+azure-4
- Add #Source0: and license verified

* Wed May 06 2020 Mohan Datla <mdatla@microsoft.com> 3.0.12~rc.1+azure-3
- Fixing the moby server version

* Fri May 01 2020 Emre Girgin <mrgirgin@microsoft.com> 3.0.12~rc.1+azure-2
- Renaming go to golang

* Fri Apr 03 2020 Mohan Datla <mdatla@microsoft.com> 3.0.12~rc.1+azure-1
- Initial CBL-Mariner import from Azure.

* Mon Jan 27 2020 Brian Goffs <brgoff@microsoft.com>
- Use dynamic linking and issue build commands from rpm spec

* Tue Aug 7 2018 Robledo Pontes <rafilho@microsoft.com>
- Adding to moby build tools.

* Mon Mar 12 2018 Xing Wu <xingwu@microsoft.com>
- First draft<|MERGE_RESOLUTION|>--- conflicted
+++ resolved
@@ -4,7 +4,7 @@
 Summary: The open-source application container engine
 Name:    %{upstream_name}-engine
 Version: 20.10.14
-Release: 6%{?dist}
+Release: 7%{?dist}
 License: ASL 2.0
 Group:   Tools/Container
 URL: https://mobyproject.org
@@ -126,13 +126,11 @@
 %{_unitdir}/*
 
 %changelog
-<<<<<<< HEAD
-* Wed Mar 15 2023 CBL-Mariner Servicing Account <cblmargh@microsoft.com> - 20.10.14-6
+* Wed Mar 15 2023 CBL-Mariner Servicing Account <cblmargh@microsoft.com> - 20.10.14-7
 - Bump release to rebuild with go 1.19.6
-=======
+
 * Wed Mar 15 2023 Nicolas Guibourge <nicolasg@microsoft.com> - 20.10.14-6
 - Patch CVE-2023-25153
->>>>>>> 3d02a2db
 
 * Fri Feb 03 2023 CBL-Mariner Servicing Account <cblmargh@microsoft.com> - 20.10.14-5
 - Bump release to rebuild with go 1.19.5
