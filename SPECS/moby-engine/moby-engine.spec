%define commit_hash fca702de7f71362c8d103073c7e4a1d0a467fadd

Summary: The open-source application container engine
Name:    moby-engine
Version: 24.0.9
<<<<<<< HEAD
Release: 2%{?dist}
=======
Release: 4%{?dist}
>>>>>>> a952e5f2
License: ASL 2.0
Group:   Tools/Container
URL: https://mobyproject.org
Vendor: Microsoft Corporation
Distribution: Mariner

Source0: https://github.com/moby/moby/archive/v%{version}.tar.gz#/%{name}-%{version}.tar.gz
Source1: docker.service
Source2: docker.socket
Source3: daemon.json
# Backport of vendored "buildkit" v0.12.5 https://github.com/moby/buildkit/pull/4604 to 0.8.4-0.20221020190723-eeb7b65ab7d6 in this package.
# Remove once we upgrade this package at least to version 25.0+.
Patch1:  CVE-2024-23651.patch
# Backport of vendored "buildkit" v0.12.5 https://github.com/moby/buildkit/pull/4603 to 0.8.4-0.20221020190723-eeb7b65ab7d6 in this package.
# Remove once we upgrade this package at least to version 25.0+.
Patch2:  CVE-2024-23652.patch
Patch3:  CVE-2023-45288.patch
Patch4:  CVE-2023-44487.patch

%{?systemd_requires}

BuildRequires: bash
BuildRequires: btrfs-progs-devel
BuildRequires: cmake
BuildRequires: device-mapper-devel
BuildRequires: gcc
BuildRequires: glibc-devel
BuildRequires: libseccomp-devel
BuildRequires: libselinux-devel
BuildRequires: libtool
BuildRequires: libltdl-devel
BuildRequires: make
BuildRequires: pkg-config
BuildRequires: systemd-devel
BuildRequires: tar
BuildRequires: golang >= 1.16.12
BuildRequires: git

Requires: audit
Requires: /bin/sh
Requires: device-mapper-libs >= 1.02.90-1
Requires: docker-init
Requires: iptables
Requires: libcgroup
Requires: libseccomp >= 2.3
Requires: moby-containerd >= 1.2
Requires: tar
Requires: xz

Conflicts: docker
Conflicts: docker-io
Conflicts: docker-engine-cs
Conflicts: docker-ee

Obsoletes: docker-ce
Obsoletes: docker-engine
Obsoletes: docker
Obsoletes: docker-io

%description
Moby is an open-source project created by Docker to enable and accelerate software containerization.

%define OUR_GOPATH %{_topdir}/.gopath

%prep
%autosetup -p1 -n moby-%{version}

mkdir -p %{OUR_GOPATH}/src/github.com/docker
ln -sfT %{_builddir}/moby-%{version} %{OUR_GOPATH}/src/github.com/docker/docker

%build
export GOPATH=%{OUR_GOPATH}
export GOCACHE=%{OUR_GOPATH}/.cache
export GOPROXY=off
export GO111MODULE=off
export GOGC=off
export VERSION=%{version}

GIT_COMMIT=%{commit_hash}
DOCKER_GITCOMMIT=${GIT_COMMIT:0:7} DOCKER_BUILDTAGS='apparmor seccomp' hack/make.sh dynbinary

%install
mkdir -p %{buildroot}%{_bindir}
install -p -m 755 ./bundles/dynbinary-daemon/dockerd %{buildroot}%{_bindir}/dockerd

mkdir -p %{buildroot}%{_libexecdir}
install -p -m 755 ./bundles/dynbinary-daemon/docker-proxy %{buildroot}%{_libexecdir}/docker-proxy
ln -s %{_libexecdir}/docker-proxy %{buildroot}/%{_bindir}/docker-proxy

mkdir -p %{buildroot}%{_sysconfdir}/udev/rules.d
install -p -m 644 contrib/udev/80-docker.rules %{buildroot}%{_sysconfdir}/udev/rules.d/80-docker.rules

mkdir -p %{buildroot}%{_unitdir}
install -p -m 644 %{SOURCE1} %{buildroot}%{_unitdir}/docker.service
install -p -m 644 %{SOURCE2} %{buildroot}%{_unitdir}/docker.socket

mkdir -p -m 755 %{buildroot}%{_sysconfdir}/docker
install -p -m 644 %{SOURCE3} %{buildroot}%{_sysconfdir}/docker/daemon.json

%post
if ! grep -q "^docker:" /etc/group; then
    groupadd --system docker
fi

%preun
%systemd_preun docker.service

%postun
%systemd_postun_with_restart docker.service

# list files owned by the package here
%files
%license LICENSE NOTICE
%{_bindir}/dockerd
# docker-proxy symlink in bindir to fix back-compat
%{_bindir}/docker-proxy
%{_libexecdir}/docker-proxy
%dir %{_sysconfdir}/docker
%config(noreplace) %{_sysconfdir}/docker/daemon.json
%{_sysconfdir}/*
%{_unitdir}/*

%changelog
<<<<<<< HEAD
=======
* Fri May 31 2024 Mitch Zhu <mitchzhu@microsoft.com> - 24.0.9-4
- Fix for CVE-2023-44487

* Fri May 03 2024 Chris Gunn <chrisgun@microsoft.com> - 24.0.9-3
- Fix for CVE-2023-45288

>>>>>>> a952e5f2
* Wed May 01 2024 Henry Beberman <henry.beberman@microsoft.com> - 24.0.9-2
- Symlink /usr/bin/docker-proxy to /usr/libexec/docker-proxy for back-compat

* Mon Mar 25 2024 Muhammad Falak <mwani@microsoft.com> - 24.0.9-1
- Bump version to 24.X
- Drop un-needed patches
- Remove docker-proxy as it's no longer used (2050e085f95bb796e9ff3a325b9985e319c193cf)
- Add the in-tree version of docker proxy built from cmd/docker-proxy into /usr/libexec
- Set userland-proxy-path explicitly by introducing /etc/docker/daemon.json

* Mon Feb 12 2024 Muhammad Falak <mwani@microsoft.com> - 20.10.27-4
- Bump release to rebuild with go 1.21.6

* Mon Feb 12 2024 Pawel Winogrodzki <pawelwi@microsoft.com> - 20.10.27-3
- Fixing CVEs: 2024-23651 and 2024-23652.

* Fri Feb 02 2024 Tobias Brick <tobiasb@microsoft.com> - 20.10.27-2
- Patch CVE-2022-21698

* Fri Dec 15 2023 Rohit Rawat <rohitrawat@microsoft.com> - 20.10.27-1
- Upgrade version to fix CVE-2020-8694, CVE-2020-8695 and CVE-2020-12912

* Mon Oct 16 2023 CBL-Mariner Servicing Account <cblmargh@microsoft.com> - 20.10.25-3
- Bump release to rebuild with go 1.20.9

* Tue Oct 10 2023 Dan Streetman <ddstreet@ieee.org> - 20.10.25-2
- Bump release to rebuild with updated version of Go.

* Thu Aug 17 2023 Muhammad Falak <mwani@microsoft.com> - 20.10.25-1
- Bump version to 20.10.25

* Mon Aug 07 2023 CBL-Mariner Servicing Account <cblmargh@microsoft.com> - 20.10.24-4
- Bump release to rebuild with go 1.19.12

* Thu Jul 13 2023 CBL-Mariner Servicing Account <cblmargh@microsoft.com> - 20.10.24-3
- Bump release to rebuild with go 1.19.11

* Thu Jun 15 2023 CBL-Mariner Servicing Account <cblmargh@microsoft.com> - 20.10.24-2
- Bump release to rebuild with go 1.19.10

* Fri May 05 2023 CBL-Mariner Servicing Account <cblmargh@microsoft.com> - 20.10.24-1
- Auto-upgrade to 20.10.24 - since moby-cli was upgraded

* Wed Apr 05 2023 CBL-Mariner Servicing Account <cblmargh@microsoft.com> - 20.10.14-9
- Bump release to rebuild with go 1.19.8

* Tue Mar 28 2023 CBL-Mariner Servicing Account <cblmargh@microsoft.com> - 20.10.14-8
- Bump release to rebuild with go 1.19.7

* Wed Mar 15 2023 CBL-Mariner Servicing Account <cblmargh@microsoft.com> - 20.10.14-7
- Bump release to rebuild with go 1.19.6

* Wed Mar 15 2023 Nicolas Guibourge <nicolasg@microsoft.com> - 20.10.14-6
- Patch CVE-2023-25153

* Fri Feb 03 2023 CBL-Mariner Servicing Account <cblmargh@microsoft.com> - 20.10.14-5
- Bump release to rebuild with go 1.19.5

* Wed Jan 18 2023 CBL-Mariner Servicing Account <cblmargh@microsoft.com> - 20.10.14-4
- Bump release to rebuild with go 1.19.4

* Fri Dec 16 2022 Daniel McIlvaney <damcilva@microsoft.com> - 20.10.14-3
- Bump release to rebuild with go 1.18.8 with patch for CVE-2022-41717

* Tue Nov 01 2022 Olivia Crain <oliviacrain@microsoft.com> - 20.10.14-2
- Bump release to rebuild with go 1.18.8

* Fri Sep 30 2022 Adit Jha <aditjha@microsoft.com> - 20.10.14-1
- Upgrade to 20.10.14 to fix CVE-2022-24769

* Mon Aug 22 2022 Olivia Crain <oliviacrain@microsoft.com> - 20.10.12-5
- Bump release to rebuild against Go 1.18.5

* Tue Jun 14 2022 Muhammad Falak <mwani@microsoft.com> - 20.10.12-4
- Bump release to rebuild with golang 1.18.3

* Tue Mar 22 2022 Nicolas Guibourge <nicolasg@microsoft.com> - 20.10.12-3
- Set 'systemd' as default cgroup driver

* Wed Mar 02 2022 Andy Caldwell <andycaldwell@microsoft.com> - 20.10.12-2
- Relax dependency from `tini` to `docker-init`

* Fri Feb 04 2022 Nicolas Guibourge <nicolasg@microsoft.com> - 20.10.12-1
- Update to version 20.10.12
- Use code from upstream instead of Azure fork.

* Mon Oct 04 2021 Henry Beberman <henry.beberman@microsoft.com> 19.03.15+azure-4
- Patch CVE-2021-41091 and CVE-2021-41089
- Switch to autosetup

* Fri Aug 06 2021 Nicolas Guibourge <nicolasg@microsoft.com> 19.03.15+azure-3
- Increment release to force republishing using golang 1.16.7.

* Tue Jun 08 2021 Henry Beberman <henry.beberman@microsoft.com> 19.03.15+azure-2
- Increment release to force republishing using golang 1.15.13.

* Thu Apr 15 2021 Andrew Phelps <anphel@microsoft.com> 19.03.15+azure-1
- Update to version 19.03.15+azure

* Thu Dec 10 2020 Andrew Phelps <anphel@microsoft.com> 19.03.11+azure-4
- Increment release to force republishing using golang 1.15.

* Tue Jul 21 2020 Nicolas Ontiveros <niontive@microsoft.com> 19.03.11+azure-3
- Remove changes for CIS Docker Security Benchmark compliance.

* Fri Jul 03 2020 Chris Co <chrco@microsoft.com> 19.03.11+azure-2
- Remove default daemon configuration

* Thu Jun 11 2020 Andrew Phelps <anphel@microsoft.com> 19.03.11+azure-1
- Update to version 19.03.11+azure

* Thu May 28 2020 Nicolas Ontiveros <niontive@microsoft.com> 3.0.12~rc.1+azure-8
- Make default configuration comply with CIS Docker Security Benchmark.

* Wed May 20 2020 Joe Schmitt <joschmit@microsoft.com> 3.0.12~rc.1+azure-7
- Remove reliance on existing GOPATH environment variable.

* Sat May 09 2020 Nick Samson <nisamson@microsoft.com> 3.0.12~rc.1+azure-6
- Added %%license line automatically

* Fri May 08 2020 Pawel Winogrodzki <pawelwi@microsoft.com> 3.0.12~rc.1+azure-5
- Removing *Requires for "ca-certificates".
- Removing duplicate %%files directive.

* Fri May 08 2020 Eric Li <eli@microsoft.com> 3.0.12~rc.1+azure-4
- Add #Source0: and license verified

* Wed May 06 2020 Mohan Datla <mdatla@microsoft.com> 3.0.12~rc.1+azure-3
- Fixing the moby server version

* Fri May 01 2020 Emre Girgin <mrgirgin@microsoft.com> 3.0.12~rc.1+azure-2
- Renaming go to golang

* Fri Apr 03 2020 Mohan Datla <mdatla@microsoft.com> 3.0.12~rc.1+azure-1
- Initial CBL-Mariner import from Azure.

* Mon Jan 27 2020 Brian Goffs <brgoff@microsoft.com>
- Use dynamic linking and issue build commands from rpm spec

* Tue Aug 7 2018 Robledo Pontes <rafilho@microsoft.com>
- Adding to moby build tools.

* Mon Mar 12 2018 Xing Wu <xingwu@microsoft.com>
- First draft<|MERGE_RESOLUTION|>--- conflicted
+++ resolved
@@ -3,11 +3,7 @@
 Summary: The open-source application container engine
 Name:    moby-engine
 Version: 24.0.9
-<<<<<<< HEAD
-Release: 2%{?dist}
-=======
 Release: 4%{?dist}
->>>>>>> a952e5f2
 License: ASL 2.0
 Group:   Tools/Container
 URL: https://mobyproject.org
@@ -131,15 +127,12 @@
 %{_unitdir}/*
 
 %changelog
-<<<<<<< HEAD
-=======
 * Fri May 31 2024 Mitch Zhu <mitchzhu@microsoft.com> - 24.0.9-4
 - Fix for CVE-2023-44487
 
 * Fri May 03 2024 Chris Gunn <chrisgun@microsoft.com> - 24.0.9-3
 - Fix for CVE-2023-45288
 
->>>>>>> a952e5f2
 * Wed May 01 2024 Henry Beberman <henry.beberman@microsoft.com> - 24.0.9-2
 - Symlink /usr/bin/docker-proxy to /usr/libexec/docker-proxy for back-compat
 
