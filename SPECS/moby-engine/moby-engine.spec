%define commit_hash fca702de7f71362c8d103073c7e4a1d0a467fadd

Summary: The open-source application container engine
Name:    moby-engine
Version: 24.0.9
<<<<<<< HEAD
Release: 11%{?dist}
=======
Release: 12%{?dist}
>>>>>>> c2ffa9c7
License: ASL 2.0
Group:   Tools/Container
URL: https://mobyproject.org
Vendor: Microsoft Corporation
Distribution: Mariner

Source0: https://github.com/moby/moby/archive/v%{version}.tar.gz#/%{name}-%{version}.tar.gz
Source1: docker.service
Source2: docker.socket
# Backport of vendored "buildkit" v0.12.5 https://github.com/moby/buildkit/pull/4604 to 0.8.4-0.20221020190723-eeb7b65ab7d6 in this package.
# Remove once we upgrade this package at least to version 25.0+.
Patch1:  CVE-2024-23651.patch
# Backport of vendored "buildkit" v0.12.5 https://github.com/moby/buildkit/pull/4603 to 0.8.4-0.20221020190723-eeb7b65ab7d6 in this package.
# Remove once we upgrade this package at least to version 25.0+.
Patch2:  CVE-2024-23652.patch
Patch3:  CVE-2023-45288.patch
Patch4:  CVE-2023-44487.patch
Patch5:  enable-docker-proxy-libexec-search.patch
Patch6:  CVE-2024-41110.patch
Patch7:  CVE-2024-29018.patch
<<<<<<< HEAD
Patch8:  CVE-2024-24786.patch
=======
Patch8:  CVE-2024-36621.patch
Patch9:  CVE-2024-36623.patch
Patch10: CVE-2024-45337.patch
>>>>>>> c2ffa9c7

%{?systemd_requires}

BuildRequires: bash
BuildRequires: btrfs-progs-devel
BuildRequires: cmake
BuildRequires: device-mapper-devel
BuildRequires: gcc
BuildRequires: glibc-devel
BuildRequires: libseccomp-devel
BuildRequires: libselinux-devel
BuildRequires: libtool
BuildRequires: libltdl-devel
BuildRequires: make
BuildRequires: pkg-config
BuildRequires: systemd-devel
BuildRequires: tar
BuildRequires: golang
BuildRequires: git

Requires: audit
Requires: /bin/sh
Requires: device-mapper-libs >= 1.02.90-1
Requires: docker-init
Requires: iptables
Requires: libcgroup
Requires: libseccomp >= 2.3
Requires: moby-containerd >= 1.2
Requires: tar
Requires: xz

Conflicts: docker
Conflicts: docker-io
Conflicts: docker-engine-cs
Conflicts: docker-ee

Obsoletes: docker-ce
Obsoletes: docker-engine
Obsoletes: docker
Obsoletes: docker-io

%description
Moby is an open-source project created by Docker to enable and accelerate software containerization.

%define OUR_GOPATH %{_topdir}/.gopath

%prep
%autosetup -p1 -n moby-%{version}

mkdir -p %{OUR_GOPATH}/src/github.com/docker
ln -sfT %{_builddir}/moby-%{version} %{OUR_GOPATH}/src/github.com/docker/docker

%build
export GOPATH=%{OUR_GOPATH}
export GOCACHE=%{OUR_GOPATH}/.cache
export GOPROXY=off
export GO111MODULE=off
export GOGC=off
export VERSION=%{version}

GIT_COMMIT=%{commit_hash}
DOCKER_GITCOMMIT=${GIT_COMMIT:0:7} DOCKER_BUILDTAGS='apparmor seccomp' hack/make.sh dynbinary

%install
mkdir -p %{buildroot}%{_bindir}
install -p -m 755 ./bundles/dynbinary-daemon/dockerd %{buildroot}%{_bindir}/dockerd

mkdir -p %{buildroot}%{_libexecdir}
install -p -m 755 ./bundles/dynbinary-daemon/docker-proxy %{buildroot}%{_libexecdir}/docker-proxy
ln -s %{_libexecdir}/docker-proxy %{buildroot}/%{_bindir}/docker-proxy

mkdir -p %{buildroot}%{_sysconfdir}/udev/rules.d
install -p -m 644 contrib/udev/80-docker.rules %{buildroot}%{_sysconfdir}/udev/rules.d/80-docker.rules

mkdir -p %{buildroot}%{_unitdir}
install -p -m 644 %{SOURCE1} %{buildroot}%{_unitdir}/docker.service
install -p -m 644 %{SOURCE2} %{buildroot}%{_unitdir}/docker.socket

%post
if ! grep -q "^docker:" /etc/group; then
    groupadd --system docker
fi

%preun
%systemd_preun docker.service

%postun
%systemd_postun_with_restart docker.service

# list files owned by the package here
%files
%license LICENSE NOTICE
%{_bindir}/dockerd
# docker-proxy symlink in bindir to fix back-compat
%{_bindir}/docker-proxy
%{_libexecdir}/docker-proxy
%{_sysconfdir}/*
%{_unitdir}/*

%changelog
<<<<<<< HEAD
* Mon Dec 05 2024 Suresh Thelkar <sthelkar@microsoft.com> - 24.0.9-11
- Patch CVE-2024-24786
=======
* Tue Dec 17 2024 Andrew Phelps <anphel@microsoft.com> - 24.0.9-12
- Add patch for CVE-2024-45337

* Wed Dec 04 2024 Adit Jha <aditjha@microsoft.com> - 24.0.9-11
- Patch CVE-2024-36621 & CVE-2024-36623
>>>>>>> c2ffa9c7

* Mon Sep 09 2024 CBL-Mariner Servicing Account <cblmargh@microsoft.com> - 24.0.9-10
- Bump release to rebuild with go 1.22.7

* Mon Aug 19 2024 Suresh Thelkar <sthelkar@microsoft.com> - 24.0.9-9
- Patch CVE-2024-29018

* Mon Aug 05 2024 Muhammad Falak R Wani <mwani@microsoft.com> - 24.0.9-8
- Drop requirement on a specific version of golang

* Mon Jul 29 2024 Rohit Rawat <rohitrawat@microsoft.com> - 24.0.9-7
- Fix for CVE-2024-41110

* Tue Jun 25 2024 Henry Beberman <henry.beberman@microsoft.com> - 24.0.9-6
- Backport upstream change to search /usr/libexec for docker-proxy without daemon.json

* Thu Jun 06 2024 CBL-Mariner Servicing Account <cblmargh@microsoft.com> - 24.0.9-5
- Bump release to rebuild with go 1.21.11

* Fri May 31 2024 Mitch Zhu <mitchzhu@microsoft.com> - 24.0.9-4
- Fix for CVE-2023-44487

* Fri May 03 2024 Chris Gunn <chrisgun@microsoft.com> - 24.0.9-3
- Fix for CVE-2023-45288

* Wed May 01 2024 Henry Beberman <henry.beberman@microsoft.com> - 24.0.9-2
- Symlink /usr/bin/docker-proxy to /usr/libexec/docker-proxy for back-compat

* Mon Mar 25 2024 Muhammad Falak <mwani@microsoft.com> - 24.0.9-1
- Bump version to 24.X
- Drop un-needed patches
- Remove docker-proxy as it's no longer used (2050e085f95bb796e9ff3a325b9985e319c193cf)
- Add the in-tree version of docker proxy built from cmd/docker-proxy into /usr/libexec
- Set userland-proxy-path explicitly by introducing /etc/docker/daemon.json

* Mon Feb 12 2024 Muhammad Falak <mwani@microsoft.com> - 20.10.27-4
- Bump release to rebuild with go 1.21.6

* Mon Feb 12 2024 Pawel Winogrodzki <pawelwi@microsoft.com> - 20.10.27-3
- Fixing CVEs: 2024-23651 and 2024-23652.

* Fri Feb 02 2024 Tobias Brick <tobiasb@microsoft.com> - 20.10.27-2
- Patch CVE-2022-21698

* Fri Dec 15 2023 Rohit Rawat <rohitrawat@microsoft.com> - 20.10.27-1
- Upgrade version to fix CVE-2020-8694, CVE-2020-8695 and CVE-2020-12912

* Mon Oct 16 2023 CBL-Mariner Servicing Account <cblmargh@microsoft.com> - 20.10.25-3
- Bump release to rebuild with go 1.20.9

* Tue Oct 10 2023 Dan Streetman <ddstreet@ieee.org> - 20.10.25-2
- Bump release to rebuild with updated version of Go.

* Thu Aug 17 2023 Muhammad Falak <mwani@microsoft.com> - 20.10.25-1
- Bump version to 20.10.25

* Mon Aug 07 2023 CBL-Mariner Servicing Account <cblmargh@microsoft.com> - 20.10.24-4
- Bump release to rebuild with go 1.19.12

* Thu Jul 13 2023 CBL-Mariner Servicing Account <cblmargh@microsoft.com> - 20.10.24-3
- Bump release to rebuild with go 1.19.11

* Thu Jun 15 2023 CBL-Mariner Servicing Account <cblmargh@microsoft.com> - 20.10.24-2
- Bump release to rebuild with go 1.19.10

* Fri May 05 2023 CBL-Mariner Servicing Account <cblmargh@microsoft.com> - 20.10.24-1
- Auto-upgrade to 20.10.24 - since moby-cli was upgraded

* Wed Apr 05 2023 CBL-Mariner Servicing Account <cblmargh@microsoft.com> - 20.10.14-9
- Bump release to rebuild with go 1.19.8

* Tue Mar 28 2023 CBL-Mariner Servicing Account <cblmargh@microsoft.com> - 20.10.14-8
- Bump release to rebuild with go 1.19.7

* Wed Mar 15 2023 CBL-Mariner Servicing Account <cblmargh@microsoft.com> - 20.10.14-7
- Bump release to rebuild with go 1.19.6

* Wed Mar 15 2023 Nicolas Guibourge <nicolasg@microsoft.com> - 20.10.14-6
- Patch CVE-2023-25153

* Fri Feb 03 2023 CBL-Mariner Servicing Account <cblmargh@microsoft.com> - 20.10.14-5
- Bump release to rebuild with go 1.19.5

* Wed Jan 18 2023 CBL-Mariner Servicing Account <cblmargh@microsoft.com> - 20.10.14-4
- Bump release to rebuild with go 1.19.4

* Fri Dec 16 2022 Daniel McIlvaney <damcilva@microsoft.com> - 20.10.14-3
- Bump release to rebuild with go 1.18.8 with patch for CVE-2022-41717

* Tue Nov 01 2022 Olivia Crain <oliviacrain@microsoft.com> - 20.10.14-2
- Bump release to rebuild with go 1.18.8

* Fri Sep 30 2022 Adit Jha <aditjha@microsoft.com> - 20.10.14-1
- Upgrade to 20.10.14 to fix CVE-2022-24769

* Mon Aug 22 2022 Olivia Crain <oliviacrain@microsoft.com> - 20.10.12-5
- Bump release to rebuild against Go 1.18.5

* Tue Jun 14 2022 Muhammad Falak <mwani@microsoft.com> - 20.10.12-4
- Bump release to rebuild with golang 1.18.3

* Tue Mar 22 2022 Nicolas Guibourge <nicolasg@microsoft.com> - 20.10.12-3
- Set 'systemd' as default cgroup driver

* Wed Mar 02 2022 Andy Caldwell <andycaldwell@microsoft.com> - 20.10.12-2
- Relax dependency from `tini` to `docker-init`

* Fri Feb 04 2022 Nicolas Guibourge <nicolasg@microsoft.com> - 20.10.12-1
- Update to version 20.10.12
- Use code from upstream instead of Azure fork.

* Mon Oct 04 2021 Henry Beberman <henry.beberman@microsoft.com> 19.03.15+azure-4
- Patch CVE-2021-41091 and CVE-2021-41089
- Switch to autosetup

* Fri Aug 06 2021 Nicolas Guibourge <nicolasg@microsoft.com> 19.03.15+azure-3
- Increment release to force republishing using golang 1.16.7.

* Tue Jun 08 2021 Henry Beberman <henry.beberman@microsoft.com> 19.03.15+azure-2
- Increment release to force republishing using golang 1.15.13.

* Thu Apr 15 2021 Andrew Phelps <anphel@microsoft.com> 19.03.15+azure-1
- Update to version 19.03.15+azure

* Thu Dec 10 2020 Andrew Phelps <anphel@microsoft.com> 19.03.11+azure-4
- Increment release to force republishing using golang 1.15.

* Tue Jul 21 2020 Nicolas Ontiveros <niontive@microsoft.com> 19.03.11+azure-3
- Remove changes for CIS Docker Security Benchmark compliance.

* Fri Jul 03 2020 Chris Co <chrco@microsoft.com> 19.03.11+azure-2
- Remove default daemon configuration

* Thu Jun 11 2020 Andrew Phelps <anphel@microsoft.com> 19.03.11+azure-1
- Update to version 19.03.11+azure

* Thu May 28 2020 Nicolas Ontiveros <niontive@microsoft.com> 3.0.12~rc.1+azure-8
- Make default configuration comply with CIS Docker Security Benchmark.

* Wed May 20 2020 Joe Schmitt <joschmit@microsoft.com> 3.0.12~rc.1+azure-7
- Remove reliance on existing GOPATH environment variable.

* Sat May 09 2020 Nick Samson <nisamson@microsoft.com> 3.0.12~rc.1+azure-6
- Added %%license line automatically

* Fri May 08 2020 Pawel Winogrodzki <pawelwi@microsoft.com> 3.0.12~rc.1+azure-5
- Removing *Requires for "ca-certificates".
- Removing duplicate %%files directive.

* Fri May 08 2020 Eric Li <eli@microsoft.com> 3.0.12~rc.1+azure-4
- Add #Source0: and license verified

* Wed May 06 2020 Mohan Datla <mdatla@microsoft.com> 3.0.12~rc.1+azure-3
- Fixing the moby server version

* Fri May 01 2020 Emre Girgin <mrgirgin@microsoft.com> 3.0.12~rc.1+azure-2
- Renaming go to golang

* Fri Apr 03 2020 Mohan Datla <mdatla@microsoft.com> 3.0.12~rc.1+azure-1
- Initial CBL-Mariner import from Azure.

* Mon Jan 27 2020 Brian Goffs <brgoff@microsoft.com>
- Use dynamic linking and issue build commands from rpm spec

* Tue Aug 7 2018 Robledo Pontes <rafilho@microsoft.com>
- Adding to moby build tools.

* Mon Mar 12 2018 Xing Wu <xingwu@microsoft.com>
- First draft<|MERGE_RESOLUTION|>--- conflicted
+++ resolved
@@ -3,11 +3,7 @@
 Summary: The open-source application container engine
 Name:    moby-engine
 Version: 24.0.9
-<<<<<<< HEAD
-Release: 11%{?dist}
-=======
-Release: 12%{?dist}
->>>>>>> c2ffa9c7
+Release: 13%{?dist}
 License: ASL 2.0
 Group:   Tools/Container
 URL: https://mobyproject.org
@@ -28,13 +24,11 @@
 Patch5:  enable-docker-proxy-libexec-search.patch
 Patch6:  CVE-2024-41110.patch
 Patch7:  CVE-2024-29018.patch
-<<<<<<< HEAD
-Patch8:  CVE-2024-24786.patch
-=======
 Patch8:  CVE-2024-36621.patch
 Patch9:  CVE-2024-36623.patch
 Patch10: CVE-2024-45337.patch
->>>>>>> c2ffa9c7
+Patch11:  CVE-2024-24786.patch
+
 
 %{?systemd_requires}
 
@@ -135,16 +129,14 @@
 %{_unitdir}/*
 
 %changelog
-<<<<<<< HEAD
-* Mon Dec 05 2024 Suresh Thelkar <sthelkar@microsoft.com> - 24.0.9-11
+* Mon Dec 19 2024 Suresh Thelkar <sthelkar@microsoft.com> - 24.0.9-13
 - Patch CVE-2024-24786
-=======
+
 * Tue Dec 17 2024 Andrew Phelps <anphel@microsoft.com> - 24.0.9-12
 - Add patch for CVE-2024-45337
 
 * Wed Dec 04 2024 Adit Jha <aditjha@microsoft.com> - 24.0.9-11
 - Patch CVE-2024-36621 & CVE-2024-36623
->>>>>>> c2ffa9c7
 
 * Mon Sep 09 2024 CBL-Mariner Servicing Account <cblmargh@microsoft.com> - 24.0.9-10
 - Bump release to rebuild with go 1.22.7
