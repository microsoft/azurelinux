--- conflicted
+++ resolved
@@ -1,12 +1,8 @@
 Summary:        Logrotate
 Name:           logrotate
 Version:        3.18.1
-<<<<<<< HEAD
 # Add back https://github.com/microsoft/CBL-Mariner/pull/2792 after GA
 Release:        1%{?dist}
-=======
-Release:        2%{?dist}
->>>>>>> 33f69d2a
 License:        GPLv2
 Vendor:         Microsoft Corporation
 Distribution:   Mariner
@@ -35,6 +31,9 @@
 
 # Disable dateext since it can cause rotation to fail if run twice in a day
 sed -i 's/dateext/#dateext/' examples/logrotate.conf
+
+# Remove hardening options that are not supported by our current systemd version.
+sed -i -E '/ProtectClock=true|ProtectHostname=true|ProtectKernelLogs=true/d' examples/logrotate.service
 
 %install
 make DESTDIR=%{buildroot} install
@@ -66,9 +65,6 @@
 %ghost %verify(not size md5 mtime) %attr(0644, root, root) %{_localstatedir}/lib/logrotate/logrotate.status
 
 %changelog
-* Tue Apr 19 2022 Cameron Baird <cameronbaird@microsoft.com> - 3.18.1-2
-- Reenable systemd hardening configs ProtectClock, ProtectHostname, and ProtectKernelLogs
-
 * Wed Jul 21 2021 Henry Beberman <henry.beberman@microsoft.com> - 3.18.1-1
 - Update to version 3.18.1
 - Add default logrotate systemd service and logrotate.conf
