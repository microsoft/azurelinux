%global debug_package %{nil}
%ifarch x86_64
%define archname amd64
%endif
%ifarch aarch64
%define archname arm64
%endif
%define host_components 'kubelet kubectl kubeadm'
%define container_image_components 'kube-proxy kube-apiserver kube-controller-manager kube-scheduler'
Summary:        Microsoft Kubernetes
Name:           kubernetes
Version:        1.28.4
Release:        18%{?dist}
License:        ASL 2.0
Vendor:         Microsoft Corporation
Distribution:   Mariner
Group:          Microsoft Kubernetes
URL:            https://kubernetes.io/
Source0:        https://dl.k8s.io/v%{version}/kubernetes-src.tar.gz#/%{name}-v%{version}.tar.gz
Source1:        kubelet.service
Patch0:         CVE-2024-21626.patch
Patch1:         CVE-2023-48795.patch
Patch2:         CVE-2023-5408.patch
Patch3:         CVE-2023-45288.patch
Patch4:         CVE-2024-28180.patch
Patch5:         CVE-2024-24786.patch
Patch6:         CVE-2024-45338.patch
Patch7:         CVE-2024-10220.patch
Patch8:         CVE-2025-27144.patch
Patch9:         CVE-2025-22868.patch
Patch10:        CVE-2025-22869.patch
Patch11:        CVE-2025-30204.patch
Patch12:        CVE-2024-51744.patch
Patch13:        CVE-2025-22872.patch
BuildRequires:  flex-devel
BuildRequires:  glibc-static >= 2.35-8%{?dist}
BuildRequires:  golang
BuildRequires:  rsync
BuildRequires:  systemd-devel
BuildRequires:  which
Requires:       cni
Requires:       cri-tools
Requires:       ebtables
Requires:       ethtool
Requires:       iproute
Requires:       iptables
Requires:       moby-containerd
Requires:       socat
Requires:       util-linux
Requires(postun): %{_sbindir}/groupdel
Requires(postun): %{_sbindir}/userdel
Requires(pre):  %{_sbindir}/groupadd
Requires(pre):  %{_sbindir}/useradd

%description
Microsoft Kubernetes %{version}.

%package        client
Summary:        Client utilities

%description    client
Client utilities for Microsoft Kubernetes %{version}.

%package        kubeadm
Summary:        Bootstrap utilities
Requires:       %{name} = %{version}-%{release}
Requires:       moby-containerd

%description    kubeadm
Bootstrap utilities for Microsoft Kubernetes %{version}.

%package        kube-proxy
Summary:        Kubernetes proxy
Requires:       ebtables-legacy
Requires:       ethtool
Requires:       iproute
Requires:       iptables

%description    kube-proxy
Network proxy for Microsoft Kubernetes %{version}.

%package        kube-apiserver
Summary:        Kubernetes API server

%description    kube-apiserver
API server for Microsoft Kubernetes %{version}.

%package        kube-controller-manager
Summary:        Kubernetes controller manager

%description    kube-controller-manager
Controller manager for Microsoft Kubernetes %{version}.

%package        kube-scheduler
Summary:        Kubernetes scheduler

%description    kube-scheduler
Scheduler for Microsoft Kubernetes %{version}.

%package        pause
Summary:        Kubernetes pause

%description    pause
Pause component for Microsoft Kubernetes %{version}.

%prep
%autosetup -p1 -c -n %{name}

%build
# set version information using KUBE_GIT_VERSION
# (see k8s code: hack/lib/version.sh for more detail)
export KUBE_GIT_TREE_STATE=archive
export KUBE_GIT_VERSION=v%{version}

# build host and container image related components
echo "+++ build kubernetes components"

mkdir -p %{_builddir}/%{name}/node/bin

components_to_build=%{host_components}
for component in ${components_to_build}; do
  echo "+++ host - building ${component}"
  make WHAT=cmd/${component}
  cp -f _output/local/bin/linux/%{archname}/${component} %{_builddir}/%{name}/node/bin
done

components_to_build=%{container_image_components}
for component in ${components_to_build}; do
  echo "+++ container image - building ${component}"
  make WHAT=cmd/${component}
  cp -f _output/local/bin/linux/%{archname}/${component} %{_builddir}/%{name}/node/bin
done

# build pause
pushd build/pause/linux
gcc -Os -Wall -Werror -static -o %{_builddir}/%{name}/node/bin/pause pause.c
strip %{_builddir}/%{name}/node/bin/pause
popd

%check
# patch test script so it supports golang 1.15 which is now used to build kubernetes
cd %{_builddir}/%{name}/src/hack/make-rules
patch -p1 test.sh < %{SOURCE2}

# perform unit tests
# Note:
#   - components are not unit tested the same way
#   - not all components have unit
cd %{_builddir}/%{name}/src
components_to_test=$(ls -1 %{_builddir}/%{name}/node/bin)

for component in ${components_to_test}; do
  if [[ ${component} == "kubelet" || ${component} == "kubectl" ]]; then
    echo "+++ unit test pkg ${component}"
    make test WHAT=./pkg/${component}
  elif [[ ${component} == "kube-proxy" ]]; then
    echo "+++ unit test pkg ${component}"
    make test WHAT=./pkg/proxy
  elif [[ ${component} == "kube-scheduler" ]]; then
    echo "+++ unit test pkg ${component}"
    make test WHAT=./pkg/scheduler
  elif [[ ${component} == "kube-apiserver" ]]; then
    echo "+++ unit test pkg ${component}"
    make test WHAT=./pkg/kubeapiserver
  elif [[ ${component} == "kube-controller-manager" ]]; then
    echo "+++ unit test pkg ${component}"
    make test WHAT=./pkg/controller
  else
    echo "+++ no unit test available for ${component}"
  fi
done

%install
# install binaries
install -m 755 -d %{buildroot}%{_bindir}
cd %{_builddir}
binaries=%{host_components}
for bin in ${binaries}; do
  echo "+++ INSTALLING ${bin}"
  install -p -m 755 -t %{buildroot}%{_bindir} %{name}/node/bin/${bin}
done

install -m 755 -d %{buildroot}%{_exec_prefix}/local/bin
binaries=%{container_image_components}
for bin in ${binaries}; do
  echo "+++ INSTALLING ${bin}"
  install -p -m 755 -t %{buildroot}%{_exec_prefix}/local/bin %{name}/node/bin/${bin}
done

install -p -m 755 -t %{buildroot}%{_exec_prefix}/local/bin %{name}/node/bin/pause

# install service files
install -d -m 0755 %{buildroot}/%{_libdir}/systemd/system
install -p -m 644 -t %{buildroot}%{_libdir}/systemd/system %{SOURCE1}

# install config files
install -d -m 0755 %{buildroot}%{_sysconfdir}/kubernetes
install -d -m 644 %{buildroot}%{_sysconfdir}/kubernetes/manifests

# install the place the kubelet defaults to put volumes
install -dm755 %{buildroot}%{_sharedstatedir}/kubelet
install -dm755 %{buildroot}%{_var}/run/kubernetes

install -d -m 0755 %{buildroot}/%{_libdir}/tmpfiles.d
cat << EOF >> %{buildroot}/%{_libdir}/tmpfiles.d/kubernetes.conf
d %{_var}/run/kubernetes 0755 kube kube -
EOF

%pre
if [ $1 -eq 1 ]; then
    # Initial installation.
    getent group kube >/dev/null || groupadd -r kube
    getent passwd kube >/dev/null || useradd -r -g kube -d / -s /sbin/nologin \
            -c "Kubernetes user" kube
fi

%post
chown -R kube:kube %{_sharedstatedir}/kubelet
chown -R kube:kube %{_var}/run/kubernetes
systemctl daemon-reload

%post kubeadm
systemctl daemon-reload
systemctl stop kubelet
systemctl enable kubelet

%postun
if [ $1 -eq 0 ]; then
    # Package deletion
    userdel kube
    groupdel kube
    systemctl daemon-reload
fi

%files
%defattr(-,root,root)
%license LICENSES
%{_bindir}/kubelet
%{_libdir}/tmpfiles.d/kubernetes.conf
%dir %{_sysconfdir}/kubernetes
%dir %{_sysconfdir}/kubernetes/manifests
%dir %{_sharedstatedir}/kubelet
%dir %{_var}/run/kubernetes
%{_libdir}/systemd/system/kubelet.service

%files client
%defattr(-,root,root)
%{_bindir}/kubectl

%files kubeadm
%defattr(-,root,root)
%{_bindir}/kubeadm

%files kube-proxy
%defattr(-,root,root)
%license LICENSES
%{_exec_prefix}/local/bin/kube-proxy

%files kube-apiserver
%defattr(-,root,root)
%license LICENSES
%{_exec_prefix}/local/bin/kube-apiserver

%files kube-controller-manager
%defattr(-,root,root)
%license LICENSES
%{_exec_prefix}/local/bin/kube-controller-manager

%files kube-scheduler
%defattr(-,root,root)
%license LICENSES
%{_exec_prefix}/local/bin/kube-scheduler

%files pause
%defattr(-,root,root)
%license LICENSES
%{_exec_prefix}/local/bin/pause

%changelog
<<<<<<< HEAD
* Sun Jun 01 2025 Kanishk Bansal <kanbansal@microsoft.com> - 1.28.4-18
- Bump to rebuild with updated glibc
=======
* Thu Apr 24 2025 Sreeniavsulu Malavathula <v-smalavathu@microsoft.com> - 1.28.4-18
- Patch CVE-2025-22872
>>>>>>> ec6fd3fa

* Tue Apr 01 2025 Sreeniavsulu Malavathula <v-smalavathu@microsoft.com> - 1.28.4-17
- Fix CVE-2024-51744 with an upstream patch

* Sat Mar 29 2025 Kanishk Bansal <kanbansal@microsoft.com> - 1.28.4-16
- Patch CVE-2025-30204

* Mon Mar 03 2025 Kanishk Bansal <kanbansal@microsoft.com> - 1.28.4-15
- Fix CVE-2025-27144, CVE-2025-22868, CVE-2025-22869 with an upstream patch

* Tue Jan 07 2025 Sudipta Pandit <sudpandit@microsoft.com> - 1.28.4-14
- Add patch for CVE-2024-10220

* Fri Jan 03 2025 Sumedh Sharma <sumsharma@microsoft.com> - 1.28.4-13
- Add patch for CVE-2024-45338

* Mon Oct 14 2024 Henry Li <lihl@microsoft.com> - 1.28.4-12
- Add patch to resolve CVE-2024-24786

* Mon Oct 01 2024 Henry Li <lihl@microsoft.com> - 1.28.4-11
- Add patch to resolve CVE-2024-28180

* Mon Sep 09 2024 CBL-Mariner Servicing Account <cblmargh@microsoft.com> - 1.28.4-10
- Bump release to rebuild with go 1.22.7

* Thu Jun 06 2024 CBL-Mariner Servicing Account <cblmargh@microsoft.com> - 1.28.4-9
- Bump release to rebuild with go 1.21.11

* Thu Apr 18 2024 Chris Gunn <chrisgun@microsoft.com> - 1.28.4-8
- Fix for CVE-2023-45288

* Mon May 06 2024 Rachel Menge <rachelmenge@microsoft.com> - 1.28.4-7
- Bump release to rebuild against glibc 2.35-7

* Tue Apr 24 2024 Nicolas Guibourge <nicolasg@microsoft.com> - 1.28.4-6
- Use autopatch instead of individual patch

* Mon Apr 08 2024 Nicolas Guibourge <nicolasg@microsoft.com> - 1.28.4-5
- Address CVE-2023-5408

* Thu Feb 15 2024 Nan Liu <liunan@microsoft.com> - 1.28.4-4
- Address CVE-2023-48795 by patching golang.org/x/crypto

* Thu Feb 15 2024 CBL-Mariner Servicing Account <cblmargh@microsoft.com> - 1.28.4-3
- Bump release to rebuild with go 1.21.6

* Wed Feb 14 2024 Riken Maharjan <rmaharjan@microsoft.com> - 1.28.4-2
- Address CVE-2024-21626 by patching vendored github/opencontainer/runc

* Tue Dec 5 2023 Aadhar Agarwal <aadagarwal@microsoft.com> - 1.28.4-1
- Upgrade to 1.28.4 to fix CVE-2023-5528

* Fri Nov 10 2023 Muhammad Falak <mwani@microsoft.com> - 1.28.3-2
- Fix version subcommand for components

* Mon Oct 23 2023 Nicolas Guibourge <nicolasg@microsoft.com> - 1.28.3-1
- Upgrade to 1.28.3 to address CVE-2023-44487 and CVE-2023-39325.

* Thu Oct 12 2023 Pawel Winogrodzki <pawelwi@microsoft.com> - 1.28.2-3
- Bump release to rebuild with updated version of Go.

* Fri Oct 06 2023 Henry Beberman <henry.beberman@microsoft.com> - 1.28.2-2
- Bump release to rebuild against glibc 2.35-6

* Wdd Sep 20 2023 Nicolas Guibourge <nicolasg@microsoft.com> - 1.28.2-1
- Upgrade to 1.28.2
- License verified.

* Wed Jul 12 2023 CBL-Mariner Servicing Account <cblmargh@microsoft.com> - 1.26.3-4
- Force re-build by bumping release number

* Tue Jun 20 2023 CBL-Mariner Servicing Account <cblmargh@microsoft.com> - 1.26.3-3
- Force re-build by bumping release number

* Wed Apr 05 2023 CBL-Mariner Servicing Account <cblmargh@microsoft.com> - 1.26.3-2
- Force re-build by bumping release number

* Tue Mar 28 2023 CBL-Mariner Servicing Account <cblmargh@microsoft.com> - 1.26.3-1
- Auto-upgrade to 1.26.3

* Tue Feb 21 2023 Nicolas Guibourge <nicolasg@microsoft.com> - 1.26.1-2
- Remove golang version in BR and replace mobly-cli requires with moby-containerd

* Wed Feb 15 2023 CBL-Mariner Servicing Account <cblmargh@microsoft.com> - 1.26.1-1
- Auto-upgrade to 1.26.1

* Fri Dec 16 2022 Daniel McIlvaney <damcilva@microsoft.com> - 1.23.5-6
- Increment release to force republishing using golang 1.18.8 with patch for CVE-2022-41717

* Tue Nov 01 2022 Olivia Crain <oliviacrain@microsoft.com> - 1.23.5-5
- Increment release to force republishing using golang 1.18.8

* Wed Oct 26 2022 Nicolas Guibourge <nicolasg@microsoft.com> - 1.23.5-4
- add glibc-static build requires and requires moby-containerd instead of moby-engine.

* Thu Aug 25 2022 Olivia Crain <oliviacrain@microsoft.com> - 1.23.5-3
- Increment release to force republishing using golang 1.18.5

* Fri Jun 24 2022 Mandeep Plaha <mandeepplaha@microsoft.com> - 1.23.5-2
- Remove kubernetes dependency for kubernetes client.

* Wed Apr 20 2022 CBL-Mariner Service Account <cblmargh@microsoft.com> - 1.23.5-1
- Update to version "1.23.5-hotfix.20220331".

* Wed Apr 20 2022 CBL-Mariner Service Account <cblmargh@microsoft.com> - 1.23.3-1
- Update to version "1.23.3-hotfix.20220401".

* Thu Mar 31 2022 CBL-Mariner Service Account <cblmargh@microsoft.com> - 1.22.6-4
- Update to version "1.22.6-hotfix.20220330".

* Wed Mar 23 2022 CBL-Mariner Service Account <cblmargh@microsoft.com> - 1.22.6-3
- Update to version "1.22.6-hotfix.20220310".

* Tue Mar 15 2022 Muhammad Falak <mwani@microsoft.com> - 1.22.6-2
- Bump release to force rebuild with golang 1.16.15

* Tue Feb 22 2022 CBL-Mariner Service Account <cblmargh@microsoft.com> - 1.22.6-1
- Update to version "1.22.6-hotfix.20220130".

* Tue Feb 22 2022 CBL-Mariner Service Account <cblmargh@microsoft.com> - 1.22.4-4
- Update to version "1.22.4-hotfix.20220201".

* Fri Feb 18 2022 Thomas Crain <thcrain@microsoft.com> - 1.22.4-3
- Increment release to force republishing using golang 1.16.14.

* Wed Jan 19 2022 Henry Li <lihl@microsoft.com> - 1.22.4-2
- Increment release to force republishing using golang 1.16.12.

* Wed Dec 29 2021 CBL-Mariner Service Account <cblmargh@microsoft.com> - 1.22.4-1
- Update to version "1.22.4".

* Wed Dec 29 2021 CBL-Mariner Service Account <cblmargh@microsoft.com> - 1.22.2-1
- Update to version "1.22.2-hotfix.20211115".

* Wed Dec 29 2021 CBL-Mariner Service Account <cblmargh@microsoft.com> - 1.21.7-1
- Update to version "1.21.7".

* Wed Nov 17 2021 CBL-Mariner Service Account <cblmargh@microsoft.com> - 1.21.2-7
- Update to version "1.21.2-hotfix.20211115".

* Tue Nov 02 2021 CBL-Mariner Service Account <cblmargh@microsoft.com> - 1.21.2-6
- Update to version "1.21.2-hotfix.20211101".

* Mon Oct 25 2021 Nicolas Guibourge <nicolasg@microsoft.com> 1.21.2-5
- Add CVE-2021-25741.nopatch

* Mon Oct 25 2021 CBL-Mariner Service Account <cblmargh@microsoft.com> - 1.21.2-4
- Update to version "1.21.2-hotfix.20211022".

* Wed Oct 13 2021 Andrew Phelps <anphel@microsoft.com> - 1.21.2-3
- Replace incorrect %%{_lib} usage with %%{_libdir}

* Mon Oct 11 2021 CBL-Mariner Service Account <cblmargh@microsoft.com> - 1.21.2-2
- Update to version "1.21.2-hotfix.20211005".

* Thu Sep 02 2021 CBL-Mariner Service Account <cblmargh@microsoft.com> - 1.21.2-1
- Update to version "1.21.2-hotfix.20210830".

* Thu Sep 02 2021 CBL-Mariner Service Account <cblmargh@microsoft.com> - 1.21.1-1
- Update to version "1.21.1-hotfix.20210827".

* Thu Sep 02 2021 CBL-Mariner Service Account <cblmargh@microsoft.com> - 1.20.9-1
- Update to version "1.20.9-hotfix.20210830".

* Thu Sep 02 2021 CBL-Mariner Service Account <cblmargh@microsoft.com> - 1.20.7-3
- Update to version "1.20.7-hotfix.20210816".

* Wed Jul 07 2021 Nicolas Guibourge <nicolasg@microsoft.com> 1.20.7-2
- Move binary to /usr/local/bin (container only).

* Fri Jun 18 2021 CBL-Mariner Service Account <cblmargh@microsoft.com> - 1.20.7-1
- Update to version "1.20.7-hotfix.20210603".

* Tue Jun 01 2021 Nicolas Guibourge <nicolasg@microsoft.com> 1.20.2-6
- Move spec to new git repository and change source tarball.

* Wed May 26 2021 Nicolas Guibourge <nicolasg@microsoft.com> 1.20.2-5
- Update to version  "1.20.2-hotfix.20210525".

* Mon May 17 2021 Nicolas Guibourge <nicolasg@microsoft.com> 1.20.2-4
- Manually set version variables.

* Thu May 13 2021 CBL-Mariner Service Account <cblmargh@microsoft.com> - 1.20.2-3
- Update to version  "1.20.2-hotfix.20210511".

* Mon May 03 2021 Nicolas Guibourge <nicolasg@microsoft.com> 1.20.2-2
- Increment release to force republishing using golang 1.15.11.

* Thu Apr 29 2021 CBL-Mariner Service Account <cblmargh@microsoft.com> - 1.20.2-2
- Update to version  "1.20.2-hotfix.20210428".

* Thu Apr 22 2021 CBL-Mariner Service Account <cblmargh@microsoft.com> - 1.20.2-1
- Update to version  "1.20.2-hotfix.20210310".
- Adjust "pause" building steps with the new sources layout.

* Thu Apr 22 2021 CBL-Mariner Service Account <cblmargh@microsoft.com> - 1.19.9-1
- Update to version  "1.19.9-hotfix.20210322".

* Thu Mar 18 2021 CBL-Mariner Service Account <cblmargh@microsoft.com> - 1.19.7-1
- Update to version  "1.19.7-hotfix.20210310".

* Thu Mar 18 2021 CBL-Mariner Service Account <cblmargh@microsoft.com> - 1.19.6-2
- Update to version  "1.19.6-hotfix.20210310".

* Wed Jan 20 2021 Nicolas Guibourge <nicolasg@microsoft.com> - 1.19.6-1
- Move to version 1.19.6

* Fri Jan 15 2021 Nicolas Guibourge <nicolasg@microsoft.com> - 1.19.1-5
- Packages for container images

* Tue Jan 05 2021 Nicolas Guibourge <nicolasg@microsoft.com> - 1.19.1-4
- CVE-2020-8563

* Mon Jan 04 2021 Nicolas Guibourge <nicolasg@microsoft.com> - 1.19.1-3
- CVE-2020-8564, CVE-2020-8565, CVE-2020-8566

* Thu Dec 17 2020 Nicolas Guibourge <nicolasg@microsoft.com> - 1.19.1-2
- Rename spec file

* Wed Dec 02 2020 Nicolas Guibourge <nicolasg@microsoft.com> - 1.19.1-1
- Original version for CBL-Mariner<|MERGE_RESOLUTION|>--- conflicted
+++ resolved
@@ -10,7 +10,7 @@
 Summary:        Microsoft Kubernetes
 Name:           kubernetes
 Version:        1.28.4
-Release:        18%{?dist}
+Release:        19%{?dist}
 License:        ASL 2.0
 Vendor:         Microsoft Corporation
 Distribution:   Mariner
@@ -277,13 +277,11 @@
 %{_exec_prefix}/local/bin/pause
 
 %changelog
-<<<<<<< HEAD
-* Sun Jun 01 2025 Kanishk Bansal <kanbansal@microsoft.com> - 1.28.4-18
+* Sun Jun 01 2025 Kanishk Bansal <kanbansal@microsoft.com> - 1.28.4-19
 - Bump to rebuild with updated glibc
-=======
+
 * Thu Apr 24 2025 Sreeniavsulu Malavathula <v-smalavathu@microsoft.com> - 1.28.4-18
 - Patch CVE-2025-22872
->>>>>>> ec6fd3fa
 
 * Tue Apr 01 2025 Sreeniavsulu Malavathula <v-smalavathu@microsoft.com> - 1.28.4-17
 - Fix CVE-2024-51744 with an upstream patch
