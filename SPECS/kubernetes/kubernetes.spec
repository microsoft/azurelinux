--- conflicted
+++ resolved
@@ -10,7 +10,7 @@
 Summary:        Microsoft Kubernetes
 Name:           kubernetes
 Version:        1.30.10
-Release:        9%{?dist}
+Release:        10%{?dist}
 License:        ASL 2.0
 Vendor:         Microsoft Corporation
 Distribution:   Azure Linux
@@ -278,13 +278,11 @@
 %{_exec_prefix}/local/bin/pause
 
 %changelog
-<<<<<<< HEAD
+* Mon Jun 30 2025 Durga Jagadeesh Palli <v-dpalli@microsoft.com> - 1.30.10-10
+- Patch CVE-2025-4563
+
 * Tue Jul 29 2025 Andrew Phelps <anphel@microsoft.com> - 1.30.10-9
 - Bump to rebuild with updated glibc
-=======
-* Mon Jun 30 2025 Durga Jagadeesh Palli <v-dpalli@microsoft.com> - 1.30.10-9
-- Patch CVE-2025-4563
->>>>>>> 62b84448
 
 * Thu May 22 2025 Kanishk Bansal <kanbansal@microsoft.com> - 1.30.10-8
 - Bump to rebuild with updated glibc
