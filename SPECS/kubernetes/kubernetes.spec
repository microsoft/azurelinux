--- conflicted
+++ resolved
@@ -9,13 +9,8 @@
 %define container_image_components 'kube-proxy kube-apiserver kube-controller-manager kube-scheduler'
 Summary:        Microsoft Kubernetes
 Name:           kubernetes
-<<<<<<< HEAD
 Version:        1.30.1
 Release:        1%{?dist}
-=======
-Version:        1.29.1
-Release:        5%{?dist}
->>>>>>> 131b28e1
 License:        ASL 2.0
 Vendor:         Microsoft Corporation
 Distribution:   Azure Linux
@@ -274,13 +269,11 @@
 %{_exec_prefix}/local/bin/pause
 
 %changelog
-<<<<<<< HEAD
 * Fri May 24 2024 CBL-Mariner Servicing Account <cblmargh@microsoft.com> - 1.30.1-1
 - Auto-upgrade to 1.30.1
-=======
+
 * Wed May 22 2024 Suresh Babu Chalamalasetty <schalam@microsoft.com> - 1.29.1-5
 - update to build dep latest glibc-static version
->>>>>>> 131b28e1
 
 * Mon May 13 2024 Chris Co <chrco@microsoft.com> - 1.29.1-4
 - Update to build dep latest glibc-static version
