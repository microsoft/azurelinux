%global debug_package %{nil}
%ifarch x86_64
%define archname amd64
%endif
%ifarch aarch64
%define archname arm64
%endif
%define host_components 'kubelet kubectl kubeadm'
%define container_image_components 'kube-proxy kube-apiserver kube-controller-manager kube-scheduler'
Summary:        Microsoft Kubernetes
Name:           kubernetes
Version:        1.30.10
<<<<<<< HEAD
Release:        15%{?dist}
=======
Release:        16%{?dist}
>>>>>>> 950c61a4
License:        ASL 2.0
Vendor:         Microsoft Corporation
Distribution:   Azure Linux
Group:          Microsoft Kubernetes
URL:            https://kubernetes.io/
Source0:        https://dl.k8s.io/v%{version}/kubernetes-src.tar.gz#/%{name}-v%{version}.tar.gz
Source1:        kubelet.service
Patch0:         CVE-2024-28180.patch
Patch1:         CVE-2024-45338.patch
Patch2:         CVE-2025-27144.patch
Patch3:         CVE-2025-22868.patch
Patch4:         CVE-2025-22869.patch
Patch5:         CVE-2024-51744.patch
Patch6:         CVE-2025-30204.patch
Patch7:         CVE-2025-22872.patch
Patch8:         CVE-2025-4563.patch
Patch9:         CVE-2025-31133.patch
Patch10:        CVE-2025-52565.patch
BuildRequires:  flex-devel
BuildRequires:  glibc-static >= 2.38-16%{?dist}
BuildRequires:  golang < 1.25
BuildRequires:  rsync
BuildRequires:  systemd-devel
BuildRequires:  which
Requires:       cni
Requires:       cri-tools
Requires:       ebtables
Requires:       ethtool
Requires:       iproute
Requires:       iptables
Requires:       moby-containerd
Requires:       socat
Requires:       util-linux
Requires(postun): %{_sbindir}/groupdel
Requires(postun): %{_sbindir}/userdel
Requires(pre):  %{_sbindir}/groupadd
Requires(pre):  %{_sbindir}/useradd

%description
Microsoft Kubernetes %{version}.

%package        client
Summary:        Client utilities

%description    client
Client utilities for Microsoft Kubernetes %{version}.

%package        kubeadm
Summary:        Bootstrap utilities
Requires:       %{name} = %{version}-%{release}
Requires:       moby-containerd

%description    kubeadm
Bootstrap utilities for Microsoft Kubernetes %{version}.

%package        kube-proxy
Summary:        Kubernetes proxy
Requires:       ebtables-legacy
Requires:       ethtool
Requires:       iproute
Requires:       iptables

%description    kube-proxy
Network proxy for Microsoft Kubernetes %{version}.

%package        kube-apiserver
Summary:        Kubernetes API server

%description    kube-apiserver
API server for Microsoft Kubernetes %{version}.

%package        kube-controller-manager
Summary:        Kubernetes controller manager

%description    kube-controller-manager
Controller manager for Microsoft Kubernetes %{version}.

%package        kube-scheduler
Summary:        Kubernetes scheduler

%description    kube-scheduler
Scheduler for Microsoft Kubernetes %{version}.

%package        pause
Summary:        Kubernetes pause

%description    pause
Pause component for Microsoft Kubernetes %{version}.

%prep
%autosetup -p1 -c -n %{name}

%build
# set version information
# (see k8s code: hack/lib/version.sh for more detail)
export KUBE_GIT_TREE_STATE="clean"
export KUBE_GIT_VERSION=v%{version}

# use go provided by host
go_version_host=`go version | { read _ _ v _; echo ${v#go}; }`
go_version_min=$(cat %{_builddir}/%{name}/.go-version)
echo "+++ using go version ${go_version_host} (minimum ${go_version_min})"
export FORCE_HOST_GO=y

# build host and container image related components
echo "+++ build kubernetes components"

mkdir -p %{_builddir}/%{name}/node/bin

components_to_build=%{host_components}
for component in ${components_to_build}; do
  echo "+++ host - building ${component}"
  make WHAT=cmd/${component}
  cp -f _output/local/bin/linux/%{archname}/${component} %{_builddir}/%{name}/node/bin
done

components_to_build=%{container_image_components}
for component in ${components_to_build}; do
  echo "+++ container image - building ${component}"
  make WHAT=cmd/${component}
  cp -f _output/local/bin/linux/%{archname}/${component} %{_builddir}/%{name}/node/bin
done

# build pause
pushd build/pause/linux
gcc -Os -Wall -Werror -static -o %{_builddir}/%{name}/node/bin/pause pause.c
strip %{_builddir}/%{name}/node/bin/pause
popd

%check
# patch test script so it supports golang 1.15 which is now used to build kubernetes
cd %{_builddir}/%{name}/src/hack/make-rules
patch -p1 test.sh < %{SOURCE2}

# perform unit tests
# Note:
#   - components are not unit tested the same way
#   - not all components have unit
cd %{_builddir}/%{name}/src
components_to_test=$(ls -1 %{_builddir}/%{name}/node/bin)

for component in ${components_to_test}; do
  if [[ ${component} == "kubelet" || ${component} == "kubectl" ]]; then
    echo "+++ unit test pkg ${component}"
    make test WHAT=./pkg/${component}
  elif [[ ${component} == "kube-proxy" ]]; then
    echo "+++ unit test pkg ${component}"
    make test WHAT=./pkg/proxy
  elif [[ ${component} == "kube-scheduler" ]]; then
    echo "+++ unit test pkg ${component}"
    make test WHAT=./pkg/scheduler
  elif [[ ${component} == "kube-apiserver" ]]; then
    echo "+++ unit test pkg ${component}"
    make test WHAT=./pkg/kubeapiserver
  elif [[ ${component} == "kube-controller-manager" ]]; then
    echo "+++ unit test pkg ${component}"
    make test WHAT=./pkg/controller
  else
    echo "+++ no unit test available for ${component}"
  fi
done

%install
# install binaries
install -m 755 -d %{buildroot}%{_bindir}
cd %{_builddir}
binaries=%{host_components}
for bin in ${binaries}; do
  echo "+++ INSTALLING ${bin}"
  install -p -m 755 -t %{buildroot}%{_bindir} %{name}/node/bin/${bin}
done

install -m 755 -d %{buildroot}%{_exec_prefix}/local/bin
binaries=%{container_image_components}
for bin in ${binaries}; do
  echo "+++ INSTALLING ${bin}"
  install -p -m 755 -t %{buildroot}%{_exec_prefix}/local/bin %{name}/node/bin/${bin}
done

install -p -m 755 -t %{buildroot}%{_exec_prefix}/local/bin %{name}/node/bin/pause

# install service files
install -d -m 0755 %{buildroot}/%{_libdir}/systemd/system
install -p -m 644 -t %{buildroot}%{_libdir}/systemd/system %{SOURCE1}

# install config files
install -d -m 0755 %{buildroot}%{_sysconfdir}/kubernetes
install -d -m 644 %{buildroot}%{_sysconfdir}/kubernetes/manifests

# install the place the kubelet defaults to put volumes
install -dm755 %{buildroot}%{_sharedstatedir}/kubelet
install -dm755 %{buildroot}%{_var}/run/kubernetes

install -d -m 0755 %{buildroot}/%{_libdir}/tmpfiles.d
cat << EOF >> %{buildroot}/%{_libdir}/tmpfiles.d/kubernetes.conf
d %{_var}/run/kubernetes 0755 kube kube -
EOF

%pre
if [ $1 -eq 1 ]; then
    # Initial installation.
    getent group kube >/dev/null || groupadd -r kube
    getent passwd kube >/dev/null || useradd -r -g kube -d / -s /sbin/nologin \
            -c "Kubernetes user" kube
fi

%post
chown -R kube:kube %{_sharedstatedir}/kubelet
chown -R kube:kube %{_var}/run/kubernetes
systemctl daemon-reload

%post kubeadm
systemctl daemon-reload
systemctl stop kubelet
systemctl enable kubelet

%postun
if [ $1 -eq 0 ]; then
    # Package deletion
    userdel kube
    groupdel kube
    systemctl daemon-reload
fi

%files
%defattr(-,root,root)
%license LICENSES
%{_bindir}/kubelet
%{_libdir}/tmpfiles.d/kubernetes.conf
%dir %{_sysconfdir}/kubernetes
%dir %{_sysconfdir}/kubernetes/manifests
%dir %{_sharedstatedir}/kubelet
%dir %{_var}/run/kubernetes
%{_libdir}/systemd/system/kubelet.service

%files client
%defattr(-,root,root)
%{_bindir}/kubectl

%files kubeadm
%defattr(-,root,root)
%{_bindir}/kubeadm

%files kube-proxy
%defattr(-,root,root)
%license LICENSES
%{_exec_prefix}/local/bin/kube-proxy

%files kube-apiserver
%defattr(-,root,root)
%license LICENSES
%{_exec_prefix}/local/bin/kube-apiserver

%files kube-controller-manager
%defattr(-,root,root)
%license LICENSES
%{_exec_prefix}/local/bin/kube-controller-manager

%files kube-scheduler
%defattr(-,root,root)
%license LICENSES
%{_exec_prefix}/local/bin/kube-scheduler

%files pause
%defattr(-,root,root)
%license LICENSES
%{_exec_prefix}/local/bin/pause

%changelog
<<<<<<< HEAD
=======

* Mon Dec 1 2025 Andrew Phelps <anphel@microsoft.com> - 1.30.10-16
- Bump to rebuild with updated glibc

>>>>>>> 950c61a4
* Mon Nov 24 2025 Aditya Singh <v-aditysing@microsoft.com> - 1.30.10-15
- Address CVE-2025-31133, CVE-2025-52565

* Thu Oct 23 2025 Kanishk Bansal <kanbansal@microsoft.com> - 1.30.10-14
- Bump to rebuild with updated glibc

* Wed Oct 08 2025 Andrew Phelps <anphel@microsoft.com> - 1.30.10-13
- Bump to rebuild with updated glibc

* Wed Sep 17 2025 Kanishk Bansal <kanbansal@microsoft.com> - 1.30.10-12
- Bump to rebuild with updated glibc

* Fri Sep 05 2025 Andrew Phelps <anphel@microsoft.com> - 1.30.10-11
- Bump to rebuild with updated glibc

* Sun Aug 31 2025 Andrew Phelps <anphel@microsoft.com> - 1.30.10-10
- Set BR for golang to < 1.25

* Mon Jun 30 2025 Durga Jagadeesh Palli <v-dpalli@microsoft.com> - 1.30.10-9
- Patch CVE-2025-4563

* Thu May 22 2025 Kanishk Bansal <kanbansal@microsoft.com> - 1.30.10-8
- Bump to rebuild with updated glibc

* Tue May 13 2025 Sreeniavsulu Malavathula <v-smalavathu@microsoft.com> - 1.30-10-7
- Patch CVE-2025-22872

* Mon May 12 2025 Andrew Phelps <anphel@microsoft.com> - 1.30-10-6
- Bump to rebuild with updated glibc

* Wed Apr 16 2025 Sreeniavsulu Malavathula <v-smalavathu@microsoft.com> - 1.30.10-5
- Fix CVE-2024-51744 with an upstream patch

* Sat Mar 29 2025 Kanishk Bansal <kanbansal@microsoft.com> - 1.30.10-4
- Patch CVE-2025-30204

* Fri Feb 28 2025 Kanishk Bansal <kanbansal@microsoft.com> - 1.30.10-3
- Fix CVE-2025-27144, CVE-2025-22868, CVE-2025-22869 with an upstream patch

* Tue Feb 25 2025 Chris Co <chrco@microsoft.com> - 1.30.10-2
- Bump to rebuild with updated glibc

* Fri Feb 21 2025 CBL-Mariner Servicing Account <cblmargh@microsoft.com> - 1.30.10-1
- Auto-upgrade to 1.30.10 - fix CVE-2025-0426

* Tue Dec 31 2024 Rohit Rawat <rohitrawat@microsoft.com> - 1.30.3-2
- Add patch for CVE-2024-45338

* Wed Dec 11 2024 CBL-Mariner Servicing Account <cblmargh@microsoft.com> - 1.30.3-1
- Auto-upgrade to 1.30.3 - Fix CVE-2024-10220

* Tue Oct 01 2024 Henry Li <lihl@microsoft.com> - 1.30.1-4
- Add patch to resolve CVE-2024-28180

* Mon Aug 26 2024 Rachel Menge <rachelmenge@microsoft.com> - 1.30.1-3
- Update to build dep latest glibc-static version

* Wed Aug 21 2024 Chris Co <chrco@microsoft.com> - 1.30.1-2
- Bump to rebuild with updated glibc

* Fri May 24 2024 CBL-Mariner Servicing Account <cblmargh@microsoft.com> - 1.30.1-1
- Auto-upgrade to 1.30.1

* Wed May 22 2024 Suresh Babu Chalamalasetty <schalam@microsoft.com> - 1.29.1-5
- update to build dep latest glibc-static version

* Mon May 13 2024 Chris Co <chrco@microsoft.com> - 1.29.1-4
- Update to build dep latest glibc-static version

* Mon Mar 25 2024 Nicolas Guibourge <nicolasg@microsoft.com> - 1.29.1-3
- Fix build break due to golang version upgrade

* Mon Mar 11 2024 Dan Streetman <ddstreet@microsoft.com> - 1.29.1-2
- update to build dep latest glibc-static version

* Tue Mar 05 2024 Nicolas Guibourge <nicolasg@microsoft.com> - 1.29.1-1
- Upgrade to 1.29.1

* Tue Feb 27 2024 Dan Streetman <ddstreet@microsoft.com> - 1.28.7-2
- updated glibc-static buildrequires release

* Mon Feb 26 2024 Nicolas Guibourge <nicolasg@microsoft.com> - 1.28.7-1
- Upgrade to 1.28.7

* Tue Nov 07 2023 Andrew Phelps <anphel@microsoft.com> - 1.28.3-2
- Bump release to rebuild against glibc 2.38-1

* Mon Oct 23 2023 Nicolas Guibourge <nicolasg@microsoft.com> - 1.28.3-1
- Upgrade to 1.28.3 to address CVE-2023-44487 and CVE-2023-39325.

* Thu Oct 12 2023 Pawel Winogrodzki <pawelwi@microsoft.com> - 1.28.2-3
- Bump release to rebuild with updated version of Go.

* Fri Oct 06 2023 Henry Beberman <henry.beberman@microsoft.com> - 1.28.2-2
- Bump release to rebuild against glibc 2.35-6

* Wed Sep 20 2023 Nicolas Guibourge <nicolasg@microsoft.com> - 1.28.2-1
- Upgrade to 1.28.2
- License verified.

* Wed Jul 12 2023 CBL-Mariner Servicing Account <cblmargh@microsoft.com> - 1.26.3-4
- Force re-build by bumping release number

* Tue Jun 20 2023 CBL-Mariner Servicing Account <cblmargh@microsoft.com> - 1.26.3-3
- Force re-build by bumping release number

* Wed Apr 05 2023 CBL-Mariner Servicing Account <cblmargh@microsoft.com> - 1.26.3-2
- Force re-build by bumping release number

* Tue Mar 28 2023 CBL-Mariner Servicing Account <cblmargh@microsoft.com> - 1.26.3-1
- Auto-upgrade to 1.26.3

* Tue Feb 21 2023 Nicolas Guibourge <nicolasg@microsoft.com> - 1.26.1-2
- Remove golang version in BR and replace mobly-cli requires with moby-containerd

* Wed Feb 15 2023 CBL-Mariner Servicing Account <cblmargh@microsoft.com> - 1.26.1-1
- Auto-upgrade to 1.26.1

* Fri Dec 16 2022 Daniel McIlvaney <damcilva@microsoft.com> - 1.23.5-6
- Increment release to force republishing using golang 1.18.8 with patch for CVE-2022-41717

* Tue Nov 01 2022 Olivia Crain <oliviacrain@microsoft.com> - 1.23.5-5
- Increment release to force republishing using golang 1.18.8

* Wed Oct 26 2022 Nicolas Guibourge <nicolasg@microsoft.com> - 1.23.5-4
- add glibc-static build requires and requires moby-containerd instead of moby-engine.

* Thu Aug 25 2022 Olivia Crain <oliviacrain@microsoft.com> - 1.23.5-3
- Increment release to force republishing using golang 1.18.5

* Fri Jun 24 2022 Mandeep Plaha <mandeepplaha@microsoft.com> - 1.23.5-2
- Remove kubernetes dependency for kubernetes client.

* Wed Apr 20 2022 CBL-Mariner Service Account <cblmargh@microsoft.com> - 1.23.5-1
- Update to version "1.23.5-hotfix.20220331".

* Wed Apr 20 2022 CBL-Mariner Service Account <cblmargh@microsoft.com> - 1.23.3-1
- Update to version "1.23.3-hotfix.20220401".

* Thu Mar 31 2022 CBL-Mariner Service Account <cblmargh@microsoft.com> - 1.22.6-4
- Update to version "1.22.6-hotfix.20220330".

* Wed Mar 23 2022 CBL-Mariner Service Account <cblmargh@microsoft.com> - 1.22.6-3
- Update to version "1.22.6-hotfix.20220310".

* Tue Mar 15 2022 Muhammad Falak <mwani@microsoft.com> - 1.22.6-2
- Bump release to force rebuild with golang 1.16.15

* Tue Feb 22 2022 CBL-Mariner Service Account <cblmargh@microsoft.com> - 1.22.6-1
- Update to version "1.22.6-hotfix.20220130".

* Tue Feb 22 2022 CBL-Mariner Service Account <cblmargh@microsoft.com> - 1.22.4-4
- Update to version "1.22.4-hotfix.20220201".

* Fri Feb 18 2022 Thomas Crain <thcrain@microsoft.com> - 1.22.4-3
- Increment release to force republishing using golang 1.16.14.

* Wed Jan 19 2022 Henry Li <lihl@microsoft.com> - 1.22.4-2
- Increment release to force republishing using golang 1.16.12.

* Wed Dec 29 2021 CBL-Mariner Service Account <cblmargh@microsoft.com> - 1.22.4-1
- Update to version "1.22.4".

* Wed Dec 29 2021 CBL-Mariner Service Account <cblmargh@microsoft.com> - 1.22.2-1
- Update to version "1.22.2-hotfix.20211115".

* Wed Dec 29 2021 CBL-Mariner Service Account <cblmargh@microsoft.com> - 1.21.7-1
- Update to version "1.21.7".

* Wed Nov 17 2021 CBL-Mariner Service Account <cblmargh@microsoft.com> - 1.21.2-7
- Update to version "1.21.2-hotfix.20211115".

* Tue Nov 02 2021 CBL-Mariner Service Account <cblmargh@microsoft.com> - 1.21.2-6
- Update to version "1.21.2-hotfix.20211101".

* Mon Oct 25 2021 Nicolas Guibourge <nicolasg@microsoft.com> 1.21.2-5
- Add CVE-2021-25741.nopatch

* Mon Oct 25 2021 CBL-Mariner Service Account <cblmargh@microsoft.com> - 1.21.2-4
- Update to version "1.21.2-hotfix.20211022".

* Wed Oct 13 2021 Andrew Phelps <anphel@microsoft.com> - 1.21.2-3
- Replace incorrect %%{_lib} usage with %%{_libdir}

* Mon Oct 11 2021 CBL-Mariner Service Account <cblmargh@microsoft.com> - 1.21.2-2
- Update to version "1.21.2-hotfix.20211005".

* Thu Sep 02 2021 CBL-Mariner Service Account <cblmargh@microsoft.com> - 1.21.2-1
- Update to version "1.21.2-hotfix.20210830".

* Thu Sep 02 2021 CBL-Mariner Service Account <cblmargh@microsoft.com> - 1.21.1-1
- Update to version "1.21.1-hotfix.20210827".

* Thu Sep 02 2021 CBL-Mariner Service Account <cblmargh@microsoft.com> - 1.20.9-1
- Update to version "1.20.9-hotfix.20210830".

* Thu Sep 02 2021 CBL-Mariner Service Account <cblmargh@microsoft.com> - 1.20.7-3
- Update to version "1.20.7-hotfix.20210816".

* Wed Jul 07 2021 Nicolas Guibourge <nicolasg@microsoft.com> 1.20.7-2
- Move binary to /usr/local/bin (container only).

* Fri Jun 18 2021 CBL-Mariner Service Account <cblmargh@microsoft.com> - 1.20.7-1
- Update to version "1.20.7-hotfix.20210603".

* Tue Jun 01 2021 Nicolas Guibourge <nicolasg@microsoft.com> 1.20.2-6
- Move spec to new git repository and change source tarball.

* Wed May 26 2021 Nicolas Guibourge <nicolasg@microsoft.com> 1.20.2-5
- Update to version  "1.20.2-hotfix.20210525".

* Mon May 17 2021 Nicolas Guibourge <nicolasg@microsoft.com> 1.20.2-4
- Manually set version variables.

* Thu May 13 2021 CBL-Mariner Service Account <cblmargh@microsoft.com> - 1.20.2-3
- Update to version  "1.20.2-hotfix.20210511".

* Mon May 03 2021 Nicolas Guibourge <nicolasg@microsoft.com> 1.20.2-2
- Increment release to force republishing using golang 1.15.11.

* Thu Apr 29 2021 CBL-Mariner Service Account <cblmargh@microsoft.com> - 1.20.2-2
- Update to version  "1.20.2-hotfix.20210428".

* Thu Apr 22 2021 CBL-Mariner Service Account <cblmargh@microsoft.com> - 1.20.2-1
- Update to version  "1.20.2-hotfix.20210310".
- Adjust "pause" building steps with the new sources layout.

* Thu Apr 22 2021 CBL-Mariner Service Account <cblmargh@microsoft.com> - 1.19.9-1
- Update to version  "1.19.9-hotfix.20210322".

* Thu Mar 18 2021 CBL-Mariner Service Account <cblmargh@microsoft.com> - 1.19.7-1
- Update to version  "1.19.7-hotfix.20210310".

* Thu Mar 18 2021 CBL-Mariner Service Account <cblmargh@microsoft.com> - 1.19.6-2
- Update to version  "1.19.6-hotfix.20210310".

* Wed Jan 20 2021 Nicolas Guibourge <nicolasg@microsoft.com> - 1.19.6-1
- Move to version 1.19.6

* Fri Jan 15 2021 Nicolas Guibourge <nicolasg@microsoft.com> - 1.19.1-5
- Packages for container images

* Tue Jan 05 2021 Nicolas Guibourge <nicolasg@microsoft.com> - 1.19.1-4
- CVE-2020-8563

* Mon Jan 04 2021 Nicolas Guibourge <nicolasg@microsoft.com> - 1.19.1-3
- CVE-2020-8564, CVE-2020-8565, CVE-2020-8566

* Thu Dec 17 2020 Nicolas Guibourge <nicolasg@microsoft.com> - 1.19.1-2
- Rename spec file

* Wed Dec 02 2020 Nicolas Guibourge <nicolasg@microsoft.com> - 1.19.1-1
- Original version for CBL-Mariner<|MERGE_RESOLUTION|>--- conflicted
+++ resolved
@@ -10,11 +10,7 @@
 Summary:        Microsoft Kubernetes
 Name:           kubernetes
 Version:        1.30.10
-<<<<<<< HEAD
-Release:        15%{?dist}
-=======
 Release:        16%{?dist}
->>>>>>> 950c61a4
 License:        ASL 2.0
 Vendor:         Microsoft Corporation
 Distribution:   Azure Linux
@@ -284,13 +280,10 @@
 %{_exec_prefix}/local/bin/pause
 
 %changelog
-<<<<<<< HEAD
-=======
 
 * Mon Dec 1 2025 Andrew Phelps <anphel@microsoft.com> - 1.30.10-16
 - Bump to rebuild with updated glibc
 
->>>>>>> 950c61a4
 * Mon Nov 24 2025 Aditya Singh <v-aditysing@microsoft.com> - 1.30.10-15
 - Address CVE-2025-31133, CVE-2025-52565
 
