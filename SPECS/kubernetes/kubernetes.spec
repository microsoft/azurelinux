%global debug_package %{nil}
%ifarch x86_64
%define archname amd64
%endif
%ifarch aarch64
%define archname arm64
%endif
%define host_components 'kubelet kubectl kubeadm'
%define container_image_components 'kube-proxy kube-apiserver kube-controller-manager kube-scheduler'
Summary:        Microsoft Kubernetes
Name:           kubernetes
Version:        1.30.10
Release:        17%{?dist}
License:        ASL 2.0
Vendor:         Microsoft Corporation
Distribution:   Azure Linux
Group:          Microsoft Kubernetes
URL:            https://kubernetes.io/
Source0:        https://dl.k8s.io/v%{version}/kubernetes-src.tar.gz#/%{name}-v%{version}.tar.gz
Source1:        kubelet.service
Patch0:         CVE-2024-28180.patch
Patch1:         CVE-2024-45338.patch
Patch2:         CVE-2025-27144.patch
Patch3:         CVE-2025-22868.patch
Patch4:         CVE-2025-22869.patch
Patch5:         CVE-2024-51744.patch
Patch6:         CVE-2025-30204.patch
Patch7:         CVE-2025-22872.patch
Patch8:         CVE-2025-4563.patch
Patch9:         CVE-2025-31133.patch
Patch10:        CVE-2025-52565.patch
<<<<<<< HEAD
Patch11:        CVE-2024-7598.patch
=======
Patch11:        CVE-2025-13281.patch
Patch12:        CVE-2025-65637.patch
>>>>>>> a35e09f0
BuildRequires:  flex-devel
BuildRequires:  glibc-static >= 2.38-16%{?dist}
BuildRequires:  golang < 1.25
BuildRequires:  rsync
BuildRequires:  systemd-devel
BuildRequires:  which
Requires:       cni
Requires:       cri-tools
Requires:       ebtables
Requires:       ethtool
Requires:       iproute
Requires:       iptables
Requires:       moby-containerd
Requires:       socat
Requires:       util-linux
Requires(postun): %{_sbindir}/groupdel
Requires(postun): %{_sbindir}/userdel
Requires(pre):  %{_sbindir}/groupadd
Requires(pre):  %{_sbindir}/useradd

%description
Microsoft Kubernetes %{version}.

%package        client
Summary:        Client utilities

%description    client
Client utilities for Microsoft Kubernetes %{version}.

%package        kubeadm
Summary:        Bootstrap utilities
Requires:       %{name} = %{version}-%{release}
Requires:       moby-containerd

%description    kubeadm
Bootstrap utilities for Microsoft Kubernetes %{version}.

%package        kube-proxy
Summary:        Kubernetes proxy
Requires:       ebtables-legacy
Requires:       ethtool
Requires:       iproute
Requires:       iptables

%description    kube-proxy
Network proxy for Microsoft Kubernetes %{version}.

%package        kube-apiserver
Summary:        Kubernetes API server

%description    kube-apiserver
API server for Microsoft Kubernetes %{version}.

%package        kube-controller-manager
Summary:        Kubernetes controller manager

%description    kube-controller-manager
Controller manager for Microsoft Kubernetes %{version}.

%package        kube-scheduler
Summary:        Kubernetes scheduler

%description    kube-scheduler
Scheduler for Microsoft Kubernetes %{version}.

%package        pause
Summary:        Kubernetes pause

%description    pause
Pause component for Microsoft Kubernetes %{version}.

%prep
%autosetup -p1 -c -n %{name}

%build
# set version information
# (see k8s code: hack/lib/version.sh for more detail)
export KUBE_GIT_TREE_STATE="clean"
export KUBE_GIT_VERSION=v%{version}

# use go provided by host
go_version_host=`go version | { read _ _ v _; echo ${v#go}; }`
go_version_min=$(cat %{_builddir}/%{name}/.go-version)
echo "+++ using go version ${go_version_host} (minimum ${go_version_min})"
export FORCE_HOST_GO=y

# build host and container image related components
echo "+++ build kubernetes components"

mkdir -p %{_builddir}/%{name}/node/bin

components_to_build=%{host_components}
for component in ${components_to_build}; do
  echo "+++ host - building ${component}"
  make WHAT=cmd/${component}
  cp -f _output/local/bin/linux/%{archname}/${component} %{_builddir}/%{name}/node/bin
done

components_to_build=%{container_image_components}
for component in ${components_to_build}; do
  echo "+++ container image - building ${component}"
  make WHAT=cmd/${component}
  cp -f _output/local/bin/linux/%{archname}/${component} %{_builddir}/%{name}/node/bin
done

# build pause
pushd build/pause/linux
gcc -Os -Wall -Werror -static -o %{_builddir}/%{name}/node/bin/pause pause.c
strip %{_builddir}/%{name}/node/bin/pause
popd

%check
# patch test script so it supports golang 1.15 which is now used to build kubernetes
cd %{_builddir}/%{name}/src/hack/make-rules
patch -p1 test.sh < %{SOURCE2}

# perform unit tests
# Note:
#   - components are not unit tested the same way
#   - not all components have unit
cd %{_builddir}/%{name}/src
components_to_test=$(ls -1 %{_builddir}/%{name}/node/bin)

for component in ${components_to_test}; do
  if [[ ${component} == "kubelet" || ${component} == "kubectl" ]]; then
    echo "+++ unit test pkg ${component}"
    make test WHAT=./pkg/${component}
  elif [[ ${component} == "kube-proxy" ]]; then
    echo "+++ unit test pkg ${component}"
    make test WHAT=./pkg/proxy
  elif [[ ${component} == "kube-scheduler" ]]; then
    echo "+++ unit test pkg ${component}"
    make test WHAT=./pkg/scheduler
  elif [[ ${component} == "kube-apiserver" ]]; then
    echo "+++ unit test pkg ${component}"
    make test WHAT=./pkg/kubeapiserver
  elif [[ ${component} == "kube-controller-manager" ]]; then
    echo "+++ unit test pkg ${component}"
    make test WHAT=./pkg/controller
  else
    echo "+++ no unit test available for ${component}"
  fi
done

%install
# install binaries
install -m 755 -d %{buildroot}%{_bindir}
cd %{_builddir}
binaries=%{host_components}
for bin in ${binaries}; do
  echo "+++ INSTALLING ${bin}"
  install -p -m 755 -t %{buildroot}%{_bindir} %{name}/node/bin/${bin}
done

install -m 755 -d %{buildroot}%{_exec_prefix}/local/bin
binaries=%{container_image_components}
for bin in ${binaries}; do
  echo "+++ INSTALLING ${bin}"
  install -p -m 755 -t %{buildroot}%{_exec_prefix}/local/bin %{name}/node/bin/${bin}
done

install -p -m 755 -t %{buildroot}%{_exec_prefix}/local/bin %{name}/node/bin/pause

# install service files
install -d -m 0755 %{buildroot}/%{_libdir}/systemd/system
install -p -m 644 -t %{buildroot}%{_libdir}/systemd/system %{SOURCE1}

# install config files
install -d -m 0755 %{buildroot}%{_sysconfdir}/kubernetes
install -d -m 644 %{buildroot}%{_sysconfdir}/kubernetes/manifests

# install the place the kubelet defaults to put volumes
install -dm755 %{buildroot}%{_sharedstatedir}/kubelet
install -dm755 %{buildroot}%{_var}/run/kubernetes

install -d -m 0755 %{buildroot}/%{_libdir}/tmpfiles.d
cat << EOF >> %{buildroot}/%{_libdir}/tmpfiles.d/kubernetes.conf
d %{_var}/run/kubernetes 0755 kube kube -
EOF

%pre
if [ $1 -eq 1 ]; then
    # Initial installation.
    getent group kube >/dev/null || groupadd -r kube
    getent passwd kube >/dev/null || useradd -r -g kube -d / -s /sbin/nologin \
            -c "Kubernetes user" kube
fi

%post
chown -R kube:kube %{_sharedstatedir}/kubelet
chown -R kube:kube %{_var}/run/kubernetes
systemctl daemon-reload

%post kubeadm
systemctl daemon-reload
systemctl stop kubelet
systemctl enable kubelet

%postun
if [ $1 -eq 0 ]; then
    # Package deletion
    userdel kube
    groupdel kube
    systemctl daemon-reload
fi

%files
%defattr(-,root,root)
%license LICENSES
%{_bindir}/kubelet
%{_libdir}/tmpfiles.d/kubernetes.conf
%dir %{_sysconfdir}/kubernetes
%dir %{_sysconfdir}/kubernetes/manifests
%dir %{_sharedstatedir}/kubelet
%dir %{_var}/run/kubernetes
%{_libdir}/systemd/system/kubelet.service

%files client
%defattr(-,root,root)
%{_bindir}/kubectl

%files kubeadm
%defattr(-,root,root)
%{_bindir}/kubeadm

%files kube-proxy
%defattr(-,root,root)
%license LICENSES
%{_exec_prefix}/local/bin/kube-proxy

%files kube-apiserver
%defattr(-,root,root)
%license LICENSES
%{_exec_prefix}/local/bin/kube-apiserver

%files kube-controller-manager
%defattr(-,root,root)
%license LICENSES
%{_exec_prefix}/local/bin/kube-controller-manager

%files kube-scheduler
%defattr(-,root,root)
%license LICENSES
%{_exec_prefix}/local/bin/kube-scheduler

%files pause
%defattr(-,root,root)
%license LICENSES
%{_exec_prefix}/local/bin/pause

%changelog
<<<<<<< HEAD
* Fri Dec 05 2025 Azure Linux Security Servicing Account <azurelinux-security@microsoft.com> - 1.30.10-17
- Patch for CVE-2024-7598
=======
* Tue Dec 16 2025 Azure Linux Security Servicing Account <azurelinux-security@microsoft.com> - 1.30.10-17
- Patch for CVE-2025-13281, CVE-2025-65637

>>>>>>> a35e09f0

* Mon Dec 1 2025 Andrew Phelps <anphel@microsoft.com> - 1.30.10-16
- Bump to rebuild with updated glibc

* Mon Nov 24 2025 Aditya Singh <v-aditysing@microsoft.com> - 1.30.10-15
- Address CVE-2025-31133, CVE-2025-52565

* Thu Oct 23 2025 Kanishk Bansal <kanbansal@microsoft.com> - 1.30.10-14
- Bump to rebuild with updated glibc

* Wed Oct 08 2025 Andrew Phelps <anphel@microsoft.com> - 1.30.10-13
- Bump to rebuild with updated glibc

* Wed Sep 17 2025 Kanishk Bansal <kanbansal@microsoft.com> - 1.30.10-12
- Bump to rebuild with updated glibc

* Fri Sep 05 2025 Andrew Phelps <anphel@microsoft.com> - 1.30.10-11
- Bump to rebuild with updated glibc

* Sun Aug 31 2025 Andrew Phelps <anphel@microsoft.com> - 1.30.10-10
- Set BR for golang to < 1.25

* Mon Jun 30 2025 Durga Jagadeesh Palli <v-dpalli@microsoft.com> - 1.30.10-9
- Patch CVE-2025-4563

* Thu May 22 2025 Kanishk Bansal <kanbansal@microsoft.com> - 1.30.10-8
- Bump to rebuild with updated glibc

* Tue May 13 2025 Sreeniavsulu Malavathula <v-smalavathu@microsoft.com> - 1.30-10-7
- Patch CVE-2025-22872

* Mon May 12 2025 Andrew Phelps <anphel@microsoft.com> - 1.30-10-6
- Bump to rebuild with updated glibc

* Wed Apr 16 2025 Sreeniavsulu Malavathula <v-smalavathu@microsoft.com> - 1.30.10-5
- Fix CVE-2024-51744 with an upstream patch

* Sat Mar 29 2025 Kanishk Bansal <kanbansal@microsoft.com> - 1.30.10-4
- Patch CVE-2025-30204

* Fri Feb 28 2025 Kanishk Bansal <kanbansal@microsoft.com> - 1.30.10-3
- Fix CVE-2025-27144, CVE-2025-22868, CVE-2025-22869 with an upstream patch

* Tue Feb 25 2025 Chris Co <chrco@microsoft.com> - 1.30.10-2
- Bump to rebuild with updated glibc

* Fri Feb 21 2025 CBL-Mariner Servicing Account <cblmargh@microsoft.com> - 1.30.10-1
- Auto-upgrade to 1.30.10 - fix CVE-2025-0426

* Tue Dec 31 2024 Rohit Rawat <rohitrawat@microsoft.com> - 1.30.3-2
- Add patch for CVE-2024-45338

* Wed Dec 11 2024 CBL-Mariner Servicing Account <cblmargh@microsoft.com> - 1.30.3-1
- Auto-upgrade to 1.30.3 - Fix CVE-2024-10220

* Tue Oct 01 2024 Henry Li <lihl@microsoft.com> - 1.30.1-4
- Add patch to resolve CVE-2024-28180

* Mon Aug 26 2024 Rachel Menge <rachelmenge@microsoft.com> - 1.30.1-3
- Update to build dep latest glibc-static version

* Wed Aug 21 2024 Chris Co <chrco@microsoft.com> - 1.30.1-2
- Bump to rebuild with updated glibc

* Fri May 24 2024 CBL-Mariner Servicing Account <cblmargh@microsoft.com> - 1.30.1-1
- Auto-upgrade to 1.30.1

* Wed May 22 2024 Suresh Babu Chalamalasetty <schalam@microsoft.com> - 1.29.1-5
- update to build dep latest glibc-static version

* Mon May 13 2024 Chris Co <chrco@microsoft.com> - 1.29.1-4
- Update to build dep latest glibc-static version

* Mon Mar 25 2024 Nicolas Guibourge <nicolasg@microsoft.com> - 1.29.1-3
- Fix build break due to golang version upgrade

* Mon Mar 11 2024 Dan Streetman <ddstreet@microsoft.com> - 1.29.1-2
- update to build dep latest glibc-static version

* Tue Mar 05 2024 Nicolas Guibourge <nicolasg@microsoft.com> - 1.29.1-1
- Upgrade to 1.29.1

* Tue Feb 27 2024 Dan Streetman <ddstreet@microsoft.com> - 1.28.7-2
- updated glibc-static buildrequires release

* Mon Feb 26 2024 Nicolas Guibourge <nicolasg@microsoft.com> - 1.28.7-1
- Upgrade to 1.28.7

* Tue Nov 07 2023 Andrew Phelps <anphel@microsoft.com> - 1.28.3-2
- Bump release to rebuild against glibc 2.38-1

* Mon Oct 23 2023 Nicolas Guibourge <nicolasg@microsoft.com> - 1.28.3-1
- Upgrade to 1.28.3 to address CVE-2023-44487 and CVE-2023-39325.

* Thu Oct 12 2023 Pawel Winogrodzki <pawelwi@microsoft.com> - 1.28.2-3
- Bump release to rebuild with updated version of Go.

* Fri Oct 06 2023 Henry Beberman <henry.beberman@microsoft.com> - 1.28.2-2
- Bump release to rebuild against glibc 2.35-6

* Wed Sep 20 2023 Nicolas Guibourge <nicolasg@microsoft.com> - 1.28.2-1
- Upgrade to 1.28.2
- License verified.

* Wed Jul 12 2023 CBL-Mariner Servicing Account <cblmargh@microsoft.com> - 1.26.3-4
- Force re-build by bumping release number

* Tue Jun 20 2023 CBL-Mariner Servicing Account <cblmargh@microsoft.com> - 1.26.3-3
- Force re-build by bumping release number

* Wed Apr 05 2023 CBL-Mariner Servicing Account <cblmargh@microsoft.com> - 1.26.3-2
- Force re-build by bumping release number

* Tue Mar 28 2023 CBL-Mariner Servicing Account <cblmargh@microsoft.com> - 1.26.3-1
- Auto-upgrade to 1.26.3

* Tue Feb 21 2023 Nicolas Guibourge <nicolasg@microsoft.com> - 1.26.1-2
- Remove golang version in BR and replace mobly-cli requires with moby-containerd

* Wed Feb 15 2023 CBL-Mariner Servicing Account <cblmargh@microsoft.com> - 1.26.1-1
- Auto-upgrade to 1.26.1

* Fri Dec 16 2022 Daniel McIlvaney <damcilva@microsoft.com> - 1.23.5-6
- Increment release to force republishing using golang 1.18.8 with patch for CVE-2022-41717

* Tue Nov 01 2022 Olivia Crain <oliviacrain@microsoft.com> - 1.23.5-5
- Increment release to force republishing using golang 1.18.8

* Wed Oct 26 2022 Nicolas Guibourge <nicolasg@microsoft.com> - 1.23.5-4
- add glibc-static build requires and requires moby-containerd instead of moby-engine.

* Thu Aug 25 2022 Olivia Crain <oliviacrain@microsoft.com> - 1.23.5-3
- Increment release to force republishing using golang 1.18.5

* Fri Jun 24 2022 Mandeep Plaha <mandeepplaha@microsoft.com> - 1.23.5-2
- Remove kubernetes dependency for kubernetes client.

* Wed Apr 20 2022 CBL-Mariner Service Account <cblmargh@microsoft.com> - 1.23.5-1
- Update to version "1.23.5-hotfix.20220331".

* Wed Apr 20 2022 CBL-Mariner Service Account <cblmargh@microsoft.com> - 1.23.3-1
- Update to version "1.23.3-hotfix.20220401".

* Thu Mar 31 2022 CBL-Mariner Service Account <cblmargh@microsoft.com> - 1.22.6-4
- Update to version "1.22.6-hotfix.20220330".

* Wed Mar 23 2022 CBL-Mariner Service Account <cblmargh@microsoft.com> - 1.22.6-3
- Update to version "1.22.6-hotfix.20220310".

* Tue Mar 15 2022 Muhammad Falak <mwani@microsoft.com> - 1.22.6-2
- Bump release to force rebuild with golang 1.16.15

* Tue Feb 22 2022 CBL-Mariner Service Account <cblmargh@microsoft.com> - 1.22.6-1
- Update to version "1.22.6-hotfix.20220130".

* Tue Feb 22 2022 CBL-Mariner Service Account <cblmargh@microsoft.com> - 1.22.4-4
- Update to version "1.22.4-hotfix.20220201".

* Fri Feb 18 2022 Thomas Crain <thcrain@microsoft.com> - 1.22.4-3
- Increment release to force republishing using golang 1.16.14.

* Wed Jan 19 2022 Henry Li <lihl@microsoft.com> - 1.22.4-2
- Increment release to force republishing using golang 1.16.12.

* Wed Dec 29 2021 CBL-Mariner Service Account <cblmargh@microsoft.com> - 1.22.4-1
- Update to version "1.22.4".

* Wed Dec 29 2021 CBL-Mariner Service Account <cblmargh@microsoft.com> - 1.22.2-1
- Update to version "1.22.2-hotfix.20211115".

* Wed Dec 29 2021 CBL-Mariner Service Account <cblmargh@microsoft.com> - 1.21.7-1
- Update to version "1.21.7".

* Wed Nov 17 2021 CBL-Mariner Service Account <cblmargh@microsoft.com> - 1.21.2-7
- Update to version "1.21.2-hotfix.20211115".

* Tue Nov 02 2021 CBL-Mariner Service Account <cblmargh@microsoft.com> - 1.21.2-6
- Update to version "1.21.2-hotfix.20211101".

* Mon Oct 25 2021 Nicolas Guibourge <nicolasg@microsoft.com> 1.21.2-5
- Add CVE-2021-25741.nopatch

* Mon Oct 25 2021 CBL-Mariner Service Account <cblmargh@microsoft.com> - 1.21.2-4
- Update to version "1.21.2-hotfix.20211022".

* Wed Oct 13 2021 Andrew Phelps <anphel@microsoft.com> - 1.21.2-3
- Replace incorrect %%{_lib} usage with %%{_libdir}

* Mon Oct 11 2021 CBL-Mariner Service Account <cblmargh@microsoft.com> - 1.21.2-2
- Update to version "1.21.2-hotfix.20211005".

* Thu Sep 02 2021 CBL-Mariner Service Account <cblmargh@microsoft.com> - 1.21.2-1
- Update to version "1.21.2-hotfix.20210830".

* Thu Sep 02 2021 CBL-Mariner Service Account <cblmargh@microsoft.com> - 1.21.1-1
- Update to version "1.21.1-hotfix.20210827".

* Thu Sep 02 2021 CBL-Mariner Service Account <cblmargh@microsoft.com> - 1.20.9-1
- Update to version "1.20.9-hotfix.20210830".

* Thu Sep 02 2021 CBL-Mariner Service Account <cblmargh@microsoft.com> - 1.20.7-3
- Update to version "1.20.7-hotfix.20210816".

* Wed Jul 07 2021 Nicolas Guibourge <nicolasg@microsoft.com> 1.20.7-2
- Move binary to /usr/local/bin (container only).

* Fri Jun 18 2021 CBL-Mariner Service Account <cblmargh@microsoft.com> - 1.20.7-1
- Update to version "1.20.7-hotfix.20210603".

* Tue Jun 01 2021 Nicolas Guibourge <nicolasg@microsoft.com> 1.20.2-6
- Move spec to new git repository and change source tarball.

* Wed May 26 2021 Nicolas Guibourge <nicolasg@microsoft.com> 1.20.2-5
- Update to version  "1.20.2-hotfix.20210525".

* Mon May 17 2021 Nicolas Guibourge <nicolasg@microsoft.com> 1.20.2-4
- Manually set version variables.

* Thu May 13 2021 CBL-Mariner Service Account <cblmargh@microsoft.com> - 1.20.2-3
- Update to version  "1.20.2-hotfix.20210511".

* Mon May 03 2021 Nicolas Guibourge <nicolasg@microsoft.com> 1.20.2-2
- Increment release to force republishing using golang 1.15.11.

* Thu Apr 29 2021 CBL-Mariner Service Account <cblmargh@microsoft.com> - 1.20.2-2
- Update to version  "1.20.2-hotfix.20210428".

* Thu Apr 22 2021 CBL-Mariner Service Account <cblmargh@microsoft.com> - 1.20.2-1
- Update to version  "1.20.2-hotfix.20210310".
- Adjust "pause" building steps with the new sources layout.

* Thu Apr 22 2021 CBL-Mariner Service Account <cblmargh@microsoft.com> - 1.19.9-1
- Update to version  "1.19.9-hotfix.20210322".

* Thu Mar 18 2021 CBL-Mariner Service Account <cblmargh@microsoft.com> - 1.19.7-1
- Update to version  "1.19.7-hotfix.20210310".

* Thu Mar 18 2021 CBL-Mariner Service Account <cblmargh@microsoft.com> - 1.19.6-2
- Update to version  "1.19.6-hotfix.20210310".

* Wed Jan 20 2021 Nicolas Guibourge <nicolasg@microsoft.com> - 1.19.6-1
- Move to version 1.19.6

* Fri Jan 15 2021 Nicolas Guibourge <nicolasg@microsoft.com> - 1.19.1-5
- Packages for container images

* Tue Jan 05 2021 Nicolas Guibourge <nicolasg@microsoft.com> - 1.19.1-4
- CVE-2020-8563

* Mon Jan 04 2021 Nicolas Guibourge <nicolasg@microsoft.com> - 1.19.1-3
- CVE-2020-8564, CVE-2020-8565, CVE-2020-8566

* Thu Dec 17 2020 Nicolas Guibourge <nicolasg@microsoft.com> - 1.19.1-2
- Rename spec file

* Wed Dec 02 2020 Nicolas Guibourge <nicolasg@microsoft.com> - 1.19.1-1
- Original version for CBL-Mariner<|MERGE_RESOLUTION|>--- conflicted
+++ resolved
@@ -10,7 +10,7 @@
 Summary:        Microsoft Kubernetes
 Name:           kubernetes
 Version:        1.30.10
-Release:        17%{?dist}
+Release:        18%{?dist}
 License:        ASL 2.0
 Vendor:         Microsoft Corporation
 Distribution:   Azure Linux
@@ -29,12 +29,9 @@
 Patch8:         CVE-2025-4563.patch
 Patch9:         CVE-2025-31133.patch
 Patch10:        CVE-2025-52565.patch
-<<<<<<< HEAD
-Patch11:        CVE-2024-7598.patch
-=======
 Patch11:        CVE-2025-13281.patch
 Patch12:        CVE-2025-65637.patch
->>>>>>> a35e09f0
+Patch13:        CVE-2024-7598.patch
 BuildRequires:  flex-devel
 BuildRequires:  glibc-static >= 2.38-16%{?dist}
 BuildRequires:  golang < 1.25
@@ -286,14 +283,11 @@
 %{_exec_prefix}/local/bin/pause
 
 %changelog
-<<<<<<< HEAD
-* Fri Dec 05 2025 Azure Linux Security Servicing Account <azurelinux-security@microsoft.com> - 1.30.10-17
+* Fri Dec 19 2025 Azure Linux Security Servicing Account <azurelinux-security@microsoft.com> - 1.30.10-18
 - Patch for CVE-2024-7598
-=======
+
 * Tue Dec 16 2025 Azure Linux Security Servicing Account <azurelinux-security@microsoft.com> - 1.30.10-17
 - Patch for CVE-2025-13281, CVE-2025-65637
-
->>>>>>> a35e09f0
 
 * Mon Dec 1 2025 Andrew Phelps <anphel@microsoft.com> - 1.30.10-16
 - Bump to rebuild with updated glibc
