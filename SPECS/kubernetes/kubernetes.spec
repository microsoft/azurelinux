%global debug_package %{nil}
%ifarch x86_64
%define archname amd64
%endif
%ifarch aarch64
%define archname arm64
%endif
%define host_components 'kubelet kubectl kubeadm'
%define container_image_components 'kube-proxy kube-apiserver kube-controller-manager kube-scheduler'
Summary:        Microsoft Kubernetes
Name:           kubernetes
Version:        1.28.4
<<<<<<< HEAD
Release:        2%{?dist}
=======
Release:        3%{?dist}
>>>>>>> fdfae9c5
License:        ASL 2.0
Vendor:         Microsoft Corporation
Distribution:   Mariner
Group:          Microsoft Kubernetes
URL:            https://kubernetes.io/
Source0:        https://dl.k8s.io/v%{version}/kubernetes-src.tar.gz#/%{name}-v%{version}.tar.gz
Source1:        kubelet.service
Patch0:         CVE-2024-21626.patch
BuildRequires:  flex-devel
BuildRequires:  glibc-static >= 2.35-6%{?dist}
BuildRequires:  golang
BuildRequires:  rsync
BuildRequires:  systemd-devel
BuildRequires:  which
Requires:       cni
Requires:       cri-tools
Requires:       ebtables
Requires:       ethtool
Requires:       iproute
Requires:       iptables
Requires:       moby-containerd
Requires:       socat
Requires:       util-linux
Requires(postun): %{_sbindir}/groupdel
Requires(postun): %{_sbindir}/userdel
Requires(pre):  %{_sbindir}/groupadd
Requires(pre):  %{_sbindir}/useradd

%description
Microsoft Kubernetes %{version}.

%package        client
Summary:        Client utilities

%description    client
Client utilities for Microsoft Kubernetes %{version}.

%package        kubeadm
Summary:        Bootstrap utilities
Requires:       %{name} = %{version}-%{release}
Requires:       moby-containerd

%description    kubeadm
Bootstrap utilities for Microsoft Kubernetes %{version}.

%package        kube-proxy
Summary:        Kubernetes proxy
Requires:       ebtables-legacy
Requires:       ethtool
Requires:       iproute
Requires:       iptables

%description    kube-proxy
Network proxy for Microsoft Kubernetes %{version}.

%package        kube-apiserver
Summary:        Kubernetes API server

%description    kube-apiserver
API server for Microsoft Kubernetes %{version}.

%package        kube-controller-manager
Summary:        Kubernetes controller manager

%description    kube-controller-manager
Controller manager for Microsoft Kubernetes %{version}.

%package        kube-scheduler
Summary:        Kubernetes scheduler

%description    kube-scheduler
Scheduler for Microsoft Kubernetes %{version}.

%package        pause
Summary:        Kubernetes pause

%description    pause
Pause component for Microsoft Kubernetes %{version}.

%prep
%setup -q -c -n %{name}
%patch 0 -p1

%build
# set version information using KUBE_GIT_VERSION
# (see k8s code: hack/lib/version.sh for more detail)
export KUBE_GIT_TREE_STATE=archive
export KUBE_GIT_VERSION=v%{version}

# build host and container image related components
echo "+++ build kubernetes components"

mkdir -p %{_builddir}/%{name}/node/bin

components_to_build=%{host_components}
for component in ${components_to_build}; do
  echo "+++ host - building ${component}"
  make WHAT=cmd/${component}
  cp -f _output/local/bin/linux/%{archname}/${component} %{_builddir}/%{name}/node/bin
done

components_to_build=%{container_image_components}
for component in ${components_to_build}; do
  echo "+++ container image - building ${component}"
  make WHAT=cmd/${component}
  cp -f _output/local/bin/linux/%{archname}/${component} %{_builddir}/%{name}/node/bin
done

# build pause
pushd build/pause/linux
gcc -Os -Wall -Werror -static -o %{_builddir}/%{name}/node/bin/pause pause.c
strip %{_builddir}/%{name}/node/bin/pause
popd

%check
# patch test script so it supports golang 1.15 which is now used to build kubernetes
cd %{_builddir}/%{name}/src/hack/make-rules
patch -p1 test.sh < %{SOURCE2}

# perform unit tests
# Note:
#   - components are not unit tested the same way
#   - not all components have unit
cd %{_builddir}/%{name}/src
components_to_test=$(ls -1 %{_builddir}/%{name}/node/bin)

for component in ${components_to_test}; do
  if [[ ${component} == "kubelet" || ${component} == "kubectl" ]]; then
    echo "+++ unit test pkg ${component}"
    make test WHAT=./pkg/${component}
  elif [[ ${component} == "kube-proxy" ]]; then
    echo "+++ unit test pkg ${component}"
    make test WHAT=./pkg/proxy
  elif [[ ${component} == "kube-scheduler" ]]; then
    echo "+++ unit test pkg ${component}"
    make test WHAT=./pkg/scheduler
  elif [[ ${component} == "kube-apiserver" ]]; then
    echo "+++ unit test pkg ${component}"
    make test WHAT=./pkg/kubeapiserver
  elif [[ ${component} == "kube-controller-manager" ]]; then
    echo "+++ unit test pkg ${component}"
    make test WHAT=./pkg/controller
  else
    echo "+++ no unit test available for ${component}"
  fi
done

%install
# install binaries
install -m 755 -d %{buildroot}%{_bindir}
cd %{_builddir}
binaries=%{host_components}
for bin in ${binaries}; do
  echo "+++ INSTALLING ${bin}"
  install -p -m 755 -t %{buildroot}%{_bindir} %{name}/node/bin/${bin}
done

install -m 755 -d %{buildroot}%{_exec_prefix}/local/bin
binaries=%{container_image_components}
for bin in ${binaries}; do
  echo "+++ INSTALLING ${bin}"
  install -p -m 755 -t %{buildroot}%{_exec_prefix}/local/bin %{name}/node/bin/${bin}
done

install -p -m 755 -t %{buildroot}%{_exec_prefix}/local/bin %{name}/node/bin/pause

# install service files
install -d -m 0755 %{buildroot}/%{_libdir}/systemd/system
install -p -m 644 -t %{buildroot}%{_libdir}/systemd/system %{SOURCE1}

# install config files
install -d -m 0755 %{buildroot}%{_sysconfdir}/kubernetes
install -d -m 644 %{buildroot}%{_sysconfdir}/kubernetes/manifests

# install the place the kubelet defaults to put volumes
install -dm755 %{buildroot}%{_sharedstatedir}/kubelet
install -dm755 %{buildroot}%{_var}/run/kubernetes

install -d -m 0755 %{buildroot}/%{_libdir}/tmpfiles.d
cat << EOF >> %{buildroot}/%{_libdir}/tmpfiles.d/kubernetes.conf
d %{_var}/run/kubernetes 0755 kube kube -
EOF

%pre
if [ $1 -eq 1 ]; then
    # Initial installation.
    getent group kube >/dev/null || groupadd -r kube
    getent passwd kube >/dev/null || useradd -r -g kube -d / -s /sbin/nologin \
            -c "Kubernetes user" kube
fi

%post
chown -R kube:kube %{_sharedstatedir}/kubelet
chown -R kube:kube %{_var}/run/kubernetes
systemctl daemon-reload

%post kubeadm
systemctl daemon-reload
systemctl stop kubelet
systemctl enable kubelet

%postun
if [ $1 -eq 0 ]; then
    # Package deletion
    userdel kube
    groupdel kube
    systemctl daemon-reload
fi

%files
%defattr(-,root,root)
%license LICENSES
%{_bindir}/kubelet
%{_libdir}/tmpfiles.d/kubernetes.conf
%dir %{_sysconfdir}/kubernetes
%dir %{_sysconfdir}/kubernetes/manifests
%dir %{_sharedstatedir}/kubelet
%dir %{_var}/run/kubernetes
%{_libdir}/systemd/system/kubelet.service

%files client
%defattr(-,root,root)
%{_bindir}/kubectl

%files kubeadm
%defattr(-,root,root)
%{_bindir}/kubeadm

%files kube-proxy
%defattr(-,root,root)
%license LICENSES
%{_exec_prefix}/local/bin/kube-proxy

%files kube-apiserver
%defattr(-,root,root)
%license LICENSES
%{_exec_prefix}/local/bin/kube-apiserver

%files kube-controller-manager
%defattr(-,root,root)
%license LICENSES
%{_exec_prefix}/local/bin/kube-controller-manager

%files kube-scheduler
%defattr(-,root,root)
%license LICENSES
%{_exec_prefix}/local/bin/kube-scheduler

%files pause
%defattr(-,root,root)
%license LICENSES
%{_exec_prefix}/local/bin/pause

%changelog
<<<<<<< HEAD
=======
* Thu Feb 15 2024 CBL-Mariner Servicing Account <cblmargh@microsoft.com> - 1.28.4-3
- Bump release to rebuild with go 1.21.6

>>>>>>> fdfae9c5
* Wed Feb 14 2024 Riken Maharjan <rmaharjan@microsoft.com> - 1.28.4-2
- Address CVE-2024-21626 by patching vendored github/opencontainer/runc

* Tue Dec 5 2023 Aadhar Agarwal <aadagarwal@microsoft.com> - 1.28.4-1
- Upgrade to 1.28.4 to fix CVE-2023-5528

* Fri Nov 10 2023 Muhammad Falak <mwani@microsoft.com> - 1.28.3-2
- Fix version subcommand for components

* Mon Oct 23 2023 Nicolas Guibourge <nicolasg@microsoft.com> - 1.28.3-1
- Upgrade to 1.28.3 to address CVE-2023-44487 and CVE-2023-39325.

* Thu Oct 12 2023 Pawel Winogrodzki <pawelwi@microsoft.com> - 1.28.2-3
- Bump release to rebuild with updated version of Go.

* Fri Oct 06 2023 Henry Beberman <henry.beberman@microsoft.com> - 1.28.2-2
- Bump release to rebuild against glibc 2.35-6

* Wdd Sep 20 2023 Nicolas Guibourge <nicolasg@microsoft.com> - 1.28.2-1
- Upgrade to 1.28.2
- License verified.

* Wed Jul 12 2023 CBL-Mariner Servicing Account <cblmargh@microsoft.com> - 1.26.3-4
- Force re-build by bumping release number

* Tue Jun 20 2023 CBL-Mariner Servicing Account <cblmargh@microsoft.com> - 1.26.3-3
- Force re-build by bumping release number

* Wed Apr 05 2023 CBL-Mariner Servicing Account <cblmargh@microsoft.com> - 1.26.3-2
- Force re-build by bumping release number

* Tue Mar 28 2023 CBL-Mariner Servicing Account <cblmargh@microsoft.com> - 1.26.3-1
- Auto-upgrade to 1.26.3

* Tue Feb 21 2023 Nicolas Guibourge <nicolasg@microsoft.com> - 1.26.1-2
- Remove golang version in BR and replace mobly-cli requires with moby-containerd

* Wed Feb 15 2023 CBL-Mariner Servicing Account <cblmargh@microsoft.com> - 1.26.1-1
- Auto-upgrade to 1.26.1

* Fri Dec 16 2022 Daniel McIlvaney <damcilva@microsoft.com> - 1.23.5-6
- Increment release to force republishing using golang 1.18.8 with patch for CVE-2022-41717

* Tue Nov 01 2022 Olivia Crain <oliviacrain@microsoft.com> - 1.23.5-5
- Increment release to force republishing using golang 1.18.8

* Wed Oct 26 2022 Nicolas Guibourge <nicolasg@microsoft.com> - 1.23.5-4
- add glibc-static build requires and requires moby-containerd instead of moby-engine.

* Thu Aug 25 2022 Olivia Crain <oliviacrain@microsoft.com> - 1.23.5-3
- Increment release to force republishing using golang 1.18.5

* Fri Jun 24 2022 Mandeep Plaha <mandeepplaha@microsoft.com> - 1.23.5-2
- Remove kubernetes dependency for kubernetes client.

* Wed Apr 20 2022 CBL-Mariner Service Account <cblmargh@microsoft.com> - 1.23.5-1
- Update to version "1.23.5-hotfix.20220331".

* Wed Apr 20 2022 CBL-Mariner Service Account <cblmargh@microsoft.com> - 1.23.3-1
- Update to version "1.23.3-hotfix.20220401".

* Thu Mar 31 2022 CBL-Mariner Service Account <cblmargh@microsoft.com> - 1.22.6-4
- Update to version "1.22.6-hotfix.20220330".

* Wed Mar 23 2022 CBL-Mariner Service Account <cblmargh@microsoft.com> - 1.22.6-3
- Update to version "1.22.6-hotfix.20220310".

* Tue Mar 15 2022 Muhammad Falak <mwani@microsoft.com> - 1.22.6-2
- Bump release to force rebuild with golang 1.16.15

* Tue Feb 22 2022 CBL-Mariner Service Account <cblmargh@microsoft.com> - 1.22.6-1
- Update to version "1.22.6-hotfix.20220130".

* Tue Feb 22 2022 CBL-Mariner Service Account <cblmargh@microsoft.com> - 1.22.4-4
- Update to version "1.22.4-hotfix.20220201".

* Fri Feb 18 2022 Thomas Crain <thcrain@microsoft.com> - 1.22.4-3
- Increment release to force republishing using golang 1.16.14.

* Wed Jan 19 2022 Henry Li <lihl@microsoft.com> - 1.22.4-2
- Increment release to force republishing using golang 1.16.12.

* Wed Dec 29 2021 CBL-Mariner Service Account <cblmargh@microsoft.com> - 1.22.4-1
- Update to version "1.22.4".

* Wed Dec 29 2021 CBL-Mariner Service Account <cblmargh@microsoft.com> - 1.22.2-1
- Update to version "1.22.2-hotfix.20211115".

* Wed Dec 29 2021 CBL-Mariner Service Account <cblmargh@microsoft.com> - 1.21.7-1
- Update to version "1.21.7".

* Wed Nov 17 2021 CBL-Mariner Service Account <cblmargh@microsoft.com> - 1.21.2-7
- Update to version "1.21.2-hotfix.20211115".

* Tue Nov 02 2021 CBL-Mariner Service Account <cblmargh@microsoft.com> - 1.21.2-6
- Update to version "1.21.2-hotfix.20211101".

* Mon Oct 25 2021 Nicolas Guibourge <nicolasg@microsoft.com> 1.21.2-5
- Add CVE-2021-25741.nopatch

* Mon Oct 25 2021 CBL-Mariner Service Account <cblmargh@microsoft.com> - 1.21.2-4
- Update to version "1.21.2-hotfix.20211022".

* Wed Oct 13 2021 Andrew Phelps <anphel@microsoft.com> - 1.21.2-3
- Replace incorrect %%{_lib} usage with %%{_libdir}

* Mon Oct 11 2021 CBL-Mariner Service Account <cblmargh@microsoft.com> - 1.21.2-2
- Update to version "1.21.2-hotfix.20211005".

* Thu Sep 02 2021 CBL-Mariner Service Account <cblmargh@microsoft.com> - 1.21.2-1
- Update to version "1.21.2-hotfix.20210830".

* Thu Sep 02 2021 CBL-Mariner Service Account <cblmargh@microsoft.com> - 1.21.1-1
- Update to version "1.21.1-hotfix.20210827".

* Thu Sep 02 2021 CBL-Mariner Service Account <cblmargh@microsoft.com> - 1.20.9-1
- Update to version "1.20.9-hotfix.20210830".

* Thu Sep 02 2021 CBL-Mariner Service Account <cblmargh@microsoft.com> - 1.20.7-3
- Update to version "1.20.7-hotfix.20210816".

* Wed Jul 07 2021 Nicolas Guibourge <nicolasg@microsoft.com> 1.20.7-2
- Move binary to /usr/local/bin (container only).

* Fri Jun 18 2021 CBL-Mariner Service Account <cblmargh@microsoft.com> - 1.20.7-1
- Update to version "1.20.7-hotfix.20210603".

* Tue Jun 01 2021 Nicolas Guibourge <nicolasg@microsoft.com> 1.20.2-6
- Move spec to new git repository and change source tarball.

* Wed May 26 2021 Nicolas Guibourge <nicolasg@microsoft.com> 1.20.2-5
- Update to version  "1.20.2-hotfix.20210525".

* Mon May 17 2021 Nicolas Guibourge <nicolasg@microsoft.com> 1.20.2-4
- Manually set version variables.

* Thu May 13 2021 CBL-Mariner Service Account <cblmargh@microsoft.com> - 1.20.2-3
- Update to version  "1.20.2-hotfix.20210511".

* Mon May 03 2021 Nicolas Guibourge <nicolasg@microsoft.com> 1.20.2-2
- Increment release to force republishing using golang 1.15.11.

* Thu Apr 29 2021 CBL-Mariner Service Account <cblmargh@microsoft.com> - 1.20.2-2
- Update to version  "1.20.2-hotfix.20210428".

* Thu Apr 22 2021 CBL-Mariner Service Account <cblmargh@microsoft.com> - 1.20.2-1
- Update to version  "1.20.2-hotfix.20210310".
- Adjust "pause" building steps with the new sources layout.

* Thu Apr 22 2021 CBL-Mariner Service Account <cblmargh@microsoft.com> - 1.19.9-1
- Update to version  "1.19.9-hotfix.20210322".

* Thu Mar 18 2021 CBL-Mariner Service Account <cblmargh@microsoft.com> - 1.19.7-1
- Update to version  "1.19.7-hotfix.20210310".

* Thu Mar 18 2021 CBL-Mariner Service Account <cblmargh@microsoft.com> - 1.19.6-2
- Update to version  "1.19.6-hotfix.20210310".

* Wed Jan 20 2021 Nicolas Guibourge <nicolasg@microsoft.com> - 1.19.6-1
- Move to version 1.19.6

* Fri Jan 15 2021 Nicolas Guibourge <nicolasg@microsoft.com> - 1.19.1-5
- Packages for container images

* Tue Jan 05 2021 Nicolas Guibourge <nicolasg@microsoft.com> - 1.19.1-4
- CVE-2020-8563

* Mon Jan 04 2021 Nicolas Guibourge <nicolasg@microsoft.com> - 1.19.1-3
- CVE-2020-8564, CVE-2020-8565, CVE-2020-8566

* Thu Dec 17 2020 Nicolas Guibourge <nicolasg@microsoft.com> - 1.19.1-2
- Rename spec file

* Wed Dec 02 2020 Nicolas Guibourge <nicolasg@microsoft.com> - 1.19.1-1
- Original version for CBL-Mariner

<|MERGE_RESOLUTION|>--- conflicted
+++ resolved
@@ -10,11 +10,7 @@
 Summary:        Microsoft Kubernetes
 Name:           kubernetes
 Version:        1.28.4
-<<<<<<< HEAD
-Release:        2%{?dist}
-=======
 Release:        3%{?dist}
->>>>>>> fdfae9c5
 License:        ASL 2.0
 Vendor:         Microsoft Corporation
 Distribution:   Mariner
@@ -269,12 +265,9 @@
 %{_exec_prefix}/local/bin/pause
 
 %changelog
-<<<<<<< HEAD
-=======
 * Thu Feb 15 2024 CBL-Mariner Servicing Account <cblmargh@microsoft.com> - 1.28.4-3
 - Bump release to rebuild with go 1.21.6
 
->>>>>>> fdfae9c5
 * Wed Feb 14 2024 Riken Maharjan <rmaharjan@microsoft.com> - 1.28.4-2
 - Address CVE-2024-21626 by patching vendored github/opencontainer/runc
 
