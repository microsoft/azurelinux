%global debug_package %{nil}
%ifarch x86_64
%define archname amd64
%endif
%ifarch aarch64
%define archname arm64
%endif
%define host_components 'kubelet kubectl kubeadm'
%define container_image_components 'kube-proxy kube-apiserver kube-controller-manager kube-scheduler'
Summary:        Microsoft Kubernetes
Name:           kubernetes
Version:        1.30.10
Release:        10%{?dist}
License:        ASL 2.0
Vendor:         Microsoft Corporation
Distribution:   Azure Linux
Group:          Microsoft Kubernetes
URL:            https://kubernetes.io/
Source0:        https://dl.k8s.io/v%{version}/kubernetes-src.tar.gz#/%{name}-v%{version}.tar.gz
Source1:        kubelet.service
Patch0:         CVE-2024-28180.patch
Patch1:         CVE-2024-45338.patch
Patch2:         CVE-2025-27144.patch
Patch3:         CVE-2025-22868.patch
Patch4:         CVE-2025-22869.patch
Patch5:         CVE-2024-51744.patch
Patch6:         CVE-2025-30204.patch
Patch7:         CVE-2025-22872.patch
Patch8:         CVE-2025-4563.patch
BuildRequires:  flex-devel
<<<<<<< HEAD
BuildRequires:  glibc-static >= 2.38-11%{?dist}
BuildRequires:  golang < 1.25
=======
BuildRequires:  glibc-static >= 2.38-12%{?dist}
BuildRequires:  golang
>>>>>>> 32ae4cbc
BuildRequires:  rsync
BuildRequires:  systemd-devel
BuildRequires:  which
Requires:       cni
Requires:       cri-tools
Requires:       ebtables
Requires:       ethtool
Requires:       iproute
Requires:       iptables
Requires:       moby-containerd
Requires:       socat
Requires:       util-linux
Requires(postun): %{_sbindir}/groupdel
Requires(postun): %{_sbindir}/userdel
Requires(pre):  %{_sbindir}/groupadd
Requires(pre):  %{_sbindir}/useradd

%description
Microsoft Kubernetes %{version}.

%package        client
Summary:        Client utilities

%description    client
Client utilities for Microsoft Kubernetes %{version}.

%package        kubeadm
Summary:        Bootstrap utilities
Requires:       %{name} = %{version}-%{release}
Requires:       moby-containerd

%description    kubeadm
Bootstrap utilities for Microsoft Kubernetes %{version}.

%package        kube-proxy
Summary:        Kubernetes proxy
Requires:       ebtables-legacy
Requires:       ethtool
Requires:       iproute
Requires:       iptables

%description    kube-proxy
Network proxy for Microsoft Kubernetes %{version}.

%package        kube-apiserver
Summary:        Kubernetes API server

%description    kube-apiserver
API server for Microsoft Kubernetes %{version}.

%package        kube-controller-manager
Summary:        Kubernetes controller manager

%description    kube-controller-manager
Controller manager for Microsoft Kubernetes %{version}.

%package        kube-scheduler
Summary:        Kubernetes scheduler

%description    kube-scheduler
Scheduler for Microsoft Kubernetes %{version}.

%package        pause
Summary:        Kubernetes pause

%description    pause
Pause component for Microsoft Kubernetes %{version}.

%prep
%autosetup -p1 -c -n %{name}

%build
# set version information
# (see k8s code: hack/lib/version.sh for more detail)
export KUBE_GIT_TREE_STATE="clean"
export KUBE_GIT_VERSION=v%{version}

# use go provided by host
go_version_host=`go version | { read _ _ v _; echo ${v#go}; }`
go_version_min=$(cat %{_builddir}/%{name}/.go-version)
echo "+++ using go version ${go_version_host} (minimum ${go_version_min})"
export FORCE_HOST_GO=y

# build host and container image related components
echo "+++ build kubernetes components"

mkdir -p %{_builddir}/%{name}/node/bin

components_to_build=%{host_components}
for component in ${components_to_build}; do
  echo "+++ host - building ${component}"
  make WHAT=cmd/${component}
  cp -f _output/local/bin/linux/%{archname}/${component} %{_builddir}/%{name}/node/bin
done

components_to_build=%{container_image_components}
for component in ${components_to_build}; do
  echo "+++ container image - building ${component}"
  make WHAT=cmd/${component}
  cp -f _output/local/bin/linux/%{archname}/${component} %{_builddir}/%{name}/node/bin
done

# build pause
pushd build/pause/linux
gcc -Os -Wall -Werror -static -o %{_builddir}/%{name}/node/bin/pause pause.c
strip %{_builddir}/%{name}/node/bin/pause
popd

%check
# patch test script so it supports golang 1.15 which is now used to build kubernetes
cd %{_builddir}/%{name}/src/hack/make-rules
patch -p1 test.sh < %{SOURCE2}

# perform unit tests
# Note:
#   - components are not unit tested the same way
#   - not all components have unit
cd %{_builddir}/%{name}/src
components_to_test=$(ls -1 %{_builddir}/%{name}/node/bin)

for component in ${components_to_test}; do
  if [[ ${component} == "kubelet" || ${component} == "kubectl" ]]; then
    echo "+++ unit test pkg ${component}"
    make test WHAT=./pkg/${component}
  elif [[ ${component} == "kube-proxy" ]]; then
    echo "+++ unit test pkg ${component}"
    make test WHAT=./pkg/proxy
  elif [[ ${component} == "kube-scheduler" ]]; then
    echo "+++ unit test pkg ${component}"
    make test WHAT=./pkg/scheduler
  elif [[ ${component} == "kube-apiserver" ]]; then
    echo "+++ unit test pkg ${component}"
    make test WHAT=./pkg/kubeapiserver
  elif [[ ${component} == "kube-controller-manager" ]]; then
    echo "+++ unit test pkg ${component}"
    make test WHAT=./pkg/controller
  else
    echo "+++ no unit test available for ${component}"
  fi
done

%install
# install binaries
install -m 755 -d %{buildroot}%{_bindir}
cd %{_builddir}
binaries=%{host_components}
for bin in ${binaries}; do
  echo "+++ INSTALLING ${bin}"
  install -p -m 755 -t %{buildroot}%{_bindir} %{name}/node/bin/${bin}
done

install -m 755 -d %{buildroot}%{_exec_prefix}/local/bin
binaries=%{container_image_components}
for bin in ${binaries}; do
  echo "+++ INSTALLING ${bin}"
  install -p -m 755 -t %{buildroot}%{_exec_prefix}/local/bin %{name}/node/bin/${bin}
done

install -p -m 755 -t %{buildroot}%{_exec_prefix}/local/bin %{name}/node/bin/pause

# install service files
install -d -m 0755 %{buildroot}/%{_libdir}/systemd/system
install -p -m 644 -t %{buildroot}%{_libdir}/systemd/system %{SOURCE1}

# install config files
install -d -m 0755 %{buildroot}%{_sysconfdir}/kubernetes
install -d -m 644 %{buildroot}%{_sysconfdir}/kubernetes/manifests

# install the place the kubelet defaults to put volumes
install -dm755 %{buildroot}%{_sharedstatedir}/kubelet
install -dm755 %{buildroot}%{_var}/run/kubernetes

install -d -m 0755 %{buildroot}/%{_libdir}/tmpfiles.d
cat << EOF >> %{buildroot}/%{_libdir}/tmpfiles.d/kubernetes.conf
d %{_var}/run/kubernetes 0755 kube kube -
EOF

%pre
if [ $1 -eq 1 ]; then
    # Initial installation.
    getent group kube >/dev/null || groupadd -r kube
    getent passwd kube >/dev/null || useradd -r -g kube -d / -s /sbin/nologin \
            -c "Kubernetes user" kube
fi

%post
chown -R kube:kube %{_sharedstatedir}/kubelet
chown -R kube:kube %{_var}/run/kubernetes
systemctl daemon-reload

%post kubeadm
systemctl daemon-reload
systemctl stop kubelet
systemctl enable kubelet

%postun
if [ $1 -eq 0 ]; then
    # Package deletion
    userdel kube
    groupdel kube
    systemctl daemon-reload
fi

%files
%defattr(-,root,root)
%license LICENSES
%{_bindir}/kubelet
%{_libdir}/tmpfiles.d/kubernetes.conf
%dir %{_sysconfdir}/kubernetes
%dir %{_sysconfdir}/kubernetes/manifests
%dir %{_sharedstatedir}/kubelet
%dir %{_var}/run/kubernetes
%{_libdir}/systemd/system/kubelet.service

%files client
%defattr(-,root,root)
%{_bindir}/kubectl

%files kubeadm
%defattr(-,root,root)
%{_bindir}/kubeadm

%files kube-proxy
%defattr(-,root,root)
%license LICENSES
%{_exec_prefix}/local/bin/kube-proxy

%files kube-apiserver
%defattr(-,root,root)
%license LICENSES
%{_exec_prefix}/local/bin/kube-apiserver

%files kube-controller-manager
%defattr(-,root,root)
%license LICENSES
%{_exec_prefix}/local/bin/kube-controller-manager

%files kube-scheduler
%defattr(-,root,root)
%license LICENSES
%{_exec_prefix}/local/bin/kube-scheduler

%files pause
%defattr(-,root,root)
%license LICENSES
%{_exec_prefix}/local/bin/pause

%changelog
<<<<<<< HEAD
* Sun Aug 31 2025 Andrew Phelps <anphel@microsoft.com> - 1.30.10-10
- Set BR for golang to < 1.25
=======
* Mon Aug 25 2025 Andrew Phelps <anphel@microsoft.com> - 1.30.10-10
- Bump to rebuild with updated glibc
>>>>>>> 32ae4cbc

* Mon Jun 30 2025 Durga Jagadeesh Palli <v-dpalli@microsoft.com> - 1.30.10-9
- Patch CVE-2025-4563

* Thu May 22 2025 Kanishk Bansal <kanbansal@microsoft.com> - 1.30.10-8
- Bump to rebuild with updated glibc

* Tue May 13 2025 Sreeniavsulu Malavathula <v-smalavathu@microsoft.com> - 1.30-10-7
- Patch CVE-2025-22872

* Mon May 12 2025 Andrew Phelps <anphel@microsoft.com> - 1.30-10-6
- Bump to rebuild with updated glibc

* Wed Apr 16 2025 Sreeniavsulu Malavathula <v-smalavathu@microsoft.com> - 1.30.10-5
- Fix CVE-2024-51744 with an upstream patch

* Sat Mar 29 2025 Kanishk Bansal <kanbansal@microsoft.com> - 1.30.10-4
- Patch CVE-2025-30204

* Fri Feb 28 2025 Kanishk Bansal <kanbansal@microsoft.com> - 1.30.10-3
- Fix CVE-2025-27144, CVE-2025-22868, CVE-2025-22869 with an upstream patch

* Tue Feb 25 2025 Chris Co <chrco@microsoft.com> - 1.30.10-2
- Bump to rebuild with updated glibc

* Fri Feb 21 2025 CBL-Mariner Servicing Account <cblmargh@microsoft.com> - 1.30.10-1
- Auto-upgrade to 1.30.10 - fix CVE-2025-0426

* Tue Dec 31 2024 Rohit Rawat <rohitrawat@microsoft.com> - 1.30.3-2
- Add patch for CVE-2024-45338

* Wed Dec 11 2024 CBL-Mariner Servicing Account <cblmargh@microsoft.com> - 1.30.3-1
- Auto-upgrade to 1.30.3 - Fix CVE-2024-10220

* Tue Oct 01 2024 Henry Li <lihl@microsoft.com> - 1.30.1-4
- Add patch to resolve CVE-2024-28180

* Mon Aug 26 2024 Rachel Menge <rachelmenge@microsoft.com> - 1.30.1-3
- Update to build dep latest glibc-static version

* Wed Aug 21 2024 Chris Co <chrco@microsoft.com> - 1.30.1-2
- Bump to rebuild with updated glibc

* Fri May 24 2024 CBL-Mariner Servicing Account <cblmargh@microsoft.com> - 1.30.1-1
- Auto-upgrade to 1.30.1

* Wed May 22 2024 Suresh Babu Chalamalasetty <schalam@microsoft.com> - 1.29.1-5
- update to build dep latest glibc-static version

* Mon May 13 2024 Chris Co <chrco@microsoft.com> - 1.29.1-4
- Update to build dep latest glibc-static version

* Mon Mar 25 2024 Nicolas Guibourge <nicolasg@microsoft.com> - 1.29.1-3
- Fix build break due to golang version upgrade

* Mon Mar 11 2024 Dan Streetman <ddstreet@microsoft.com> - 1.29.1-2
- update to build dep latest glibc-static version

* Tue Mar 05 2024 Nicolas Guibourge <nicolasg@microsoft.com> - 1.29.1-1
- Upgrade to 1.29.1

* Tue Feb 27 2024 Dan Streetman <ddstreet@microsoft.com> - 1.28.7-2
- updated glibc-static buildrequires release

* Mon Feb 26 2024 Nicolas Guibourge <nicolasg@microsoft.com> - 1.28.7-1
- Upgrade to 1.28.7

* Tue Nov 07 2023 Andrew Phelps <anphel@microsoft.com> - 1.28.3-2
- Bump release to rebuild against glibc 2.38-1

* Mon Oct 23 2023 Nicolas Guibourge <nicolasg@microsoft.com> - 1.28.3-1
- Upgrade to 1.28.3 to address CVE-2023-44487 and CVE-2023-39325.

* Thu Oct 12 2023 Pawel Winogrodzki <pawelwi@microsoft.com> - 1.28.2-3
- Bump release to rebuild with updated version of Go.

* Fri Oct 06 2023 Henry Beberman <henry.beberman@microsoft.com> - 1.28.2-2
- Bump release to rebuild against glibc 2.35-6

* Wed Sep 20 2023 Nicolas Guibourge <nicolasg@microsoft.com> - 1.28.2-1
- Upgrade to 1.28.2
- License verified.

* Wed Jul 12 2023 CBL-Mariner Servicing Account <cblmargh@microsoft.com> - 1.26.3-4
- Force re-build by bumping release number

* Tue Jun 20 2023 CBL-Mariner Servicing Account <cblmargh@microsoft.com> - 1.26.3-3
- Force re-build by bumping release number

* Wed Apr 05 2023 CBL-Mariner Servicing Account <cblmargh@microsoft.com> - 1.26.3-2
- Force re-build by bumping release number

* Tue Mar 28 2023 CBL-Mariner Servicing Account <cblmargh@microsoft.com> - 1.26.3-1
- Auto-upgrade to 1.26.3

* Tue Feb 21 2023 Nicolas Guibourge <nicolasg@microsoft.com> - 1.26.1-2
- Remove golang version in BR and replace mobly-cli requires with moby-containerd

* Wed Feb 15 2023 CBL-Mariner Servicing Account <cblmargh@microsoft.com> - 1.26.1-1
- Auto-upgrade to 1.26.1

* Fri Dec 16 2022 Daniel McIlvaney <damcilva@microsoft.com> - 1.23.5-6
- Increment release to force republishing using golang 1.18.8 with patch for CVE-2022-41717

* Tue Nov 01 2022 Olivia Crain <oliviacrain@microsoft.com> - 1.23.5-5
- Increment release to force republishing using golang 1.18.8

* Wed Oct 26 2022 Nicolas Guibourge <nicolasg@microsoft.com> - 1.23.5-4
- add glibc-static build requires and requires moby-containerd instead of moby-engine.

* Thu Aug 25 2022 Olivia Crain <oliviacrain@microsoft.com> - 1.23.5-3
- Increment release to force republishing using golang 1.18.5

* Fri Jun 24 2022 Mandeep Plaha <mandeepplaha@microsoft.com> - 1.23.5-2
- Remove kubernetes dependency for kubernetes client.

* Wed Apr 20 2022 CBL-Mariner Service Account <cblmargh@microsoft.com> - 1.23.5-1
- Update to version "1.23.5-hotfix.20220331".

* Wed Apr 20 2022 CBL-Mariner Service Account <cblmargh@microsoft.com> - 1.23.3-1
- Update to version "1.23.3-hotfix.20220401".

* Thu Mar 31 2022 CBL-Mariner Service Account <cblmargh@microsoft.com> - 1.22.6-4
- Update to version "1.22.6-hotfix.20220330".

* Wed Mar 23 2022 CBL-Mariner Service Account <cblmargh@microsoft.com> - 1.22.6-3
- Update to version "1.22.6-hotfix.20220310".

* Tue Mar 15 2022 Muhammad Falak <mwani@microsoft.com> - 1.22.6-2
- Bump release to force rebuild with golang 1.16.15

* Tue Feb 22 2022 CBL-Mariner Service Account <cblmargh@microsoft.com> - 1.22.6-1
- Update to version "1.22.6-hotfix.20220130".

* Tue Feb 22 2022 CBL-Mariner Service Account <cblmargh@microsoft.com> - 1.22.4-4
- Update to version "1.22.4-hotfix.20220201".

* Fri Feb 18 2022 Thomas Crain <thcrain@microsoft.com> - 1.22.4-3
- Increment release to force republishing using golang 1.16.14.

* Wed Jan 19 2022 Henry Li <lihl@microsoft.com> - 1.22.4-2
- Increment release to force republishing using golang 1.16.12.

* Wed Dec 29 2021 CBL-Mariner Service Account <cblmargh@microsoft.com> - 1.22.4-1
- Update to version "1.22.4".

* Wed Dec 29 2021 CBL-Mariner Service Account <cblmargh@microsoft.com> - 1.22.2-1
- Update to version "1.22.2-hotfix.20211115".

* Wed Dec 29 2021 CBL-Mariner Service Account <cblmargh@microsoft.com> - 1.21.7-1
- Update to version "1.21.7".

* Wed Nov 17 2021 CBL-Mariner Service Account <cblmargh@microsoft.com> - 1.21.2-7
- Update to version "1.21.2-hotfix.20211115".

* Tue Nov 02 2021 CBL-Mariner Service Account <cblmargh@microsoft.com> - 1.21.2-6
- Update to version "1.21.2-hotfix.20211101".

* Mon Oct 25 2021 Nicolas Guibourge <nicolasg@microsoft.com> 1.21.2-5
- Add CVE-2021-25741.nopatch

* Mon Oct 25 2021 CBL-Mariner Service Account <cblmargh@microsoft.com> - 1.21.2-4
- Update to version "1.21.2-hotfix.20211022".

* Wed Oct 13 2021 Andrew Phelps <anphel@microsoft.com> - 1.21.2-3
- Replace incorrect %%{_lib} usage with %%{_libdir}

* Mon Oct 11 2021 CBL-Mariner Service Account <cblmargh@microsoft.com> - 1.21.2-2
- Update to version "1.21.2-hotfix.20211005".

* Thu Sep 02 2021 CBL-Mariner Service Account <cblmargh@microsoft.com> - 1.21.2-1
- Update to version "1.21.2-hotfix.20210830".

* Thu Sep 02 2021 CBL-Mariner Service Account <cblmargh@microsoft.com> - 1.21.1-1
- Update to version "1.21.1-hotfix.20210827".

* Thu Sep 02 2021 CBL-Mariner Service Account <cblmargh@microsoft.com> - 1.20.9-1
- Update to version "1.20.9-hotfix.20210830".

* Thu Sep 02 2021 CBL-Mariner Service Account <cblmargh@microsoft.com> - 1.20.7-3
- Update to version "1.20.7-hotfix.20210816".

* Wed Jul 07 2021 Nicolas Guibourge <nicolasg@microsoft.com> 1.20.7-2
- Move binary to /usr/local/bin (container only).

* Fri Jun 18 2021 CBL-Mariner Service Account <cblmargh@microsoft.com> - 1.20.7-1
- Update to version "1.20.7-hotfix.20210603".

* Tue Jun 01 2021 Nicolas Guibourge <nicolasg@microsoft.com> 1.20.2-6
- Move spec to new git repository and change source tarball.

* Wed May 26 2021 Nicolas Guibourge <nicolasg@microsoft.com> 1.20.2-5
- Update to version  "1.20.2-hotfix.20210525".

* Mon May 17 2021 Nicolas Guibourge <nicolasg@microsoft.com> 1.20.2-4
- Manually set version variables.

* Thu May 13 2021 CBL-Mariner Service Account <cblmargh@microsoft.com> - 1.20.2-3
- Update to version  "1.20.2-hotfix.20210511".

* Mon May 03 2021 Nicolas Guibourge <nicolasg@microsoft.com> 1.20.2-2
- Increment release to force republishing using golang 1.15.11.

* Thu Apr 29 2021 CBL-Mariner Service Account <cblmargh@microsoft.com> - 1.20.2-2
- Update to version  "1.20.2-hotfix.20210428".

* Thu Apr 22 2021 CBL-Mariner Service Account <cblmargh@microsoft.com> - 1.20.2-1
- Update to version  "1.20.2-hotfix.20210310".
- Adjust "pause" building steps with the new sources layout.

* Thu Apr 22 2021 CBL-Mariner Service Account <cblmargh@microsoft.com> - 1.19.9-1
- Update to version  "1.19.9-hotfix.20210322".

* Thu Mar 18 2021 CBL-Mariner Service Account <cblmargh@microsoft.com> - 1.19.7-1
- Update to version  "1.19.7-hotfix.20210310".

* Thu Mar 18 2021 CBL-Mariner Service Account <cblmargh@microsoft.com> - 1.19.6-2
- Update to version  "1.19.6-hotfix.20210310".

* Wed Jan 20 2021 Nicolas Guibourge <nicolasg@microsoft.com> - 1.19.6-1
- Move to version 1.19.6

* Fri Jan 15 2021 Nicolas Guibourge <nicolasg@microsoft.com> - 1.19.1-5
- Packages for container images

* Tue Jan 05 2021 Nicolas Guibourge <nicolasg@microsoft.com> - 1.19.1-4
- CVE-2020-8563

* Mon Jan 04 2021 Nicolas Guibourge <nicolasg@microsoft.com> - 1.19.1-3
- CVE-2020-8564, CVE-2020-8565, CVE-2020-8566

* Thu Dec 17 2020 Nicolas Guibourge <nicolasg@microsoft.com> - 1.19.1-2
- Rename spec file

* Wed Dec 02 2020 Nicolas Guibourge <nicolasg@microsoft.com> - 1.19.1-1
- Original version for CBL-Mariner<|MERGE_RESOLUTION|>--- conflicted
+++ resolved
@@ -10,7 +10,7 @@
 Summary:        Microsoft Kubernetes
 Name:           kubernetes
 Version:        1.30.10
-Release:        10%{?dist}
+Release:        11%{?dist}
 License:        ASL 2.0
 Vendor:         Microsoft Corporation
 Distribution:   Azure Linux
@@ -28,13 +28,8 @@
 Patch7:         CVE-2025-22872.patch
 Patch8:         CVE-2025-4563.patch
 BuildRequires:  flex-devel
-<<<<<<< HEAD
-BuildRequires:  glibc-static >= 2.38-11%{?dist}
+BuildRequires:  glibc-static >= 2.38-12%{?dist}
 BuildRequires:  golang < 1.25
-=======
-BuildRequires:  glibc-static >= 2.38-12%{?dist}
-BuildRequires:  golang
->>>>>>> 32ae4cbc
 BuildRequires:  rsync
 BuildRequires:  systemd-devel
 BuildRequires:  which
@@ -283,13 +278,11 @@
 %{_exec_prefix}/local/bin/pause
 
 %changelog
-<<<<<<< HEAD
 * Sun Aug 31 2025 Andrew Phelps <anphel@microsoft.com> - 1.30.10-10
 - Set BR for golang to < 1.25
-=======
+
 * Mon Aug 25 2025 Andrew Phelps <anphel@microsoft.com> - 1.30.10-10
 - Bump to rebuild with updated glibc
->>>>>>> 32ae4cbc
 
 * Mon Jun 30 2025 Durga Jagadeesh Palli <v-dpalli@microsoft.com> - 1.30.10-9
 - Patch CVE-2025-4563
