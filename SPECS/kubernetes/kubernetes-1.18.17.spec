%global debug_package %{nil}
%ifarch x86_64
%define archname amd64
%endif
%ifarch aarch64
%define archname arm64
%endif
%define host_components 'kubelet kubectl kubeadm'
%define container_image_components 'kube-proxy kube-apiserver kube-controller-manager kube-scheduler'
Summary:        Microsoft Kubernetes
Name:           kubernetes
Version:        1.18.17
<<<<<<< HEAD
Release:        3%{?dist}
=======
Release:        6%{?dist}
>>>>>>> 577e1507
License:        ASL 2.0
Vendor:         Microsoft Corporation
Distribution:   Mariner
Group:          Microsoft Kubernetes
URL:            https://mcr.microsoft.com/oss
#Source0:       https://kubernetesartifacts.azureedge.net/kubernetes/v1.18.17-hotfix.20210525/binaries/kubernetes-node-linux-amd64.tar.gz
#               Note that only amd64 tarball exist which is OK since kubernetes is built from source
Source0:        kubernetes-node-linux-amd64-%{version}-hotfix.20210525.tar.gz
Source1:        kubelet.service
Source2:        version-file-%{version}.sh
Source3:        golang-1.15-k8s-1.18-test.patch
# CVE-2020-8565 Kubernetes doc on website recommend to not enable debug level logging in production (no patch available)
Patch0:         CVE-2020-8565.nopatch
# CVE-2020-8563 Only applies when using VSphere as cloud provider,
#               Kubernetes doc on website recommend to not enable debug level logging in production (no patch available)
Patch1:         CVE-2020-8563.nopatch
BuildRequires:  flex-devel
BuildRequires:  golang >= 1.13.15
BuildRequires:  rsync
BuildRequires:  systemd-devel
BuildRequires:  which
Requires:       cni
Requires:       cri-tools
Requires:       ebtables
Requires:       ethtool
Requires:       iproute
Requires:       iptables
Requires:       moby-engine
Requires:       socat
Requires:       util-linux
Requires(postun): %{_sbindir}/groupdel
Requires(postun): %{_sbindir}/userdel
Requires(pre):  %{_sbindir}/groupadd
Requires(pre):  %{_sbindir}/useradd

%description
Microsoft Kubernetes %{version}.

%package        client
Summary:        Client utilities
Requires:       %{name} = %{version}-%{release}

%description    client
Client utilities for Microsoft Kubernetes %{version}.

%package        kubeadm
Summary:        Bootstrap utilities
Requires:       %{name} = %{version}-%{release}
Requires:       moby-cli

%description    kubeadm
Bootstrap utilities for Microsoft Kubernetes %{version}.

%package        kube-proxy
Summary:        Kubernetes proxy
Requires:       ebtables-legacy
Requires:       ethtool
Requires:       iproute
Requires:       iptables

%description    kube-proxy
Network proxy for Microsoft Kubernetes %{version}.

%package        kube-apiserver
Summary:        Kubernetes API server

%description    kube-apiserver
API server for Microsoft Kubernetes %{version}.

%package        kube-controller-manager
Summary:        Kubernetes controller manager

%description    kube-controller-manager
Controller manager for Microsoft Kubernetes %{version}.

%package        kube-scheduler
Summary:        Kubernetes scheduler

%description    kube-scheduler
Scheduler for Microsoft Kubernetes %{version}.

%package        pause
Summary:        Kubernetes pause

%description    pause
Pause component for Microsoft Kubernetes %{version}.

%prep
%setup -q -D -T -b 0 -n %{name}

%build
# expand kubernetes source tarball (which is included source0 tarball)
echo "+++ extract sources from tarball"
mkdir -p %{_builddir}/%{name}/src
cd %{_builddir}/%{name}/src
tar -xof %{_builddir}/%{name}/kubernetes-src.tar.gz

# set version information using version file
# (see k8s code: hack/lib/version.sh for more detail)
export KUBE_GIT_VERSION_FILE=%{SOURCE2}

# build host and container image related components
components_to_build=%{host_components}
for component in ${components_to_build}; do
  echo "+++ host - building ${component}"
  make WHAT=cmd/${component}
  cp -f _output/local/bin/linux/%{archname}/${component} %{_builddir}/%{name}/node/bin
done

components_to_build=%{container_image_components}
for component in ${components_to_build}; do
  echo "+++ container image - building ${component}"
  make WHAT=cmd/${component}
  cp -f _output/local/bin/linux/%{archname}/${component} %{_builddir}/%{name}/node/bin
done

# build pause
pushd build/pause
gcc -Os -Wall -Werror -static -o %{_builddir}/%{name}/node/bin/pause pause.c
strip %{_builddir}/%{name}/node/bin/pause
popd

%check
# patch test script so it supports golang 1.15 which is now used to build kubernetes
cd %{_builddir}/%{name}/src/hack/make-rules
patch -p1 test.sh < %{SOURCE3}

# perform unit tests
# Note:
#   - components are not unit tested the same way
#   - not all components have unit
cd %{_builddir}/%{name}/src
components_to_test=$(ls -1 %{_builddir}/%{name}/node/bin)

for component in ${components_to_test}; do
  if [[ ${component} == "kubelet" || ${component} == "kubectl" ]]; then
    echo "+++ unit test pkg ${component}"
    make test WHAT=./pkg/${component}
  elif [[ ${component} == "kube-proxy" ]]; then
    echo "+++ unit test pkg ${component}"
    make test WHAT=./pkg/proxy
  elif [[ ${component} == "kube-scheduler" ]]; then
    echo "+++ unit test pkg ${component}"
    make test WHAT=./pkg/scheduler
  elif [[ ${component} == "kube-apiserver" ]]; then
    echo "+++ unit test pkg ${component}"
    make test WHAT=./pkg/kubeapiserver
  elif [[ ${component} == "kube-controller-manager" ]]; then
    echo "+++ unit test pkg ${component}"
    make test WHAT=./pkg/controller
  else
    echo "+++ no unit test available for ${component}"
  fi
done

%install
# install binaries
install -m 755 -d %{buildroot}%{_bindir}
cd %{_builddir}
binaries=%{host_components}
for bin in ${binaries}; do
  echo "+++ INSTALLING ${bin}"
  install -p -m 755 -t %{buildroot}%{_bindir} %{name}/node/bin/${bin}
done

binaries=%{container_image_components}
for bin in ${binaries}; do
  echo "+++ INSTALLING ${bin}"
  install -p -m 755 -t %{buildroot}%{_bindir} %{name}/node/bin/${bin}
done

install -p -m 755 -t %{buildroot}%{_bindir} %{name}/node/bin/pause

# install service files
install -d -m 0755 %{buildroot}/%{_libdir}/systemd/system
install -p -m 644 -t %{buildroot}%{_libdir}/systemd/system %{SOURCE1}

# install config files
install -d -m 0755 %{buildroot}%{_sysconfdir}/kubernetes
install -d -m 644 %{buildroot}%{_sysconfdir}/kubernetes/manifests

# install the place the kubelet defaults to put volumes
install -dm755 %{buildroot}%{_sharedstatedir}/kubelet
install -dm755 %{buildroot}%{_var}/run/kubernetes

install -d -m 0755 %{buildroot}/%{_libdir}/tmpfiles.d
cat << EOF >> %{buildroot}/%{_libdir}/tmpfiles.d/kubernetes.conf
d %{_var}/run/kubernetes 0755 kube kube -
EOF

%clean
rm -rf %{buildroot}/*

%pre
if [ $1 -eq 1 ]; then
    # Initial installation.
    getent group kube >/dev/null || groupadd -r kube
    getent passwd kube >/dev/null || useradd -r -g kube -d / -s /sbin/nologin \
            -c "Kubernetes user" kube
fi

%post
chown -R kube:kube %{_sharedstatedir}/kubelet
chown -R kube:kube %{_var}/run/kubernetes
systemctl daemon-reload

%post kubeadm
systemctl daemon-reload
systemctl stop kubelet
systemctl enable kubelet

%postun
if [ $1 -eq 0 ]; then
    # Package deletion
    userdel kube
    groupdel kube
    systemctl daemon-reload
fi

%files
%defattr(-,root,root)
%license LICENSES
%{_bindir}/kubelet
%{_libdir}/tmpfiles.d/kubernetes.conf
%dir %{_sysconfdir}/kubernetes
%dir %{_sysconfdir}/kubernetes/manifests
%dir %{_sharedstatedir}/kubelet
%dir %{_var}/run/kubernetes
%{_libdir}/systemd/system/kubelet.service

%files client
%defattr(-,root,root)
%{_bindir}/kubectl

%files kubeadm
%defattr(-,root,root)
%{_bindir}/kubeadm

%files kube-proxy
%defattr(-,root,root)
%license LICENSES
%{_bindir}/kube-proxy

%files kube-apiserver
%defattr(-,root,root)
%license LICENSES
%{_bindir}/kube-apiserver

%files kube-controller-manager
%defattr(-,root,root)
%license LICENSES
%{_bindir}/kube-controller-manager

%files kube-scheduler
%defattr(-,root,root)
%license LICENSES
%{_bindir}/kube-scheduler

%files pause
%defattr(-,root,root)
%license LICENSES
%{_bindir}/pause

%changelog
<<<<<<< HEAD
* Fri Apr 30 2021 Thomas Crain <thcrain@microsoft.com> - 1.18.17-3
- Replace incorrect %%{_lib} usage with %%{_libdir}
=======
* Wed May 26 2021 Nicolas Guibourge <nicolasg@microsoft.com> 1.18.17-6
- Update to version  "1.18.17-hotfix.20210525".

* Mon May 24 2021 Nicolas Guibourge <nicolasg@microsoft.com> 1.18.17-5
- Update to version  "1.18.17-hotfix.20210519".

* Tue May 17 2021 Nicolas Guibourge <nicolasg@microsoft.com> 1.18.17-4
- Manually set version variables.

* Fri May 07 2021 CBL-Mariner Service Account <cblmargh@microsoft.com> - 1.18.17-3
- Update to version  "1.18.17-hotfix.20210505".

* Mon May 03 2021 Nicolas Guibourge <nicolasg@microsoft.com> 1.18.17-2
- Increment release to force republishing using golang 1.15.11.
>>>>>>> 577e1507

* Thu Apr 29 2021 CBL-Mariner Service Account <cblmargh@microsoft.com> - 1.18.17-2
- Update to version  "1.18.17-hotfix.20210428".

* Thu Apr 22 2021 CBL-Mariner Service Account <cblmargh@microsoft.com> - 1.18.17-1
- Update to version  "1.18.17-hotfix.20210322".

* Mon Mar 29 2021 CBL-Mariner Service Account <cblmargh@microsoft.com> - 1.18.14-3
- Update to version  "1.18.14-hotfix.20210322".

* Thu Mar 18 2021 CBL-Mariner Service Account <cblmargh@microsoft.com> - 1.18.14-2
- Update to version  "1.18.14-hotfix.20210310".

* Wed Jan 20 2021 Nicolas Guibourge <nicolasg@microsoft.com> - 1.18.14-1
- Move to version 1.18.14

* Fri Jan 15 2021 Nicolas Guibourge <nicolasg@microsoft.com> - 1.18.8-8
- Packages for container images

* Tue Jan 05 2021 Nicolas Guibourge <nicolasg@microsoft.com> - 1.18.8-7
- Fix test issue when building against golang 1.15
- CVE-2020-8563

* Mon Jan 04 2021 Nicolas Guibourge <nicolasg@microsoft.com> - 1.18.8-6
- CVE-2020-8564, CVE-2020-8565, CVE-2020-8566

* Thu Dec 17 2020 Nicolas Guibourge <nicolasg@microsoft.com> - 1.18.8-5
- Rename spec file

* Wed Dec 02 2020 Nicolas Guibourge <nicolasg@microsoft.com> - 1.18.8-4
- Rename ms-kubernetes-1.81.8 into kubernetes and lint spec

* Wed Nov 18 2020 George Mileka <gmileka@microsoft.com> 1.18.8-3
- Added license file and macro.

* Thu Oct 29 2020 Anirudh Gopal <angop@microsoft.com> 1.18.8-2
- Update k8s to v1.18.8-hotfix.20200917 release

* Fri Oct 2 2020 George Mileka <gmileka@microsoft.com> 1.18.8-1
- Moved k8s to 1.18.8.

* Mon Aug 17 2020 Jiri Appl <jiria@microsoft.com> 1.18.6-4
- Clean up the spec.

* Thu Aug 6 2020 George Mileka <gmileka@microsoft.com> 1.18.6-3
- Create /etc/kubernetes/manifests.

* Wed Jul 30 2020 Jiri Appl <jiria@microsoft.com> 1.18.6-2
- Removed container images.

* Fri Jul 24 2020 George Mileka <gmileka@microsoft.com> 1.18.6
- Moved to 1.18.6.

* Tue Jun 30 2020 George Mileka <gmileka@microsoft.com> 1.18.2
- Adding the 1.16 knd 1.17 ubeproxy and coredns for downgrade scenarios.

* Fri Jun 05 2020 George Mileka <gmileka@microsoft.com> 1.18.2
- Switched to K8s 1.18.2.

* Thu Jun 04 2020 Nicolas Guibourge <nicolasg@microsoft.com> 1.18.0-2
- Renaming iproute2 to iproute.

* Fri May 29 2020 George Mileka <gmileka@microsoft.com> 1.18.0
- Switched to ecpacr.

* Tue Apr 14 2020 George Mileka <gmileka@microsoft.com> 1.18.0
- Original version for CBL-Mariner of K8s 1.18.0.<|MERGE_RESOLUTION|>--- conflicted
+++ resolved
@@ -10,11 +10,7 @@
 Summary:        Microsoft Kubernetes
 Name:           kubernetes
 Version:        1.18.17
-<<<<<<< HEAD
-Release:        3%{?dist}
-=======
 Release:        6%{?dist}
->>>>>>> 577e1507
 License:        ASL 2.0
 Vendor:         Microsoft Corporation
 Distribution:   Mariner
@@ -279,10 +275,6 @@
 %{_bindir}/pause
 
 %changelog
-<<<<<<< HEAD
-* Fri Apr 30 2021 Thomas Crain <thcrain@microsoft.com> - 1.18.17-3
-- Replace incorrect %%{_lib} usage with %%{_libdir}
-=======
 * Wed May 26 2021 Nicolas Guibourge <nicolasg@microsoft.com> 1.18.17-6
 - Update to version  "1.18.17-hotfix.20210525".
 
@@ -297,7 +289,6 @@
 
 * Mon May 03 2021 Nicolas Guibourge <nicolasg@microsoft.com> 1.18.17-2
 - Increment release to force republishing using golang 1.15.11.
->>>>>>> 577e1507
 
 * Thu Apr 29 2021 CBL-Mariner Service Account <cblmargh@microsoft.com> - 1.18.17-2
 - Update to version  "1.18.17-hotfix.20210428".
