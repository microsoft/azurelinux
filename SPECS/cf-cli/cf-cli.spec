--- conflicted
+++ resolved
@@ -1,7 +1,7 @@
 Summary:        The official command line client for Cloud Foundry.
 Name:           cf-cli
 Version:        8.4.0
-Release:        15%{?dist}
+Release:        16%{?dist}
 License:        Apache-2.0
 Vendor:         Microsoft Corporation
 Distribution:   Mariner
@@ -27,10 +27,10 @@
 #         See: https://reproducible-builds.org/docs/archives/
 #       - For the value of "--mtime" use the date "2021-04-26 00:00Z" to simplify future updates.
 Source1:        cli-%{version}-vendor.tar.gz
-Patch0:         CVE-2023-44487.patch
 
 # patches for vendored code >= 1000
-Patch1000: CVE-2021-44716.patch
+Patch1000:      CVE-2023-44487.patch
+Patch1001:      CVE-2021-44716.patch
 
 BuildRequires:  golang >= 1.18.3
 %global debug_package %{nil}
@@ -41,19 +41,10 @@
 
 %prep
 %autosetup -N -n cli-%{version}
-<<<<<<< HEAD
-
-# Apply vendor before patching
-tar --no-same-owner -xf %{SOURCE1}
-
-%autopatch -p1
-
-=======
 # Apply vendor before patching
 tar --no-same-owner -xf %{SOURCE1}
 %autopatch -p1
 
->>>>>>> 298f5d5a
 %build
 export GOPATH=%{our_gopath}
 # No mod download use vednor cache locally
@@ -74,13 +65,11 @@
 %{_bindir}/cf
 
 %changelog
-<<<<<<< HEAD
-* Tue Feb 5 2024 Nicolas Guibourge <nicolasg@microsoft.com> - 8.4.0-15
+* Tue Feb 05 2024 Nicolas Guibourge <nicolasg@microsoft.com> - 8.4.0-16
 - Patch CVE-2021-44716
-=======
+
 * Thu Feb 01 2024 Daniel McIlvaney <damcilva@microsoft.com> - 8.4.0-15
 - Address CVE-2023-44487 by patching vendored golang.org/x/net
->>>>>>> 298f5d5a
 
 * Mon Oct 16 2023 CBL-Mariner Servicing Account <cblmargh@microsoft.com> - 8.4.0-14
 - Bump release to rebuild with go 1.20.9
