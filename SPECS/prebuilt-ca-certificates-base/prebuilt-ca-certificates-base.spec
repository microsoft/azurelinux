# When updating, "Version" AND "Release" tags must be updated in the "ca-certificates" package as well.
Summary:        Prebuilt version of ca-certificates-base package.
Name:           prebuilt-ca-certificates-base
Version:        2.0.0
Release:        1%{?dist}
License:        MIT
Vendor:         Microsoft Corporation
Distribution:   Mariner
Group:          System Environment/Security
URL:            https://docs.microsoft.com/en-us/security/trusted-root/program-requirements
BuildArch:      noarch

BuildRequires:  ca-certificates-base = %{version}-%{release}

Conflicts:      prebuilt-ca-certificates

%description
Prebuilt version of the ca-certificates-base package with no runtime dependencies.

%prep -q

<<<<<<< HEAD
# Remove 'ca-certificate', if present. We don't want them
# to get mixed into the bundle provided by 'ca-certificates-base'.
if rpm -q ca-certificates &>/dev/null; then rpm -e ca-certificates; fi
=======
# Remove 'ca-certificates', if present. We don't want them
# to get mixed into the bundle provided by 'ca-certificates-base'.
if rpm -q ca-certificates &>/dev/null; then rpm -e --nodeps ca-certificates; fi
>>>>>>> 774b5ffb

%build

%install

mkdir -p %{buildroot}%{_sysconfdir}/pki/{tls/certs,ca-trust/extracted,java}

cp %{_sysconfdir}/pki/tls/cert.pem %{buildroot}%{_sysconfdir}/pki/tls/
cp -r %{_sysconfdir}/pki/tls/certs/* %{buildroot}%{_sysconfdir}/pki/tls/certs/
cp -r %{_sysconfdir}/pki/ca-trust/extracted/* %{buildroot}%{_sysconfdir}/pki/ca-trust/extracted/
cp %{_sysconfdir}/pki/java/cacerts %{buildroot}%{_sysconfdir}/pki/java/

find %{buildroot} -name README -delete

%files
# Base certs bundle file with trust
%{_sysconfdir}/pki/tls/cert.pem
%{_sysconfdir}/pki/tls/certs/*
%{_sysconfdir}/pki/ca-trust/extracted/*
%{_sysconfdir}/pki/java/cacerts

%changelog
* Wed Dec 15 2021 Pawel Winogrodzki <pawelwi@microsoft.com> - 2.0.0-1
- Removing 'ca-certificates' from the prebuilt base set.
- Updating 'URL' and 'Version' tags for CBL-Mariner 2.0.
- License verified.

* Tue Oct 12 2021 Pawel Winogrodzki <pawelwi@microsoft.com> - 20200720-20
- Removing conflicts with 'ca-certificates-shared'.
- License verified.

* Thu Sep 23 2021 Pawel Winogrodzki <pawelwi@microsoft.com> - 20200720-19
- Making 'Release' match with 'ca-certificates'.
- Removing legacy components.
- Adding a conflict with a new prebuilt set of certs.

* Mon Sep 13 2021 CBL-Mariner Service Account <cblmargh@microsoft.com> - 20200720-18
- Making 'Release' match with 'ca-certificates'.

* Fri Aug 20 2021 Pawel Winogrodzki <pawelwi@microsoft.com> - 20200720-17
- Making 'Release' match with 'ca-certificates'.

* Fri Aug 20 2021 Pawel Winogrodzki <pawelwi@microsoft.com> - 20200720-16
- Making 'Release' match with 'ca-certificates'.
- No longer have to remove 'ca-bundle.legacy.crt' and 'ca-legacy.conf' - gone from 'ca-certificates'.

* Wed Jul 07 2021 CBL-Mariner Service Account <cblmargh@microsoft.com> - 20200720-15
- Making 'Release' match with 'ca-certificates'.

* Thu Jun 03 2021 CBL-Mariner Service Account <cblmargh@microsoft.com> - 20200720-14
- Making 'Release' match with 'ca-certificates'.

* Fri Mar 12 2021 CBL-Mariner Servicing Account <cblmargh@microsoft.com> - 20200720-13
- Making 'Release' match with 'ca-certificates'.

* Sat Mar 06 2021 CBL-Mariner Servicing Account <clbmargh@microsoft.com> - 20200720-12
- Making 'Release' match with 'ca-certificates'.

* Mon Feb 08 2021 Pawel Winogrodzki <pawelwi@microsoft.com> - 20200720-11
- Making 'Release' match with 'ca-certificates'.

* Tue Jan 12 2021 Pawel Winogrodzki <pawelwi@microsoft.com> - 20200720-10
- Making 'Release' match with 'ca-certificates'.

* Wed Dec 2 2020 Mateusz Malisz <mamalisz@microsoft.com> - 20200720-1
- Original version for CBL-Mariner<|MERGE_RESOLUTION|>--- conflicted
+++ resolved
@@ -19,15 +19,9 @@
 
 %prep -q
 
-<<<<<<< HEAD
-# Remove 'ca-certificate', if present. We don't want them
-# to get mixed into the bundle provided by 'ca-certificates-base'.
-if rpm -q ca-certificates &>/dev/null; then rpm -e ca-certificates; fi
-=======
 # Remove 'ca-certificates', if present. We don't want them
 # to get mixed into the bundle provided by 'ca-certificates-base'.
 if rpm -q ca-certificates &>/dev/null; then rpm -e --nodeps ca-certificates; fi
->>>>>>> 774b5ffb
 
 %build
 
@@ -51,9 +45,7 @@
 
 %changelog
 * Wed Dec 15 2021 Pawel Winogrodzki <pawelwi@microsoft.com> - 2.0.0-1
-- Removing 'ca-certificates' from the prebuilt base set.
 - Updating 'URL' and 'Version' tags for CBL-Mariner 2.0.
-- License verified.
 
 * Tue Oct 12 2021 Pawel Winogrodzki <pawelwi@microsoft.com> - 20200720-20
 - Removing conflicts with 'ca-certificates-shared'.
