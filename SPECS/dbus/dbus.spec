%{!?_versioneddocdir: %global _versioneddocdir %{_docdir}/%{name}-%{version}}
Summary:        DBus for systemd
Name:           dbus
Version:        1.13.6
<<<<<<< HEAD
Release:        7%{?dist}
=======
Release:        5%{?dist}
>>>>>>> a6f8e0a4
License:        GPLv2+ OR AFL
Vendor:         Microsoft Corporation
Distribution:   Mariner
Group:          Applications/File
URL:            https://www.freedesktop.org/wiki/Software/dbus
Source0:        https://%{name}.freedesktop.org/releases/%{name}/%{name}-%{version}.tar.gz
Patch0:         CVE-2019-12749.patch
BuildRequires:  expat-devel
BuildRequires:  systemd-devel
BuildRequires:  xz-devel
BuildRequires:  libselinux-devel
Requires:       expat
Requires:       systemd
Requires:       xz
Provides:       dbus-libs = %{version}-%{release}

%description
The dbus package contains dbus.

%package        devel
Summary:        Header and development files
Requires:       %{name} = %{version}
Requires:       expat-devel

%description    devel
It contains the libraries and header files to create applications

%prep
%autosetup -p1

%build
%configure \
    --docdir=%{_versioneddocdir}  \
    --enable-libaudit=no \
    --enable-selinux=yes \
    --with-console-auth-dir=/run/console

make %{?_smp_mflags}

%install
make DESTDIR=%{buildroot} install
install -vdm755 %{buildroot}%{_libdir}
#ln -sfv ../../lib/$(readlink %{buildroot}%{_libdir}/libdbus-1.so) %{buildroot}%{_libdir}/libdbus-1.so
#rm -f %{buildroot}%{_sharedstatedir}/dbus/machine-id
#ln -sv %{buildroot}%{_sysconfdir}/machine-id %{buildroot}%{_sharedstatedir}/dbus

%check
make %{?_smp_mflags} check

%files
%defattr(-,root,root)
%license COPYING
%{_sysconfdir}/dbus-1
%{_bindir}/*
%{_libdir}/libdbus-1.so.*
%{_libdir}/tmpfiles.d/dbus.conf
%exclude %{_libdir}/sysusers.d
%{_unitdir}/*
%{_libexecdir}/*
%{_docdir}/*
%{_datadir}/dbus-1

#%%{_sharedstatedir}/*

%files devel
%defattr(-,root,root)
%{_includedir}/*
%{_datadir}/xml/dbus-1
%{_libdir}/cmake/DBus1
%dir %{_libdir}/dbus-1.0
%{_libdir}/dbus-1.0/include/
%{_libdir}/pkgconfig/*.pc
%{_libdir}/*.la
%{_libdir}/*.a
%{_libdir}/*.so

%changelog
<<<<<<< HEAD
* Fri Apr 02 2021 Thomas Crain <thcrain@microsoft.com> - 1.13.6-7
- Merge the following releases from 1.0 to dev branch
- thcrain@microsoft.com, 1.13.6-4: Patch CVE-2019-12749
=======
* Tue Feb 16 2021 Daniel Burgener <daburgen@microsoft.com> - 1.13.6-5
- Enable SELinux support

* Thu Oct 22 2020 Thomas Crain <thcrain@microsoft.com> - 1.13.6-4
- Patch CVE-2019-12749
>>>>>>> a6f8e0a4

* Fri Feb 05 2021 Joe Schmitt <joschmit@microsoft.com> - 1.13.6-6
- Replace incorrect %%{_lib} usage with %%{_libdir}

* Tue Nov 03 2020 Ruying Chen <v-ruyche@microsoft.com> - 1.13.6-5
- Systemd supports merged /usr. Update with corresponding file locations and macros.

* Mon Nov 02 2020 Joe Schmitt <joschmit@microsoft.com> - 1.13.6-4
- Provide dbus-libs.

* Sat May 09 00:21:00 PST 2020 Nick Samson <nisamson@microsoft.com> - 1.13.6-3
- Added %%license line automatically

* Tue Sep 03 2019 Mateusz Malisz <mamalisz@microsoft.com> - 1.13.6-2
- Initial CBL-Mariner import from Photon (license: Apache2).

* Mon Sep 10 2018 Ajay Kaher <akaher@vmware.com> - 1.13.6-1
- Update to 1.13.6

* Fri Apr 21 2017 Bo Gan <ganb@vmware.com> - 1.11.12-1
- Update to 1.11.12

* Tue Dec 20 2016 Xiaolin Li <xiaolinl@vmware.com> - 1.8.8-8
- Move all header files to devel subpackage.

* Fri Nov 18 2016 Anish Swaminathan <anishs@vmware.com>  1.8.8-7
- Change systemd dependency

* Wed Oct 05 2016 ChangLee <changlee@vmware.com> - 1.8.8-6
- Modified %check

* Tue May 24 2016 Priyesh Padmavilasom <ppadmavilasom@vmware.com> - 1.8.8-5
- GA - Bump release of all rpms

* Tue Sep 22 2015 Harish Udaiya Kumar <hudaiyakumar@vmware.com> - 1.8.8-4
- Created devel sub-package

* Thu Jun 25 2015 Sharath George <sharathg@vmware.com> - 1.8.8-3
- Remove debug files.

* Mon May 18 2015 Touseef Liaqat <tliaqat@vmware.com> - 1.8.8-2
- Update according to UsrMove.

* Sun Apr 06 2014 Sharath George <sharathg@vmware.com> - 1.8.8
- Initial build. First version<|MERGE_RESOLUTION|>--- conflicted
+++ resolved
@@ -2,11 +2,7 @@
 Summary:        DBus for systemd
 Name:           dbus
 Version:        1.13.6
-<<<<<<< HEAD
 Release:        7%{?dist}
-=======
-Release:        5%{?dist}
->>>>>>> a6f8e0a4
 License:        GPLv2+ OR AFL
 Vendor:         Microsoft Corporation
 Distribution:   Mariner
@@ -84,17 +80,9 @@
 %{_libdir}/*.so
 
 %changelog
-<<<<<<< HEAD
 * Fri Apr 02 2021 Thomas Crain <thcrain@microsoft.com> - 1.13.6-7
 - Merge the following releases from 1.0 to dev branch
 - thcrain@microsoft.com, 1.13.6-4: Patch CVE-2019-12749
-=======
-* Tue Feb 16 2021 Daniel Burgener <daburgen@microsoft.com> - 1.13.6-5
-- Enable SELinux support
-
-* Thu Oct 22 2020 Thomas Crain <thcrain@microsoft.com> - 1.13.6-4
-- Patch CVE-2019-12749
->>>>>>> a6f8e0a4
 
 * Fri Feb 05 2021 Joe Schmitt <joschmit@microsoft.com> - 1.13.6-6
 - Replace incorrect %%{_lib} usage with %%{_libdir}
@@ -102,8 +90,11 @@
 * Tue Nov 03 2020 Ruying Chen <v-ruyche@microsoft.com> - 1.13.6-5
 - Systemd supports merged /usr. Update with corresponding file locations and macros.
 
-* Mon Nov 02 2020 Joe Schmitt <joschmit@microsoft.com> - 1.13.6-4
+* Mon Nov 02 2020 Joe Schmitt <joschmit@microsoft.com> - 1.13.6-4 (from dev branch)
 - Provide dbus-libs.
+
+* Thu Oct 22 2020 Thomas Crain <thcrain@microsoft.com> - 1.13.6-4 (from 1.0 branch)
+- Patch CVE-2019-12749
 
 * Sat May 09 00:21:00 PST 2020 Nick Samson <nisamson@microsoft.com> - 1.13.6-3
 - Added %%license line automatically
