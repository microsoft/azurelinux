
%global security_hardening none
%global sha512hmac bash %{_sourcedir}/sha512hmac-openssl.sh
%define uname_r %{version}-%{release}
%ifarch x86_64
%define arch x86_64
%define archdir x86
%define config_source %{SOURCE1}
%endif

Summary:        Mariner kernel that has MSHV Host support
Name:           kernel-mshv
Version:        5.15.126.mshv3
Release:        3%{?dist}
License:        GPLv2
Group:          Development/Tools
Vendor:         Microsoft Corporation
Distribution:   Azure Linux
Source0:        %{_mariner_sources_url}/%{name}-%{version}.tar.gz
Source1:        config
Source2:        cbl-mariner-ca-20211013.pem
Source3:        50_mariner_mshv.cfg
Source4:        50_mariner_mshv_menuentry
Patch0:         perf_bpf_test_add_nonnull_argument.patch
ExclusiveArch:  x86_64
BuildRequires:  audit-devel
BuildRequires:  bash
BuildRequires:  bc
BuildRequires:  diffutils
BuildRequires:  dwarves
BuildRequires:  elfutils-libelf-devel
BuildRequires:  glib-devel
BuildRequires:  grub2-rpm-macros
BuildRequires:  kbd
BuildRequires:  kmod-devel
BuildRequires:  libdnet-devel
BuildRequires:  libmspack-devel
BuildRequires:  openssl
BuildRequires:  openssl-devel
BuildRequires:  pam-devel
BuildRequires:  procps-ng-devel
BuildRequires:  python3-devel
BuildRequires:  sed
Requires:       filesystem
Requires:       kmod
Requires(post): coreutils
Requires(postun): coreutils
%{?grub2_configuration_requires}

%description
The Mariner kernel that has MSHV Host support

%package devel
Summary:        MSHV kernel Dev
Group:          System Environment/Kernel
Requires:       %{name} = %{version}-%{release}
Requires:       gawk
Requires:       python3

%description devel
This package contains the MSHV kernel dev files

%package docs
Summary:        MSHV kernel docs
Group:          System Environment/Kernel
Requires:       python3

%description docs
This package contains the MSHV kernel doc files

%package tools
Summary:        This package contains the 'perf' performance analysis tools for MSHV kernel
Group:          System/Tools
Requires:       %{name} = %{version}-%{release}
Requires:       audit

%description tools
This package contains the 'perf' performance analysis tools for MSHV kernel.

%prep
%autosetup -p1

make mrproper
cp %{SOURCE1} .config

# Add CBL-Mariner cert into kernel's trusted keyring
cp %{SOURCE2} certs/mariner.pem
sed -i 's#CONFIG_SYSTEM_TRUSTED_KEYS=""#CONFIG_SYSTEM_TRUSTED_KEYS="certs/mariner.pem"#' .config

sed -i 's/CONFIG_LOCALVERSION=""/CONFIG_LOCALVERSION="-%{release}"/' .config
make LC_ALL=  ARCH=%{arch} olddefconfig

%build
make VERBOSE=1 KBUILD_BUILD_VERSION="1" KBUILD_BUILD_HOST="CBL-Mariner" ARCH=%{arch} %{?_smp_mflags}

%define __modules_install_post \
for MODULE in `find %{buildroot}/lib/modules/%{uname_r} -name *.ko` ; do \
    ./scripts/sign-file sha512 certs/signing_key.pem certs/signing_key.x509 $MODULE \
    rm -f $MODULE.{sig,dig} \
    xz $MODULE \
    done \
%{nil}

# We want to compress modules after stripping. Extra step is added to
# the default __spec_install_post.
%define __spec_install_post\
    %{?__debug_package:%{__debug_install_post}}\
    %{__arch_install_post}\
    %{__os_install_post}\
    %{__modules_install_post}\
%{nil}

%install
install -vdm 755 %{buildroot}%{_sysconfdir}
install -vdm 700 %{buildroot}/boot
install -vdm 755 %{buildroot}%{_defaultdocdir}/linux-%{uname_r}
install -vdm 755 %{buildroot}%{_prefix}/src/linux-headers-%{uname_r}
install -vdm 755 %{buildroot}%{_libdir}/debug/lib/modules/%{uname_r}
make INSTALL_MOD_PATH=%{buildroot} modules_install

# Add kernel-mshv-specific boot configurations to /etc/default/grub.d
# This configuration contains additional boot parameters required in our
# Linux-Dom0-based images. 
install -Dm 755 %{SOURCE3} %{buildroot}%{_sysconfdir}/default/grub.d/50_mariner_mshv.cfg
install -Dm 755 %{SOURCE4} %{buildroot}%{_sysconfdir}/grub.d/50_mariner_mshv_menuentry

%ifarch x86_64
install -vm 600 arch/x86/boot/bzImage %{buildroot}/boot/vmlinuz-%{uname_r}
mkdir -p %{buildroot}/boot/efi
install -vm 600 arch/x86/boot/bzImage %{buildroot}/boot/efi/vmlinuz-%{uname_r}
%endif

# Restrict the permission on System.map-X file
install -vm 400 System.map %{buildroot}/boot/System.map-%{uname_r}
install -vm 600 .config %{buildroot}/boot/config-%{uname_r}
cp -r Documentation/*        %{buildroot}%{_defaultdocdir}/linux-%{uname_r}
install -vm 644 vmlinux %{buildroot}%{_libdir}/debug/lib/modules/%{uname_r}/vmlinux-%{uname_r}
# `perf test vmlinux` needs it
ln -s vmlinux-%{uname_r} %{buildroot}%{_libdir}/debug/lib/modules/%{uname_r}/vmlinux

# Register myself to initramfs
mkdir -p %{buildroot}/%{_localstatedir}/lib/initramfs/kernel
cat > %{buildroot}/%{_localstatedir}/lib/initramfs/kernel/%{uname_r} << "EOF"
--add-drivers "xen-scsifront xen-blkfront xen-acpi-processor xen-evtchn xen-gntalloc xen-gntdev xen-privcmd xen-pciback xenfs hv_utils hv_vmbus hv_storvsc hv_netvsc hv_sock hv_balloon virtio_blk virtio-rng virtio_console virtio_crypto virtio_mem vmw_vsock_virtio_transport vmw_vsock_virtio_transport_common 9pnet_virtio vrf"
EOF

# Symlink /lib/modules/uname/vmlinuz to boot partition
mkdir -p %{buildroot}/lib/modules/%{uname_r}
ln -s /boot/vmlinuz-%{uname_r} %{buildroot}/lib/modules/%{uname_r}/vmlinuz

#    Cleanup dangling symlinks
rm -rf %{buildroot}/lib/modules/%{uname_r}/source
rm -rf %{buildroot}/lib/modules/%{uname_r}/build

find . -name Makefile* -o -name Kconfig* -o -name *.pl | xargs  sh -c 'cp --parents "$@" %{buildroot}%{_prefix}/src/linux-headers-%{uname_r}' copy
find arch/%{archdir}/include include scripts -type f | xargs  sh -c 'cp --parents "$@" %{buildroot}%{_prefix}/src/linux-headers-%{uname_r}' copy
find $(find arch/%{archdir} -name include -o -name scripts -type d) -type f | xargs  sh -c 'cp --parents "$@" %{buildroot}%{_prefix}/src/linux-headers-%{uname_r}' copy
find arch/%{archdir}/include Module.symvers include scripts -type f | xargs  sh -c 'cp --parents "$@" %{buildroot}%{_prefix}/src/linux-headers-%{uname_r}' copy
%ifarch x86_64
# CONFIG_STACK_VALIDATION=y requires objtool to build external modules
install -vsm 755 tools/objtool/objtool %{buildroot}%{_prefix}/src/linux-headers-%{uname_r}/tools/objtool/
install -vsm 755 tools/objtool/fixdep %{buildroot}%{_prefix}/src/linux-headers-%{uname_r}/tools/objtool/
%endif

cp .config %{buildroot}%{_prefix}/src/linux-headers-%{uname_r} # copy .config manually to be where it's expected to be
ln -sf "%{_prefix}/src/linux-headers-%{uname_r}" "%{buildroot}/lib/modules/%{uname_r}/build"
find %{buildroot}/lib/modules -name '*.ko' -print0 | xargs -0 chmod u+x

# disable (JOBS=1) parallel build to fix this issue:
# fixdep: error opening depfile: ./.plugin_cfg80211.o.d: No such file or directory
# Linux version that was affected is 4.4.26
make -C tools JOBS=1 DESTDIR=%{buildroot} prefix=%{_prefix} perf_install

# Remove trace (symlink to perf). This file causes duplicate identical debug symbols
rm -vf %{buildroot}%{_bindir}/trace

%triggerin -- initramfs
mkdir -p %{_localstatedir}/lib/rpm-state/initramfs/pending
touch %{_localstatedir}/lib/rpm-state/initramfs/pending/%{uname_r}
echo "initrd generation of kernel %{uname_r} will be triggered later" >&2

%triggerun -- initramfs
rm -rf %{_localstatedir}/lib/rpm-state/initramfs/pending/%{uname_r}
rm -rf /boot/efi/initrd.img-%{uname_r}
echo "initrd of kernel %{uname_r} removed" >&2

%postun
%grub2_postun

%post
/sbin/depmod -a %{uname_r}
%grub2_post

%files
%defattr(-,root,root)
%license COPYING
%exclude %dir /usr/lib/debug
/boot/System.map-%{uname_r}
/boot/config-%{uname_r}
/boot/vmlinuz-%{uname_r}
/boot/efi/vmlinuz-%{uname_r}
%config(noreplace) %{_sysconfdir}/default/grub.d/50_mariner_mshv.cfg
%config %{_localstatedir}/lib/initramfs/kernel/%{uname_r}
%config %{_sysconfdir}/grub.d/50_mariner_mshv_menuentry
%defattr(0644,root,root)
/lib/modules/%{uname_r}/*
%exclude /lib/modules/%{uname_r}/build

%files devel
%defattr(-,root,root)
/lib/modules/%{uname_r}/build
%{_prefix}/src/linux-headers-%{uname_r}

%files docs
%defattr(-,root,root)
%{_defaultdocdir}/linux-%{uname_r}/*

%files tools
%defattr(-,root,root)
%{_libexecdir}
%exclude %dir %{_libdir}/debug
%{_lib64dir}/traceevent
%{_lib64dir}/libperf-jvmti.so
%{_bindir}
%{_sysconfdir}/bash_completion.d/*
%{_datadir}/perf-core/strace/groups/file
%{_datadir}/perf-core/strace/groups/string
%{_docdir}/*
%{_libdir}/perf/examples/bpf/*
%{_libdir}/perf/include/bpf/*
%{_includedir}/perf/perf_dlfilter.h

%changelog
<<<<<<< HEAD
* Tue Jan 30 2024 Cameron Baird <cameronbaird@microsoft.com> - 5.15.126.mshv3-3
- Remove legacy /boot/mariner-mshv.cfg
=======
* Thu Sep 28 2023 Cameron Baird <cameronbaird@microsoft.com> - 5.15.126.mshv3-3
- Introduce 50_mariner_mshv_menuentry, which implements
    the custom boot path when running over MSHV.
- Check for required mshv components in 50_mariner_mshv.cfg before
    defaulting to kernel-mshv boot. 
>>>>>>> 25da5b77

* Tue Dec 12 2023 Cameron Baird <cameronbaird@microsoft.com> - 5.15.126.mshv3-2
- Add patch for perf_bpf_test_add_nonnull_argument
- Update config to reflect gcc 13 toolchain

* Thu Sep 21 2023 Saul Paredes <saulparedes@microsoft.com> - 5.15.126.mshv3-1
- Update to v5.15.126.mshv3

* Tue Sep 19 2023 Cameron Baird <cameronbaird@microsoft.com> - 5.15.110.mshv2-5
- Enable grub2-mkconfig-based boot path by installing 
    50_mariner_mshv.cfg 
- Call grub2-mkconfig to regenerate configs only if the user has 
    previously used grub2-mkconfig for boot configuration. 

* Thu Jun 22 2023 Cameron Baird <cameronbaird@microsoft.com> - 5.15.110.mshv2-4
- Don't include duplicate systemd parameters in mariner-mshv.cfg; should be read from
    systemd.cfg which is packaged in systemd

* Tue May 30 2023 Cameron Baird <cameronbaird@microsoft.com> - 5.15.110.mshv2-3
- Align mariner_cmdline_mshv with the working configuration from 
    old loader's linuxloader.conf

* Wed May 24 2023 Cameron Baird <cameronbaird@microsoft.com> - 5.15.110.mshv2-2
- Add temporary 0001-Support-new-HV-loader... patch to support lxhvloader. 
- Can be reverted once the kernel patch is upstreamed.
- Introduce mariner-mshv.cfg symlink to improve grub menuentry

* Fri May 12 2023 Saul Paredes <saulparedes@microsoft.com> - 5.15.110.mshv2-1
- Update to v5.15.110.mshv2

* Thu Mar 30 2023 Saul Paredes <saulparedes@microsoft.com> - 5.15.98.mshv1-3
- Add back config

* Fri Mar 24 2023 Saul Paredes <saulparedes@microsoft.com> - 5.15.98.mshv1-2
- Consume config from LSG source

* Tue Mar 21 2023 Mitch Zhu <mitchzhu@microsoft.com> - 5.15.98.mshv1-1
- Update to v5.15.98.mshv1

* Tue Feb 28 2023 Saul Paredes <saulparedes@microsoft.com> - 5.15.92.mshv1-1
- Update to v5.15.92.mshv2.

* Tue Feb 21 2023 Rachel Menge <rachelmenge@microsoft.com> - 5.15.86.mshv2-2
- Install vmlinux as root executable for debuginfo

* Tue Jan 24 2023 Neha Agarwal <nehaagarwal@microsoft.com> - 5.15.86.mshv2-1
- Update to v5.15.86.mshv2.

* Fri Dec 09 2022 Neha Agarwal <nehaagarwal@microsoft.com> - 5.15.80.mshv2-1
- Update to v5.15.80.mshv2.
- Update initramfs triggerun to remove initrd from /boot/efi

* Mon Dec 05 2022 Saul Paredes <saulparedes@microsoft.com> - 5.15.72.mshv2-2
- Enable transparent hugepage

* Thu Oct 27 2022 Neha Agarwal <nehaagarwal@microsoft.com> - 5.15.72.mshv2-1
- Update to v5.15.72.mshv2.

* Wed Sep 21 2022 Neha Agarwal <nehaagarwal@microsoft.com> - 5.15.34.1-2
- Copy vmlinuz to /boot/efi partition.

* Thu Aug 11 2022 Neha Agarwal <nehaagarwal@microsoft.com> - 5.15.34.1-1
- Trim spec to only necessary components for MSHV Host support kernel.

* Fri Jul 08 2022 Francis Laniel <flaniel@linux.microsoft.com> - 5.15.48.1-5
- Add back CONFIG_FTRACE_SYSCALLS to enable eBPF CO-RE syscalls tracers.
- Add CONFIG_IKHEADERS=m to enable eBPF standard tracers.

* Mon Jun 27 2022 Neha Agarwal <nehaagarwal@microsoft.com> - 5.15.48.1-4
- Remove 'quiet' from commandline to enable verbose log

* Mon Jun 27 2022 Henry Beberman <henry.beberman@microsoft.com> - 5.15.48.1-3
- Enable CONFIG_VIRTIO_FS=m and CONFIG_FUSE_DAX=y
- Symlink /lib/modules/uname/vmlinuz to /boot/vmlinuz-uname to improve compat with scripts seeking the kernel.

* Wed Jun 22 2022 Max Brodeur-Urbas <maxbr@microsoft.com> - 5.15.48.1-2
- Enabling Vgem driver in config.

* Fri Jun 17 2022 Neha Agarwal <nehaagarwal@microsoft.com> - 5.15.48.1-1
- Update source to 5.15.48.1

* Tue Jun 14 2022 Pawel Winogrodzki <pawelwi@microsoft.com> - 5.15.45.1-2
- Moving ".config" update and check steps into the %%prep section.

* Thu Jun 09 2022 Cameron Baird <cameronbaird@microsoft.com> - 5.15.45.1-1
- Update source to 5.15.45.1
- Address CVE-2022-32250 with a nopatch

* Mon Jun 06 2022 Max Brodeur-Urbas <maxbr@microsoft.com> - 5.15.41.1-4
- Compiling ptp_kvm driver as a module

* Wed Jun 01 2022 Pawel Winogrodzki <pawelwi@microsoft.com> - 5.15.41.1-3
- Enabling "LIVEPATCH" config option.

* Thu May 26 2022 Minghe Ren <mingheren@microsoft.com> - 5.15.41.1-2
- Disable SMACK kernel configuration

* Tue May 24 2022 Cameron Baird <cameronbaird@microsoft.com> - 5.15.41.1-1
- Update source to 5.15.41.1
- Nopatch CVE-2020-35501, CVE-2022-28893, CVE-2022-29581

* Mon May 23 2022 Neha Agarwal <nehaagarwal@microsoft.com> - 5.15.37.1-3
- Fix configs to bring down initrd boot time

* Mon May 16 2022 Neha Agarwal <nehaagarwal@microsoft.com> - 5.15.37.1-2
- Fix cdrom, hyperv-mouse, kexec and crash-on-demand config in aarch64

* Mon May 09 2022 Neha Agarwal <nehaagarwal@microsoft.com> - 5.15.37.1-1
- Update source to 5.15.37.1
- Nopatch CVE-2021-4095, CVE-2022-0500, CVE-2022-0998, CVE-2022-28796, CVE-2022-29582,
    CVE-2022-1048, CVE-2022-1195, CVE-2022-1353, CVE-2022-29968, CVE-2022-1015
- Enable IFB config

* Tue Apr 19 2022 Cameron Baird <cameronbaird@microsoft.com> - 5.15.34.1-1
- Update source to 5.15.34.1
- Clean up nopatches in Patch list, no longer needed for CVE automation
- Nopatch CVE-2022-28390, CVE-2022-28389, CVE-2022-28388, CVE-2022-28356, CVE-2022-0435,
    CVE-2021-4202, CVE-2022-27950, CVE-2022-0433, CVE-2022-0494, CVE-2022-0330, CVE-2022-0854,
    CVE-2021-4197, CVE-2022-29156

* Tue Apr 19 2022 Max Brodeur-Urbas <maxbr@microsoft.com> - 5.15.32.1-3
- Remove kernel lockdown config from grub envblock

* Tue Apr 12 2022 Andrew Phelps <anphel@microsoft.com> - 5.15.32.1-2
- Remove trace symlink from _bindir
- Exclude files and directories under the debug folder from kernel and kernel-tools packages
- Remove BR for xerces-c-devel

* Fri Apr 08 2022 Neha Agarwal <nehaagarwal@microsoft.com> - 5.15.32.1-1
- Update source to 5.15.32.1
- Address CVES: 2022-0516, 2022-26878, 2022-27223, 2022-24958, 2022-0742,
  2022-1011, 2022-26490, 2021-4002
- Enable MANA driver config
- Address CVEs 2022-0995, 2022-1055, 2022-27666

* Tue Apr 05 2022 Henry Li <lihl@microsoft.com> - 5.15.26.1-4
- Add Dell devices support

* Mon Mar 28 2022 Rachel Menge <rachelmenge@microsoft.com> - 5.15.26.1-3
- Remove hardcoded mariner.pem from configs and instead insert during
  the build phase

* Mon Mar 14 2022 Vince Perri <viperri@microsoft.com> - 5.15.26.1-2
- Add support for compressed firmware

* Tue Mar 08 2022 cameronbaird <cameronbaird@microsoft.com> - 5.15.26.1-1
- Update source to 5.15.26.1
- Address CVES: 2022-0617, 2022-25375, 2022-25258, 2021-4090, 2022-25265,
  2021-45402, 2022-0382, 2022-0185, 2021-44879, 2022-24959, 2022-0264,
  2022-24448, 2022-24122, 2021-20194, 2022-0847, 1999-0524, 2008-4609,
  2010-0298, 2010-4563, 2011-0640, 2022-0492, 2021-3743, 2022-26966

* Mon Mar 07 2022 George Mileka <gmileka@microsoft.com> - 5.15.18.1-5
- Enabled vfio noiommu.

* Fri Feb 25 2022 Henry Li <lihl@microsoft.com> - 5.15.18.1-4
- Enable CONFIG_DEVMEM, CONFIG_STRICT_DEVMEM and CONFIG_IO_STRICT_DEVMEM

* Thu Feb 24 2022 Cameron Baird <cameronbaird@microsoft.com> - 5.15.18.1-3
- CONFIG_BPF_UNPRIV_DEFAULT_OFF=y

* Thu Feb 24 2022 Suresh Babu Chalamalasetty <schalam@microsoft.com> - 5.15.18.1-2
- Add usbip required kernel configs CONFIG_USBIP_CORE CONFIG_USBIP_VHCI_HCD

* Mon Feb 07 2022 Cameron Baird <cameronbaird@microsoft.com> - 5.15.18.1-1
- Update source to 5.15.18.1
- Address CVE-2010-0309, CVE-2018-1000026, CVE-2018-16880, CVE-2019-3016,
  CVE-2019-3819, CVE-2019-3887, CVE-2020-25672, CVE-2021-3564, CVE-2021-45095,
  CVE-2021-45469, CVE-2021-45480

* Thu Feb 03 2022 Henry Li <lihl@microsoft.com> - 5.15.2.1-5
- Enable CONFIG_X86_SGX and CONFIG_X86_SGX_KVM

* Wed Feb 02 2022 Rachel Menge <rachelmenge@microsoft.com> - 5.15.2.1-4
- Add libperf-jvmti.so to tools package

* Thu Jan 27 2022 Daniel Mihai <dmihai@microsoft.com> - 5.15.2.1-3
- Enable kdb frontend for kgdb

* Sun Jan 23 2022 Chris Co <chrco@microsoft.com> - 5.15.2.1-2
- Rotate Mariner cert

* Thu Jan 06 2022 Rachel Menge <rachelmenge@microsoft.com> - 5.15.2.1-1
- Update source to 5.15.2.1

* Tue Jan 04 2022 Suresh Babu Chalamalasetty <schalam@microsoft.com> - 5.10.78.1-3
- Add provides exclude for debug build-id for aarch64 to generate debuginfo rpm
- Fix missing brackets for __os_install_post.

* Tue Dec 28 2021 Suresh Babu Chalamalasetty <schalam@microsoft.com> - 5.10.78.1-2
- Enable CONFIG_COMPAT kernel configs

* Tue Nov 23 2021 Rachel Menge <rachelmenge@microsoft.com> - 5.10.78.1-1
- Update source to 5.10.78.1
- Address CVE-2021-43267, CVE-2021-42739, CVE-2021-42327, CVE-2021-43389
- Add patch to fix SPDX-License-Identifier in headers

* Mon Nov 15 2021 Thomas Crain <thcrain@microsoft.com> - 5.10.74.1-4
- Add python3-perf subpackage and add python3-devel to build-time requirements
- Exclude accessibility modules from main package to avoid subpackage conflict
- Remove redundant License tag from bpftool subpackage

* Thu Nov 04 2021 Andrew Phelps <anphel@microsoft.com> - 5.10.74.1-3
- Update configs for gcc 11.2.0 and binutils 2.37 updates

* Tue Oct 26 2021 Rachel Menge <rachelmenge@microsoft.com> - 5.10.74.1-2
- Update configs for eBPF support
- Add dwarves Build-requires

* Tue Oct 19 2021 Rachel Menge <rachelmenge@microsoft.com> - 5.10.74.1-1
- Update source to 5.10.74.1
- Address CVE-2021-41864, CVE-2021-42252
- License verified

* Thu Oct 07 2021 Rachel Menge <rachelmenge@microsoft.com> - 5.10.69.1-1
- Update source to 5.10.69.1
- Address CVE-2021-38300, CVE-2021-41073, CVE-2021-3653, CVE-2021-42008

* Wed Sep 22 2021 Rachel Menge <rachelmenge@microsoft.com> - 5.10.64.1-2
- Enable CONFIG_NET_VRF
- Add vrf to drivers argument for dracut

* Mon Sep 20 2021 Rachel Menge <rachelmenge@microsoft.com> - 5.10.64.1-1
- Update source to 5.10.64.1

* Fri Sep 17 2021 Rachel Menge <rachelmenge@microsoft.com> - 5.10.60.1-1
- Remove cn from dracut drivers argument
- Update source to 5.10.60.1
- Address CVE-2021-38166, CVE-2021-38205, CVE-2021-3573
  CVE-2021-37576, CVE-2021-34556, CVE-2021-35477, CVE-2021-28691,
  CVE-2021-3564, CVE-2020-25639, CVE-2021-29657, CVE-2021-38199,
  CVE-2021-38201, CVE-2021-38202, CVE-2021-38207, CVE-2021-38204,
  CVE-2021-38206, CVE-2021-38208, CVE-2021-38200, CVE-2021-38203,
  CVE-2021-38160, CVE-2021-3679, CVE-2021-38198, CVE-2021-38209,
  CVE-2021-3655
- Add patch to fix VDSO in HyperV

* Thu Sep 09 2021 Muhammad Falak <mwani@microsoft.com> - 5.10.52.1-2
- Export `bpftool` subpackage

* Tue Jul 20 2021 Rachel Menge <rachelmenge@microsoft.com> - 5.10.52.1-1
- Update source to 5.10.52.1
- Address CVE-2021-35039, CVE-2021-33909

* Mon Jul 19 2021 Chris Co <chrco@microsoft.com> - 5.10.47.1-2
- Enable CONFIG_CONNECTOR and CONFIG_PROC_EVENTS

* Tue Jul 06 2021 Rachel Menge <rachelmenge@microsoft.com> - 5.10.47.1-1
- Update source to 5.10.47.1
- Address CVE-2021-34693, CVE-2021-33624

* Wed Jun 30 2021 Chris Co <chrco@microsoft.com> - 5.10.42.1-4
- Enable legacy mcelog config

* Tue Jun 22 2021 Suresh Babu Chalamalasetty <schalam@microsoft.com> - 5.10.42.1-3
- Enable CONFIG_IOSCHED_BFQ and CONFIG_BFQ_GROUP_IOSCHED configs

* Wed Jun 16 2021 Chris Co <chrco@microsoft.com> - 5.10.42.1-2
- Enable CONFIG_CROSS_MEMORY_ATTACH

* Tue Jun 08 2021 Rachel Menge <rachelmenge@microsoft.com> - 5.10.42.1-1
- Update source to 5.10.42.1
- Address CVE-2021-33200

* Thu Jun 03 2021 Rachel Menge <rachelmenge@microsoft.com> - 5.10.37.1-2
- Address CVE-2020-25672

* Fri May 28 2021 Rachel Menge <rachelmenge@microsoft.com> - 5.10.37.1-1
- Update source to 5.10.37.1
- Address CVE-2021-23134, CVE-2021-29155, CVE-2021-31829, CVE-2021-31916,
  CVE-2021-32399, CVE-2021-33033, CVE-2021-33034, CVE-2021-3483
  CVE-2021-3501, CVE-2021-3506

* Thu May 27 2021 Chris Co <chrco@microsoft.com> - 5.10.32.1-7
- Set lockdown=integrity by default

* Wed May 26 2021 Chris Co <chrco@microsoft.com> - 5.10.32.1-6
- Add Mariner cert into the trusted kernel keyring

* Tue May 25 2021 Daniel Mihai <dmihai@microsoft.com> - 5.10.32.1-5
- Enable kernel debugger

* Thu May 20 2021 Nicolas Ontiveros <niontive@microsoft.com> - 5.10.32.1-4
- Bump release number to match kernel-signed update

* Mon May 17 2021 Andrew Phelps <anphel@microsoft.com> - 5.10.32.1-3
- Update CONFIG_LD_VERSION for binutils 2.36.1
- Remove build-id match check

* Thu May 13 2021 Rachel Menge <rachelmenge@microsoft.com> - 5.10.32.1-2
- Add CONFIG_AS_HAS_LSE_ATOMICS=y

* Mon May 03 2021 Rachel Menge <rachelmenge@microsoft.com> - 5.10.32.1-1
- Update source to 5.10.32.1
- Address CVE-2021-23133, CVE-2021-29154, CVE-2021-30178

* Thu Apr 22 2021 Chris Co <chrco@microsoft.com> - 5.10.28.1-4
- Disable CONFIG_EFI_DISABLE_PCI_DMA. It can cause boot issues on some hardware.

* Mon Apr 19 2021 Chris Co <chrco@microsoft.com> - 5.10.28.1-3
- Bump release number to match kernel-signed update

* Thu Apr 15 2021 Rachel Menge <rachelmenge@microsoft.com> - 5.10.28.1-2
- Address CVE-2021-29648

* Thu Apr 08 2021 Chris Co <chrco@microsoft.com> - 5.10.28.1-1
- Update source to 5.10.28.1
- Update uname_r define to match the new value derived from the source
- Address CVE-2020-27170, CVE-2020-27171, CVE-2021-28375, CVE-2021-28660,
  CVE-2021-28950, CVE-2021-28951, CVE-2021-28952, CVE-2021-28971,
  CVE-2021-28972, CVE-2021-29266, CVE-2021-28964, CVE-2020-35508,
  CVE-2020-16120, CVE-2021-29264, CVE-2021-29265, CVE-2021-29646,
  CVE-2021-29647, CVE-2021-29649, CVE-2021-29650, CVE-2021-30002

* Fri Mar 26 2021 Daniel Mihai <dmihai@microsoft.com> - 5.10.21.1-4
- Enable CONFIG_CRYPTO_DRBG_HASH, CONFIG_CRYPTO_DRBG_CTR

* Thu Mar 18 2021 Chris Co <chrco@microsoft.com> - 5.10.21.1-3
- Address CVE-2021-27365, CVE-2021-27364, CVE-2021-27363
- Enable CONFIG_FANOTIFY_ACCESS_PERMISSIONS

* Wed Mar 17 2021 Nicolas Ontiveros <niontive@microsoft.com> - 5.10.21.1-2
- Disable QAT kernel configs

* Thu Mar 11 2021 Chris Co <chrco@microsoft.com> - 5.10.21.1-1
- Update source to 5.10.21.1
- Add virtio drivers to be installed into initrd
- Address CVE-2021-26930, CVE-2020-35499, CVE-2021-26931, CVE-2021-26932

* Fri Mar 05 2021 Chris Co <chrco@microsoft.com> - 5.10.13.1-4
- Enable kernel lockdown config

* Thu Mar 04 2021 Suresh Babu Chalamalasetty <schalam@microsoft.com> - 5.10.13.1-3
- Add configs for CONFIG_BNXT bnxt_en and MSR drivers

* Mon Feb 22 2021 Thomas Crain <thcrain@microsoft.com> - 5.10.13.1-2
- Add configs for speakup and uinput drivers
- Add kernel-drivers-accessibility subpackage

* Thu Feb 18 2021 Chris Co <chrco@microsoft.com> - 5.10.13.1-1
- Update source to 5.10.13.1
- Remove patch to publish efi tpm event log on ARM. Present in updated source.
- Remove patch for arm64 hyperv support. Present in updated source.
- Account for new module.lds location on aarch64
- Remove CONFIG_GCC_PLUGIN_RANDSTRUCT
- Add CONFIG_SCSI_SMARTPQI=y

* Thu Feb 11 2021 Nicolas Ontiveros <niontive@microsoft.com> - 5.4.91-5
- Add configs to enable tcrypt in FIPS mode

* Tue Feb 09 2021 Nicolas Ontiveros <niontive@microsoft.com> - 5.4.91-4
- Use OpenSSL to perform HMAC calc

* Thu Jan 28 2021 Nicolas Ontiveros <niontive@microsoft.com> - 5.4.91-3
- Add configs for userspace crypto support
- HMAC calc the kernel for FIPS

* Wed Jan 27 2021 Daniel McIlvaney <damcilva@microsoft.com> - 5.4.91-2
- Enable dm-verity boot support with FEC

* Wed Jan 20 2021 Chris Co <chrco@microsoft.com> - 5.4.91-1
- Update source to 5.4.91
- Address CVE-2020-29569, CVE-2020-28374, CVE-2020-36158
- Remove patch to fix GUI installer crash. Fixed in updated source.

* Tue Jan 12 2021 Rachel Menge <rachelmenge@microsoft.com> - 5.4.83-4
- Add imx8mq support

* Sat Jan 09 2021 Andrew Phelps <anphel@microsoft.com> - 5.4.83-3
- Add patch to fix GUI installer crash

* Mon Dec 28 2020 Nicolas Ontiveros <niontive@microsoft.com> - 5.4.83-2
- Address CVE-2020-27777

* Tue Dec 15 2020 Henry Beberman <henry.beberman@microsoft.com> - 5.4.83-1
- Update source to 5.4.83
- Address CVE-2020-14351, CVE-2020-14381, CVE-2020-25656, CVE-2020-25704,
  CVE-2020-29534, CVE-2020-29660, CVE-2020-29661

* Fri Dec 04 2020 Chris Co <chrco@microsoft.com> - 5.4.81-1
- Update source to 5.4.81
- Remove patch for kexec in HyperV. Integrated in 5.4.81.
- Address CVE-2020-25705, CVE-2020-15436, CVE-2020-28974, CVE-2020-29368,
  CVE-2020-29369, CVE-2020-29370, CVE-2020-29374, CVE-2020-29373, CVE-2020-28915,
  CVE-2020-28941, CVE-2020-27675, CVE-2020-15437, CVE-2020-29371, CVE-2020-29372,
  CVE-2020-27194, CVE-2020-27152

* Wed Nov 25 2020 Chris Co <chrco@microsoft.com> - 5.4.72-5
- Add patch to publish efi tpm event log on ARM

* Mon Nov 23 2020 Chris Co <chrco@microsoft.com> - 5.4.72-4
- Apply patch to fix kexec in HyperV

* Mon Nov 16 2020 Suresh Babu Chalamalasetty <schalam@microsoft.com> - 5.4.72-3
- Disable kernel config SLUB_DEBUG_ON due to tcp throughput perf impact

* Tue Nov 10 2020 Suresh Babu Chalamalasetty <schalam@microsoft.com> - 5.4.72-2
- Enable kernel configs for Arm64 HyperV, Ampere and Cavium SoCs support

* Mon Oct 26 2020 Chris Co <chrco@microsoft.com> - 5.4.72-1
- Update source to 5.4.72
- Remove patch to support CometLake e1000e ethernet. Integrated in 5.4.72.
- Add license file
- Lint spec
- Address CVE-2018-1000026, CVE-2018-16880, CVE-2020-12464, CVE-2020-12465,
  CVE-2020-12659, CVE-2020-15780, CVE-2020-14356, CVE-2020-14386, CVE-2020-25645,
  CVE-2020-25643, CVE-2020-25211, CVE-2020-25212, CVE-2008-4609, CVE-2020-14331,
  CVE-2010-0298, CVE-2020-10690, CVE-2020-25285, CVE-2020-10711, CVE-2019-3887,
  CVE-2020-14390, CVE-2019-19338, CVE-2019-20810, CVE-2020-10766, CVE-2020-10767,
  CVE-2020-10768, CVE-2020-10781, CVE-2020-12768, CVE-2020-14314, CVE-2020-14385,
  CVE-2020-25641, CVE-2020-26088, CVE-2020-10942, CVE-2020-12826, CVE-2019-3016,
  CVE-2019-3819, CVE-2020-16166, CVE-2020-11608, CVE-2020-11609, CVE-2020-25284,
  CVE-2020-12888, CVE-2017-8244, CVE-2017-8245, CVE-2017-8246, CVE-2009-4484,
  CVE-2015-5738, CVE-2007-4998, CVE-2010-0309, CVE-2011-0640, CVE-2020-12656,
  CVE-2011-2519, CVE-1999-0656, CVE-2010-4563, CVE-2019-20794, CVE-1999-0524

* Fri Oct 16 2020 Suresh Babu Chalamalasetty <schalam@microsoft.com> - 5.4.51-11
- Enable QAT kernel configs

* Fri Oct 02 2020 Chris Co <chrco@microsoft.com> - 5.4.51-10
- Address CVE-2020-10757, CVE-2020-12653, CVE-2020-12657, CVE-2010-3865,
  CVE-2020-11668, CVE-2020-12654, CVE-2020-24394, CVE-2020-8428

* Fri Oct 02 2020 Chris Co <chrco@microsoft.com> - 5.4.51-9
- Fix aarch64 build error

* Wed Sep 30 2020 Emre Girgin <mrgirgin@microsoft.com> - 5.4.51-8
- Update postun script to deal with removal in case of another installed kernel.

* Fri Sep 25 2020 Suresh Babu Chalamalasetty <schalam@microsoft.com> - 5.4.51-7
- Enable Mellanox kernel configs

* Wed Sep 23 2020 Daniel McIlvaney <damcilva@microsoft.com> - 5.4.51-6
- Enable CONFIG_IMA (measurement only) and associated configs

* Thu Sep 03 2020 Daniel McIlvaney <damcilva@microsoft.com> - 5.4.51-5
- Add code to check for missing config flags in the checked in configs

* Thu Sep 03 2020 Chris Co <chrco@microsoft.com> - 5.4.51-4
- Apply additional kernel hardening configs

* Thu Sep 03 2020 Chris Co <chrco@microsoft.com> - 5.4.51-3
- Bump release number due to kernel-signed-<arch> package update
- Minor aarch64 config and changelog cleanup

* Tue Sep 01 2020 Chris Co <chrco@microsoft.com> - 5.4.51-2
- Update source hash

* Wed Aug 19 2020 Chris Co <chrco@microsoft.com> - 5.4.51-1
- Update source to 5.4.51
- Enable DXGKRNL config
- Address CVE-2020-11494, CVE-2020-11565, CVE-2020-12655, CVE-2020-12771,
  CVE-2020-13974, CVE-2020-15393, CVE-2020-8647, CVE-2020-8648, CVE-2020-8649,
  CVE-2020-9383, CVE-2020-11725

* Wed Aug 19 2020 Chris Co <chrco@microsoft.com> - 5.4.42-12
- Remove the signed package depends

* Tue Aug 18 2020 Chris Co <chrco@microsoft.com> - 5.4.42-11
- Remove signed subpackage

* Mon Aug 17 2020 Chris Co <chrco@microsoft.com> - 5.4.42-10
- Enable BPF, PC104, userfaultfd, SLUB sysfs, SMC, XDP sockets monitoring configs

* Fri Aug 07 2020 Mateusz Malisz <mamalisz@microsoft.com> - 5.4.42-9
- Add crashkernel=128M to the kernel cmdline
- Update config to support kexec and kexec_file_load

* Tue Aug 04 2020 Pawel Winogrodzki <pawelwi@microsoft.com> - 5.4.42-8
- Updating "KBUILD_BUILD_VERSION" and "KBUILD_BUILD_HOST" with correct
  distribution name.

* Wed Jul 22 2020 Chris Co <chrco@microsoft.com> - 5.4.42-7
- Address CVE-2020-8992, CVE-2020-12770, CVE-2020-13143, CVE-2020-11884

* Fri Jul 17 2020 Suresh Babu Chalamalasetty <schalam@microsoft.com> - 5.4.42-6
- Enable CONFIG_MLX5_CORE_IPOIB and CONFIG_INFINIBAND_IPOIB config flags

* Fri Jul 17 2020 Suresh Babu Chalamalasetty <schalam@microsoft.com> - 5.4.42-5
- Adding XDP config flag

* Thu Jul 09 2020 Anand Muthurajan <anandm@microsoft.com> - 5.4.42-4
- Enable CONFIG_QED, CONFIG_QEDE, CONFIG_QED_SRIOV and CONFIG_QEDE_VXLAN flags

* Wed Jun 24 2020 Chris Co <chrco@microsoft.com> - 5.4.42-3
- Regenerate input config files

* Fri Jun 19 2020 Chris Co <chrco@microsoft.com> - 5.4.42-2
- Add kernel-secure subpackage and macros for adding offline signed kernels

* Fri Jun 12 2020 Chris Co <chrco@microsoft.com> - 5.4.42-1
- Update source to 5.4.42

* Thu Jun 11 2020 Chris Co <chrco@microsoft.com> - 5.4.23-17
- Enable PAGE_POISONING configs
- Disable PROC_KCORE config
- Enable RANDOM_TRUST_CPU config for x86_64

* Fri Jun 05 2020 Suresh Babu Chalamalasetty <schalam@microsoft.com> - 5.4.23-16
- Adding BPF config flags

* Thu Jun 04 2020 Chris Co <chrco@microsoft.com> - 5.4.23-15
- Add config support for USB video class devices

* Wed Jun 03 2020 Nicolas Ontiveros <niontive@microsoft.com> - 5.4.23-14
- Add CONFIG_CRYPTO_XTS=y to config.

* Wed Jun 03 2020 Chris Co <chrco@microsoft.com> - 5.4.23-13
- Add patch to support CometLake e1000e ethernet
- Remove drivers-gpu subpackage
- Inline the initramfs trigger and postun source files
- Remove rpi3 dtb and ls1012 dtb subpackages

* Wed May 27 2020 Chris Co <chrco@microsoft.com> - 5.4.23-12
- Update arm64 security configs
- Disable devmem in x86_64 config

* Tue May 26 2020 Daniel Mihai <dmihai@microsoft.com> - 5.4.23-11
- Disabled Reliable Datagram Sockets protocol (CONFIG_RDS).

* Fri May 22 2020 Emre Girgin <mrgirgin@microsoft.com> - 5.4.23-10
- Change /boot directory permissions to 600.

* Thu May 21 2020 Chris Co <chrco@microsoft.com> - 5.4.23-9
- Update x86_64 security configs

* Wed May 20 2020 Suresh Babu Chalamalasetty <schalam@microsoft.com> - 5.4.23-8
- Adding InfiniBand config flags

* Mon May 11 2020 Anand Muthurajan <anandm@microsoft.com> - 5.4.23-7
- Adding PPP config flags

* Tue Apr 28 2020 Emre Girgin <mrgirgin@microsoft.com> - 5.4.23-6
- Renaming Linux-PAM to pam

* Tue Apr 28 2020 Emre Girgin <mrgirgin@microsoft.com> - 5.4.23-5
- Renaming linux to kernel

* Tue Apr 14 2020 Emre Girgin <mrgirgin@microsoft.com> - 5.4.23-4
- Remove linux-aws and linux-esx references.
- Remove kat_build usage.
- Remove ENA module.

* Fri Apr 10 2020 Emre Girgin <mrgirgin@microsoft.com> - 5.4.23-3
- Remove xml-security-c dependency.

* Wed Apr 08 2020 Nicolas Ontiveros <niontive@microsoft.com> - 5.4.23-2
- Remove toybox and only use coreutils for requires.

* Tue Dec 10 2019 Chris Co <chrco@microsoft.com> - 5.4.23-1
- Update to Microsoft Linux Kernel 5.4.23
- Remove patches
- Update ENA module to 2.1.2 to work with Linux 5.4.23
- Remove xr module
- Remove Xen tmem module from dracut module list to fix initramfs creation
- Add patch to fix missing trans_pgd header in aarch64 build

* Fri Oct 11 2019 Henry Beberman <hebeberm@microsoft.com> - 4.19.52-8
- Enable Hyper-V TPM in config

* Tue Sep 03 2019 Mateusz Malisz <mamalisz@microsoft.com> - 4.19.52-7
- Initial CBL-Mariner import from Photon (license: Apache2).

* Thu Jul 25 2019 Keerthana K <keerthanak@vmware.com> - 4.19.52-6
- Fix postun scriplet.

* Thu Jul 11 2019 Keerthana K <keerthanak@vmware.com> - 4.19.52-5
- Enable kernel configs necessary for BPF Compiler Collection (BCC).

* Wed Jul 10 2019 Srivatsa S. Bhat (VMware) <srivatsa@csail.mit.edu> 4.19.52-4
- Deprecate linux-aws-tools in favor of linux-tools.

* Tue Jul 02 2019 Alexey Makhalov <amakhalov@vmware.com> - 4.19.52-3
- Fix 9p vsock 16bit port issue.

* Thu Jun 20 2019 Tapas Kundu <tkundu@vmware.com> - 4.19.52-2
- Enabled CONFIG_I2C_CHARDEV to support lm-sensors

* Mon Jun 17 2019 Srivatsa S. Bhat (VMware) <srivatsa@csail.mit.edu> 4.19.52-1
- Update to version 4.19.52
- Fix CVE-2019-12456, CVE-2019-12379, CVE-2019-12380, CVE-2019-12381,
- CVE-2019-12382, CVE-2019-12378, CVE-2019-12455

* Tue May 28 2019 Srivatsa S. Bhat (VMware) <srivatsa@csail.mit.edu> 4.19.40-3
- Change default I/O scheduler to 'deadline' to fix performance issue.

* Tue May 14 2019 Keerthana K <keerthanak@vmware.com> - 4.19.40-2
- Fix to parse through /boot folder and update symlink (/boot/photon.cfg) if
- mulitple kernels are installed and current linux kernel is removed.

* Tue May 07 2019 Ajay Kaher <akaher@vmware.com> - 4.19.40-1
- Update to version 4.19.40

* Thu Apr 11 2019 Srivatsa S. Bhat (VMware) <srivatsa@csail.mit.edu> 4.19.32-3
- Update config_aarch64 to fix ARM64 build.

* Fri Mar 29 2019 Srivatsa S. Bhat (VMware) <srivatsa@csail.mit.edu> 4.19.32-2
- Fix CVE-2019-10125

* Wed Mar 27 2019 Srivatsa S. Bhat (VMware) <srivatsa@csail.mit.edu> 4.19.32-1
- Update to version 4.19.32

* Thu Mar 14 2019 Srivatsa S. Bhat (VMware) <srivatsa@csail.mit.edu> 4.19.29-1
- Update to version 4.19.29

* Tue Mar 05 2019 Ajay Kaher <akaher@vmware.com> - 4.19.26-1
- Update to version 4.19.26

* Thu Feb 21 2019 Him Kalyan Bordoloi <bordoloih@vmware.com> - 4.19.15-3
- Fix CVE-2019-8912

* Thu Jan 24 2019 Alexey Makhalov <amakhalov@vmware.com> - 4.19.15-2
- Add WiFi (ath10k), sensors (i2c,spi), usb support for NXP LS1012A board.

* Tue Jan 15 2019 Srivatsa S. Bhat (VMware) <srivatsa@csail.mit.edu> 4.19.15-1
- Update to version 4.19.15

* Fri Jan 11 2019 Srinidhi Rao <srinidhir@vmware.com> - 4.19.6-7
- Add Network support for NXP LS1012A board.

* Wed Jan 09 2019 Ankit Jain <ankitja@vmware.com> - 4.19.6-6
- Enable following for x86_64 and aarch64:
-  Enable Kernel Address Space Layout Randomization.
-  Enable CONFIG_SECURITY_NETWORK_XFRM

* Fri Jan 04 2019 Srivatsa S. Bhat (VMware) <srivatsa@csail.mit.edu> 4.19.6-5
- Enable AppArmor by default.

* Wed Jan 02 2019 Alexey Makhalov <amakhalov@vmware.com> - 4.19.6-4
- .config: added Compulab fitlet2 device drivers
- .config_aarch64: added gpio sysfs support
- renamed -sound to -drivers-sound

* Tue Jan 01 2019 Ajay Kaher <akaher@vmware.com> - 4.19.6-3
- .config: Enable CONFIG_PCI_HYPERV driver

* Wed Dec 19 2018 Srinidhi Rao <srinidhir@vmware.com> - 4.19.6-2
- Add NXP LS1012A support.

* Mon Dec 10 2018 Srivatsa S. Bhat (VMware) <srivatsa@csail.mit.edu> 4.19.6-1
- Update to version 4.19.6

* Fri Dec 07 2018 Alexey Makhalov <amakhalov@vmware.com> - 4.19.1-3
- .config: added qmi wwan module

* Mon Nov 12 2018 Ajay Kaher <akaher@vmware.com> - 4.19.1-2
- Fix config_aarch64 for 4.19.1

* Mon Nov 05 2018 Srivatsa S. Bhat (VMware) <srivatsa@csail.mit.edu> 4.19.1-1
- Update to version 4.19.1

* Tue Oct 16 2018 Him Kalyan Bordoloi <bordoloih@vmware.com> - 4.18.9-5
- Change in config to enable drivers for zigbee and GPS

* Fri Oct 12 2018 Ajay Kaher <akaher@vmware.com> - 4.18.9-4
- Enable LAN78xx for aarch64 rpi3

* Fri Oct 5 2018 Ajay Kaher <akaher@vmware.com> - 4.18.9-3
- Fix config_aarch64 for 4.18.9
- Add module.lds for aarch64

* Wed Oct 03 2018 Srivatsa S. Bhat <srivatsa@csail.mit.edu> 4.18.9-2
- Use updated steal time accounting patch.
- .config: Enable CONFIG_CPU_ISOLATION and a few networking options
- that got accidentally dropped in the last update.

* Mon Oct 1 2018 Srivatsa S. Bhat <srivatsa@csail.mit.edu> 4.18.9-1
- Update to version 4.18.9

* Tue Sep 25 2018 Ajay Kaher <akaher@vmware.com> - 4.14.67-2
- Build hang (at make oldconfig) fix in config_aarch64

* Wed Sep 19 2018 Srivatsa S. Bhat <srivatsa@csail.mit.edu> 4.14.67-1
- Update to version 4.14.67

* Tue Sep 18 2018 Srivatsa S. Bhat <srivatsa@csail.mit.edu> 4.14.54-7
- Add rdrand-based RNG driver to enhance kernel entropy.

* Sun Sep 02 2018 Srivatsa S. Bhat <srivatsa@csail.mit.edu> 4.14.54-6
- Add full retpoline support by building with retpoline-enabled gcc.

* Thu Aug 30 2018 Srivatsa S. Bhat <srivatsa@csail.mit.edu> 4.14.54-5
- Apply out-of-tree patches needed for AppArmor.

* Wed Aug 22 2018 Alexey Makhalov <amakhalov@vmware.com> - 4.14.54-4
- Fix overflow kernel panic in rsi driver.
- .config: enable BT stack, enable GPIO sysfs.
- Add Exar USB serial driver.

* Fri Aug 17 2018 Ajay Kaher <akaher@vmware.com> - 4.14.54-3
- Enabled USB PCI in config_aarch64
- Build hang (at make oldconfig) fix in config_aarch64

* Thu Jul 19 2018 Alexey Makhalov <amakhalov@vmware.com> - 4.14.54-2
- .config: usb_serial_pl2303=m,wlan=y,can=m,gpio=y,pinctrl=y,iio=m

* Mon Jul 09 2018 Him Kalyan Bordoloi <bordoloih@vmware.com> - 4.14.54-1
- Update to version 4.14.54

* Fri Jan 26 2018 Alexey Makhalov <amakhalov@vmware.com> - 4.14.8-2
- Added vchiq entry to rpi3 dts
- Added dtb-rpi3 subpackage

* Fri Dec 22 2017 Alexey Makhalov <amakhalov@vmware.com> - 4.14.8-1
- Version update

* Wed Dec 13 2017 Alexey Makhalov <amakhalov@vmware.com> - 4.9.66-4
- KAT build support

* Thu Dec 07 2017 Alexey Makhalov <amakhalov@vmware.com> - 4.9.66-3
- Aarch64 support

* Tue Dec 05 2017 Alexey Makhalov <amakhalov@vmware.com> - 4.9.66-2
- Sign and compress modules after stripping. fips=1 requires signed modules

* Mon Dec 04 2017 Srivatsa S. Bhat <srivatsa@csail.mit.edu> 4.9.66-1
- Version update

* Tue Nov 21 2017 Srivatsa S. Bhat <srivatsa@csail.mit.edu> 4.9.64-1
- Version update

* Mon Nov 06 2017 Srivatsa S. Bhat <srivatsa@csail.mit.edu> 4.9.60-1
- Version update

* Wed Oct 11 2017 Srivatsa S. Bhat <srivatsa@csail.mit.edu> 4.9.53-3
- Add patch "KVM: Don't accept obviously wrong gsi values via
    KVM_IRQFD" to fix CVE-2017-1000252.

* Tue Oct 10 2017 Alexey Makhalov <amakhalov@vmware.com> - 4.9.53-2
- Build hang (at make oldconfig) fix.

* Thu Oct 05 2017 Srivatsa S. Bhat <srivatsa@csail.mit.edu> 4.9.53-1
- Version update

* Mon Oct 02 2017 Srivatsa S. Bhat <srivatsa@csail.mit.edu> 4.9.52-3
- Allow privileged CLONE_NEWUSER from nested user namespaces.

* Mon Oct 02 2017 Srivatsa S. Bhat <srivatsa@csail.mit.edu> 4.9.52-2
- Fix CVE-2017-11472 (ACPICA: Namespace: fix operand cache leak)

* Mon Oct 02 2017 Srivatsa S. Bhat <srivatsa@csail.mit.edu> 4.9.52-1
- Version update

* Mon Sep 18 2017 Alexey Makhalov <amakhalov@vmware.com> - 4.9.47-2
- Requires coreutils or toybox

* Mon Sep 04 2017 Alexey Makhalov <amakhalov@vmware.com> - 4.9.47-1
- Fix CVE-2017-11600

* Tue Aug 22 2017 Anish Swaminathan <anishs@vmware.com> - 4.9.43-2
- Add missing xen block drivers

* Mon Aug 14 2017 Alexey Makhalov <amakhalov@vmware.com> - 4.9.43-1
- Version update
- [feature] new sysctl option unprivileged_userns_clone

* Wed Aug 09 2017 Alexey Makhalov <amakhalov@vmware.com> - 4.9.41-2
- Fix CVE-2017-7542
- [bugfix] Added ccm,gcm,ghash,lzo crypto modules to avoid
    panic on modprobe tcrypt

* Mon Aug 07 2017 Alexey Makhalov <amakhalov@vmware.com> - 4.9.41-1
- Version update

* Fri Aug 04 2017 Bo Gan <ganb@vmware.com> - 4.9.38-6
- Fix initramfs triggers

* Tue Aug 01 2017 Anish Swaminathan <anishs@vmware.com> - 4.9.38-5
- Allow some algorithms in FIPS mode
- Reverts 284a0f6e87b0721e1be8bca419893902d9cf577a and backports
- bcf741cb779283081db47853264cc94854e7ad83 in the kernel tree
- Enable additional NF features

* Fri Jul 21 2017 Anish Swaminathan <anishs@vmware.com> - 4.9.38-4
- Add patches in Hyperv codebase

* Fri Jul 21 2017 Anish Swaminathan <anishs@vmware.com> - 4.9.38-3
- Add missing hyperv drivers

* Thu Jul 20 2017 Alexey Makhalov <amakhalov@vmware.com> - 4.9.38-2
- Disable scheduler beef up patch

* Tue Jul 18 2017 Alexey Makhalov <amakhalov@vmware.com> - 4.9.38-1
- Fix CVE-2017-11176 and CVE-2017-10911

* Mon Jul 03 2017 Xiaolin Li <xiaolinl@vmware.com> - 4.9.34-3
- Add libdnet-devel, kmod-devel and libmspack-devel to BuildRequires

* Thu Jun 29 2017 Divya Thaluru <dthaluru@vmware.com> - 4.9.34-2
- Added obsolete for deprecated linux-dev package

* Wed Jun 28 2017 Alexey Makhalov <amakhalov@vmware.com> - 4.9.34-1
- [feature] 9P FS security support
- [feature] DM Delay target support
- Fix CVE-2017-1000364 ("stack clash") and CVE-2017-9605

* Thu Jun 8 2017 Alexey Makhalov <amakhalov@vmware.com> - 4.9.31-1
- Fix CVE-2017-8890, CVE-2017-9074, CVE-2017-9075, CVE-2017-9076
    CVE-2017-9077 and CVE-2017-9242
- [feature] IPV6 netfilter NAT table support

* Fri May 26 2017 Alexey Makhalov <amakhalov@vmware.com> - 4.9.30-1
- Added ENA driver for AMI
- Fix CVE-2017-7487 and CVE-2017-9059

* Wed May 17 2017 Vinay Kulkarni <kulkarniv@vmware.com> - 4.9.28-2
- Enable IPVLAN module.

* Tue May 16 2017 Alexey Makhalov <amakhalov@vmware.com> - 4.9.28-1
- Version update

* Wed May 10 2017 Alexey Makhalov <amakhalov@vmware.com> - 4.9.27-1
- Version update

* Sun May 7 2017 Alexey Makhalov <amakhalov@vmware.com> - 4.9.26-1
- Version update
- Removed version suffix from config file name

* Thu Apr 27 2017 Bo Gan <ganb@vmware.com> - 4.9.24-2
- Support dynamic initrd generation

* Tue Apr 25 2017 Alexey Makhalov <amakhalov@vmware.com> - 4.9.24-1
- Fix CVE-2017-6874 and CVE-2017-7618.
- Fix audit-devel BuildRequires.
- .config: build nvme and nvme-core in kernel.

* Mon Mar 6 2017 Alexey Makhalov <amakhalov@vmware.com> - 4.9.13-2
- .config: NSX requirements for crypto and netfilter

* Tue Feb 28 2017 Alexey Makhalov <amakhalov@vmware.com> - 4.9.13-1
- Update to linux-4.9.13 to fix CVE-2017-5986 and CVE-2017-6074

* Thu Feb 09 2017 Alexey Makhalov <amakhalov@vmware.com> - 4.9.9-1
- Update to linux-4.9.9 to fix CVE-2016-10153, CVE-2017-5546,
    CVE-2017-5547, CVE-2017-5548 and CVE-2017-5576.
- .config: added CRYPTO_FIPS support.

* Tue Jan 10 2017 Alexey Makhalov <amakhalov@vmware.com> - 4.9.2-1
- Update to linux-4.9.2 to fix CVE-2016-10088
- Move linux-tools.spec to linux.spec as -tools subpackage

* Mon Dec 19 2016 Xiaolin Li <xiaolinl@vmware.com> - 4.9.0-2
- BuildRequires Linux-PAM-devel

* Mon Dec 12 2016 Alexey Makhalov <amakhalov@vmware.com> - 4.9.0-1
- Update to linux-4.9.0
- Add paravirt stolen time accounting feature (from linux-esx),
    but disable it by default (no-vmw-sta cmdline parameter)

* Thu Dec  8 2016 Alexey Makhalov <amakhalov@vmware.com> - 4.4.35-3
- net-packet-fix-race-condition-in-packet_set_ring.patch
    to fix CVE-2016-8655

* Wed Nov 30 2016 Alexey Makhalov <amakhalov@vmware.com> - 4.4.35-2
- Expand `uname -r` with release number
- Check for build-id matching
- Added syscalls tracing support
- Compress modules

* Mon Nov 28 2016 Alexey Makhalov <amakhalov@vmware.com> - 4.4.35-1
- Update to linux-4.4.35
- vfio-pci-fix-integer-overflows-bitmask-check.patch
    to fix CVE-2016-9083

* Tue Nov 22 2016 Alexey Makhalov <amakhalov@vmware.com> - 4.4.31-4
- net-9p-vsock.patch

* Thu Nov 17 2016 Alexey Makhalov <amakhalov@vmware.com> - 4.4.31-3
- tty-prevent-ldisc-drivers-from-re-using-stale-tty-fields.patch
    to fix CVE-2015-8964

* Tue Nov 15 2016 Alexey Makhalov <amakhalov@vmware.com> - 4.4.31-2
- .config: add cgrup_hugetlb support
- .config: add netfilter_xt_{set,target_ct} support
- .config: add netfilter_xt_match_{cgroup,ipvs} support

* Thu Nov 10 2016 Alexey Makhalov <amakhalov@vmware.com> - 4.4.31-1
- Update to linux-4.4.31

* Fri Oct 21 2016 Alexey Makhalov <amakhalov@vmware.com> - 4.4.26-1
- Update to linux-4.4.26

* Wed Oct 19 2016 Alexey Makhalov <amakhalov@vmware.com> - 4.4.20-6
- net-add-recursion-limit-to-GRO.patch
- scsi-arcmsr-buffer-overflow-in-arcmsr_iop_message_xfer.patch

* Tue Oct 18 2016 Alexey Makhalov <amakhalov@vmware.com> - 4.4.20-5
- ipip-properly-mark-ipip-GRO-packets-as-encapsulated.patch
- tunnels-dont-apply-GRO-to-multiple-layers-of-encapsulation.patch

* Mon Oct  3 2016 Alexey Makhalov <amakhalov@vmware.com> - 4.4.20-4
- Package vmlinux with PROGBITS sections in -debuginfo subpackage

* Tue Sep 27 2016 Alexey Makhalov <amakhalov@vmware.com> - 4.4.20-3
- .config: CONFIG_IP_SET_HASH_{IPMARK,MAC}=m

* Tue Sep 20 2016 Alexey Makhalov <amakhalov@vmware.com> - 4.4.20-2
- Add -release number for /boot/* files
- Use initrd.img with version and release number
- Rename -dev subpackage to -devel

* Wed Sep  7 2016 Alexey Makhalov <amakhalov@vmware.com> - 4.4.20-1
- Update to linux-4.4.20
- apparmor-fix-oops-validate-buffer-size-in-apparmor_setprocattr.patch
- keys-fix-asn.1-indefinite-length-object-parsing.patch

* Thu Aug 25 2016 Alexey Makhalov <amakhalov@vmware.com> - 4.4.8-11
- vmxnet3 patches to bumpup a version to 1.4.8.0

* Wed Aug 10 2016 Alexey Makhalov <amakhalov@vmware.com> - 4.4.8-10
- Added VSOCK-Detach-QP-check-should-filter-out-non-matching-QPs.patch
- .config: pmem hotplug + ACPI NFIT support
- .config: enable EXPERT mode, disable UID16 syscalls

* Thu Jul 07 2016 Alexey Makhalov <amakhalov@vmware.com> - 4.4.8-9
- .config: pmem + fs_dax support

* Fri Jun 17 2016 Alexey Makhalov <amakhalov@vmware.com> - 4.4.8-8
- patch: e1000e-prevent-div-by-zero-if-TIMINCA-is-zero.patch
- .config: disable rt group scheduling - not supported by systemd

* Wed Jun 15 2016 Harish Udaiya Kumar <hudaiyakumar@vmware.com> - 4.4.8-7
- fixed the capitalization for - System.map

* Thu May 26 2016 Alexey Makhalov <amakhalov@vmware.com> - 4.4.8-6
- patch: REVERT-sched-fair-Beef-up-wake_wide.patch

* Tue May 24 2016 Priyesh Padmavilasom <ppadmavilasom@vmware.com> - 4.4.8-5
- GA - Bump release of all rpms

* Mon May 23 2016 Harish Udaiya Kumar <hudaiyakumar@vmware.com> - 4.4.8-4
- Fixed generation of debug symbols for kernel modules & vmlinux.

* Mon May 23 2016 Divya Thaluru <dthaluru@vmware.com> - 4.4.8-3
- Added patches to fix CVE-2016-3134, CVE-2016-3135

* Wed May 18 2016 Harish Udaiya Kumar <hudaiyakumar@vmware.com> - 4.4.8-2
- Enabled CONFIG_UPROBES in config as needed by ktap

* Wed May 04 2016 Alexey Makhalov <amakhalov@vmware.com> - 4.4.8-1
- Update to linux-4.4.8
- Added net-Drivers-Vmxnet3-set-... patch

* Tue May 03 2016 Vinay Kulkarni <kulkarniv@vmware.com> - 4.2.0-27
- Compile Intel GigE and VMXNET3 as part of kernel.

* Thu Apr 28 2016 Nick Shi <nshi@vmware.com> - 4.2.0-26
- Compile cramfs.ko to allow mounting cramfs image

* Tue Apr 12 2016 Vinay Kulkarni <kulkarniv@vmware.com> - 4.2.0-25
- Revert network interface renaming disable in kernel.

* Tue Mar 29 2016 Alexey Makhalov <amakhalov@vmware.com> - 4.2.0-24
- Support kmsg dumping to vmware.log on panic
- sunrpc: xs_bind uses ip_local_reserved_ports

* Mon Mar 28 2016 Harish Udaiya Kumar <hudaiyakumar@vmware.com> - 4.2.0-23
- Enabled Regular stack protection in Linux kernel in config

* Thu Mar 17 2016 Harish Udaiya Kumar <hudaiyakumar@vmware.com> - 4.2.0-22
- Restrict the permissions of the /boot/System.map-X file

* Fri Mar 04 2016 Alexey Makhalov <amakhalov@vmware.com> - 4.2.0-21
- Patch: SUNRPC: Do not reuse srcport for TIME_WAIT socket.

* Wed Mar 02 2016 Alexey Makhalov <amakhalov@vmware.com> - 4.2.0-20
- Patch: SUNRPC: Ensure that we wait for connections to complete
    before retrying

* Fri Feb 26 2016 Alexey Makhalov <amakhalov@vmware.com> - 4.2.0-19
- Disable watchdog under VMware hypervisor.

* Thu Feb 25 2016 Alexey Makhalov <amakhalov@vmware.com> - 4.2.0-18
- Added rpcsec_gss_krb5 and nfs_fscache

* Mon Feb 22 2016 Alexey Makhalov <amakhalov@vmware.com> - 4.2.0-17
- Added sysctl param to control weighted_cpuload() behavior

* Thu Feb 18 2016 Divya Thaluru <dthaluru@vmware.com> - 4.2.0-16
- Disabling network renaming

* Sun Feb 14 2016 Alexey Makhalov <amakhalov@vmware.com> - 4.2.0-15
- veth patch: don’t modify ip_summed

* Thu Feb 11 2016 Alexey Makhalov <amakhalov@vmware.com> - 4.2.0-14
- Full tickless -> idle tickless + simple CPU time accounting
- SLUB -> SLAB
- Disable NUMA balancing
- Disable stack protector
- No build_forced no-CBs CPUs
- Disable Expert configuration mode
- Disable most of debug features from 'Kernel hacking'

* Mon Feb 08 2016 Alexey Makhalov <amakhalov@vmware.com> - 4.2.0-13
- Double tcp_mem limits, patch is added.

* Wed Feb 03 2016 Anish Swaminathan <anishs@vmware.com> -  4.2.0-12
- Fixes for CVE-2015-7990/6937 and CVE-2015-8660.

* Tue Jan 26 2016 Anish Swaminathan <anishs@vmware.com> - 4.2.0-11
- Revert CONFIG_HZ=250

* Fri Jan 22 2016 Alexey Makhalov <amakhalov@vmware.com> - 4.2.0-10
- Fix for CVE-2016-0728

* Wed Jan 13 2016 Alexey Makhalov <amakhalov@vmware.com> - 4.2.0-9
- CONFIG_HZ=250

* Tue Jan 12 2016 Mahmoud Bassiouny <mbassiouny@vmware.com> - 4.2.0-8
- Remove rootfstype from the kernel parameter.

* Mon Jan 04 2016 Harish Udaiya Kumar <hudaiyakumar@vmware.com> - 4.2.0-7
- Disabled all the tracing options in kernel config.
- Disabled preempt.
- Disabled sched autogroup.

* Thu Dec 17 2015 Harish Udaiya Kumar <hudaiyakumar@vmware.com> - 4.2.0-6
- Enabled kprobe for systemtap & disabled dynamic function tracing in config

* Fri Dec 11 2015 Harish Udaiya Kumar <hudaiyakumar@vmware.com> - 4.2.0-5
- Added oprofile kernel driver sub-package.

* Fri Nov 13 2015 Mahmoud Bassiouny <mbassiouny@vmware.com> - 4.2.0-4
- Change the linux image directory.

* Wed Nov 11 2015 Harish Udaiya Kumar <hudaiyakumar@vmware.com> - 4.2.0-3
- Added the build essential files in the dev sub-package.

* Mon Nov 09 2015 Vinay Kulkarni <kulkarniv@vmware.com> - 4.2.0-2
- Enable Geneve module support for generic kernel.

* Fri Oct 23 2015 Harish Udaiya Kumar <hudaiyakumar@vmware.com> - 4.2.0-1
- Upgraded the generic linux kernel to version 4.2.0 & and updated timer handling to full tickless mode.

* Tue Sep 22 2015 Harish Udaiya Kumar <hudaiyakumar@vmware.com> - 4.0.9-5
- Added driver support for frame buffer devices and ACPI

* Wed Sep 2 2015 Alexey Makhalov <amakhalov@vmware.com> - 4.0.9-4
- Added mouse ps/2 module.

* Fri Aug 14 2015 Alexey Makhalov <amakhalov@vmware.com> - 4.0.9-3
- Use photon.cfg as a symlink.

* Thu Aug 13 2015 Alexey Makhalov <amakhalov@vmware.com> - 4.0.9-2
- Added environment file(photon.cfg) for grub.

* Wed Aug 12 2015 Sharath George <sharathg@vmware.com> - 4.0.9-1
- Upgrading kernel version.

* Wed Aug 12 2015 Alexey Makhalov <amakhalov@vmware.com> - 3.19.2-5
- Updated OVT to version 10.0.0.
- Rename -gpu-drivers to -drivers-gpu in accordance to directory structure.
- Added -sound package/

* Tue Aug 11 2015 Anish Swaminathan<anishs@vmware.com> - 3.19.2-4
- Removed Requires dependencies.

* Fri Jul 24 2015 Harish Udaiya Kumar <hudaiyakumar@gmail.com> - 3.19.2-3
- Updated the config file to include graphics drivers.

* Mon May 18 2015 Touseef Liaqat <tliaqat@vmware.com> - 3.13.3-2
- Update according to UsrMove.

* Wed Nov 5 2014 Divya Thaluru <dthaluru@vmware.com> - 3.13.3-1
- Initial build. First version<|MERGE_RESOLUTION|>--- conflicted
+++ resolved
@@ -11,7 +11,7 @@
 Summary:        Mariner kernel that has MSHV Host support
 Name:           kernel-mshv
 Version:        5.15.126.mshv3
-Release:        3%{?dist}
+Release:        4%{?dist}
 License:        GPLv2
 Group:          Development/Tools
 Vendor:         Microsoft Corporation
@@ -231,16 +231,14 @@
 %{_includedir}/perf/perf_dlfilter.h
 
 %changelog
-<<<<<<< HEAD
-* Tue Jan 30 2024 Cameron Baird <cameronbaird@microsoft.com> - 5.15.126.mshv3-3
+* Tue Feb 20 2024 Cameron Baird <cameronbaird@microsoft.com> - 5.15.126.mshv3-4
 - Remove legacy /boot/mariner-mshv.cfg
-=======
+
 * Thu Sep 28 2023 Cameron Baird <cameronbaird@microsoft.com> - 5.15.126.mshv3-3
 - Introduce 50_mariner_mshv_menuentry, which implements
     the custom boot path when running over MSHV.
 - Check for required mshv components in 50_mariner_mshv.cfg before
     defaulting to kernel-mshv boot. 
->>>>>>> 25da5b77
 
 * Tue Dec 12 2023 Cameron Baird <cameronbaird@microsoft.com> - 5.15.126.mshv3-2
 - Add patch for perf_bpf_test_add_nonnull_argument
