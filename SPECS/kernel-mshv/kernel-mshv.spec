
%global security_hardening none
%global sha512hmac bash %{_sourcedir}/sha512hmac-openssl.sh
%define uname_r %{version}-%{release}
%ifarch x86_64
%define arch x86_64
%define archdir x86
%define config_source %{SOURCE1}
%endif

Summary:        Mariner kernel that has MSHV Host support
Name:           kernel-mshv
Version:        5.15.126.mshv3
Release:        5%{?dist}
License:        GPLv2
Group:          Development/Tools
Vendor:         Microsoft Corporation
Distribution:   Azure Linux
Source0:        %{_distro_sources_url}/%{name}-%{version}.tar.gz
Source1:        config
Source2:        cbl-mariner-ca-20211013.pem
Source3:        50_mariner_mshv.cfg
Source4:        50_mariner_mshv_menuentry
Patch0:         perf_bpf_test_add_nonnull_argument.patch
ExclusiveArch:  x86_64
BuildRequires:  audit-devel
BuildRequires:  bash
BuildRequires:  bc
BuildRequires:  diffutils
BuildRequires:  dwarves
BuildRequires:  elfutils-libelf-devel
BuildRequires:  glib-devel
BuildRequires:  grub2-rpm-macros
BuildRequires:  kbd
BuildRequires:  kmod-devel
BuildRequires:  libdnet-devel
BuildRequires:  libmspack-devel
BuildRequires:  openssl
BuildRequires:  openssl-devel
BuildRequires:  pam-devel
BuildRequires:  procps-ng-devel
BuildRequires:  python3-devel
BuildRequires:  sed
Requires:       filesystem
Requires:       kmod
Requires(post): coreutils
Requires(postun): coreutils
%{?grub2_configuration_requires}

%description
The Mariner kernel that has MSHV Host support

%package devel
Summary:        MSHV kernel Dev
Group:          System Environment/Kernel
Requires:       %{name} = %{version}-%{release}
Requires:       gawk
Requires:       python3

%description devel
This package contains the MSHV kernel dev files

%package docs
Summary:        MSHV kernel docs
Group:          System Environment/Kernel
Requires:       python3

%description docs
This package contains the MSHV kernel doc files

%package tools
Summary:        This package contains the 'perf' performance analysis tools for MSHV kernel
Group:          System/Tools
Requires:       %{name} = %{version}-%{release}
Requires:       audit

%description tools
This package contains the 'perf' performance analysis tools for MSHV kernel.

%prep
%autosetup -p1

make mrproper
cp %{SOURCE1} .config

# Add CBL-Mariner cert into kernel's trusted keyring
cp %{SOURCE2} certs/mariner.pem
sed -i 's#CONFIG_SYSTEM_TRUSTED_KEYS=""#CONFIG_SYSTEM_TRUSTED_KEYS="certs/mariner.pem"#' .config

sed -i 's/CONFIG_LOCALVERSION=""/CONFIG_LOCALVERSION="-%{release}"/' .config
make LC_ALL=  ARCH=%{arch} olddefconfig

%build
make VERBOSE=1 KBUILD_BUILD_VERSION="1" KBUILD_BUILD_HOST="CBL-Mariner" ARCH=%{arch} %{?_smp_mflags}

%define __modules_install_post \
for MODULE in `find %{buildroot}/lib/modules/%{uname_r} -name *.ko` ; do \
    ./scripts/sign-file sha512 certs/signing_key.pem certs/signing_key.x509 $MODULE \
    rm -f $MODULE.{sig,dig} \
    xz $MODULE \
    done \
%{nil}

# We want to compress modules after stripping. Extra step is added to
# the default __spec_install_post.
%define __spec_install_post\
    %{?__debug_package:%{__debug_install_post}}\
    %{__arch_install_post}\
    %{__os_install_post}\
    %{__modules_install_post}\
%{nil}

%install
install -vdm 755 %{buildroot}%{_sysconfdir}
install -vdm 700 %{buildroot}/boot
install -vdm 755 %{buildroot}%{_defaultdocdir}/linux-%{uname_r}
install -vdm 755 %{buildroot}%{_prefix}/src/linux-headers-%{uname_r}
install -vdm 755 %{buildroot}%{_libdir}/debug/lib/modules/%{uname_r}
make INSTALL_MOD_PATH=%{buildroot} modules_install

# Add kernel-mshv-specific boot configurations to /etc/default/grub.d
# This configuration contains additional boot parameters required in our
# Linux-Dom0-based images. 
install -Dm 755 %{SOURCE3} %{buildroot}%{_sysconfdir}/default/grub.d/50_mariner_mshv.cfg
install -Dm 755 %{SOURCE4} %{buildroot}%{_sysconfdir}/grub.d/50_mariner_mshv_menuentry

%ifarch x86_64
install -vm 600 arch/x86/boot/bzImage %{buildroot}/boot/vmlinuz-%{uname_r}
mkdir -p %{buildroot}/boot/efi
install -vm 600 arch/x86/boot/bzImage %{buildroot}/boot/efi/vmlinuz-%{uname_r}
%endif

# Restrict the permission on System.map-X file
install -vm 400 System.map %{buildroot}/boot/System.map-%{uname_r}
install -vm 600 .config %{buildroot}/boot/config-%{uname_r}
cp -r Documentation/*        %{buildroot}%{_defaultdocdir}/linux-%{uname_r}
install -vm 644 vmlinux %{buildroot}%{_libdir}/debug/lib/modules/%{uname_r}/vmlinux-%{uname_r}
# `perf test vmlinux` needs it
ln -s vmlinux-%{uname_r} %{buildroot}%{_libdir}/debug/lib/modules/%{uname_r}/vmlinux

# Register myself to initramfs
mkdir -p %{buildroot}/%{_localstatedir}/lib/initramfs/kernel
cat > %{buildroot}/%{_localstatedir}/lib/initramfs/kernel/%{uname_r} << "EOF"
--add-drivers "xen-scsifront xen-blkfront xen-acpi-processor xen-evtchn xen-gntalloc xen-gntdev xen-privcmd xen-pciback xenfs hv_utils hv_vmbus hv_storvsc hv_netvsc hv_sock hv_balloon virtio_blk virtio-rng virtio_console virtio_crypto virtio_mem vmw_vsock_virtio_transport vmw_vsock_virtio_transport_common 9pnet_virtio vrf"
EOF

# Symlink /lib/modules/uname/vmlinuz to boot partition
mkdir -p %{buildroot}/lib/modules/%{uname_r}
ln -s /boot/vmlinuz-%{uname_r} %{buildroot}/lib/modules/%{uname_r}/vmlinuz

#    Cleanup dangling symlinks
rm -rf %{buildroot}/lib/modules/%{uname_r}/source
rm -rf %{buildroot}/lib/modules/%{uname_r}/build

find . -name Makefile* -o -name Kconfig* -o -name *.pl | xargs  sh -c 'cp --parents "$@" %{buildroot}%{_prefix}/src/linux-headers-%{uname_r}' copy
find arch/%{archdir}/include include scripts -type f | xargs  sh -c 'cp --parents "$@" %{buildroot}%{_prefix}/src/linux-headers-%{uname_r}' copy
find $(find arch/%{archdir} -name include -o -name scripts -type d) -type f | xargs  sh -c 'cp --parents "$@" %{buildroot}%{_prefix}/src/linux-headers-%{uname_r}' copy
find arch/%{archdir}/include Module.symvers include scripts -type f | xargs  sh -c 'cp --parents "$@" %{buildroot}%{_prefix}/src/linux-headers-%{uname_r}' copy
%ifarch x86_64
# CONFIG_STACK_VALIDATION=y requires objtool to build external modules
install -vsm 755 tools/objtool/objtool %{buildroot}%{_prefix}/src/linux-headers-%{uname_r}/tools/objtool/
install -vsm 755 tools/objtool/fixdep %{buildroot}%{_prefix}/src/linux-headers-%{uname_r}/tools/objtool/
%endif

cp .config %{buildroot}%{_prefix}/src/linux-headers-%{uname_r} # copy .config manually to be where it's expected to be
ln -sf "%{_prefix}/src/linux-headers-%{uname_r}" "%{buildroot}/lib/modules/%{uname_r}/build"
find %{buildroot}/lib/modules -name '*.ko' -print0 | xargs -0 chmod u+x

# disable (JOBS=1) parallel build to fix this issue:
# fixdep: error opening depfile: ./.plugin_cfg80211.o.d: No such file or directory
# Linux version that was affected is 4.4.26
make -C tools JOBS=1 DESTDIR=%{buildroot} prefix=%{_prefix} perf_install

# Remove trace (symlink to perf). This file causes duplicate identical debug symbols
rm -vf %{buildroot}%{_bindir}/trace

%triggerin -- initramfs
mkdir -p %{_localstatedir}/lib/rpm-state/initramfs/pending
touch %{_localstatedir}/lib/rpm-state/initramfs/pending/%{uname_r}
echo "initrd generation of kernel %{uname_r} will be triggered later" >&2

%triggerun -- initramfs
rm -rf %{_localstatedir}/lib/rpm-state/initramfs/pending/%{uname_r}
rm -rf /boot/efi/initramfs-%{uname_r}.img
echo "initrd of kernel %{uname_r} removed" >&2

%postun
%grub2_postun

%post
/sbin/depmod -a %{uname_r}
%grub2_post

%files
%defattr(-,root,root)
%license COPYING
%exclude %dir /usr/lib/debug
/boot/System.map-%{uname_r}
/boot/config-%{uname_r}
/boot/vmlinuz-%{uname_r}
/boot/efi/vmlinuz-%{uname_r}
%config(noreplace) %{_sysconfdir}/default/grub.d/50_mariner_mshv.cfg
%config %{_localstatedir}/lib/initramfs/kernel/%{uname_r}
%config %{_sysconfdir}/grub.d/50_mariner_mshv_menuentry
%defattr(0644,root,root)
/lib/modules/%{uname_r}/*
%exclude /lib/modules/%{uname_r}/build

%files devel
%defattr(-,root,root)
/lib/modules/%{uname_r}/build
%{_prefix}/src/linux-headers-%{uname_r}

%files docs
%defattr(-,root,root)
%{_defaultdocdir}/linux-%{uname_r}/*

%files tools
%defattr(-,root,root)
%{_libexecdir}
%exclude %dir %{_libdir}/debug
%{_lib64dir}/traceevent
%{_lib64dir}/libperf-jvmti.so
%{_bindir}
%{_sysconfdir}/bash_completion.d/*
%{_datadir}/perf-core/strace/groups/file
%{_datadir}/perf-core/strace/groups/string
%{_docdir}/*
%{_libdir}/perf/examples/bpf/*
%{_libdir}/perf/include/bpf/*
%{_includedir}/perf/perf_dlfilter.h

%changelog
<<<<<<< HEAD
* Thu Feb 22 2024 Pawel Winogrodzki <pawelwi@microsoft.com> - 5.15.126.mshv3-5
- Updating naming for 3.0 version of Azure Linux.
=======
* Fri Feb 23 2024 Chris Gunn <chrisgun@microsoft.com> - 5.15.126.mshv3-5
- Rename initrd.img-<kver> to initramfs-<kver>.img
>>>>>>> 7daff8aa

* Tue Feb 20 2024 Cameron Baird <cameronbaird@microsoft.com> - 5.15.126.mshv3-4
- Remove legacy /boot/mariner-mshv.cfg

* Thu Sep 28 2023 Cameron Baird <cameronbaird@microsoft.com> - 5.15.126.mshv3-3
- Introduce 50_mariner_mshv_menuentry, which implements
    the custom boot path when running over MSHV.
- Check for required mshv components in 50_mariner_mshv.cfg before
    defaulting to kernel-mshv boot. 

* Tue Dec 12 2023 Cameron Baird <cameronbaird@microsoft.com> - 5.15.126.mshv3-2
- Add patch for perf_bpf_test_add_nonnull_argument
- Update config to reflect gcc 13 toolchain

* Thu Sep 21 2023 Saul Paredes <saulparedes@microsoft.com> - 5.15.126.mshv3-1
- Update to v5.15.126.mshv3

* Tue Sep 19 2023 Cameron Baird <cameronbaird@microsoft.com> - 5.15.110.mshv2-5
- Enable grub2-mkconfig-based boot path by installing 
    50_mariner_mshv.cfg 
- Call grub2-mkconfig to regenerate configs only if the user has 
    previously used grub2-mkconfig for boot configuration. 

* Thu Jun 22 2023 Cameron Baird <cameronbaird@microsoft.com> - 5.15.110.mshv2-4
- Don't include duplicate systemd parameters in mariner-mshv.cfg; should be read from
    systemd.cfg which is packaged in systemd

* Tue May 30 2023 Cameron Baird <cameronbaird@microsoft.com> - 5.15.110.mshv2-3
- Align mariner_cmdline_mshv with the working configuration from 
    old loader's linuxloader.conf

* Wed May 24 2023 Cameron Baird <cameronbaird@microsoft.com> - 5.15.110.mshv2-2
- Add temporary 0001-Support-new-HV-loader... patch to support lxhvloader. 
- Can be reverted once the kernel patch is upstreamed.
- Introduce mariner-mshv.cfg symlink to improve grub menuentry

* Fri May 12 2023 Saul Paredes <saulparedes@microsoft.com> - 5.15.110.mshv2-1
- Update to v5.15.110.mshv2

* Thu Mar 30 2023 Saul Paredes <saulparedes@microsoft.com> - 5.15.98.mshv1-3
- Add back config

* Fri Mar 24 2023 Saul Paredes <saulparedes@microsoft.com> - 5.15.98.mshv1-2
- Consume config from LSG source

* Tue Mar 21 2023 Mitch Zhu <mitchzhu@microsoft.com> - 5.15.98.mshv1-1
- Update to v5.15.98.mshv1

* Tue Feb 28 2023 Saul Paredes <saulparedes@microsoft.com> - 5.15.92.mshv1-1
- Update to v5.15.92.mshv2.

* Tue Feb 21 2023 Rachel Menge <rachelmenge@microsoft.com> - 5.15.86.mshv2-2
- Install vmlinux as root executable for debuginfo

* Tue Jan 24 2023 Neha Agarwal <nehaagarwal@microsoft.com> - 5.15.86.mshv2-1
- Update to v5.15.86.mshv2.

* Fri Dec 09 2022 Neha Agarwal <nehaagarwal@microsoft.com> - 5.15.80.mshv2-1
- Update to v5.15.80.mshv2.
- Update initramfs triggerun to remove initrd from /boot/efi

* Mon Dec 05 2022 Saul Paredes <saulparedes@microsoft.com> - 5.15.72.mshv2-2
- Enable transparent hugepage

* Thu Oct 27 2022 Neha Agarwal <nehaagarwal@microsoft.com> - 5.15.72.mshv2-1
- Update to v5.15.72.mshv2.

* Wed Sep 21 2022 Neha Agarwal <nehaagarwal@microsoft.com> - 5.15.34.1-2
- Copy vmlinuz to /boot/efi partition.

* Thu Aug 11 2022 Neha Agarwal <nehaagarwal@microsoft.com> - 5.15.34.1-1
- Trim spec to only necessary components for MSHV Host support kernel.

* Fri Jul 08 2022 Francis Laniel <flaniel@linux.microsoft.com> - 5.15.48.1-5
- Add back CONFIG_FTRACE_SYSCALLS to enable eBPF CO-RE syscalls tracers.
- Add CONFIG_IKHEADERS=m to enable eBPF standard tracers.

* Mon Jun 27 2022 Neha Agarwal <nehaagarwal@microsoft.com> - 5.15.48.1-4
- Remove 'quiet' from commandline to enable verbose log

* Mon Jun 27 2022 Henry Beberman <henry.beberman@microsoft.com> - 5.15.48.1-3
- Enable CONFIG_VIRTIO_FS=m and CONFIG_FUSE_DAX=y
- Symlink /lib/modules/uname/vmlinuz to /boot/vmlinuz-uname to improve compat with scripts seeking the kernel.

* Wed Jun 22 2022 Max Brodeur-Urbas <maxbr@microsoft.com> - 5.15.48.1-2
- Enabling Vgem driver in config.

* Fri Jun 17 2022 Neha Agarwal <nehaagarwal@microsoft.com> - 5.15.48.1-1
- Update source to 5.15.48.1

* Tue Jun 14 2022 Pawel Winogrodzki <pawelwi@microsoft.com> - 5.15.45.1-2
- Moving ".config" update and check steps into the %%prep section.

* Thu Jun 09 2022 Cameron Baird <cameronbaird@microsoft.com> - 5.15.45.1-1
- Update source to 5.15.45.1
- Address CVE-2022-32250 with a nopatch

* Mon Jun 06 2022 Max Brodeur-Urbas <maxbr@microsoft.com> - 5.15.41.1-4
- Compiling ptp_kvm driver as a module

* Wed Jun 01 2022 Pawel Winogrodzki <pawelwi@microsoft.com> - 5.15.41.1-3
- Enabling "LIVEPATCH" config option.

* Thu May 26 2022 Minghe Ren <mingheren@microsoft.com> - 5.15.41.1-2
- Disable SMACK kernel configuration

* Tue May 24 2022 Cameron Baird <cameronbaird@microsoft.com> - 5.15.41.1-1
- Update source to 5.15.41.1
- Nopatch CVE-2020-35501, CVE-2022-28893, CVE-2022-29581

* Mon May 23 2022 Neha Agarwal <nehaagarwal@microsoft.com> - 5.15.37.1-3
- Fix configs to bring down initrd boot time

* Mon May 16 2022 Neha Agarwal <nehaagarwal@microsoft.com> - 5.15.37.1-2
- Fix cdrom, hyperv-mouse, kexec and crash-on-demand config in aarch64

* Mon May 09 2022 Neha Agarwal <nehaagarwal@microsoft.com> - 5.15.37.1-1
- Update source to 5.15.37.1
- Nopatch CVE-2021-4095, CVE-2022-0500, CVE-2022-0998, CVE-2022-28796, CVE-2022-29582,
    CVE-2022-1048, CVE-2022-1195, CVE-2022-1353, CVE-2022-29968, CVE-2022-1015
- Enable IFB config

* Tue Apr 19 2022 Cameron Baird <cameronbaird@microsoft.com> - 5.15.34.1-1
- Update source to 5.15.34.1
- Clean up nopatches in Patch list, no longer needed for CVE automation
- Nopatch CVE-2022-28390, CVE-2022-28389, CVE-2022-28388, CVE-2022-28356, CVE-2022-0435,
    CVE-2021-4202, CVE-2022-27950, CVE-2022-0433, CVE-2022-0494, CVE-2022-0330, CVE-2022-0854,
    CVE-2021-4197, CVE-2022-29156

* Tue Apr 19 2022 Max Brodeur-Urbas <maxbr@microsoft.com> - 5.15.32.1-3
- Remove kernel lockdown config from grub envblock

* Tue Apr 12 2022 Andrew Phelps <anphel@microsoft.com> - 5.15.32.1-2
- Remove trace symlink from _bindir
- Exclude files and directories under the debug folder from kernel and kernel-tools packages
- Remove BR for xerces-c-devel

* Fri Apr 08 2022 Neha Agarwal <nehaagarwal@microsoft.com> - 5.15.32.1-1
- Update source to 5.15.32.1
- Address CVES: 2022-0516, 2022-26878, 2022-27223, 2022-24958, 2022-0742,
  2022-1011, 2022-26490, 2021-4002
- Enable MANA driver config
- Address CVEs 2022-0995, 2022-1055, 2022-27666

* Tue Apr 05 2022 Henry Li <lihl@microsoft.com> - 5.15.26.1-4
- Add Dell devices support

* Mon Mar 28 2022 Rachel Menge <rachelmenge@microsoft.com> - 5.15.26.1-3
- Remove hardcoded mariner.pem from configs and instead insert during
  the build phase

* Mon Mar 14 2022 Vince Perri <viperri@microsoft.com> - 5.15.26.1-2
- Add support for compressed firmware

* Tue Mar 08 2022 cameronbaird <cameronbaird@microsoft.com> - 5.15.26.1-1
- Update source to 5.15.26.1
- Address CVES: 2022-0617, 2022-25375, 2022-25258, 2021-4090, 2022-25265,
  2021-45402, 2022-0382, 2022-0185, 2021-44879, 2022-24959, 2022-0264,
  2022-24448, 2022-24122, 2021-20194, 2022-0847, 1999-0524, 2008-4609,
  2010-0298, 2010-4563, 2011-0640, 2022-0492, 2021-3743, 2022-26966

* Mon Mar 07 2022 George Mileka <gmileka@microsoft.com> - 5.15.18.1-5
- Enabled vfio noiommu.

* Fri Feb 25 2022 Henry Li <lihl@microsoft.com> - 5.15.18.1-4
- Enable CONFIG_DEVMEM, CONFIG_STRICT_DEVMEM and CONFIG_IO_STRICT_DEVMEM

* Thu Feb 24 2022 Cameron Baird <cameronbaird@microsoft.com> - 5.15.18.1-3
- CONFIG_BPF_UNPRIV_DEFAULT_OFF=y

* Thu Feb 24 2022 Suresh Babu Chalamalasetty <schalam@microsoft.com> - 5.15.18.1-2
- Add usbip required kernel configs CONFIG_USBIP_CORE CONFIG_USBIP_VHCI_HCD

* Mon Feb 07 2022 Cameron Baird <cameronbaird@microsoft.com> - 5.15.18.1-1
- Update source to 5.15.18.1
- Address CVE-2010-0309, CVE-2018-1000026, CVE-2018-16880, CVE-2019-3016,
  CVE-2019-3819, CVE-2019-3887, CVE-2020-25672, CVE-2021-3564, CVE-2021-45095,
  CVE-2021-45469, CVE-2021-45480

* Thu Feb 03 2022 Henry Li <lihl@microsoft.com> - 5.15.2.1-5
- Enable CONFIG_X86_SGX and CONFIG_X86_SGX_KVM

* Wed Feb 02 2022 Rachel Menge <rachelmenge@microsoft.com> - 5.15.2.1-4
- Add libperf-jvmti.so to tools package

* Thu Jan 27 2022 Daniel Mihai <dmihai@microsoft.com> - 5.15.2.1-3
- Enable kdb frontend for kgdb

* Sun Jan 23 2022 Chris Co <chrco@microsoft.com> - 5.15.2.1-2
- Rotate Mariner cert

* Thu Jan 06 2022 Rachel Menge <rachelmenge@microsoft.com> - 5.15.2.1-1
- Update source to 5.15.2.1

* Tue Jan 04 2022 Suresh Babu Chalamalasetty <schalam@microsoft.com> - 5.10.78.1-3
- Add provides exclude for debug build-id for aarch64 to generate debuginfo rpm
- Fix missing brackets for __os_install_post.

* Tue Dec 28 2021 Suresh Babu Chalamalasetty <schalam@microsoft.com> - 5.10.78.1-2
- Enable CONFIG_COMPAT kernel configs

* Tue Nov 23 2021 Rachel Menge <rachelmenge@microsoft.com> - 5.10.78.1-1
- Update source to 5.10.78.1
- Address CVE-2021-43267, CVE-2021-42739, CVE-2021-42327, CVE-2021-43389
- Add patch to fix SPDX-License-Identifier in headers

* Mon Nov 15 2021 Thomas Crain <thcrain@microsoft.com> - 5.10.74.1-4
- Add python3-perf subpackage and add python3-devel to build-time requirements
- Exclude accessibility modules from main package to avoid subpackage conflict
- Remove redundant License tag from bpftool subpackage

* Thu Nov 04 2021 Andrew Phelps <anphel@microsoft.com> - 5.10.74.1-3
- Update configs for gcc 11.2.0 and binutils 2.37 updates

* Tue Oct 26 2021 Rachel Menge <rachelmenge@microsoft.com> - 5.10.74.1-2
- Update configs for eBPF support
- Add dwarves Build-requires

* Tue Oct 19 2021 Rachel Menge <rachelmenge@microsoft.com> - 5.10.74.1-1
- Update source to 5.10.74.1
- Address CVE-2021-41864, CVE-2021-42252
- License verified

* Thu Oct 07 2021 Rachel Menge <rachelmenge@microsoft.com> - 5.10.69.1-1
- Update source to 5.10.69.1
- Address CVE-2021-38300, CVE-2021-41073, CVE-2021-3653, CVE-2021-42008

* Wed Sep 22 2021 Rachel Menge <rachelmenge@microsoft.com> - 5.10.64.1-2
- Enable CONFIG_NET_VRF
- Add vrf to drivers argument for dracut

* Mon Sep 20 2021 Rachel Menge <rachelmenge@microsoft.com> - 5.10.64.1-1
- Update source to 5.10.64.1

* Fri Sep 17 2021 Rachel Menge <rachelmenge@microsoft.com> - 5.10.60.1-1
- Remove cn from dracut drivers argument
- Update source to 5.10.60.1
- Address CVE-2021-38166, CVE-2021-38205, CVE-2021-3573
  CVE-2021-37576, CVE-2021-34556, CVE-2021-35477, CVE-2021-28691,
  CVE-2021-3564, CVE-2020-25639, CVE-2021-29657, CVE-2021-38199,
  CVE-2021-38201, CVE-2021-38202, CVE-2021-38207, CVE-2021-38204,
  CVE-2021-38206, CVE-2021-38208, CVE-2021-38200, CVE-2021-38203,
  CVE-2021-38160, CVE-2021-3679, CVE-2021-38198, CVE-2021-38209,
  CVE-2021-3655
- Add patch to fix VDSO in HyperV

* Thu Sep 09 2021 Muhammad Falak <mwani@microsoft.com> - 5.10.52.1-2
- Export `bpftool` subpackage

* Tue Jul 20 2021 Rachel Menge <rachelmenge@microsoft.com> - 5.10.52.1-1
- Update source to 5.10.52.1
- Address CVE-2021-35039, CVE-2021-33909

* Mon Jul 19 2021 Chris Co <chrco@microsoft.com> - 5.10.47.1-2
- Enable CONFIG_CONNECTOR and CONFIG_PROC_EVENTS

* Tue Jul 06 2021 Rachel Menge <rachelmenge@microsoft.com> - 5.10.47.1-1
- Update source to 5.10.47.1
- Address CVE-2021-34693, CVE-2021-33624

* Wed Jun 30 2021 Chris Co <chrco@microsoft.com> - 5.10.42.1-4
- Enable legacy mcelog config

* Tue Jun 22 2021 Suresh Babu Chalamalasetty <schalam@microsoft.com> - 5.10.42.1-3
- Enable CONFIG_IOSCHED_BFQ and CONFIG_BFQ_GROUP_IOSCHED configs

* Wed Jun 16 2021 Chris Co <chrco@microsoft.com> - 5.10.42.1-2
- Enable CONFIG_CROSS_MEMORY_ATTACH

* Tue Jun 08 2021 Rachel Menge <rachelmenge@microsoft.com> - 5.10.42.1-1
- Update source to 5.10.42.1
- Address CVE-2021-33200

* Thu Jun 03 2021 Rachel Menge <rachelmenge@microsoft.com> - 5.10.37.1-2
- Address CVE-2020-25672

* Fri May 28 2021 Rachel Menge <rachelmenge@microsoft.com> - 5.10.37.1-1
- Update source to 5.10.37.1
- Address CVE-2021-23134, CVE-2021-29155, CVE-2021-31829, CVE-2021-31916,
  CVE-2021-32399, CVE-2021-33033, CVE-2021-33034, CVE-2021-3483
  CVE-2021-3501, CVE-2021-3506

* Thu May 27 2021 Chris Co <chrco@microsoft.com> - 5.10.32.1-7
- Set lockdown=integrity by default

* Wed May 26 2021 Chris Co <chrco@microsoft.com> - 5.10.32.1-6
- Add Mariner cert into the trusted kernel keyring

* Tue May 25 2021 Daniel Mihai <dmihai@microsoft.com> - 5.10.32.1-5
- Enable kernel debugger

* Thu May 20 2021 Nicolas Ontiveros <niontive@microsoft.com> - 5.10.32.1-4
- Bump release number to match kernel-signed update

* Mon May 17 2021 Andrew Phelps <anphel@microsoft.com> - 5.10.32.1-3
- Update CONFIG_LD_VERSION for binutils 2.36.1
- Remove build-id match check

* Thu May 13 2021 Rachel Menge <rachelmenge@microsoft.com> - 5.10.32.1-2
- Add CONFIG_AS_HAS_LSE_ATOMICS=y

* Mon May 03 2021 Rachel Menge <rachelmenge@microsoft.com> - 5.10.32.1-1
- Update source to 5.10.32.1
- Address CVE-2021-23133, CVE-2021-29154, CVE-2021-30178

* Thu Apr 22 2021 Chris Co <chrco@microsoft.com> - 5.10.28.1-4
- Disable CONFIG_EFI_DISABLE_PCI_DMA. It can cause boot issues on some hardware.

* Mon Apr 19 2021 Chris Co <chrco@microsoft.com> - 5.10.28.1-3
- Bump release number to match kernel-signed update

* Thu Apr 15 2021 Rachel Menge <rachelmenge@microsoft.com> - 5.10.28.1-2
- Address CVE-2021-29648

* Thu Apr 08 2021 Chris Co <chrco@microsoft.com> - 5.10.28.1-1
- Update source to 5.10.28.1
- Update uname_r define to match the new value derived from the source
- Address CVE-2020-27170, CVE-2020-27171, CVE-2021-28375, CVE-2021-28660,
  CVE-2021-28950, CVE-2021-28951, CVE-2021-28952, CVE-2021-28971,
  CVE-2021-28972, CVE-2021-29266, CVE-2021-28964, CVE-2020-35508,
  CVE-2020-16120, CVE-2021-29264, CVE-2021-29265, CVE-2021-29646,
  CVE-2021-29647, CVE-2021-29649, CVE-2021-29650, CVE-2021-30002

* Fri Mar 26 2021 Daniel Mihai <dmihai@microsoft.com> - 5.10.21.1-4
- Enable CONFIG_CRYPTO_DRBG_HASH, CONFIG_CRYPTO_DRBG_CTR

* Thu Mar 18 2021 Chris Co <chrco@microsoft.com> - 5.10.21.1-3
- Address CVE-2021-27365, CVE-2021-27364, CVE-2021-27363
- Enable CONFIG_FANOTIFY_ACCESS_PERMISSIONS

* Wed Mar 17 2021 Nicolas Ontiveros <niontive@microsoft.com> - 5.10.21.1-2
- Disable QAT kernel configs

* Thu Mar 11 2021 Chris Co <chrco@microsoft.com> - 5.10.21.1-1
- Update source to 5.10.21.1
- Add virtio drivers to be installed into initrd
- Address CVE-2021-26930, CVE-2020-35499, CVE-2021-26931, CVE-2021-26932

* Fri Mar 05 2021 Chris Co <chrco@microsoft.com> - 5.10.13.1-4
- Enable kernel lockdown config

* Thu Mar 04 2021 Suresh Babu Chalamalasetty <schalam@microsoft.com> - 5.10.13.1-3
- Add configs for CONFIG_BNXT bnxt_en and MSR drivers

* Mon Feb 22 2021 Thomas Crain <thcrain@microsoft.com> - 5.10.13.1-2
- Add configs for speakup and uinput drivers
- Add kernel-drivers-accessibility subpackage

* Thu Feb 18 2021 Chris Co <chrco@microsoft.com> - 5.10.13.1-1
- Update source to 5.10.13.1
- Remove patch to publish efi tpm event log on ARM. Present in updated source.
- Remove patch for arm64 hyperv support. Present in updated source.
- Account for new module.lds location on aarch64
- Remove CONFIG_GCC_PLUGIN_RANDSTRUCT
- Add CONFIG_SCSI_SMARTPQI=y

* Thu Feb 11 2021 Nicolas Ontiveros <niontive@microsoft.com> - 5.4.91-5
- Add configs to enable tcrypt in FIPS mode

* Tue Feb 09 2021 Nicolas Ontiveros <niontive@microsoft.com> - 5.4.91-4
- Use OpenSSL to perform HMAC calc

* Thu Jan 28 2021 Nicolas Ontiveros <niontive@microsoft.com> - 5.4.91-3
- Add configs for userspace crypto support
- HMAC calc the kernel for FIPS

* Wed Jan 27 2021 Daniel McIlvaney <damcilva@microsoft.com> - 5.4.91-2
- Enable dm-verity boot support with FEC

* Wed Jan 20 2021 Chris Co <chrco@microsoft.com> - 5.4.91-1
- Update source to 5.4.91
- Address CVE-2020-29569, CVE-2020-28374, CVE-2020-36158
- Remove patch to fix GUI installer crash. Fixed in updated source.

* Tue Jan 12 2021 Rachel Menge <rachelmenge@microsoft.com> - 5.4.83-4
- Add imx8mq support

* Sat Jan 09 2021 Andrew Phelps <anphel@microsoft.com> - 5.4.83-3
- Add patch to fix GUI installer crash

* Mon Dec 28 2020 Nicolas Ontiveros <niontive@microsoft.com> - 5.4.83-2
- Address CVE-2020-27777

* Tue Dec 15 2020 Henry Beberman <henry.beberman@microsoft.com> - 5.4.83-1
- Update source to 5.4.83
- Address CVE-2020-14351, CVE-2020-14381, CVE-2020-25656, CVE-2020-25704,
  CVE-2020-29534, CVE-2020-29660, CVE-2020-29661

* Fri Dec 04 2020 Chris Co <chrco@microsoft.com> - 5.4.81-1
- Update source to 5.4.81
- Remove patch for kexec in HyperV. Integrated in 5.4.81.
- Address CVE-2020-25705, CVE-2020-15436, CVE-2020-28974, CVE-2020-29368,
  CVE-2020-29369, CVE-2020-29370, CVE-2020-29374, CVE-2020-29373, CVE-2020-28915,
  CVE-2020-28941, CVE-2020-27675, CVE-2020-15437, CVE-2020-29371, CVE-2020-29372,
  CVE-2020-27194, CVE-2020-27152

* Wed Nov 25 2020 Chris Co <chrco@microsoft.com> - 5.4.72-5
- Add patch to publish efi tpm event log on ARM

* Mon Nov 23 2020 Chris Co <chrco@microsoft.com> - 5.4.72-4
- Apply patch to fix kexec in HyperV

* Mon Nov 16 2020 Suresh Babu Chalamalasetty <schalam@microsoft.com> - 5.4.72-3
- Disable kernel config SLUB_DEBUG_ON due to tcp throughput perf impact

* Tue Nov 10 2020 Suresh Babu Chalamalasetty <schalam@microsoft.com> - 5.4.72-2
- Enable kernel configs for Arm64 HyperV, Ampere and Cavium SoCs support

* Mon Oct 26 2020 Chris Co <chrco@microsoft.com> - 5.4.72-1
- Update source to 5.4.72
- Remove patch to support CometLake e1000e ethernet. Integrated in 5.4.72.
- Add license file
- Lint spec
- Address CVE-2018-1000026, CVE-2018-16880, CVE-2020-12464, CVE-2020-12465,
  CVE-2020-12659, CVE-2020-15780, CVE-2020-14356, CVE-2020-14386, CVE-2020-25645,
  CVE-2020-25643, CVE-2020-25211, CVE-2020-25212, CVE-2008-4609, CVE-2020-14331,
  CVE-2010-0298, CVE-2020-10690, CVE-2020-25285, CVE-2020-10711, CVE-2019-3887,
  CVE-2020-14390, CVE-2019-19338, CVE-2019-20810, CVE-2020-10766, CVE-2020-10767,
  CVE-2020-10768, CVE-2020-10781, CVE-2020-12768, CVE-2020-14314, CVE-2020-14385,
  CVE-2020-25641, CVE-2020-26088, CVE-2020-10942, CVE-2020-12826, CVE-2019-3016,
  CVE-2019-3819, CVE-2020-16166, CVE-2020-11608, CVE-2020-11609, CVE-2020-25284,
  CVE-2020-12888, CVE-2017-8244, CVE-2017-8245, CVE-2017-8246, CVE-2009-4484,
  CVE-2015-5738, CVE-2007-4998, CVE-2010-0309, CVE-2011-0640, CVE-2020-12656,
  CVE-2011-2519, CVE-1999-0656, CVE-2010-4563, CVE-2019-20794, CVE-1999-0524

* Fri Oct 16 2020 Suresh Babu Chalamalasetty <schalam@microsoft.com> - 5.4.51-11
- Enable QAT kernel configs

* Fri Oct 02 2020 Chris Co <chrco@microsoft.com> - 5.4.51-10
- Address CVE-2020-10757, CVE-2020-12653, CVE-2020-12657, CVE-2010-3865,
  CVE-2020-11668, CVE-2020-12654, CVE-2020-24394, CVE-2020-8428

* Fri Oct 02 2020 Chris Co <chrco@microsoft.com> - 5.4.51-9
- Fix aarch64 build error

* Wed Sep 30 2020 Emre Girgin <mrgirgin@microsoft.com> - 5.4.51-8
- Update postun script to deal with removal in case of another installed kernel.

* Fri Sep 25 2020 Suresh Babu Chalamalasetty <schalam@microsoft.com> - 5.4.51-7
- Enable Mellanox kernel configs

* Wed Sep 23 2020 Daniel McIlvaney <damcilva@microsoft.com> - 5.4.51-6
- Enable CONFIG_IMA (measurement only) and associated configs

* Thu Sep 03 2020 Daniel McIlvaney <damcilva@microsoft.com> - 5.4.51-5
- Add code to check for missing config flags in the checked in configs

* Thu Sep 03 2020 Chris Co <chrco@microsoft.com> - 5.4.51-4
- Apply additional kernel hardening configs

* Thu Sep 03 2020 Chris Co <chrco@microsoft.com> - 5.4.51-3
- Bump release number due to kernel-signed-<arch> package update
- Minor aarch64 config and changelog cleanup

* Tue Sep 01 2020 Chris Co <chrco@microsoft.com> - 5.4.51-2
- Update source hash

* Wed Aug 19 2020 Chris Co <chrco@microsoft.com> - 5.4.51-1
- Update source to 5.4.51
- Enable DXGKRNL config
- Address CVE-2020-11494, CVE-2020-11565, CVE-2020-12655, CVE-2020-12771,
  CVE-2020-13974, CVE-2020-15393, CVE-2020-8647, CVE-2020-8648, CVE-2020-8649,
  CVE-2020-9383, CVE-2020-11725

* Wed Aug 19 2020 Chris Co <chrco@microsoft.com> - 5.4.42-12
- Remove the signed package depends

* Tue Aug 18 2020 Chris Co <chrco@microsoft.com> - 5.4.42-11
- Remove signed subpackage

* Mon Aug 17 2020 Chris Co <chrco@microsoft.com> - 5.4.42-10
- Enable BPF, PC104, userfaultfd, SLUB sysfs, SMC, XDP sockets monitoring configs

* Fri Aug 07 2020 Mateusz Malisz <mamalisz@microsoft.com> - 5.4.42-9
- Add crashkernel=128M to the kernel cmdline
- Update config to support kexec and kexec_file_load

* Tue Aug 04 2020 Pawel Winogrodzki <pawelwi@microsoft.com> - 5.4.42-8
- Updating "KBUILD_BUILD_VERSION" and "KBUILD_BUILD_HOST" with correct
  distribution name.

* Wed Jul 22 2020 Chris Co <chrco@microsoft.com> - 5.4.42-7
- Address CVE-2020-8992, CVE-2020-12770, CVE-2020-13143, CVE-2020-11884

* Fri Jul 17 2020 Suresh Babu Chalamalasetty <schalam@microsoft.com> - 5.4.42-6
- Enable CONFIG_MLX5_CORE_IPOIB and CONFIG_INFINIBAND_IPOIB config flags

* Fri Jul 17 2020 Suresh Babu Chalamalasetty <schalam@microsoft.com> - 5.4.42-5
- Adding XDP config flag

* Thu Jul 09 2020 Anand Muthurajan <anandm@microsoft.com> - 5.4.42-4
- Enable CONFIG_QED, CONFIG_QEDE, CONFIG_QED_SRIOV and CONFIG_QEDE_VXLAN flags

* Wed Jun 24 2020 Chris Co <chrco@microsoft.com> - 5.4.42-3
- Regenerate input config files

* Fri Jun 19 2020 Chris Co <chrco@microsoft.com> - 5.4.42-2
- Add kernel-secure subpackage and macros for adding offline signed kernels

* Fri Jun 12 2020 Chris Co <chrco@microsoft.com> - 5.4.42-1
- Update source to 5.4.42

* Thu Jun 11 2020 Chris Co <chrco@microsoft.com> - 5.4.23-17
- Enable PAGE_POISONING configs
- Disable PROC_KCORE config
- Enable RANDOM_TRUST_CPU config for x86_64

* Fri Jun 05 2020 Suresh Babu Chalamalasetty <schalam@microsoft.com> - 5.4.23-16
- Adding BPF config flags

* Thu Jun 04 2020 Chris Co <chrco@microsoft.com> - 5.4.23-15
- Add config support for USB video class devices

* Wed Jun 03 2020 Nicolas Ontiveros <niontive@microsoft.com> - 5.4.23-14
- Add CONFIG_CRYPTO_XTS=y to config.

* Wed Jun 03 2020 Chris Co <chrco@microsoft.com> - 5.4.23-13
- Add patch to support CometLake e1000e ethernet
- Remove drivers-gpu subpackage
- Inline the initramfs trigger and postun source files
- Remove rpi3 dtb and ls1012 dtb subpackages

* Wed May 27 2020 Chris Co <chrco@microsoft.com> - 5.4.23-12
- Update arm64 security configs
- Disable devmem in x86_64 config

* Tue May 26 2020 Daniel Mihai <dmihai@microsoft.com> - 5.4.23-11
- Disabled Reliable Datagram Sockets protocol (CONFIG_RDS).

* Fri May 22 2020 Emre Girgin <mrgirgin@microsoft.com> - 5.4.23-10
- Change /boot directory permissions to 600.

* Thu May 21 2020 Chris Co <chrco@microsoft.com> - 5.4.23-9
- Update x86_64 security configs

* Wed May 20 2020 Suresh Babu Chalamalasetty <schalam@microsoft.com> - 5.4.23-8
- Adding InfiniBand config flags

* Mon May 11 2020 Anand Muthurajan <anandm@microsoft.com> - 5.4.23-7
- Adding PPP config flags

* Tue Apr 28 2020 Emre Girgin <mrgirgin@microsoft.com> - 5.4.23-6
- Renaming Linux-PAM to pam

* Tue Apr 28 2020 Emre Girgin <mrgirgin@microsoft.com> - 5.4.23-5
- Renaming linux to kernel

* Tue Apr 14 2020 Emre Girgin <mrgirgin@microsoft.com> - 5.4.23-4
- Remove linux-aws and linux-esx references.
- Remove kat_build usage.
- Remove ENA module.

* Fri Apr 10 2020 Emre Girgin <mrgirgin@microsoft.com> - 5.4.23-3
- Remove xml-security-c dependency.

* Wed Apr 08 2020 Nicolas Ontiveros <niontive@microsoft.com> - 5.4.23-2
- Remove toybox and only use coreutils for requires.

* Tue Dec 10 2019 Chris Co <chrco@microsoft.com> - 5.4.23-1
- Update to Microsoft Linux Kernel 5.4.23
- Remove patches
- Update ENA module to 2.1.2 to work with Linux 5.4.23
- Remove xr module
- Remove Xen tmem module from dracut module list to fix initramfs creation
- Add patch to fix missing trans_pgd header in aarch64 build

* Fri Oct 11 2019 Henry Beberman <hebeberm@microsoft.com> - 4.19.52-8
- Enable Hyper-V TPM in config

* Tue Sep 03 2019 Mateusz Malisz <mamalisz@microsoft.com> - 4.19.52-7
- Initial CBL-Mariner import from Photon (license: Apache2).

* Thu Jul 25 2019 Keerthana K <keerthanak@vmware.com> - 4.19.52-6
- Fix postun scriplet.

* Thu Jul 11 2019 Keerthana K <keerthanak@vmware.com> - 4.19.52-5
- Enable kernel configs necessary for BPF Compiler Collection (BCC).

* Wed Jul 10 2019 Srivatsa S. Bhat (VMware) <srivatsa@csail.mit.edu> 4.19.52-4
- Deprecate linux-aws-tools in favor of linux-tools.

* Tue Jul 02 2019 Alexey Makhalov <amakhalov@vmware.com> - 4.19.52-3
- Fix 9p vsock 16bit port issue.

* Thu Jun 20 2019 Tapas Kundu <tkundu@vmware.com> - 4.19.52-2
- Enabled CONFIG_I2C_CHARDEV to support lm-sensors

* Mon Jun 17 2019 Srivatsa S. Bhat (VMware) <srivatsa@csail.mit.edu> 4.19.52-1
- Update to version 4.19.52
- Fix CVE-2019-12456, CVE-2019-12379, CVE-2019-12380, CVE-2019-12381,
- CVE-2019-12382, CVE-2019-12378, CVE-2019-12455

* Tue May 28 2019 Srivatsa S. Bhat (VMware) <srivatsa@csail.mit.edu> 4.19.40-3
- Change default I/O scheduler to 'deadline' to fix performance issue.

* Tue May 14 2019 Keerthana K <keerthanak@vmware.com> - 4.19.40-2
- Fix to parse through /boot folder and update symlink (/boot/photon.cfg) if
- mulitple kernels are installed and current linux kernel is removed.

* Tue May 07 2019 Ajay Kaher <akaher@vmware.com> - 4.19.40-1
- Update to version 4.19.40

* Thu Apr 11 2019 Srivatsa S. Bhat (VMware) <srivatsa@csail.mit.edu> 4.19.32-3
- Update config_aarch64 to fix ARM64 build.

* Fri Mar 29 2019 Srivatsa S. Bhat (VMware) <srivatsa@csail.mit.edu> 4.19.32-2
- Fix CVE-2019-10125

* Wed Mar 27 2019 Srivatsa S. Bhat (VMware) <srivatsa@csail.mit.edu> 4.19.32-1
- Update to version 4.19.32

* Thu Mar 14 2019 Srivatsa S. Bhat (VMware) <srivatsa@csail.mit.edu> 4.19.29-1
- Update to version 4.19.29

* Tue Mar 05 2019 Ajay Kaher <akaher@vmware.com> - 4.19.26-1
- Update to version 4.19.26

* Thu Feb 21 2019 Him Kalyan Bordoloi <bordoloih@vmware.com> - 4.19.15-3
- Fix CVE-2019-8912

* Thu Jan 24 2019 Alexey Makhalov <amakhalov@vmware.com> - 4.19.15-2
- Add WiFi (ath10k), sensors (i2c,spi), usb support for NXP LS1012A board.

* Tue Jan 15 2019 Srivatsa S. Bhat (VMware) <srivatsa@csail.mit.edu> 4.19.15-1
- Update to version 4.19.15

* Fri Jan 11 2019 Srinidhi Rao <srinidhir@vmware.com> - 4.19.6-7
- Add Network support for NXP LS1012A board.

* Wed Jan 09 2019 Ankit Jain <ankitja@vmware.com> - 4.19.6-6
- Enable following for x86_64 and aarch64:
-  Enable Kernel Address Space Layout Randomization.
-  Enable CONFIG_SECURITY_NETWORK_XFRM

* Fri Jan 04 2019 Srivatsa S. Bhat (VMware) <srivatsa@csail.mit.edu> 4.19.6-5
- Enable AppArmor by default.

* Wed Jan 02 2019 Alexey Makhalov <amakhalov@vmware.com> - 4.19.6-4
- .config: added Compulab fitlet2 device drivers
- .config_aarch64: added gpio sysfs support
- renamed -sound to -drivers-sound

* Tue Jan 01 2019 Ajay Kaher <akaher@vmware.com> - 4.19.6-3
- .config: Enable CONFIG_PCI_HYPERV driver

* Wed Dec 19 2018 Srinidhi Rao <srinidhir@vmware.com> - 4.19.6-2
- Add NXP LS1012A support.

* Mon Dec 10 2018 Srivatsa S. Bhat (VMware) <srivatsa@csail.mit.edu> 4.19.6-1
- Update to version 4.19.6

* Fri Dec 07 2018 Alexey Makhalov <amakhalov@vmware.com> - 4.19.1-3
- .config: added qmi wwan module

* Mon Nov 12 2018 Ajay Kaher <akaher@vmware.com> - 4.19.1-2
- Fix config_aarch64 for 4.19.1

* Mon Nov 05 2018 Srivatsa S. Bhat (VMware) <srivatsa@csail.mit.edu> 4.19.1-1
- Update to version 4.19.1

* Tue Oct 16 2018 Him Kalyan Bordoloi <bordoloih@vmware.com> - 4.18.9-5
- Change in config to enable drivers for zigbee and GPS

* Fri Oct 12 2018 Ajay Kaher <akaher@vmware.com> - 4.18.9-4
- Enable LAN78xx for aarch64 rpi3

* Fri Oct 5 2018 Ajay Kaher <akaher@vmware.com> - 4.18.9-3
- Fix config_aarch64 for 4.18.9
- Add module.lds for aarch64

* Wed Oct 03 2018 Srivatsa S. Bhat <srivatsa@csail.mit.edu> 4.18.9-2
- Use updated steal time accounting patch.
- .config: Enable CONFIG_CPU_ISOLATION and a few networking options
- that got accidentally dropped in the last update.

* Mon Oct 1 2018 Srivatsa S. Bhat <srivatsa@csail.mit.edu> 4.18.9-1
- Update to version 4.18.9

* Tue Sep 25 2018 Ajay Kaher <akaher@vmware.com> - 4.14.67-2
- Build hang (at make oldconfig) fix in config_aarch64

* Wed Sep 19 2018 Srivatsa S. Bhat <srivatsa@csail.mit.edu> 4.14.67-1
- Update to version 4.14.67

* Tue Sep 18 2018 Srivatsa S. Bhat <srivatsa@csail.mit.edu> 4.14.54-7
- Add rdrand-based RNG driver to enhance kernel entropy.

* Sun Sep 02 2018 Srivatsa S. Bhat <srivatsa@csail.mit.edu> 4.14.54-6
- Add full retpoline support by building with retpoline-enabled gcc.

* Thu Aug 30 2018 Srivatsa S. Bhat <srivatsa@csail.mit.edu> 4.14.54-5
- Apply out-of-tree patches needed for AppArmor.

* Wed Aug 22 2018 Alexey Makhalov <amakhalov@vmware.com> - 4.14.54-4
- Fix overflow kernel panic in rsi driver.
- .config: enable BT stack, enable GPIO sysfs.
- Add Exar USB serial driver.

* Fri Aug 17 2018 Ajay Kaher <akaher@vmware.com> - 4.14.54-3
- Enabled USB PCI in config_aarch64
- Build hang (at make oldconfig) fix in config_aarch64

* Thu Jul 19 2018 Alexey Makhalov <amakhalov@vmware.com> - 4.14.54-2
- .config: usb_serial_pl2303=m,wlan=y,can=m,gpio=y,pinctrl=y,iio=m

* Mon Jul 09 2018 Him Kalyan Bordoloi <bordoloih@vmware.com> - 4.14.54-1
- Update to version 4.14.54

* Fri Jan 26 2018 Alexey Makhalov <amakhalov@vmware.com> - 4.14.8-2
- Added vchiq entry to rpi3 dts
- Added dtb-rpi3 subpackage

* Fri Dec 22 2017 Alexey Makhalov <amakhalov@vmware.com> - 4.14.8-1
- Version update

* Wed Dec 13 2017 Alexey Makhalov <amakhalov@vmware.com> - 4.9.66-4
- KAT build support

* Thu Dec 07 2017 Alexey Makhalov <amakhalov@vmware.com> - 4.9.66-3
- Aarch64 support

* Tue Dec 05 2017 Alexey Makhalov <amakhalov@vmware.com> - 4.9.66-2
- Sign and compress modules after stripping. fips=1 requires signed modules

* Mon Dec 04 2017 Srivatsa S. Bhat <srivatsa@csail.mit.edu> 4.9.66-1
- Version update

* Tue Nov 21 2017 Srivatsa S. Bhat <srivatsa@csail.mit.edu> 4.9.64-1
- Version update

* Mon Nov 06 2017 Srivatsa S. Bhat <srivatsa@csail.mit.edu> 4.9.60-1
- Version update

* Wed Oct 11 2017 Srivatsa S. Bhat <srivatsa@csail.mit.edu> 4.9.53-3
- Add patch "KVM: Don't accept obviously wrong gsi values via
    KVM_IRQFD" to fix CVE-2017-1000252.

* Tue Oct 10 2017 Alexey Makhalov <amakhalov@vmware.com> - 4.9.53-2
- Build hang (at make oldconfig) fix.

* Thu Oct 05 2017 Srivatsa S. Bhat <srivatsa@csail.mit.edu> 4.9.53-1
- Version update

* Mon Oct 02 2017 Srivatsa S. Bhat <srivatsa@csail.mit.edu> 4.9.52-3
- Allow privileged CLONE_NEWUSER from nested user namespaces.

* Mon Oct 02 2017 Srivatsa S. Bhat <srivatsa@csail.mit.edu> 4.9.52-2
- Fix CVE-2017-11472 (ACPICA: Namespace: fix operand cache leak)

* Mon Oct 02 2017 Srivatsa S. Bhat <srivatsa@csail.mit.edu> 4.9.52-1
- Version update

* Mon Sep 18 2017 Alexey Makhalov <amakhalov@vmware.com> - 4.9.47-2
- Requires coreutils or toybox

* Mon Sep 04 2017 Alexey Makhalov <amakhalov@vmware.com> - 4.9.47-1
- Fix CVE-2017-11600

* Tue Aug 22 2017 Anish Swaminathan <anishs@vmware.com> - 4.9.43-2
- Add missing xen block drivers

* Mon Aug 14 2017 Alexey Makhalov <amakhalov@vmware.com> - 4.9.43-1
- Version update
- [feature] new sysctl option unprivileged_userns_clone

* Wed Aug 09 2017 Alexey Makhalov <amakhalov@vmware.com> - 4.9.41-2
- Fix CVE-2017-7542
- [bugfix] Added ccm,gcm,ghash,lzo crypto modules to avoid
    panic on modprobe tcrypt

* Mon Aug 07 2017 Alexey Makhalov <amakhalov@vmware.com> - 4.9.41-1
- Version update

* Fri Aug 04 2017 Bo Gan <ganb@vmware.com> - 4.9.38-6
- Fix initramfs triggers

* Tue Aug 01 2017 Anish Swaminathan <anishs@vmware.com> - 4.9.38-5
- Allow some algorithms in FIPS mode
- Reverts 284a0f6e87b0721e1be8bca419893902d9cf577a and backports
- bcf741cb779283081db47853264cc94854e7ad83 in the kernel tree
- Enable additional NF features

* Fri Jul 21 2017 Anish Swaminathan <anishs@vmware.com> - 4.9.38-4
- Add patches in Hyperv codebase

* Fri Jul 21 2017 Anish Swaminathan <anishs@vmware.com> - 4.9.38-3
- Add missing hyperv drivers

* Thu Jul 20 2017 Alexey Makhalov <amakhalov@vmware.com> - 4.9.38-2
- Disable scheduler beef up patch

* Tue Jul 18 2017 Alexey Makhalov <amakhalov@vmware.com> - 4.9.38-1
- Fix CVE-2017-11176 and CVE-2017-10911

* Mon Jul 03 2017 Xiaolin Li <xiaolinl@vmware.com> - 4.9.34-3
- Add libdnet-devel, kmod-devel and libmspack-devel to BuildRequires

* Thu Jun 29 2017 Divya Thaluru <dthaluru@vmware.com> - 4.9.34-2
- Added obsolete for deprecated linux-dev package

* Wed Jun 28 2017 Alexey Makhalov <amakhalov@vmware.com> - 4.9.34-1
- [feature] 9P FS security support
- [feature] DM Delay target support
- Fix CVE-2017-1000364 ("stack clash") and CVE-2017-9605

* Thu Jun 8 2017 Alexey Makhalov <amakhalov@vmware.com> - 4.9.31-1
- Fix CVE-2017-8890, CVE-2017-9074, CVE-2017-9075, CVE-2017-9076
    CVE-2017-9077 and CVE-2017-9242
- [feature] IPV6 netfilter NAT table support

* Fri May 26 2017 Alexey Makhalov <amakhalov@vmware.com> - 4.9.30-1
- Added ENA driver for AMI
- Fix CVE-2017-7487 and CVE-2017-9059

* Wed May 17 2017 Vinay Kulkarni <kulkarniv@vmware.com> - 4.9.28-2
- Enable IPVLAN module.

* Tue May 16 2017 Alexey Makhalov <amakhalov@vmware.com> - 4.9.28-1
- Version update

* Wed May 10 2017 Alexey Makhalov <amakhalov@vmware.com> - 4.9.27-1
- Version update

* Sun May 7 2017 Alexey Makhalov <amakhalov@vmware.com> - 4.9.26-1
- Version update
- Removed version suffix from config file name

* Thu Apr 27 2017 Bo Gan <ganb@vmware.com> - 4.9.24-2
- Support dynamic initrd generation

* Tue Apr 25 2017 Alexey Makhalov <amakhalov@vmware.com> - 4.9.24-1
- Fix CVE-2017-6874 and CVE-2017-7618.
- Fix audit-devel BuildRequires.
- .config: build nvme and nvme-core in kernel.

* Mon Mar 6 2017 Alexey Makhalov <amakhalov@vmware.com> - 4.9.13-2
- .config: NSX requirements for crypto and netfilter

* Tue Feb 28 2017 Alexey Makhalov <amakhalov@vmware.com> - 4.9.13-1
- Update to linux-4.9.13 to fix CVE-2017-5986 and CVE-2017-6074

* Thu Feb 09 2017 Alexey Makhalov <amakhalov@vmware.com> - 4.9.9-1
- Update to linux-4.9.9 to fix CVE-2016-10153, CVE-2017-5546,
    CVE-2017-5547, CVE-2017-5548 and CVE-2017-5576.
- .config: added CRYPTO_FIPS support.

* Tue Jan 10 2017 Alexey Makhalov <amakhalov@vmware.com> - 4.9.2-1
- Update to linux-4.9.2 to fix CVE-2016-10088
- Move linux-tools.spec to linux.spec as -tools subpackage

* Mon Dec 19 2016 Xiaolin Li <xiaolinl@vmware.com> - 4.9.0-2
- BuildRequires Linux-PAM-devel

* Mon Dec 12 2016 Alexey Makhalov <amakhalov@vmware.com> - 4.9.0-1
- Update to linux-4.9.0
- Add paravirt stolen time accounting feature (from linux-esx),
    but disable it by default (no-vmw-sta cmdline parameter)

* Thu Dec  8 2016 Alexey Makhalov <amakhalov@vmware.com> - 4.4.35-3
- net-packet-fix-race-condition-in-packet_set_ring.patch
    to fix CVE-2016-8655

* Wed Nov 30 2016 Alexey Makhalov <amakhalov@vmware.com> - 4.4.35-2
- Expand `uname -r` with release number
- Check for build-id matching
- Added syscalls tracing support
- Compress modules

* Mon Nov 28 2016 Alexey Makhalov <amakhalov@vmware.com> - 4.4.35-1
- Update to linux-4.4.35
- vfio-pci-fix-integer-overflows-bitmask-check.patch
    to fix CVE-2016-9083

* Tue Nov 22 2016 Alexey Makhalov <amakhalov@vmware.com> - 4.4.31-4
- net-9p-vsock.patch

* Thu Nov 17 2016 Alexey Makhalov <amakhalov@vmware.com> - 4.4.31-3
- tty-prevent-ldisc-drivers-from-re-using-stale-tty-fields.patch
    to fix CVE-2015-8964

* Tue Nov 15 2016 Alexey Makhalov <amakhalov@vmware.com> - 4.4.31-2
- .config: add cgrup_hugetlb support
- .config: add netfilter_xt_{set,target_ct} support
- .config: add netfilter_xt_match_{cgroup,ipvs} support

* Thu Nov 10 2016 Alexey Makhalov <amakhalov@vmware.com> - 4.4.31-1
- Update to linux-4.4.31

* Fri Oct 21 2016 Alexey Makhalov <amakhalov@vmware.com> - 4.4.26-1
- Update to linux-4.4.26

* Wed Oct 19 2016 Alexey Makhalov <amakhalov@vmware.com> - 4.4.20-6
- net-add-recursion-limit-to-GRO.patch
- scsi-arcmsr-buffer-overflow-in-arcmsr_iop_message_xfer.patch

* Tue Oct 18 2016 Alexey Makhalov <amakhalov@vmware.com> - 4.4.20-5
- ipip-properly-mark-ipip-GRO-packets-as-encapsulated.patch
- tunnels-dont-apply-GRO-to-multiple-layers-of-encapsulation.patch

* Mon Oct  3 2016 Alexey Makhalov <amakhalov@vmware.com> - 4.4.20-4
- Package vmlinux with PROGBITS sections in -debuginfo subpackage

* Tue Sep 27 2016 Alexey Makhalov <amakhalov@vmware.com> - 4.4.20-3
- .config: CONFIG_IP_SET_HASH_{IPMARK,MAC}=m

* Tue Sep 20 2016 Alexey Makhalov <amakhalov@vmware.com> - 4.4.20-2
- Add -release number for /boot/* files
- Use initrd.img with version and release number
- Rename -dev subpackage to -devel

* Wed Sep  7 2016 Alexey Makhalov <amakhalov@vmware.com> - 4.4.20-1
- Update to linux-4.4.20
- apparmor-fix-oops-validate-buffer-size-in-apparmor_setprocattr.patch
- keys-fix-asn.1-indefinite-length-object-parsing.patch

* Thu Aug 25 2016 Alexey Makhalov <amakhalov@vmware.com> - 4.4.8-11
- vmxnet3 patches to bumpup a version to 1.4.8.0

* Wed Aug 10 2016 Alexey Makhalov <amakhalov@vmware.com> - 4.4.8-10
- Added VSOCK-Detach-QP-check-should-filter-out-non-matching-QPs.patch
- .config: pmem hotplug + ACPI NFIT support
- .config: enable EXPERT mode, disable UID16 syscalls

* Thu Jul 07 2016 Alexey Makhalov <amakhalov@vmware.com> - 4.4.8-9
- .config: pmem + fs_dax support

* Fri Jun 17 2016 Alexey Makhalov <amakhalov@vmware.com> - 4.4.8-8
- patch: e1000e-prevent-div-by-zero-if-TIMINCA-is-zero.patch
- .config: disable rt group scheduling - not supported by systemd

* Wed Jun 15 2016 Harish Udaiya Kumar <hudaiyakumar@vmware.com> - 4.4.8-7
- fixed the capitalization for - System.map

* Thu May 26 2016 Alexey Makhalov <amakhalov@vmware.com> - 4.4.8-6
- patch: REVERT-sched-fair-Beef-up-wake_wide.patch

* Tue May 24 2016 Priyesh Padmavilasom <ppadmavilasom@vmware.com> - 4.4.8-5
- GA - Bump release of all rpms

* Mon May 23 2016 Harish Udaiya Kumar <hudaiyakumar@vmware.com> - 4.4.8-4
- Fixed generation of debug symbols for kernel modules & vmlinux.

* Mon May 23 2016 Divya Thaluru <dthaluru@vmware.com> - 4.4.8-3
- Added patches to fix CVE-2016-3134, CVE-2016-3135

* Wed May 18 2016 Harish Udaiya Kumar <hudaiyakumar@vmware.com> - 4.4.8-2
- Enabled CONFIG_UPROBES in config as needed by ktap

* Wed May 04 2016 Alexey Makhalov <amakhalov@vmware.com> - 4.4.8-1
- Update to linux-4.4.8
- Added net-Drivers-Vmxnet3-set-... patch

* Tue May 03 2016 Vinay Kulkarni <kulkarniv@vmware.com> - 4.2.0-27
- Compile Intel GigE and VMXNET3 as part of kernel.

* Thu Apr 28 2016 Nick Shi <nshi@vmware.com> - 4.2.0-26
- Compile cramfs.ko to allow mounting cramfs image

* Tue Apr 12 2016 Vinay Kulkarni <kulkarniv@vmware.com> - 4.2.0-25
- Revert network interface renaming disable in kernel.

* Tue Mar 29 2016 Alexey Makhalov <amakhalov@vmware.com> - 4.2.0-24
- Support kmsg dumping to vmware.log on panic
- sunrpc: xs_bind uses ip_local_reserved_ports

* Mon Mar 28 2016 Harish Udaiya Kumar <hudaiyakumar@vmware.com> - 4.2.0-23
- Enabled Regular stack protection in Linux kernel in config

* Thu Mar 17 2016 Harish Udaiya Kumar <hudaiyakumar@vmware.com> - 4.2.0-22
- Restrict the permissions of the /boot/System.map-X file

* Fri Mar 04 2016 Alexey Makhalov <amakhalov@vmware.com> - 4.2.0-21
- Patch: SUNRPC: Do not reuse srcport for TIME_WAIT socket.

* Wed Mar 02 2016 Alexey Makhalov <amakhalov@vmware.com> - 4.2.0-20
- Patch: SUNRPC: Ensure that we wait for connections to complete
    before retrying

* Fri Feb 26 2016 Alexey Makhalov <amakhalov@vmware.com> - 4.2.0-19
- Disable watchdog under VMware hypervisor.

* Thu Feb 25 2016 Alexey Makhalov <amakhalov@vmware.com> - 4.2.0-18
- Added rpcsec_gss_krb5 and nfs_fscache

* Mon Feb 22 2016 Alexey Makhalov <amakhalov@vmware.com> - 4.2.0-17
- Added sysctl param to control weighted_cpuload() behavior

* Thu Feb 18 2016 Divya Thaluru <dthaluru@vmware.com> - 4.2.0-16
- Disabling network renaming

* Sun Feb 14 2016 Alexey Makhalov <amakhalov@vmware.com> - 4.2.0-15
- veth patch: don’t modify ip_summed

* Thu Feb 11 2016 Alexey Makhalov <amakhalov@vmware.com> - 4.2.0-14
- Full tickless -> idle tickless + simple CPU time accounting
- SLUB -> SLAB
- Disable NUMA balancing
- Disable stack protector
- No build_forced no-CBs CPUs
- Disable Expert configuration mode
- Disable most of debug features from 'Kernel hacking'

* Mon Feb 08 2016 Alexey Makhalov <amakhalov@vmware.com> - 4.2.0-13
- Double tcp_mem limits, patch is added.

* Wed Feb 03 2016 Anish Swaminathan <anishs@vmware.com> -  4.2.0-12
- Fixes for CVE-2015-7990/6937 and CVE-2015-8660.

* Tue Jan 26 2016 Anish Swaminathan <anishs@vmware.com> - 4.2.0-11
- Revert CONFIG_HZ=250

* Fri Jan 22 2016 Alexey Makhalov <amakhalov@vmware.com> - 4.2.0-10
- Fix for CVE-2016-0728

* Wed Jan 13 2016 Alexey Makhalov <amakhalov@vmware.com> - 4.2.0-9
- CONFIG_HZ=250

* Tue Jan 12 2016 Mahmoud Bassiouny <mbassiouny@vmware.com> - 4.2.0-8
- Remove rootfstype from the kernel parameter.

* Mon Jan 04 2016 Harish Udaiya Kumar <hudaiyakumar@vmware.com> - 4.2.0-7
- Disabled all the tracing options in kernel config.
- Disabled preempt.
- Disabled sched autogroup.

* Thu Dec 17 2015 Harish Udaiya Kumar <hudaiyakumar@vmware.com> - 4.2.0-6
- Enabled kprobe for systemtap & disabled dynamic function tracing in config

* Fri Dec 11 2015 Harish Udaiya Kumar <hudaiyakumar@vmware.com> - 4.2.0-5
- Added oprofile kernel driver sub-package.

* Fri Nov 13 2015 Mahmoud Bassiouny <mbassiouny@vmware.com> - 4.2.0-4
- Change the linux image directory.

* Wed Nov 11 2015 Harish Udaiya Kumar <hudaiyakumar@vmware.com> - 4.2.0-3
- Added the build essential files in the dev sub-package.

* Mon Nov 09 2015 Vinay Kulkarni <kulkarniv@vmware.com> - 4.2.0-2
- Enable Geneve module support for generic kernel.

* Fri Oct 23 2015 Harish Udaiya Kumar <hudaiyakumar@vmware.com> - 4.2.0-1
- Upgraded the generic linux kernel to version 4.2.0 & and updated timer handling to full tickless mode.

* Tue Sep 22 2015 Harish Udaiya Kumar <hudaiyakumar@vmware.com> - 4.0.9-5
- Added driver support for frame buffer devices and ACPI

* Wed Sep 2 2015 Alexey Makhalov <amakhalov@vmware.com> - 4.0.9-4
- Added mouse ps/2 module.

* Fri Aug 14 2015 Alexey Makhalov <amakhalov@vmware.com> - 4.0.9-3
- Use photon.cfg as a symlink.

* Thu Aug 13 2015 Alexey Makhalov <amakhalov@vmware.com> - 4.0.9-2
- Added environment file(photon.cfg) for grub.

* Wed Aug 12 2015 Sharath George <sharathg@vmware.com> - 4.0.9-1
- Upgrading kernel version.

* Wed Aug 12 2015 Alexey Makhalov <amakhalov@vmware.com> - 3.19.2-5
- Updated OVT to version 10.0.0.
- Rename -gpu-drivers to -drivers-gpu in accordance to directory structure.
- Added -sound package/

* Tue Aug 11 2015 Anish Swaminathan<anishs@vmware.com> - 3.19.2-4
- Removed Requires dependencies.

* Fri Jul 24 2015 Harish Udaiya Kumar <hudaiyakumar@gmail.com> - 3.19.2-3
- Updated the config file to include graphics drivers.

* Mon May 18 2015 Touseef Liaqat <tliaqat@vmware.com> - 3.13.3-2
- Update according to UsrMove.

* Wed Nov 5 2014 Divya Thaluru <dthaluru@vmware.com> - 3.13.3-1
- Initial build. First version<|MERGE_RESOLUTION|>--- conflicted
+++ resolved
@@ -11,7 +11,7 @@
 Summary:        Mariner kernel that has MSHV Host support
 Name:           kernel-mshv
 Version:        5.15.126.mshv3
-Release:        5%{?dist}
+Release:        6%{?dist}
 License:        GPLv2
 Group:          Development/Tools
 Vendor:         Microsoft Corporation
@@ -231,13 +231,11 @@
 %{_includedir}/perf/perf_dlfilter.h
 
 %changelog
-<<<<<<< HEAD
-* Thu Feb 22 2024 Pawel Winogrodzki <pawelwi@microsoft.com> - 5.15.126.mshv3-5
+* Fri Feb 23 2024 Pawel Winogrodzki <pawelwi@microsoft.com> - 5.15.126.mshv3-6
 - Updating naming for 3.0 version of Azure Linux.
-=======
+
 * Fri Feb 23 2024 Chris Gunn <chrisgun@microsoft.com> - 5.15.126.mshv3-5
 - Rename initrd.img-<kver> to initramfs-<kver>.img
->>>>>>> 7daff8aa
 
 * Tue Feb 20 2024 Cameron Baird <cameronbaird@microsoft.com> - 5.15.126.mshv3-4
 - Remove legacy /boot/mariner-mshv.cfg
