--- conflicted
+++ resolved
@@ -4,7 +4,7 @@
 Summary:        Prometheus monitoring system and time series database
 Name:           prometheus
 Version:        2.45.4
-Release:        7%{?dist}
+Release:        8%{?dist}
 License:        Apache-2.0
 Vendor:         Microsoft Corporation
 Distribution:   Azure Linux
@@ -21,11 +21,8 @@
 Patch1:         CVE-2023-45288.patch
 Patch2:         CVE-2024-6104.patch
 Patch3:         CVE-2024-24786.patch
-<<<<<<< HEAD
-Patch4:         TestQuerierIndexQueriesRace.patch
-=======
 Patch4:         CVE-2023-44487.patch
->>>>>>> c4ec97eb
+Patch5:         TestQuerierIndexQueriesRace.patch
 BuildRequires:  golang
 BuildRequires:  nodejs
 BuildRequires:  nodejs-npm
@@ -142,13 +139,11 @@
 %doc README.md RELEASE.md documentation
 
 %changelog
-<<<<<<< HEAD
-* Thu Mar 13 2025 Andrew Phelps <anphel@microsoft.com> - 2.45.4-7
+* Thu Mar 13 2025 Andrew Phelps <anphel@microsoft.com> - 2.45.4-8
 - Add patch to fix test issue with TestQuerierIndexQueriesRace
-=======
+
 * Tue Mar 04 2024 corvus-callidus <108946721+corvus-callidus@users.noreply.github.com> - 2.45.4-7
 - Fix CVE-2023-44487
->>>>>>> c4ec97eb
 
 * Mon Nov 25 2024 Bala <balakumaran.kannan@microsoft.com> - 2.45.4-6
 - Fix CVE-2024-24786 by patching
