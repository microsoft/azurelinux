--- conflicted
+++ resolved
@@ -4,7 +4,7 @@
 Summary:        Prometheus monitoring system and time series database
 Name:           prometheus
 Version:        2.45.4
-Release:        8%{?dist}
+Release:        9%{?dist}
 License:        Apache-2.0
 Vendor:         Microsoft Corporation
 Distribution:   Azure Linux
@@ -22,12 +22,9 @@
 Patch2:         CVE-2024-6104.patch
 Patch3:         CVE-2024-24786.patch
 Patch4:         CVE-2023-44487.patch
-<<<<<<< HEAD
-Patch5:         CVE-2025-22870.patch
-Patch6:         CVE-2024-51744.patch
-=======
 Patch5:         CVE-2025-22868.patch
->>>>>>> fc064985
+Patch6:         CVE-2025-22870.patch
+Patch7:         CVE-2024-51744.patch
 BuildRequires:  golang
 BuildRequires:  nodejs
 BuildRequires:  nodejs-npm
@@ -144,18 +141,13 @@
 %doc README.md RELEASE.md documentation
 
 %changelog
-<<<<<<< HEAD
-* Thu Mar 13 2025 Sreeniavsulu Malavathula <v-smalavathu@microsoft.com> - 2.45.4-8
-- Patch to fix CVE-2025-22870
-- Patch to fix CVE-2024-51744
-
-* Tue Mar 04 2024 corvus-callidus <108946721+corvus-callidus@users.noreply.github.com> - 2.45.4-7
-=======
+* Thu Mar 13 2025 Sreeniavsulu Malavathula <v-smalavathu@microsoft.com> - 2.45.4-9
+- Fix CVE-2025-22870, CVE-2024-51744 with an upstream patch
+
 * Thu Mar 06 2025 Sandeep Karambelkar <skarambelkar@microsoft.com> - 2.45.4-8
 - Fix CVE-2025-22868
 
 * Tue Mar 04 2025 corvus-callidus <108946721+corvus-callidus@users.noreply.github.com> - 2.45.4-7
->>>>>>> fc064985
 - Fix CVE-2023-44487
 
 * Mon Nov 25 2024 Bala <balakumaran.kannan@microsoft.com> - 2.45.4-6
