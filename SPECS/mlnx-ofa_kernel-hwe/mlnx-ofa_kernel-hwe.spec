--- conflicted
+++ resolved
@@ -132,24 +132,6 @@
 BuildRequires:  libunwind-devel
 BuildRequires:  pkgconfig
 
-<<<<<<< HEAD
-=======
-Requires: kernel-hwe = %{target_kernel_version_full}
-Requires: kmod
-Requires: libstdc++
-Requires: libunwind
-
-Requires: mlnx-tools >= 5.2.0
-Requires: coreutils
-Requires: pciutils
-Requires: grep
-Requires: procps
-Requires: module-init-tools
-Requires: lsof
-Requires: ofed-scripts
-Conflicts: mlnx-ofa_kernel
-
->>>>>>> 5bde6d6f
 %if "%{KMP}" == "1"
 BuildRequires: %kernel_module_package_buildreqs
 BuildRequires: /usr/bin/perl
@@ -336,109 +318,6 @@
 %endif
 %endif
 
-<<<<<<< HEAD
-=======
-# copy sources
-mkdir -p %{buildroot}/%{_prefix}/src/ofa_kernel-%{version}
-cp -a %{_builddir}/mlnx-ofa_kernel-%{version}/source %{buildroot}/%{_prefix}/src/ofa_kernel-%{version}/source
-ln -s ofa_kernel-%{version}/source %{buildroot}/%{_prefix}/src/mlnx-ofa_kernel-%{version}
-# Fix path of BACKPORT_INCLUDES
-sed -i -e "s@=-I.*backport_includes@=-I/usr/src/ofa_kernel-$VERSION/backport_includes@" %{buildroot}/%{_prefix}/src/ofa_kernel/%{_arch}/%{KVERSION}/configure.mk.kernel || true
-rm -rf %{_builddir}/src
-
-INFO=${RPM_BUILD_ROOT}/etc/infiniband/info
-/bin/rm -f ${INFO}
-mkdir -p ${RPM_BUILD_ROOT}/etc/infiniband
-touch ${INFO}
-
-cat >> ${INFO} << EOFINFO
-#!/bin/bash
-
-echo prefix=%{_prefix}
-echo Kernel=%{KVERSION}
-echo
-echo "Configure options: %{configure_options}"
-echo
-EOFINFO
-
-chmod +x ${INFO} > /dev/null 2>&1
-
-%if "%{WITH_SYSTEMD}" == "1"
-install -d %{buildroot}%{_unitdir}
-install -d %{buildroot}/etc/systemd/system
-install -m 0644 %{_builddir}/%{base_name}-$VERSION/source/ofed_scripts/openibd.service %{buildroot}%{_unitdir}
-install -m 0644 %{_builddir}/%{base_name}-$VERSION/source/ofed_scripts/mlnx_interface_mgr\@.service %{buildroot}/etc/systemd/system
-%endif
-
-install -d %{buildroot}/bin
-install -m 0755 %{_builddir}/%{base_name}-$VERSION/source/ofed_scripts/mlnx_conf_mgr.sh %{buildroot}/bin/
-%if "%{WINDRIVER}" == "0" && "%{BLUENIX}" == "0"
-install -m 0755 %{_builddir}/%{base_name}-$VERSION/source/ofed_scripts/mlnx_interface_mgr.sh %{buildroot}/bin/
-%else
-# Wind River and Mellanox Bluenix are rpm based, however, interfaces management is done in Debian style
-install -d %{buildroot}/usr/sbin
-install -m 0755 %{_builddir}/%{base_name}-$VERSION/source/ofed_scripts/mlnx_interface_mgr_deb.sh %{buildroot}/bin/mlnx_interface_mgr.sh
-install -m 0755 %{_builddir}/%{base_name}-$VERSION/source/ofed_scripts/net-interfaces %{buildroot}/usr/sbin
-%endif
-
-# Install ibroute utilities
-# TBD: move these utilities into standalone package
-install -d %{buildroot}%{_sbindir}
-
-# update /etc/init.d/openibd header
-is_euler=`grep 'NAME=".*Euler' /etc/os-release 2>/dev/null || :`
-if [[ -f /etc/redhat-release || -f /etc/rocks-release || "$is_euler" != '' ]]; then
-perl -i -ne 'if (m@^#!/bin/bash@) {
-        print q@#!/bin/bash
-#
-# Bring up/down openib
-#
-# chkconfig: 2345 05 95
-# description: Activates/Deactivates InfiniBand Driver to \
-#              start at boot time.
-#
-### BEGIN INIT INFO
-# Provides:       openibd
-### END INIT INFO
-@;
-                 } else {
-                     print;
-                 }' %{buildroot}/etc/init.d/openibd
-fi
-
-if grep -qwE 'suse|SLES' /etc/os-release 2>/dev/null; then
-    local_fs='$local_fs'
-    openiscsi=''
-    %if %{build_oiscsi}
-        openiscsi='open-iscsi'
-    %endif
-        perl -i -ne "if (m@^#!/bin/bash@) {
-        print q@#!/bin/bash
-### BEGIN INIT INFO
-# Provides:       openibd
-# Required-Start: $local_fs
-# Required-Stop: opensmd $openiscsi
-# Default-Start:  2 3 5
-# Default-Stop: 0 1 2 6
-# Description:    Activates/Deactivates InfiniBand Driver to \
-#                 start at boot time.
-### END INIT INFO
-@;
-                 } else {
-                     print;
-                 }" %{buildroot}/etc/init.d/openibd
-fi
-
-%if %{build_ipoib}
-case $(uname -m) in
-	i[3-6]86)
-	# Decrease send/receive queue sizes on 32-bit arcitecture
-	echo "options ib_ipoib send_queue_size=64 recv_queue_size=128" >> %{buildroot}/etc/modprobe.d/ib_ipoib.conf
-	;;
-esac
-%endif
-
->>>>>>> 5bde6d6f
 %clean
 rm -rf %{buildroot}
 
