--- conflicted
+++ resolved
@@ -1,12 +1,7 @@
 Summary:        Fast and Lightweight Log processor and forwarder for Linux, BSD and OSX
 Name:           fluent-bit
-<<<<<<< HEAD
 Version:        3.1.9
 Release:        1%{?dist}
-=======
-Version:        3.0.6
-Release:        2%{?dist}
->>>>>>> 29f4ae9c
 License:        Apache-2.0
 Vendor:         Microsoft Corporation
 Distribution:   Azure Linux
@@ -89,15 +84,13 @@
 %{_libdir}/fluent-bit/*.so
 
 %changelog
-<<<<<<< HEAD
-* Thu Oct 10 2024 Paul Meyer <paul.meyer@microsoft.com> - 3.1.9-1
+* Tue Nov 05 2024 Paul Meyer <paul.meyer@microsoft.com> - 3.1.9-1
 - Update to 3.1.9 to enable Lua filter plugin using system luajit library.
-=======
+
 * Tue Oct 15 2024 Chris Gunn <chrisgun@microsoft.com> - 3.0.6-2
 - CVE-2024-34250
 - CVE-2024-25629
 - CVE-2024-28182
->>>>>>> 29f4ae9c
 
 * Tue May 28 2024 Neha Agarwal <nehaagarwal@microsoft.com> - 3.0.6-1
 - Update to v3.0.6 to fix CVE-2024-4323.
