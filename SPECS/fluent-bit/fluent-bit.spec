--- conflicted
+++ resolved
@@ -1,18 +1,15 @@
 Summary:        Fast and Lightweight Log processor and forwarder for Linux, BSD and OSX
 Name:           fluent-bit
 Version:        2.2.3
-Release:        2%{?dist}
+Release:        3%{?dist}
 License:        Apache-2.0
 Vendor:         Microsoft Corporation
 Distribution:   Mariner
 URL:            https://fluentbit.io
 Source0:        https://github.com/fluent/%{name}/archive/refs/tags/v%{version}.tar.gz#/%{name}-%{version}.tar.gz
-<<<<<<< HEAD
-Patch0:         in_emitter_fix_issue_8198.patch
-Patch1:         fix_issue_8025.patch
-=======
 Patch0:         CVE-2024-34250.patch
->>>>>>> 77639777
+Patch1:         in_emitter_fix_issue_8198.patch
+Patch2:         fix_issue_8025.patch
 BuildRequires:  bison
 BuildRequires:  cmake
 BuildRequires:  cyrus-sasl-devel
@@ -86,14 +83,12 @@
 %{_libdir}/fluent-bit/*.so
 
 %changelog
-<<<<<<< HEAD
-* Thu Apr 16 2024 Sindhu Karri <lakarri@microsoft.com> - 2.2.3-2
+* Wed Jun 05 2024 Sindhu Karri <lakarri@microsoft.com> - 2.2.3-3
 - Apply patch in_emitter_fix_issue_8198.patch to fix #8198 ( Potential log loss during high load at Multiline & Rewrite Tag Filter (in_emitter) )
 - Fix issue #8025 with a patch ( in_tail: missing log for offset processing due to non-existent old inodes in sqlite )
-=======
+
 * Wed May 30 2024 Sindhu Karri <lakarri@microsoft.com> - 2.2.3-2
 - Fix CVE-2024-34250 with a patch
->>>>>>> 77639777
 
 * Tue May 28 2024 CBL-Mariner Servicing Account <cblmargh@microsoft.com> - 2.2.3-1
 - Auto-upgrade to 2.2.3 - CVE-2024-4323
