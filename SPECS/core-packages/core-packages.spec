--- conflicted
+++ resolved
@@ -1,12 +1,7 @@
 Summary:        Metapackage with core sets of packages
 Name:           core-packages
-<<<<<<< HEAD
-Version:        2.0
-Release:        11%{?dist}
-=======
 Version:        3.0
-Release:        10%{?dist}
->>>>>>> c0c1ddfb
+Release:        2%{?dist}
 License:        ASL 2.0
 Vendor:         Microsoft Corporation
 Distribution:   Azure Linux
@@ -94,13 +89,11 @@
 %files container
 
 %changelog
-<<<<<<< HEAD
-* Thu Feb 22 2024 Pawel Winogrodzki <pawelwi@microsoft.com> - 2.0-11
+* Thu Feb 29 2024 Pawel Winogrodzki <pawelwi@microsoft.com> - 3.0-2
 - Updating naming for 3.0 version of Azure Linux.
-=======
+
 * Tue Feb 27 2024 Muhammad Falak <mwani@microsoft.com> - 3.0-1
 - Bump version to 3.0 for AzureLinux 3
->>>>>>> c0c1ddfb
 
 * Wed Feb 07 2024 Mykhailo Bykhovtsev <mbykhovtsev@microsoft.com> - 2.0-10
 - Update the runtime dependency from mariner-release to azurelinux-release
