%global bundled_slf4j_version 1.7.36
%global homedir %{_datadir}/%{name}
%global debug_package %{nil}
%define maven_cache_name %{name}-%{version}-caches.tar.gz
%define m2_cache_tarball_name apache-%{name}-%{version}-m2.tar.gz
%define licenses_tarball_name apache-%{name}-%{version}-licenses.tar.gz
%define offline_build -o
%define _prefixmvn %{_var}/opt/apache-%{name}
%define _bindirmvn %{_prefixmvn}/bin
%define _libdirmvn %{_prefixmvn}/lib
# maven 2.0 package version being used. This needs to be updated in case of updates in 1.0.
%define mvn_2_0_pmc_ver 3.8.7-3
Summary:        Apache Maven
Name:           maven
Version:        3.9.6
Release:        2%{?dist}
License:        ASL 2.0
Vendor:         Microsoft Corporation
Distribution:   Azure Linux
Group:          Applications/System
URL:            https://maven.apache.org/
Source0:        https://archive.apache.org/dist/%{name}/%{name}-3/%{version}/source/apache-%{name}-%{version}-src.tar.gz
# Since bootstrap has been removed for maven, it requires a pre-built maven binary to build itself.
# Relying on 2.0 maven rpm to provide the mvn binary for the build.

Source1:        %{_distro_sources_url}/%{name}-%{mvn_2_0_pmc_ver}.cm2.x86_64.rpm
Source2:        %{_distro_sources_url}/%{name}-%{mvn_2_0_pmc_ver}.cm2.aarch64.rpm
# CBL-Mariner build are without network connection. Hence, we need to generate build caches
# as tarballs to build rpms in offline mode.
# In order to generate tarballs, use "maven_build_caches.sh".
# ./maven_build_caches.sh -v <Maven version string> -a <x86_64 | aarch64>
# ex: ./maven_build_caches.sh -v 3.8.4 -a x86_64
Source3:        %{maven_cache_name}
BuildRequires:  javapackages-local-bootstrap
BuildRequires:  msopenjdk-17
BuildRequires:  wget
BuildRequires:  which
Provides:       maven3 = %{version}
Requires:       %{_bindir}/which
Requires:       msopenjdk-17
Requires:       %{name}-jdk-binding = %{version}-%{release}

%description
Maven is a software project management and comprehension tool. Based on the concept of a project object model (POM). Maven can manage a project's build, reporting and documentation from a central piece of information.

%package openjdk17
Summary:        MSOpenJDK 11 binding for Maven
RemovePathPostfixes: -openjdk17
Requires: %{name} = %{version}-%{release}
Requires: msopenjdk-17
Provides: %{name}-jdk-binding = %{version}-%{release}
 
%description openjdk17
Configures Maven to run with OpenJDK 17.

%prep
# Installing 1.0 PMC packages to provide prebuilt mvn binary.
echo "Installing mvn 1.0 using rpm with --nodeps."
%ifarch x86_64
rpm -i --nodeps %{SOURCE1}
%else
rpm -i --nodeps %{SOURCE2}
%endif
mvn -v

tar xf %{SOURCE3} -C $HOME

# Setup maven .m2 cache directory
mkdir /root/.m2
pushd /root/.m2
tar xf $HOME/mavenCaches/%{m2_cache_tarball_name} --no-same-owner
popd

%setup -q -n apache-%{name}-%{version}
# Setup licenses. Remove LICENSE.vm script, which downloads all subproject license files, and replace with prepopulated license tarball.
rm -v apache-maven/src/main/appended-resources/META-INF/LICENSE.vm
pushd apache-maven
tar xf $HOME/mavenCaches/%{licenses_tarball_name} --no-same-owner
cp -v ./target/licenses/lib/* %{_var}/opt/apache-maven/lib
popd

%build
# Changing distribution dir to BUILD directory as install macro clears buildroot prior to creating a fresh directory, thus clearing artifacts copied by maven. We copy them later.
MAVEN_DIST_DIR=%{_builddir}%{_prefixmvn}

export JAVA_HOME="%{_libdir}/jvm/msopenjdk-17"
export LD_LIBRARY_PATH=$LD_LIBRARY_PATH:$JAVA_HOME/lib

sed -i 's/www.opensource/opensource/g' DEPENDENCIES
pwd
echo $LD_LIBRARY_PATH
echo $MAVEN_DIST_DIR
mvn -DdistributionTargetDir=$MAVEN_DIST_DIR -DskipTests clean package %{?offline_build}

%install
mkdir -p %{buildroot}%{_prefixmvn}
mkdir -p %{buildroot}%{_libdirmvn}
mkdir -p %{buildroot}%{_bindirmvn}
mkdir -p %{buildroot}%{_datadir}/java/maven
for jar in %{_builddir}%{_libdirmvn}/*.jar
do
    jarname=$(basename $jar .jar)
    cp %{_builddir}%{_libdirmvn}/${jarname}.jar %{buildroot}%{_libdirmvn}/${jarname}.jar
    ln -sfv %{_libdirmvn}/${jarname}.jar %{buildroot}%{_datadir}/java/maven/${jarname}.jar
done

mkdir -p %{buildroot}/bin
for b in %{_builddir}%{_bindirmvn}/*
do
    binaryname=$(basename $b)
    cp %{_builddir}%{_bindirmvn}/${binaryname} %{buildroot}%{_bindirmvn}/${binaryname}
    ln -sfv %{_bindirmvn}/${binaryname} %{buildroot}/bin/${binaryname}
done

mkdir -p %{buildroot}%{_prefixmvn}/conf
mkdir -p %{buildroot}%{_prefixmvn}/boot

cp -a %{_builddir}%{_prefixmvn}/conf/* %{buildroot}%{_prefixmvn}/conf
cp -a %{_builddir}%{_prefixmvn}/boot/* %{buildroot}%{_prefixmvn}/boot

cp %{_builddir}/apache-maven-%{version}/LICENSE %{buildroot}%{_prefixmvn}/
cp %{_builddir}/apache-maven-%{version}/NOTICE %{buildroot}%{_prefixmvn}/
cp %{_builddir}/apache-maven-%{version}/apache-maven/README.txt %{buildroot}%{_prefixmvn}/


mkdir -p %{buildroot}%{homedir}/bin
ln -sfv %{_bindirmvn}/mvn %{buildroot}%{homedir}/bin/mvn
ln -sfv %{_bindirmvn}/mvnDebug %{buildroot}%{homedir}/bin/mvnDebug
ln -sfv %{_bindirmvn}/mvn.1.gz %{buildroot}%{homedir}/bin/mvn.1.gz
ln -sfv %{_bindirmvn}/mvnDebug.1.gz %{buildroot}%{homedir}/bin/mvnDebug.1.gz

install -d -m 755 %{buildroot}%{_sysconfdir}/java/
echo JAVA_HOME=%{_lib}/jvm/msopenjdk-17 >%{buildroot}%{_sysconfdir}/java/maven.conf-openjdk17

%files
%defattr(-,root,root)
%license LICENSE
%dir %{_libdirmvn}
%dir %{_bindirmvn}
%dir %{_prefixmvn}/conf
%dir %{_prefixmvn}/boot
%dir %{_datadir}/java/maven
%{_libdirmvn}/*
%{_bindirmvn}/*
%{homedir}/bin/mvn*
/bin/*
%{_datadir}/java/maven/*.jar
%{_prefixmvn}/boot/plexus-classworlds*
%{_prefixmvn}/conf/logging/simplelogger.properties
%{_prefixmvn}/conf/settings.xml
%{_prefixmvn}/conf/toolchains.xml
%{_prefixmvn}/LICENSE
%{_prefixmvn}/NOTICE
%{_prefixmvn}/README.txt

%files openjdk17
%config /etc/java/maven.conf-openjdk17

%changelog
<<<<<<< HEAD
* Thu Feb 22 2024 Riken Maharjan <rmaharjan@microsoft.com> - 3.9.6-2
- Use msopenjdk-17
=======
* Thu Feb 22 2024 Pawel Winogrodzki <pawelwi@microsoft.com> - 3.9.6-2
- Updating naming for 3.0 version of Azure Linux.
>>>>>>> 747f405b

* Fri Jan 12 2024 Riken Maharjan <rmaharjan@microsoft.com> - 3.9.6-1
- Upgrade to 3.9.6

* Tue Apr 04 2023 Mykhailo Bykhovtsev <mbykhovtsev@microsoft.com> - 3.8.7-2
- Applied linter changes

* Thu Mar 23 2023 Mykhailo Bykhovtsev <mbykhovtsev@microsoft.com> - 3.8.7-2
- Added openjdk11 subpackage
- Added symlink for binaries requires by xmvn package

* Thu Feb 16 2023 Sumedh Sharma <sumsharma@microsoft.com> - 3.8.7-1
- Update to version 3.8.7

* Wed Oct 12 2022 Pawel Winogrodzki <pawelwi@microsoft.com> - 3.8.4-3
- Replacing hard-coded source URL with the '_mariner_sources_url' macro.

* Wed Jul 20 2022 Sumedh Sharma <sumsharma@microsoft.com> - 3.8.4-2
- Adding both x86_64 and aarch64 1.0 maven rpm as sources.

* Mon Jun 13 2022 Sumedh Sharma <sumsharma@microsoft.com> - 3.8.4-1
- Adding apache maven as build dependency for cassandra reaper.
- Using 1.0 maven rpm from PMC as source to provide pre-built binary for building sources
- Updated to version 3.8.4.

* Wed May 05 2021 Pawel Winogrodzki <pawelwi@microsoft.com> - 3.8.1-1
- Updated to version 3.8.1 to fix CVE-2021-26291.
- Added an artificial 'cached-sources' subpackage.

* Sat May 09 2020 Nick Samson <nisamson@microsoft.com> - 3.5.4-13
- Added %%license line automatically

* Thu Apr 30 2020 Emre Girgin <mrgirgin@microsoft.com> - 3.5.4-12
- Renaming apache-ant to ant

* Thu Apr 30 2020 Emre Girgin <mrgirgin@microsoft.com> - 3.5.4-11
- Renaming apache-maven to maven

* Wed Apr 29 2020 Nicolas Guibourge <nicolasg@microsoft.com> - 3.5.4-10
- Add path to libjli.so in LD_LIBRARY_PATH and skip test while building

* Thu Apr 23 2020 Andrew Phelps <anphel@microsoft.com> - 3.5.4-9
- Replace downloaded license files with new source tarball.

* Thu Apr 16 2020 Nick Samson <nisamson@microsoft.com> - 3.5.4-8
- Updated Source0, License info to use Fedora guidelines. Signature verified.

* Fri Apr 10 2020 Andrew Phelps <anphel@microsoft.com> - 3.5.4-7
- Support building offline for CDPX.

* Wed Apr 01 2020 Andrew Phelps <anphel@microsoft.com> - 3.5.4-6
- Support building standalone by adding mvn binary. License verified.

* Wed Feb 12 2020 Andrew Phelps <anphel@microsoft.com> - 3.5.4-5
- Remove ExtraBuildRequires

* Tue Sep 03 2019 Mateusz Malisz <mamalisz@microsoft.com> - 3.5.4-4
- Initial CBL-Mariner import from Photon (license: Apache2).

* Mon Nov 05 2018 Alexey Makhalov <amakhalov@vmware.com> - 3.5.4-3
- Removed dependency on JAVA8_VERSION macro

* Mon Oct 29 2018 Alexey Makhalov <amakhalov@vmware.com> - 3.5.4-2
- Use ExtraBuildRequires

* Tue Sep 18 2018 Ankit Jain <ankitja@vmware.com> - 3.5.4-1
- Updated apache-maven to version 3.5.4

* Fri Oct 13 2017 Alexey Makhalov <amakhalov@vmware.com> - 3.5.0-5
- Remove BuildArch

* Mon Sep 18 2017 Alexey Makhalov <amakhalov@vmware.com> - 3.5.0-4
- Requires /usr/bin/which

* Mon Jun 19 2017 Divya Thaluru <dthaluru@vmware.com> - 3.5.0-3
- Removed dependency on ANT_HOME
- Removed apache-maven profile file
- Removed version from directory path

* Thu May 18 2017 Harish Udaiya Kumar <hudaiyakumar@vmware.com> - 3.5.0-2
- Renamed openjdk to openjdk8

* Mon Apr 24 2017 Harish Udaiya Kumar <hudaiyakumar@vmware.com> - 3.5.0-1
- Updated apache-maven to version 3.5.0

* Fri Mar 31 2017 Priyesh Padmavilasom <ppadmavilasom@vmware.com> - 3.3.9-8
- use java rpm macros to determine versions

* Wed Dec 21 2016 Priyesh Padmavilasom <ppadmavilasom@vmware.com> - 3.3.9-7
- Updated JAVA_HOME path to point to latest JDK.

* Thu Oct 27 2016 Alexey Makhalov <amakhalov@vmware.com> - 3.3.9-6
- Fix build issue - unable to fetch opensource.org/.../mit-license.php

* Tue Oct 04 2016 Priyesh Padmavilasom <ppadmavilasom@vmware.com> - 3.3.9-5
- Updated JAVA_HOME path to point to latest JDK.

* Tue May 24 2016 Priyesh Padmavilasom <ppadmavilasom@vmware.com> - 3.3.9-4
- GA - Bump release of all rpms

* Fri May 20 2016 Divya Thaluru <dthaluru@vmware.com> - 3.3.9-3
- Updated JAVA_HOME path to point to latest JDK.

* Tue Mar 01 2016 Harish Udaiya Kumar <hudaiyakumar@vmware.com> - 3.3.9-2
- Updated the apache-ant version to 1.9.6

* Fri Feb 26 2016 Kumar Kaushik <kaushikk@vmware.com> - 3.3.9-2
- Updated JAVA_HOME path to point to latest JDK.

* Thu Jan 21 2016 Xiaolin Li <xiaolinl@vmware.com> - 3.3.9-1
- Updated to version 3.3.9

* Tue Jan 5 2016 Xiaolin Li <xiaolinl@vmware.com> - 3.3.3-4
- Increase build timeout from 600000 to 1200000

* Mon Nov 16 2015 Sharath George <sharathg@vmware.com> - 3.3.3-3
- Change path to /var/opt.

* Wed Sep 16 2015 Harish Udaiya Kumar <hudaiyakumar@vmware.com> - 3.3.3-2
- Updated dependencies after repackaging openjdk.

* Thu Jul 9 2015     Sarah Choi<sarahc@vmware.com> - 3.3.3-1
- Add a script to set environment variables for MAVEN

* Fri May 22 2015 Sriram Nambakam <snambakam@vmware.com> - 1.9.4
- Initial build.    First version<|MERGE_RESOLUTION|>--- conflicted
+++ resolved
@@ -13,7 +13,7 @@
 Summary:        Apache Maven
 Name:           maven
 Version:        3.9.6
-Release:        2%{?dist}
+Release:        3%{?dist}
 License:        ASL 2.0
 Vendor:         Microsoft Corporation
 Distribution:   Azure Linux
@@ -157,13 +157,10 @@
 %config /etc/java/maven.conf-openjdk17
 
 %changelog
-<<<<<<< HEAD
-* Thu Feb 22 2024 Riken Maharjan <rmaharjan@microsoft.com> - 3.9.6-2
+* Thu Feb 22 2024 Riken Maharjan <rmaharjan@microsoft.com> - 3.9.6-3
 - Use msopenjdk-17
-=======
 * Thu Feb 22 2024 Pawel Winogrodzki <pawelwi@microsoft.com> - 3.9.6-2
 - Updating naming for 3.0 version of Azure Linux.
->>>>>>> 747f405b
 
 * Fri Jan 12 2024 Riken Maharjan <rmaharjan@microsoft.com> - 3.9.6-1
 - Upgrade to 3.9.6
