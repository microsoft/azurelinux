--- conflicted
+++ resolved
@@ -1,12 +1,7 @@
 Summary:        Rocket-fast system for log processing
 Name:           rsyslog
-<<<<<<< HEAD
 Version:        8.2108.0
 Release:        1%{?dist}
-=======
-Version:        8.37.0
-Release:        8%{?dist}
->>>>>>> 3d198c6a
 License:        GPLv3+ AND ASL 2.0
 Vendor:         Microsoft Corporation
 Distribution:   Mariner
@@ -158,13 +153,11 @@
 %doc %{_docdir}/%{name}/html
 
 %changelog
-<<<<<<< HEAD
 * Mon Jan 24 2022 Neha Agarwal <nehaagarwal@microsoft.com> - 8.2108.0-1
 - Update to version 8.2108.0.
-=======
+
 * Wed Jan 19 2022 Pawel Winogrodzki <pawelwi@microsoft.com> - 8.37.0-8
 - Added "Provides: syslog".
->>>>>>> 3d198c6a
 
 * Thu Sep 16 2021 Henry Beberman <henry.beberman@microsoft.com> - 8.37.0-7
 - Add /etc/rsyslog.d directory.
