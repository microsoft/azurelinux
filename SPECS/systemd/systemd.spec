--- conflicted
+++ resolved
@@ -12,13 +12,6 @@
 Source2:        systemd.cfg
 Source3:        99-dhcp-en.network
 Patch0:         fix-journald-audit-logging.patch
-<<<<<<< HEAD
-# Patch for skipping the tests: test-mountpoint-util, test-mount-util, test-fileio, test-fd-util, test-repart - Some mounts are failing in chroot
-Patch1:         testsskipped.patch
-# Can be removed once we update systemd to a version containing the following commit:
-# https://github.com/systemd/systemd/commit/19193b489841a7bcccda7122ac0849cf6efe59fd
-Patch2:         add-fsync-sysusers-passwd.patch
-=======
 # Patch1 can be removed once we update systemd to a version containing the following commit:
 # https://github.com/systemd/systemd/commit/19193b489841a7bcccda7122ac0849cf6efe59fd
 Patch1:         add-fsync-sysusers-passwd.patch
@@ -29,7 +22,6 @@
 Patch3:         CVE-2022-3821.patch
 # Patch4 can be removed once we update to version 252
 Patch4:         CVE-2022-45873.patch
->>>>>>> 94c9b099
 BuildRequires:  cryptsetup-devel
 BuildRequires:  dbus
 BuildRequires:  docbook-dtd-xml
@@ -289,29 +281,28 @@
 %files lang -f %{name}.lang
 
 %changelog
-* Wed Dec 14 2022 CBL-Mariner Servicing Account <cblmargh@microsoft.com> - 250.3-12
-- Add patch for CVE-2022-45873
-
-* Wed Nov 29 2022 Daniel McIlvaney <damcilva@microsoft.com> - 250.3-11
-- Conditionally run systemctl preset-all only when first installing systemd, not on upgrades
-
-* Thu Nov 17 2022 Sam Meluch <sammeluch@microsoft.com> - 250.3-10
-- Add patch for CVE-2022-3821
-
-* Tue Oct 04 2022 Pawel Winogrodzki <pawelwi@microsoft.com> - 250.3-9
-- Fixing default log location.
-
-* Tue Sep 27 2022 Avram Lubkin <avramlubkin@microsoft.com> - 250.3-8
-- Add patch to improve fs detection in gpt-auto (systemd #22506)
-
-* Tue Aug 16 2022 Avram Lubkin <avramlubkin@microsoft.com> - 250.3-7
-- Add patch to fsync passwd file (systemd #24324)
-
-* Mon Aug 01 2022 Rakshaa Viswanathan <rviswanathan@microsoft.com> - 250.3-7
+* Thu Jan 12 2022 Rakshaa Viswanathan <rviswanathan@microsoft.com> - 250.3-13
 - Add BR: dbus, mariner-release, tzdata, sudo to systemd.spec
 - Generate machine-id using dbus-uuidgen
 - Set UTF8 encoding in %check section of systemd.spec
-- Include patch testsskipped.patch to skip test-mountpoint-util, test-mount-util, test-fileio, test-fd-util, and test-repart
+
+* Wed Dec 14 2022 CBL-Mariner Servicing Account <cblmargh@microsoft.com> - 250.3-12
+- Add patch for CVE-2022-45873
+
+* Wed Nov 29 2022 Daniel McIlvaney <damcilva@microsoft.com> - 250.3-11
+- Conditionally run systemctl preset-all only when first installing systemd, not on upgrades
+
+* Thu Nov 17 2022 Sam Meluch <sammeluch@microsoft.com> - 250.3-10
+- Add patch for CVE-2022-3821
+
+* Tue Oct 04 2022 Pawel Winogrodzki <pawelwi@microsoft.com> - 250.3-9
+- Fixing default log location.
+
+* Tue Sep 27 2022 Avram Lubkin <avramlubkin@microsoft.com> - 250.3-8
+- Add patch to improve fs detection in gpt-auto (systemd #22506)
+
+* Tue Aug 16 2022 Avram Lubkin <avramlubkin@microsoft.com> - 250.3-7
+- Add patch to fsync passwd file (systemd #24324)
 
 * Wed May 04 2022 Jon Slobodzian <joslobo@microsoft.com> - 250.3-6
 - Change build mode from "development" (default) to "release"
