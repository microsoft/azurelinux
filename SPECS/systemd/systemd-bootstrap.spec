Summary:        Bootstrap version of systemd. Workaround for systemd circular dependency.
Name:           systemd-bootstrap
Version:        250.3
Release:        6%{?dist}
License:        LGPLv2+ AND GPLv2+ AND MIT
Vendor:         Microsoft Corporation
Distribution:   Mariner
Group:          System Environment/Security
URL:            https://www.freedesktop.org/wiki/Software/systemd/
Source0:        https://github.com/systemd/systemd-stable/archive/v%{version}.tar.gz#/systemd-%{version}.tar.gz
Source1:        50-security-hardening.conf
Source2:        systemd.cfg
Source3:        99-dhcp-en.network
Patch0:         fix-journald-audit-logging.patch
# Patch1 can be removed once we update systemd to a version containing the following commit:
# https://github.com/systemd/systemd/commit/19193b489841a7bcccda7122ac0849cf6efe59fd
Patch1:         add-fsync-sysusers-passwd.patch
# Patch2 can be removed once we update systemd to a version containing the following commit:
# https://github.com/systemd/systemd/commit/d5cb053cd93d516f516e0b748271b55f9dfb3a29
Patch2:         gpt-auto-devno-not-determined.patch
BuildRequires:  docbook-dtd-xml
BuildRequires:  docbook-style-xsl
BuildRequires:  gettext
BuildRequires:  glib-devel
BuildRequires:  gperf
BuildRequires:  intltool
BuildRequires:  kbd
BuildRequires:  kmod-devel
BuildRequires:  libcap-devel
BuildRequires:  libgcrypt-devel
BuildRequires:  libxslt
BuildRequires:  lz4-devel
BuildRequires:  meson
BuildRequires:  pam-devel
BuildRequires:  perl-XML-Parser
BuildRequires:  python3-jinja2
BuildRequires:  util-linux-devel
BuildRequires:  xz-devel
Requires:       %{name}-rpm-macros = %{version}-%{release}
Requires:       glib
Requires:       kmod
Requires:       libcap
Requires:       libgcrypt
Requires:       lz4
Requires:       pam
Requires:       xz
AutoReq:        no

%description
Systemd is an init replacement with better process control and security

%package rpm-macros
Summary:        Macros that define paths and scriptlets related to systemd
BuildArch:      noarch
AutoReq:        no

%description rpm-macros
Just the definitions of rpm macros.

%package devel
Summary:        Development headers for systemd
Requires:       %{name} = %{version}-%{release}
Requires:       glib-devel
AutoReq:        no

%description devel
Development headers for developing applications linking to libsystemd

%prep
%autosetup -p1 -n systemd-stable-%{version}
cat > config.cache << "EOF"
KILL=/bin/kill
HAVE_BLKID=1
BLKID_LIBS="-lblkid"
BLKID_CFLAGS="-I/usr/include/blkid"
cc_cv_CFLAGS__flto=no
EOF

sed -i "s#\#DefaultTasksMax=512#DefaultTasksMax=infinity#g" src/core/system.conf.in

%build
export LANG=en_US.UTF-8
export LC_ALL=en_US.UTF-8
CFLAGS="%{build_cflags} -Wno-error=format-overflow="                        \
meson  --prefix %{_prefix}                                            \
       --sysconfdir %{_sysconfdir}                                    \
       --localstatedir %{_var}                                        \
       -Dblkid=true                                                   \
       -Dmode=release                                                 \
       -Ddefault-dnssec=no                                            \
       -Dfirstboot=false                                              \
       -Dinstall-tests=false                                          \
       -Dldconfig=false                                               \
       -Drootprefix=                                                  \
       -Drootlibdir=/lib                                              \
       -Dsplit-usr=false                                              \
       -Dsysusers=true                                                \
       -Dpam=true                                                     \
       -Dhomed=false                                                  \
       -Dlibcurl=false                                                \
       -Dpolkit=true                                                  \
       -Dlz4=true                                                     \
       -Dzstd=false                                                   \
       -Ddbuspolicydir=%{_sysconfdir}/dbus-1/system.d                 \
       -Ddbussessionservicedir=%{_datadir}/dbus-1/services            \
       -Ddbussystemservicedir=%{_datadir}/dbus-1/system-services      \
       -Dsysvinit-path=%{_sysconfdir}/rc.d/init.d                     \
       -Drc-local=%{_sysconfdir}/rc.d/rc.local                        \
       $PWD build &&
       cd build &&
       %ninja_build

%install
cd build && %ninja_install

install -vdm 755 %{buildroot}/sbin
for tool in runlevel reboot shutdown poweroff halt telinit; do
     ln -sfv ../bin/systemctl %{buildroot}/sbin/${tool}
done
ln -sfv ../lib/systemd/systemd %{buildroot}/sbin/init
sed -i '/srv/d' %{buildroot}%{_libdir}/tmpfiles.d/home.conf
sed -i "s:0775 root lock:0755 root root:g" %{buildroot}%{_libdir}/tmpfiles.d/legacy.conf
sed -i "s:NamePolicy=kernel database onboard slot path:NamePolicy=kernel database:g" %{buildroot}%{_libdir}/systemd/network/99-default.link
sed -i "s:#LLMNR=yes:LLMNR=false:g" %{buildroot}%{_sysconfdir}/systemd/resolved.conf
sed -i "s:#NTP=:NTP=time.windows.com:g" %{buildroot}%{_sysconfdir}/systemd/timesyncd.conf
rm -f %{buildroot}%{_var}/log/README
rm -f %{buildroot}/%{_libdir}/modprobe.d/README
rm -f %{buildroot}/lib/systemd/network/80-wifi-ap.network.example
rm -f %{buildroot}/lib/systemd/network/80-wifi-station.network.example
mkdir -p %{buildroot}%{_localstatedir}/log/journal

find %{buildroot} -type f -name "*.la" -delete -print
install -m 0644 %{SOURCE1} %{buildroot}%{_sysconfdir}/sysctl.d
install -dm 0700 %{buildroot}/boot/
install -m 0600 %{SOURCE2} %{buildroot}/boot/
rm %{buildroot}%{_libdir}/systemd/system/default.target
ln -sfv multi-user.target %{buildroot}%{_libdir}/systemd/system/default.target
install -dm 0755 %{buildroot}/%{_sysconfdir}/systemd/network
install -m 0644 %{SOURCE3} %{buildroot}/%{_sysconfdir}/systemd/network

# Enable default systemd units.
%post
/sbin/ldconfig
systemctl preset-all

%postun -p /sbin/ldconfig

%files
%defattr(-,root,root)
%license LICENSE.GPL2
%dir %{_sysconfdir}/systemd
%dir %{_sysconfdir}/systemd/system
%dir %{_sysconfdir}/systemd/user
%dir %{_sysconfdir}/systemd/network
%dir %{_sysconfdir}/tmpfiles.d
%dir %{_sysconfdir}/sysctl.d
%dir %{_sysconfdir}/modules-load.d
%dir %{_sysconfdir}/binfmt.d
%{_sysconfdir}/X11/xinit/xinitrc.d/50-systemd-user.sh
%{_sysconfdir}/sysctl.d/50-security-hardening.conf
%{_sysconfdir}/xdg/systemd
%{_sysconfdir}/rc.d/init.d/README
%config(noreplace) %{_sysconfdir}/dbus-1/system.d/org.freedesktop.systemd1.conf
%config(noreplace) %{_sysconfdir}/dbus-1/system.d/org.freedesktop.hostname1.conf
%config(noreplace) %{_sysconfdir}/dbus-1/system.d/org.freedesktop.login1.conf
%config(noreplace) %{_sysconfdir}/dbus-1/system.d/org.freedesktop.locale1.conf
%config(noreplace) %{_sysconfdir}/dbus-1/system.d/org.freedesktop.timedate1.conf
%config(noreplace) %{_sysconfdir}/dbus-1/system.d/org.freedesktop.resolve1.conf
%config(noreplace) %{_sysconfdir}/dbus-1/system.d/org.freedesktop.network1.conf
%config(noreplace) %{_sysconfdir}/dbus-1/system.d/org.freedesktop.machine1.conf
%config(noreplace) %{_sysconfdir}/dbus-1/system.d/org.freedesktop.portable1.conf
%config(noreplace) %{_sysconfdir}/dbus-1/system.d/org.freedesktop.timesync1.conf
%config(noreplace) %{_sysconfdir}/dbus-1/system.d/org.freedesktop.oom1.conf
%config(noreplace) %{_sysconfdir}/systemd/system.conf
%config(noreplace) %{_sysconfdir}/systemd/user.conf
%config(noreplace) %{_sysconfdir}/systemd/logind.conf
%config(noreplace) %{_sysconfdir}/systemd/journald.conf
%config(noreplace) %{_sysconfdir}/systemd/resolved.conf
%config(noreplace) %{_sysconfdir}/systemd/coredump.conf
%config(noreplace) %{_sysconfdir}/systemd/timesyncd.conf
%config(noreplace) %{_sysconfdir}/systemd/networkd.conf
%config(noreplace) %{_sysconfdir}/systemd/oomd.conf
%config(noreplace) %{_sysconfdir}/systemd/pstore.conf
%config(noreplace) %{_sysconfdir}/systemd/sleep.conf
%{_libdir}/pam.d/systemd-user
%config(noreplace) %{_sysconfdir}/systemd/network/99-dhcp-en.network

%dir %{_sysconfdir}/udev
%dir %{_sysconfdir}/udev/rules.d
%dir %{_sysconfdir}/udev/hwdb.d
%config(noreplace) %{_sysconfdir}/udev/udev.conf
%config(noreplace) /boot/systemd.cfg
%{_libdir}/udev/*
%{_libdir}/systemd/*
%{_libdir}/environment.d/99-environment.conf
%exclude %{_libdir}/debug
%exclude %{_datadir}/locale
%{_libdir}/binfmt.d
%{_libdir}/kernel
%{_libdir}/modules-load.d
/lib/security
%{_libdir}/sysctl.d
%{_libdir}/tmpfiles.d
/lib/*.so*
%{_libdir}/modprobe.d/systemd.conf
%{_libdir}/sysusers.d/*
%{_bindir}/*
%{_sbindir}/*
/sbin/*
%{_datadir}/bash-completion/*
%{_datadir}/factory/*
%{_datadir}/dbus-1
%{_docdir}/*
%{_datadir}/polkit-1
%{_datadir}/systemd
%{_datadir}/zsh/*
%dir %{_localstatedir}/log/journal

%files rpm-macros
%{_libdir}/rpm

%files devel
%dir %{_includedir}/systemd
/lib/libudev.so
/lib/libsystemd.so
%{_includedir}/systemd/*.h
%{_includedir}/libudev.h
%{_libdir}/pkgconfig/libudev.pc
%{_libdir}/pkgconfig/libsystemd.pc
%{_datadir}/pkgconfig/systemd.pc
%{_datadir}/pkgconfig/udev.pc

%changelog
<<<<<<< HEAD
* Tue Oct 04 2022 Pawel Winogrodzki <pawelwi@microsoft.com> - 250.3-6
- Fixing default log location.
=======
* Tue Sep 27 2022 Avram Lubkin <avramlubkin@microsoft.com> - 250.3-6
- Add patch to improve fs detection in gpt-auto (systemd #22506)
>>>>>>> dd160e5b

* Tue Aug 16 2022 Avram Lubkin <avramlubkin@microsoft.com> - 250.3-5
- Add patch to fsync passwd file (systemd #24324)

* Wed May 04 2022 Jon Slobodzian <joslobo@microsoft.com> - 250.3-4
- Change build mode from "development" (default) to "release"

* Wed Apr 13 2022 Cameron Baird <cameronbaird@microsoft.com> - 250.3-3
- Bring in an upstream change as patch fix-journald-audit-logging.patch
- to prevent many-fielded audit messages from crashing systemd-journal

* Thu Mar 17 2022 Andrew Phelps <anphel@microsoft.com> - 250.3-2
- Disable zstd configuration to ensure lz4 compression is used for journal files and coredumps

* Mon Jan 24 2022 Henry Beberman <henry.beberman@microsoft.com> - 250.3-1
- Update to systemd-stable version 250.3
- Explicitly disable systemd-homed

* Thu Dec 16 2021 Pawel Winogrodzki <pawelwi@microsoft.com> - 249.7-3
- Removing the explicit %%clean stage.

* Wed Dec 08 2021 Henry Beberman <henry.beberman@microsoft.com> 249.7-2
- Update systemd boot args to force cgroups V1 with systemd.unified_cgroup_hierarchy=0
- Update 99-dhcp-en.network with SendRelease=false so DHCP leases arent released on reboot

* Wed Dec 01 2021 Henry Beberman <henry.beberman@microsoft.com> 249.7-1
- Update to systemd-stable version 249.7 by bootstrapifying the systemd 249.7 spec

* Sat Oct 02 2021 Pawel Winogrodzki <pawelwi@microsoft.com> - 239-42
- Adding 'Obsoletes: systemd-bootstrap-devel' for the 'devel' subpackage.
- Making 'systemd' obsolete 'systemd-bootstrap' regardless of version and release.

* Wed Aug 18 2021 Jon Slobodzian <joslobo@microsoft.com> - 239-41
- Merge from 1.0 to dev branch
- nehaagarwal@microsoft.com, 2.39-38: CVE-2021-33910 fix

* Wed Jul 28 2021 Henry Li <lihl@microsoft.com> - 239-40
- Enable building systemd-sysusers
- Ship systemd-sysusers and related conf files from systemd package

* Fri May 14 2021 Thomas Crain <thcrain@microsoft.com> - 239-39
- Merge the following releases from 1.0 to dev branch
- niontive@microsoft.com, 2.39-33: Use autosetup
-   Fix CVE-2019-3842
-   Fix CVE-2019-3843
-   Fix CVE-2019-3844
-   Fix CVE-2019-6454
-   Fix CVE-2019-20386
-   Fix CVE-2020-1712
-   Fix CVE-2020-13776
- niontive@microsoft.com, 2.39-34: Fix CVE-2019-6454, CVE-2020-1712 patches. Add upstream patch info.
- henry.beberman@microsoft.com, 2.39-35: Enable LZ4 so journalctl can read logs from the container host.
- chrco@microsoft.com, 2.39-36: Disallow unprivileged BPF scripts by default. Additional mitigation for CVE-2021-20194

* Mon Apr 26 2021 Henry Li <lihl@microsoft.com> - 239-38
- Provides system-setup-keyboard.

* Tue Mar 23 2021 Daniel Burgener <daburgen@microsoft.com> 239-37 (on 1.0 branch)
- Enable SELinux support
- Remove unused BuildRequires shadow-utils

* Fri Feb 05 2021 Joe Schmitt <joschmit@microsoft.com> - 239-37
- Replace incorrect %%{_lib} usage with %%{_libdir}

* Thu Feb 04 2021 Joe Schmitt <joschmit@microsoft.com> - 239-36
- Provide nss-myhostname.

* Fri Jan 08 2021 Ruying Chen <v-ruyche@microsoft.com> - 239-35
- Provide systemd-udev and libudev-devel.

* Tue Nov 10 2020 Ruying Chen <v-ruyche@microsoft.com> - 239-34
- Configure to support merged /usr.

* Wed Nov 04 2020 Joe Schmitt <joschmit@microsoft.com> - 239-33
- Provide systemd-libs, systemd-units, and systemd-sysv.
- Subpackage rpm-macros.

*  Wed Sep 23 2020 Suresh Babu Chalamalasetty <schalam@microsoft.com> 239-32
-  Portablectl patches for --now --enable and --no-block flags support

*  Mon Aug 24 2020 Leandro Pereira <leperei@microsoft.com> 239-31
-  Use time.windows.com as the default NTP server in timesyncd.

*  Tue Aug 11 2020 Mateusz Malisz <mamalisz@microsoft.com> 239-30
-  Reduce kptr_restrict to 1

*  Fri May 29 2020 Nicolas Ontiveros <niontive@microsoft.com> 239-29
-  Include cryptsetup to build cryptsetup generator.

*  Wed May 27 2020 Chris Co <chrco@microsoft.com> 239-28
-  Disable IPv6 router advertisements by default

*  Wed May 20 2020 Emre Girgin <mrgirgin@microsoft.com> 239-27
-  Change /boot directory permissions to 600.

*  Wed May 20 2020 Joe Schmitt <joschmit@microsoft.com> 239-26
-  Remove 99-vmware-hotplug.rules.

*  Sat May 09 2020 Nick Samson <nisamson@microsoft.com> - 239-25
-  Added %%license line automatically

*  Wed May 06 2020 Emre Girgin <mrgirgin@microsoft.com> 239-24
-  Renaming docbook-xsl to docbook-style-xsl

*  Wed May 06 2020 Emre Girgin <mrgirgin@microsoft.com> 239-23
-  Renaming docbook-xml to docbook-dtd-xml

*  Wed May 06 2020 Emre Girgin <mrgirgin@microsoft.com> 239-22
-  Renaming Linux-PAM to pam

*  Wed May 06 2020 Emre Girgin <mrgirgin@microsoft.com> 239-21
-  Renaming XML-Parser to perl-XML-Parser

*  Tue May 05 2020 Joe Schmitt <joschmit@microsoft.com> 239-20
-  Remove unused rdrand-rng after kernel update.

*  Thu Apr 23 2020 Emre Girgin <mrgirgin@microsoft.com> 239-19
-  Ignore CVE-2018-21029.

*  Fri Apr 17 2020 Emre Girgin <mrgirgin@microsoft.com> 239-18
-  Rename shadow to shadow-utils.

*  Thu Apr 16 2020 Emre Girgin <mrgirgin@microsoft.com> 239-17
-  Resolve build issues arising from upgrading meson to 0.49.2.

*  Thu Apr 09 2020 Henry Beberman <henry.beberman@microsoft.com> 239-16
-  Add patch to disable arguments to mount_cgroup_controllers as in upstream latest.

*  Tue Apr 07 2020 Paul Monson <paulmon@microsoft.com> 239-15
-  Update Source0 link.  License verified.

*  Tue Mar 31 2020 Henry Beberman <henry.beberman@microsoft.com> 239-14
-  Backport upstream fix for FOREACH_STRING macro.

*  Tue Mar 24 2020 Henry Beberman <henry.beberman@microsoft.com> 239-13
-  Add -Wno-error=format-overflow= to fix gcc9 build.

*  Thu Feb 27 2020 Henry Beberman <hebeberm@microsoft.com> 239-12
-  Disable libcurl auto-configure

*  Tue Sep 03 2019 Mateusz Malisz <mamalisz@microsoft.com> 239-11
-  Initial CBL-Mariner import from Photon (license: Apache2).

*  Thu Jan 10 2019 Anish Swaminathan <anishs@vmware.com>  239-10
-  Fix CVE-2018-16864, CVE-2018-16865, CVE-2018-16866

*  Wed Jan 09 2019 Keerthana K <keerthanak@vmware.com> 239-9
-  Seting default values for tcp_timestamps, tcp_challenge_ack_limit and ip_forward.

*  Wed Jan 02 2019 Anish Swaminathan <anishs@vmware.com>  239-8
-  Fix CVE-2018-15686, CVE-2018-15687

*  Sun Nov 11 2018 Tapas Kundu <tkundu@vmware.com> 239-7
-  Fix CVE-2018-15688

*  Fri Oct 26 2018 Srivatsa S. Bhat (VMware) <srivatsa@csail.mit.edu> 239-6
-  Auto-load rdrand-rng kernel module only on x86.

*  Fri Oct 26 2018 Anish Swaminathan <anishs@vmware.com>  239-5
-  Revert the commit that causes GCE networkd timeout
-  https://github.com/systemd/systemd/commit/44b598a1c9d11c23420a5ef45ff11bcb0ed195eb

*  Mon Oct 08 2018 Srinidhi Rao <srinidhir@vmware.com> 239-4
-  Add glib-devel as a Requirement to systemd-devel

*  Fri Sep 21 2018 Alexey Makhalov <amakhalov@vmware.com> 239-3
-  Fix compilation issue against glibc-2.28

*  Tue Sep 18 2018 Srivatsa S. Bhat <srivatsa@csail.mit.edu> 239-2
-  Automatically load rdrand-rng kernel module on every boot.

*  Tue Aug 28 2018 Anish Swaminathan <anishs@vmware.com>  239-1
-  Update systemd to 239

*  Wed Apr 11 2018 Xiaolin Li <xiaolinl@vmware.com>  236-3
-  Build systemd with util-linux 2.32.

*  Wed Jan 17 2018 Divya Thaluru <dthaluru@vmware.com>  236-2
-  Fixed the log file directory structure

*  Fri Dec 29 2017 Anish Swaminathan <anishs@vmware.com>  236-1
-  Update systemd to 236

*  Thu Nov 09 2017 Vinay Kulkarni <kulkarniv@vmware.com>  233-11
-  Fix CVE-2017-15908 dns packet loop fix.

*  Tue Nov 07 2017 Vinay Kulkarni <kulkarniv@vmware.com>  233-10
-  Fix nullptr access during link disable.

*  Mon Sep 18 2017 Anish Swaminathan <anishs@vmware.com>  233-9
-  Backport router solicitation backoff from systemd 234

*  Fri Sep 15 2017 Anish Swaminathan <anishs@vmware.com>  233-8
-  Move network file to systemd package

*  Tue Aug 15 2017 Alexey Makhalov <amakhalov@vmware.com> 233-7
-  Fix compilation issue for glibc-2.26

*  Fri Jul 21 2017 Vinay Kulkarni <kulkarniv@vmware.com>  233-6
-  Fix for CVE-2017-1000082.

*  Fri Jul 07 2017 Vinay Kulkarni <kulkarniv@vmware.com>  233-5
-  Fix default-dns-from-env patch.

*  Wed Jul 05 2017 Xiaolin Li <xiaolinl@vmware.com> 233-4
-  Add kmod-devel to BuildRequires

*  Thu Jun 29 2017 Vinay Kulkarni <kulkarniv@vmware.com>  233-3
-  Fix for CVE-2017-9445.

*  Tue Jun 20 2017 Anish Swaminathan <anishs@vmware.com>  233-2
-  Fix for CVE-2017-9217

*  Mon Mar 06 2017 Vinay Kulkarni <kulkarniv@vmware.com>  233-1
-  Update systemd to 233

*  Tue Jan 3 2017 Alexey Makhalov <amakhalov@vmware.com>  232-5
-  Added /boot/systemd.cfg

*  Tue Dec 20 2016 Alexey Makhalov <amakhalov@vmware.com>  232-4
-  Fix initrd-switch-root issue

*  Wed Dec 07 2016 Xiaolin Li <xiaolinl@vmware.com> 232-3
-  BuildRequires Linux-PAM-devel

*  Thu Dec 01 2016 Xiaolin Li <xiaolinl@vmware.com> 232-2
-  disable-elfutils.

*  Fri Nov 18 2016 Anish Swaminathan <anishs@vmware.com>  232-1
-  Update systemd to 232

*  Thu Nov 3 2016 Divya Thaluru <dthaluru@vmware.com>  228-32
-  Added logic to reload services incase of rpm upgrade

*  Thu Sep 29 2016 Vinay Kulkarni <kulkarniv@vmware.com>  228-31
-  Fix a CVE in systemd-notify socket.

*  Mon Aug 29 2016 Alexey Makhalov <amakhalov@vmware.com>  228-30
-  02-install-general-aliases.patch to create absolute symlinks

*  Fri Aug 26 2016 Anish Swaminathan <anishs@vmware.com>  228-29
-  Change config file properties for 99-default.link

*  Tue Aug 16 2016 Vinay Kulkarni <kulkarniv@vmware.com>  228-28
-  systemd-resolved: Fix DNS_TRANSACTION_PENDING assert.

*  Mon Aug 1 2016 Divya Thaluru <dthaluru@vmware.com> 228-27
-  Removed packaging of symlinks and will be created during installation

*  Tue Jul 12 2016 Vinay Kulkarni <kulkarniv@vmware.com>  228-26
-  systemd-resolved: Fix DNS domains resolv.conf search issue for static DNS.

*  Mon Jul 11 2016 Vinay Kulkarni <kulkarniv@vmware.com>  228-25
-  systemd-networkd: Update DUID/IAID config interface to systemd v230 spec.

*  Tue Jun 21 2016 Anish Swaminathan <anishs@vmware.com>  228-24
-  Change config file properties

*  Fri Jun 17 2016 Vinay Kulkarni <kulkarniv@vmware.com>  228-23
-  systemd-resolved: Configure initial DNS servers from environment var.

*  Mon Jun 06 2016 Alexey Makhalov <amakhalov@vmware.com>  228-22
-  systemd-resolved: disable LLMNR

*  Tue May 24 2016 Priyesh Padmavilasom <ppadmavilasom@vmware.com> 228-21
-  GA - Bump release of all rpms

*  Tue May 17 2016 Anish Swaminathan <anishs@vmware.com>  228-20
-  Added patch for letting kernel handle ndisc

*  Tue May 17 2016 Divya Thaluru <dthaluru@vmware.com> 228-19
-  Updated systemd-user PAM configuration

*  Mon May 16 2016 Harish Udaiya Kumar <hudaiyakumar@vmware.com> 228-18
-  Updated the MaxTasks to infinity in system.conf file

*  Thu Apr 21 2016 Mahmoud Bassiouny <mbassiouny@vmware.com>  228-17
-  Set the default.target to the multi-user.target

*  Tue Apr 12 2016 Vinay Kulkarni <kulkarniv@vmware.com>  228-16
-  Disable network interface renaming.

*  Thu Mar 31 2016 Vinay Kulkarni <kulkarniv@vmware.com>  228-15
-  Patch to query DHCP DUID, IAID.f

*  Wed Mar 30 2016 Vinay Kulkarni <kulkarniv@vmware.com>  228-14
-  Update DHCP DUID, IAID configuration patch.

*  Wed Mar 30 2016 Kumar Kaushik <kaushikk@vmware.com>  228-13
-  Install the security hardening script as part of systemd.

*  Tue Mar 29 2016 Kumar Kaushik <kaushikk@vmware.com>  228-12
-  Added patch for timedatectl /etc/adjtime PR2749.

*  Fri Mar 11 2016 Anish Swaminathan <anishs@vmware.com>  228-11
-  Added patch for dhcp preservation via duid iaid configurability

*  Fri Mar 11 2016 Anish Swaminathan <anishs@vmware.com>  228-10
-  Added patch for swap disconnect order

*  Thu Mar 10 2016 XIaolin Li <xiaolinl@vmware.com> 228-9
-  Enable manpages.

*  Fri Feb 19 2016 Anish Swaminathan <anishs@vmware.com>  228-8
-  Added patch to get around systemd-networkd wait online timeout

*  Sat Feb 06 2016 Alexey Makhalov <amakhalov@vmware.com>  228-7
-  Added patch: fix-reading-routes.

*  Wed Feb 03 2016 Anish Swaminathan <anishs@vmware.com>  228-6
-  Add hotplug udev rules.

*  Tue Jan 12 2016 Anish Swaminathan <anishs@vmware.com>  228-5
-  Change config file attributes.

*  Wed Jan 06 2016 Anish Swaminathan <anishs@vmware.com> 228-4
-  Patches for minor network fixes.

*  Wed Dec 16 2015 Anish Swaminathan <anishs@vmware.com> 228-3
-  Patch for ostree.

*  Wed Dec 16 2015 Anish Swaminathan <anishs@vmware.com> 228-2
-  Patch for loopback address.

*  Fri Dec 11 2015 Anish Swaminathan <anishs@vmware.com> 228-1
-  Upgrade systemd version.

*  Mon Nov 30 2015 Mahmoud Bassiouny <mbassiouny@vmware.com> 216-13
-  Removing the reference of lock user

*  Fri Oct 9 2015 Xiaolin Li <xiaolinl@vmware.com> 216-12
-  Removing la files from packages.

*  Fri Sep 18 2015 Divya Thaluru <dthaluru@vmware.com> 216-11
-  Packaging journal log directory

*  Thu Sep 10 2015 Alexey Makhalov <amakhalov@vmware.com> 216-10
-  Improve enoX renaming in VMware HV case. Patch is added.

*  Tue Aug 25 2015 Alexey Makhalov <amakhalov@vmware.com> 216-9
-  Reduce systemd-networkd boot time (exclude if-rename patch).

*  Mon Jul 20 2015 Divya Thaluru <dthaluru@vmware.com> 216-8
-  Adding sysvinit support

*  Mon Jul 06 2015 Kumar Kaushik <kaushikk@vmware.com> 216-7
-  Fixing networkd/udev race condition for renaming interface.

*  Thu Jun 25 2015 Sharath George <sharathg@vmware.com> 216-6
-  Remove debug files.

*  Tue Jun 23 2015 Divya Thaluru <dthaluru@vmware.com> 216-5
-  Building compat libs

*  Mon Jun 1 2015 Alexey Makhalov <amakhalov@vmware.com> 216-4
-  gudev support

*  Wed May 27 2015 Divya Thaluru <dthaluru@vmware.com> 216-3
-  Removing packing of PAM configuration files

*  Mon May 18 2015 Touseef Liaqat <tliaqat@vmware.com> 216-2
-  Update according to UsrMove.

*  Mon Oct 27 2014 Sharath George <sharathg@vmware.com> 216-1
-  Initial build. First version<|MERGE_RESOLUTION|>--- conflicted
+++ resolved
@@ -1,7 +1,7 @@
 Summary:        Bootstrap version of systemd. Workaround for systemd circular dependency.
 Name:           systemd-bootstrap
 Version:        250.3
-Release:        6%{?dist}
+Release:        7%{?dist}
 License:        LGPLv2+ AND GPLv2+ AND MIT
 Vendor:         Microsoft Corporation
 Distribution:   Mariner
@@ -231,13 +231,11 @@
 %{_datadir}/pkgconfig/udev.pc
 
 %changelog
-<<<<<<< HEAD
-* Tue Oct 04 2022 Pawel Winogrodzki <pawelwi@microsoft.com> - 250.3-6
+* Tue Oct 04 2022 Pawel Winogrodzki <pawelwi@microsoft.com> - 250.3-7
 - Fixing default log location.
-=======
+
 * Tue Sep 27 2022 Avram Lubkin <avramlubkin@microsoft.com> - 250.3-6
 - Add patch to improve fs detection in gpt-auto (systemd #22506)
->>>>>>> dd160e5b
 
 * Tue Aug 16 2022 Avram Lubkin <avramlubkin@microsoft.com> - 250.3-5
 - Add patch to fsync passwd file (systemd #24324)
