--- conflicted
+++ resolved
@@ -4,7 +4,7 @@
 Name:           docker-buildx
 # update "commit_hash" above when upgrading version
 Version:        0.14.0
-Release:        5%{?dist}
+Release:        6%{?dist}
 License:        ASL 2.0
 Group:          Tools/Container
 Vendor:         Microsoft Corporation
@@ -14,11 +14,8 @@
 Patch0:         CVE-2024-45337.patch
 Patch1:         CVE-2024-45338.patch
 Patch2:         CVE-2025-22869.patch
-<<<<<<< HEAD
-Patch3:         CVE-2025-22872.patch
-=======
 Patch3:         CVE-2025-0495.patch
->>>>>>> 309f7af0
+Patch4:         CVE-2025-22872.patch
 
 BuildRequires: bash
 BuildRequires: golang
@@ -52,13 +49,11 @@
 %{_libexecdir}/docker/cli-plugins/docker-buildx
 
 %changelog
-<<<<<<< HEAD
-* Tue Apr 29 2025 Sreeniavsulu Malavathula <v-smalavathu@microsoft.com> - 0.14-0-5
+* Wed May 21 2025 Sreeniavsulu Malavathula <v-smalavathu@microsoft.com> - 0.14-0-6
 - Patch CVE-2025-22872
-=======
+
 * Tue May 13 2025 Sandeep Karambelkar <skarambelkar@microsoft.com> - 0.14.0-5
 - Fix CVE-2025-0495 with upstream patch modified to apply for azurelinux package
->>>>>>> 309f7af0
 
 * Mon Mar 03 2025 Kanishk Bansal <kanbansal@microsoft.com> - 0.14.0-4
 - Fix CVE-2025-22869 with an upstream patch
