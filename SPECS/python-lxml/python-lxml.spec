%{!?python3_sitelib: %define python3_sitelib %(python3 -c "from distutils.sysconfig import get_python_lib;print(get_python_lib())")}
Summary:        XML and HTML with Python
Name:           python-lxml
Version:        4.2.4
Release:        7%{?dist}
# Test suite (and only the test suite) is GPLv2+
License:        BSD and GPLv2+
URL:            https://lxml.de
<<<<<<< HEAD
Vendor:         Microsoft
=======
Vendor:         Microsoft Corporation
>>>>>>> a6f8e0a4
Distribution:   Mariner

# Source0:      https://files.pythonhosted.org/packages/ca/63/139b710671c1655aed3b20c1e6776118c62e9f9311152f4c6031e12a0554/lxml-%{version}.tar.gz
Source0:        lxml-%{version}.tar.gz
Patch0:         lxml-make-check-fix.patch

BuildRequires:  libxslt
BuildRequires:  libxslt-devel
BuildRequires:  python3
BuildRequires:  python3-Cython
BuildRequires:  python3-devel
BuildRequires:  python3-libs

%description
The lxml XML toolkit is a Pythonic binding for the C libraries libxml2 and libxslt. It is unique in that it combines the speed and XML feature completeness of these libraries with the simplicity of a native Python API, mostly compatible but superior to the well-known ElementTree API.

%package -n     python3-lxml
Summary:        python-lxml
Requires:       libxslt
Requires:       python3
Requires:       python3-libs

%description -n python3-lxml
Python 3 version.

%prep
%setup -q -n lxml-%{version}
%patch0 -p1

%build
python3 setup.py build

%install
python3 setup.py install --prefix=%{_prefix} --root=%{buildroot}

%check
export LC_ALL=en_US.UTF-8
export LANGUAGE=en_US.UTF-8
make test

%clean
rm -rf %{buildroot}

%files
%defattr(-,root,root,-)

%files -n python3-lxml
%defattr(-,root,root,-)
%license LICENSES.txt
%{python3_sitelib}/*

%changelog
*   Wed Aug 26 2020 Thomas Crain <thcrain@microsoft.com> 4.2.4-7
-   Remove python2 support.
<<<<<<< HEAD
*   Sat May 09 00:20:50 PST 2020 Nick Samson <nisamson@microsoft.com> 4.2.4-6
=======
-   License verified.
*   Sat May 09 2020 Nick Samson <nisamson@microsoft.com> 4.2.4-6
>>>>>>> a6f8e0a4
-   Added %%license line automatically
*   Wed Apr 29 2020 Emre Girgin <mrgirgin@microsoft.com> 4.2.4-5
-   Renaming cython to Cython
*   Mon Apr 13 2020 Nick Samson <nisamson@microsoft.com> 4.2.4-4
-   Updated Source0 and URL, removed %%define sha1, License verified
*   Tue Sep 03 2019 Mateusz Malisz <mamalisz@microsoft.com> 4.2.4-3
-   Initial CBL-Mariner import from Photon (license: Apache2).
*   Wed Nov 28 2018 Tapas Kundu <tkundu@vmware.com> 4.2.4-2
-   Fix make check
-   moved build requires from subpackage
*   Sun Sep 09 2018 Tapas Kundu <tkundu@vmware.com> 4.2.4-1
-   Update to version 4.2.4
*   Mon Aug 07 2017 Dheeraj Shetty <dheerajs@vmware.com> 3.7.3-3
-   set LC_ALL and LANGUAGE for the tests to pass
*   Thu Jun 01 2017 Dheeraj Shetty <dheerajs@vmware.com> 3.7.3-2
-   Use python2_sitelib
*   Mon Apr 03 2017 Sarah Choi <sarahc@vmware.com> 3.7.3-1
-   Update to 3.7.3
*   Wed Feb 08 2017 Xiaolin Li <xiaolinl@vmware.com> 3.5.0b1-4
-   Added python3 site-packages.
*   Tue Oct 04 2016 ChangLee <changlee@vmware.com> 3.5.0b1-3
-   Modified %check
*   Tue May 24 2016 Priyesh Padmavilasom <ppadmavilasom@vmware.com> 3.5.0b1-2
-   GA - Bump release of all rpms
*   Wed Oct 28 2015 Divya Thaluru <dthaluru@vmware.com> 3.5.0b1-1
-   Initial build.<|MERGE_RESOLUTION|>--- conflicted
+++ resolved
@@ -6,11 +6,7 @@
 # Test suite (and only the test suite) is GPLv2+
 License:        BSD and GPLv2+
 URL:            https://lxml.de
-<<<<<<< HEAD
-Vendor:         Microsoft
-=======
 Vendor:         Microsoft Corporation
->>>>>>> a6f8e0a4
 Distribution:   Mariner
 
 # Source0:      https://files.pythonhosted.org/packages/ca/63/139b710671c1655aed3b20c1e6776118c62e9f9311152f4c6031e12a0554/lxml-%{version}.tar.gz
@@ -65,12 +61,8 @@
 %changelog
 *   Wed Aug 26 2020 Thomas Crain <thcrain@microsoft.com> 4.2.4-7
 -   Remove python2 support.
-<<<<<<< HEAD
-*   Sat May 09 00:20:50 PST 2020 Nick Samson <nisamson@microsoft.com> 4.2.4-6
-=======
 -   License verified.
 *   Sat May 09 2020 Nick Samson <nisamson@microsoft.com> 4.2.4-6
->>>>>>> a6f8e0a4
 -   Added %%license line automatically
 *   Wed Apr 29 2020 Emre Girgin <mrgirgin@microsoft.com> 4.2.4-5
 -   Renaming cython to Cython
