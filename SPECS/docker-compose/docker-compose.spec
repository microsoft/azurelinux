Summary:        Define and run multi-container applications with Docker
Name:           docker-compose
Version:        2.27.0
Release:        2%{?dist}
License:        ASL 2.0
Vendor:         Microsoft Corporation
Distribution:   Azure Linux
Group:          Tools/Container
URL:            https://github.com/docker/compose
Source0:        https://github.com/docker/compose/archive/refs/tags/v%{version}.tar.gz#/%{name}-%{version}.tar.gz
# Leverage the `generate_source_tarball.sh` to create the vendor sources
# NOTE: govendor-v1 format is for inplace CVE updates so that we do not have to overwrite in the blob-store.
# After fixing any possible CVE for the vendored source, we must bump v1 -> v2
Source1:        %{name}-%{version}-govendor-v1.tar.gz
<<<<<<< HEAD
Patch0:         CVE-2024-45338.patch
=======
Patch0:         CVE-2024-45337.patch
>>>>>>> 3f92114f
BuildRequires:  golang
Requires:       docker-cli
Obsoletes:      moby-compose < %{version}-%{release}
Provides:       moby-compose = %{version}-%{release}


%description
Compose is a tool for defining and running multi-container Docker applications.
With Compose, you use a YAML file to configure your application’s services.
Then, with a single command, you create and start all the services from your
configuration.

%prep
%autosetup -p1 -n compose-%{version} -a 1

%build
go build \
	   -mod=vendor \
	   -trimpath \
	   -tags e2e \
	   -ldflags "-w -X github.com/docker/compose/v2/internal.Version=%{version}" \
	   -o ./bin/build/docker-compose ./cmd

%install
mkdir -p "%{buildroot}/%{_libexecdir}/docker/cli-plugins"
install -D -m0755 bin/build/docker-compose %{buildroot}/%{_libexecdir}/docker/cli-plugins

%files
%license LICENSE
%{_libexecdir}/docker/cli-plugins/docker-compose

%changelog
<<<<<<< HEAD
* Tue Dec 31 2024 Rohit Rawat <rohitrawat@microsoft.com> - 2.27.0-2
- Add patch for CVE-2024-45338
=======
* Wed Jan 08 2025 Muhammad Falak <mwani@microsoft.com> - 2.27.0-2
- Patch CVE-2024-45337
>>>>>>> 3f92114f

* Thu May 02 2024 CBL-Mariner Servicing Account <cblmargh@microsoft.com> - 2.27.0-1
- Auto-upgrade to 2.27.0 - address CVE-2024-23653

* Wed Mar 20 2024 Henry Beberman <henry.beberman@microsoft.com> - 2.24.6-2
- Correct license to ASL 2.0

* Mon Feb 26 2024 Henry Beberman <henry.beberman@microsoft.com> - 2.24.6-1
- Rename spec from moby-compose to docker-compose
- Bump version to 2.24.6

* Mon Oct 16 2023 CBL-Mariner Servicing Account <cblmargh@microsoft.com> - 2.17.2-6
- Bump release to rebuild with go 1.20.10

* Tue Oct 10 2023 Dan Streetman <ddstreet@ieee.org> - 2.17.2-5
- Bump release to rebuild with updated version of Go.

* Mon Aug 07 2023 CBL-Mariner Servicing Account <cblmargh@microsoft.com> - 2.17.2-4
- Bump release to rebuild with go 1.19.12

* Thu Jul 13 2023 CBL-Mariner Servicing Account <cblmargh@microsoft.com> - 2.17.2-3
- Bump release to rebuild with go 1.19.11

* Thu Jun 15 2023 CBL-Mariner Servicing Account <cblmargh@microsoft.com> - 2.17.2-2
- Bump release to rebuild with go 1.19.10

* Tue Mar 14 2023 Muhammad Falak R Wani <mwani@microsoft.com> - 2.17.2-1
- Original version for CBL-Mariner
- License Verified<|MERGE_RESOLUTION|>--- conflicted
+++ resolved
@@ -1,7 +1,7 @@
 Summary:        Define and run multi-container applications with Docker
 Name:           docker-compose
 Version:        2.27.0
-Release:        2%{?dist}
+Release:        3%{?dist}
 License:        ASL 2.0
 Vendor:         Microsoft Corporation
 Distribution:   Azure Linux
@@ -12,11 +12,8 @@
 # NOTE: govendor-v1 format is for inplace CVE updates so that we do not have to overwrite in the blob-store.
 # After fixing any possible CVE for the vendored source, we must bump v1 -> v2
 Source1:        %{name}-%{version}-govendor-v1.tar.gz
-<<<<<<< HEAD
-Patch0:         CVE-2024-45338.patch
-=======
 Patch0:         CVE-2024-45337.patch
->>>>>>> 3f92114f
+Patch1:         CVE-2024-45338.patch
 BuildRequires:  golang
 Requires:       docker-cli
 Obsoletes:      moby-compose < %{version}-%{release}
@@ -49,13 +46,11 @@
 %{_libexecdir}/docker/cli-plugins/docker-compose
 
 %changelog
-<<<<<<< HEAD
-* Tue Dec 31 2024 Rohit Rawat <rohitrawat@microsoft.com> - 2.27.0-2
+* Tue Dec 31 2024 Rohit Rawat <rohitrawat@microsoft.com> - 2.27.0-3
 - Add patch for CVE-2024-45338
-=======
+
 * Wed Jan 08 2025 Muhammad Falak <mwani@microsoft.com> - 2.27.0-2
 - Patch CVE-2024-45337
->>>>>>> 3f92114f
 
 * Thu May 02 2024 CBL-Mariner Servicing Account <cblmargh@microsoft.com> - 2.27.0-1
 - Auto-upgrade to 2.27.0 - address CVE-2024-23653
