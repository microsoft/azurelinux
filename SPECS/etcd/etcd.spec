Summary:        A highly-available key value store for shared configuration
Name:           etcd
Version:        3.5.12
<<<<<<< HEAD
Release:        4%{?dist}
=======
Release:        5%{?dist}
>>>>>>> 18941256
License:        ASL 2.0
Vendor:         Microsoft Corporation
Distribution:   Mariner
Group:          System Environment/Security
URL:            https://github.com/etcd-io/etcd/
Source0:        https://github.com/etcd-io/etcd/archive/v%{version}.tar.gz#/%{name}-%{version}.tar.gz
Source1:        etcd.service
# We're using vendored Go modules from this tarball, since network is disabled during build time.
# In order to regenerate this tarball, download the source tarball and run:
#   generate_source_tarball.sh --srcTarball <source_tarball> --pkgVersion %%{version} --outFolder .
Source2:        %{name}-%{version}-vendor.tar.gz
Patch0:         CVE-2023-45288.patch
<<<<<<< HEAD
Patch1:		CVE-2024-24786.patch

BuildRequires:  golang >= 1.20.13
=======
BuildRequires:  golang
>>>>>>> 18941256

%description
A highly-available key value store for shared configuration and service discovery.

%package tools
Summary:        Diagnostic tools for etcd
Group:          System Environment/Security
Requires:       %{name} = %{version}-%{release}

%description tools
A highly-available key value store for shared configuration and service discovery.
The etcd-tools package contains the etcd-dump-db and etcd-dump-logs diagnostic
tools.

%prep
%autosetup -N -p1
tar --no-same-owner -xf %{SOURCE2}

%build
%define ETCD_OUT_DIR %{_builddir}/%{name}-%{version}/bin
mkdir -p %{ETCD_OUT_DIR}

# build etcd
for component in server etcdctl etcdutl; do
    pushd $component
    tar --no-same-owner -xf %{_builddir}/%{name}-%{version}/vendor-$component.tar.gz
    patch -p1 -s --fuzz=0 --no-backup-if-mismatch -f --input %{PATCH0}
    go build \
        -o %{ETCD_OUT_DIR} \
        -ldflags=-X=go.etcd.io/etcd/api/v3/version.GitSHA=v%{version}
    popd
done

# build tools
%define ETCD_TOOLS_OUT_DIR %{_builddir}/%{name}-%{version}/bin/tools
mkdir -p %{ETCD_TOOLS_OUT_DIR}

for component in etcd-dump-db etcd-dump-logs; do
    pushd tools/$component
    tar --no-same-owner -xf %{_builddir}/%{name}-%{version}/vendor-$component.tar.gz
    patch -p1 -s --fuzz=0 --no-backup-if-mismatch -f --input %{PATCH0}
    go build \
        -o %{ETCD_TOOLS_OUT_DIR}
    popd
done

%install
install -vdm755 %{buildroot}%{_bindir}
install -vdm755 %{buildroot}/%{_docdir}/%{name}-%{version}
install -vdm755 %{buildroot}/lib/systemd/system
install -vdm 0755 %{buildroot}%{_sysconfdir}/etcd
install -vpm 0755 -T etcd.conf.yml.sample %{buildroot}%{_sysconfdir}/etcd/etcd-default-conf.yml

chown -R root:root %{buildroot}%{_bindir}
chown -R root:root %{buildroot}/%{_docdir}/%{name}-%{version}

# note that 'server' should be renamed 'etcd'
mv %{_builddir}/%{name}-%{version}/bin/server %{buildroot}%{_bindir}/etcd
mv %{_builddir}/%{name}-%{version}/bin/etcdctl %{buildroot}%{_bindir}/
mv %{_builddir}/%{name}-%{version}/bin/etcdutl %{buildroot}%{_bindir}/

mv %{_builddir}/%{name}-%{version}/README.md %{buildroot}/%{_docdir}/%{name}-%{version}/
mv %{_builddir}/%{name}-%{version}/etcdctl/README.md %{buildroot}/%{_docdir}/%{name}-%{version}/README-etcdctl.md
mv %{_builddir}/%{name}-%{version}/etcdctl/READMEv2.md %{buildroot}/%{_docdir}/%{name}-%{version}/READMEv2-etcdctl.md
mv %{_builddir}/%{name}-%{version}/etcdutl/README.md %{buildroot}/%{_docdir}/%{name}-%{version}/README-etcdutl.md

# tools
install -vdm755 %{buildroot}/%{_docdir}/%{name}-%{version}-tools
chown -R root:root %{buildroot}/%{_docdir}/%{name}-%{version}-tools

mv %{_builddir}/%{name}-%{version}/bin/tools/etcd-dump-logs %{buildroot}%{_bindir}/
mv %{_builddir}/%{name}-%{version}/bin/tools/etcd-dump-db %{buildroot}%{_bindir}/

mv %{_builddir}/%{name}-%{version}/tools/etcd-dump-db/README.md %{buildroot}/%{_docdir}/%{name}-%{version}-tools/README-etcd-dump-db.md
mv %{_builddir}/%{name}-%{version}/tools/etcd-dump-logs/README.md %{buildroot}/%{_docdir}/%{name}-%{version}-tools/README-etcd-dump-logs.md

install -vdm755 %{buildroot}/lib/systemd/system-preset
echo "disable etcd.service" > %{buildroot}/lib/systemd/system-preset/50-etcd.preset

cp %{SOURCE1} %{buildroot}/lib/systemd/system
install -vdm755 %{buildroot}%{_sharedstatedir}/etcd

%post   -p /sbin/ldconfig
%postun -p /sbin/ldconfig

%files
%license LICENSE
%{_bindir}/etcd
%{_bindir}/etcdctl
%{_bindir}/etcdutl
/%{_docdir}/%{name}-%{version}/*
/lib/systemd/system/etcd.service
/lib/systemd/system-preset/50-etcd.preset
%dir %{_sharedstatedir}/etcd
%config(noreplace) %{_sysconfdir}/etcd/etcd-default-conf.yml

%files tools
%license LICENSE
%{_bindir}/etcd-dump-*
/%{_docdir}/%{name}-%{version}-tools/*

%changelog
<<<<<<< HEAD
* Mon Dec 09 2024 Kavya Sree Kaitepalli <kkaitepalli@microsoft.com> - 3.5.12-4
- Patch for CVE-2024-24786
=======
* Mon Sep 09 2024 CBL-Mariner Servicing Account <cblmargh@microsoft.com> - 3.5.12-5
- Bump release to rebuild with go 1.22.7

* Wed Jul 17 2024 Muhammad Falak R Wani <mwani@microsoft.com> - 3.5.12-4
- Drop requirement on a specific version of golang
>>>>>>> 18941256

* Thu Jun 06 2024 CBL-Mariner Servicing Account <cblmargh@microsoft.com> - 3.5.12-3
- Bump release to rebuild with go 1.21.11

* Thu Apr 18 2024 Chris Gunn <chrisgun@microsoft.com> - 3.5.12-2
- Fix for CVE-2023-45288

* Wed Mar 20 2024 Pawel Winogrodzki <pawelwi@microsoft.com> - 3.5.12-1
- Upgrade to version 3.5.12 to patch CVE-2024-44487.

* Fri Feb 02 2024 CBL-Mariner Servicing Account <cblmargh@microsoft.com> - 3.5.9-2
- Bump release to rebuild with go 1.21.6

* Tue Oct 18 2023 Nicolas Guibourge <nicolasg@microsoft.com> - 3.5.9-1
- Upgrade to 3.5.9 to match version required by kubernetes

* Mon Oct 16 2023 CBL-Mariner Servicing Account <cblmargh@microsoft.com> - 3.5.6-12
- Bump release to rebuild with go 1.20.9

* Tue Oct 10 2023 Dan Streetman <ddstreet@ieee.org> - 3.5.6-11
- Bump release to rebuild with updated version of Go.

* Wed Aug 23 2023 Rachel Menge <rachelmenge@microsoft.com> - 3.5.6-10
- Patch CVE-2023-32082
- Update patch fuzz to 2 for backporting patch

* Mon Aug 07 2023 CBL-Mariner Servicing Account <cblmargh@microsoft.com> - 3.5.6-9
- Bump release to rebuild with go 1.19.12

* Thu Jul 13 2023 CBL-Mariner Servicing Account <cblmargh@microsoft.com> - 3.5.6-8
- Bump release to rebuild with go 1.19.11

* Thu Jun 15 2023 CBL-Mariner Servicing Account <cblmargh@microsoft.com> - 3.5.6-7
- Bump release to rebuild with go 1.19.10

* Wed Apr 19 2023 Bala <balakumaran.kannan@microsoft.com> - 3.5.6-6
- Patch CVE-2021-28235
- Update patch fuzz to 1 for backporting patch

* Wed Apr 05 2023 CBL-Mariner Servicing Account <cblmargh@microsoft.com> - 3.5.6-5
- Bump release to rebuild with go 1.19.8

* Tue Mar 28 2023 CBL-Mariner Servicing Account <cblmargh@microsoft.com> - 3.5.6-4
- Bump release to rebuild with go 1.19.7

* Wed Mar 15 2023 CBL-Mariner Servicing Account <cblmargh@microsoft.com> - 3.5.6-3
- Bump release to rebuild with go 1.19.6

* Fri Feb 03 2023 CBL-Mariner Servicing Account <cblmargh@microsoft.com> - 3.5.6-2
- Bump release to rebuild with go 1.19.5

* Thu Jan 19 2023 CBL-Mariner Servicing Account <cblmargh@microsoft.com> - 3.5.6-1
- Auto-upgrade to 3.5.6 - version required by Kubernetes

* Thu Jan 19 2023 CBL-Mariner Servicing Account <cblmargh@microsoft.com> - 3.5.5-1
- Auto-upgrade to 3.5.5 - version required by Kubernetes

* Thu Jan 19 2023 CBL-Mariner Servicing Account <cblmargh@microsoft.com> - 3.5.4-1
- Auto-upgrade to 3.5.4 - version required by Kubernetes

* Thu Jan 19 2023 CBL-Mariner Servicing Account <cblmargh@microsoft.com> - 3.5.3-1
- Auto-upgrade to 3.5.3 - version required by Kubernetes

* Wed Jan 18 2023 CBL-Mariner Servicing Account <cblmargh@microsoft.com> - 3.5.1-6
- Bump release to rebuild with go 1.19.4

*   Fri Dec 16 2022 Daniel McIlvaney <damcilva@microsoft.com> - 3.5.1-5
-   Bump release to rebuild with go 1.18.8 with patch for CVE-2022-41717.

*   Tue Nov 01 2022 Olivia Crain <oliviacrain@microsoft.com> - 3.5.1-4
-   Bump release to rebuild with go 1.18.8

*   Mon Aug 22 2022 Olivia Crain <oliviacrain@microsoft.com> - 3.5.1-3
-   Bump release to rebuild against Go 1.18.5

*   Tue Jun 14 2022 Muhammad Falak <mwani@microsoft.com> - 3.5.1-2
-   Bump release to rebuild with golang 1.18.3

*   Thu Apr 21 2022 Nicolas Guibourge <nicolasg@microsoft.com> - 3.5.1-1
-   Upgrade to 3.5.1

*   Tue Feb 08 2022 Nicolas Guibourge <nicolasg@microsoft.com> - 3.5.0-3
-   Remove clean section

*   Wed Jan 19 2022 Henry Li <lihl@microsoft.com> - 3.5.0-2
-   Increment release for force republishing using golang 1.16.12

*   Tue Dec 28 2021 Nicolas Guibourge <nicolasg@microsoft.com> - 3.5.0-1
-   Upgrade to version 3.5.0

*   Tue Nov 02 2021 Thomas Crain <thcrain@microsoft.com> - 3.4.13-6
-   Increment release for force republishing using golang 1.16.9

*   Fri Aug 06 2021 Nicolas Guibourge <nicolasg@microsoft.com> 3.4.13-5
-   Increment release to force republishing using golang 1.16.7.

*   Thu Aug 05 2021 Tom Fay <tomfay@microsoft.com> - 3.4.13-4
-   Add etcd-tools package.

*   Tue Jun 08 2021 Henry Beberman <henry.beberman@microsoft.com> 3.4.13-3
-   Increment release to force republishing using golang 1.15.13.

*   Mon Apr 26 2021 Nicolas Guibourge <nicolasg@microsoft.com> 3.4.13-2
-   Increment release to force republishing using golang 1.15.11.

*   Mon Jan 25 2021 Nicolas Guibourge <nicolasg@microsoft.com> 3.4.13-1
-   Update to version 3.4.13.

*   Thu Dec 10 2020 Andrew Phelps <anphel@microsoft.com> 3.3.25-2
-   Increment release to force republishing using golang 1.15.

*   Thu Sep 03 2020 Joe Schmitt <joschmit@microsoft.com> 3.3.25-1
-   Update to version 3.3.25 which fixes CVE-2020-15106, CVE-2020-15112, CVE-2020-15114, and CVE-2020-15115.

*   Sat May 09 2020 Nick Samson <nisamson@microsoft.com> 3.3.11-2
-   Added %%license line automatically

*   Thu May 07 2020 Nicolas Ontiveros <niontive@microsoft.com> 3.3.11-1
-   Upgrade to version 3.3.11, which fixes CVE-2018-16886.
-   Update summary.

*   Thu Apr 30 2020 Emre Girgin <mrgirgin@microsoft.com> 3.3.9-4
-   Renaming go to golang

*   Wed Apr 08 2020 Pawel Winogrodzki <pawelwi@microsoft.com> 3.3.9-3
-   Fixed "Source0" tag.
-   License verified and "License" tag updated.
-   Removed "%%define sha1".

*   Tue Sep 03 2019 Mateusz Malisz <mamalisz@microsoft.com> 3.3.9-2
-   Initial CBL-Mariner import from Photon (license: Apache2).

*   Fri Sep 21 2018 Sujay G <gsujay@vmware.com> 3.3.9-1
-   Bump etcd version to 3.3.9

*   Mon Sep 18 2017 Alexey Makhalov <amakhalov@vmware.com> 3.1.5-4
-   Remove shadow requires

*   Sun Aug 27 2017 Vinay Kulkarni <kulkarniv@vmware.com> 3.1.5-3
-   File based configuration for etcd service.

*   Wed May 31 2017 Harish Udaiya Kumar <hudaiyakumar@vmware.com> 3.1.5-2
-   Provide preset file to disable service by default

*   Thu Apr 06 2017 Anish Swaminathan <anishs@vmware.com> 3.1.5-1
-   Upgraded to version 3.1.5, build from sources

*   Fri Sep 2 2016 Xiaolin Li <xiaolinl@vmware.com> 3.0.9-1
-   Upgraded to version 3.0.9

*   Fri Jun 24 2016 Xiaolin Li <xiaolinl@vmware.com> 2.3.7-1
-   Upgraded to version 2.3.7

*   Wed May 25 2016 Nick Shi <nshi@vmware.com> 2.2.5-3
-   Changing etcd service type from simple to notify

*   Tue May 24 2016 Priyesh Padmavilasom <ppadmavilasom@vmware.com> 2.2.5-2
-   GA - Bump release of all rpms

*   Tue Feb 23 2016 Harish Udaiya Kumar <hudaiyakumar@vmware.com> 2.2.5-1
-   Upgraded to version 2.2.5

*   Tue Jul 28 2015 Divya Thaluru <dthaluru@vmware.com> 2.1.1-2
-   Adding etcd service file

*   Tue Jul 21 2015 Vinay Kulkarni <kulkarniv@vmware.com> 2.1.1-1
-   Update to version etcd v2.1.1

*   Tue Mar 10 2015 Divya Thaluru <dthaluru@vmware.com> 2.0.4-1
-   Initial build.  First version<|MERGE_RESOLUTION|>--- conflicted
+++ resolved
@@ -1,11 +1,7 @@
 Summary:        A highly-available key value store for shared configuration
 Name:           etcd
 Version:        3.5.12
-<<<<<<< HEAD
-Release:        4%{?dist}
-=======
-Release:        5%{?dist}
->>>>>>> 18941256
+Release:        6%{?dist}
 License:        ASL 2.0
 Vendor:         Microsoft Corporation
 Distribution:   Mariner
@@ -18,13 +14,9 @@
 #   generate_source_tarball.sh --srcTarball <source_tarball> --pkgVersion %%{version} --outFolder .
 Source2:        %{name}-%{version}-vendor.tar.gz
 Patch0:         CVE-2023-45288.patch
-<<<<<<< HEAD
-Patch1:		CVE-2024-24786.patch
-
-BuildRequires:  golang >= 1.20.13
-=======
+Patch1:		      CVE-2024-24786.patch
+
 BuildRequires:  golang
->>>>>>> 18941256
 
 %description
 A highly-available key value store for shared configuration and service discovery.
@@ -127,16 +119,14 @@
 /%{_docdir}/%{name}-%{version}-tools/*
 
 %changelog
-<<<<<<< HEAD
-* Mon Dec 09 2024 Kavya Sree Kaitepalli <kkaitepalli@microsoft.com> - 3.5.12-4
+* Mon Dec 09 2024 Kavya Sree Kaitepalli <kkaitepalli@microsoft.com> - 3.5.12-6
 - Patch for CVE-2024-24786
-=======
+
 * Mon Sep 09 2024 CBL-Mariner Servicing Account <cblmargh@microsoft.com> - 3.5.12-5
 - Bump release to rebuild with go 1.22.7
 
 * Wed Jul 17 2024 Muhammad Falak R Wani <mwani@microsoft.com> - 3.5.12-4
 - Drop requirement on a specific version of golang
->>>>>>> 18941256
 
 * Thu Jun 06 2024 CBL-Mariner Servicing Account <cblmargh@microsoft.com> - 3.5.12-3
 - Bump release to rebuild with go 1.21.11
