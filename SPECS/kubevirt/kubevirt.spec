--- conflicted
+++ resolved
@@ -19,13 +19,8 @@
 
 Summary:        Container native virtualization
 Name:           kubevirt
-<<<<<<< HEAD
-Version:        1.5.0
-Release:        6%{?dist}
-=======
 Version:        1.5.3
 Release:        2%{?dist}
->>>>>>> 950c61a4
 License:        ASL 2.0
 Vendor:         Microsoft Corporation
 Distribution:   Azure Linux
@@ -35,13 +30,7 @@
 # The containers_meta packages and associated files are not required for the Mariner build
 # Nexus team needs these to-be-upstreamed patches for the operator Edge to work
 # correctly.
-<<<<<<< HEAD
-Patch0:         CVE-2025-22869.patch
-Patch1:         CVE-2025-22872.patch
-Patch2:         CVE-2025-47913.patch
-=======
 Patch0:         CVE-2025-47913.patch
->>>>>>> 950c61a4
 
 %global debug_package %{nil}
 BuildRequires:  swtpm-tools
@@ -279,15 +268,12 @@
 %{_bindir}/virt-tests
 
 %changelog
-<<<<<<< HEAD
-=======
 * Mon Nov 24 2025 Andrew Phelps <anphel@microsoft.com> - 1.5.3-2
 - Bump to rebuild with updated glibc
 
 * Mon Nov 24 2025 CBL-Mariner Servicing Account <cblmargh@microsoft.com> - 1.5.3-1
 - Auto-upgrade to 1.5.3 - for CVE-2025-64437, CVE-2025-64433, CVE-2025-64434, CVE-2025-64432
 
->>>>>>> 950c61a4
 * Tue Nov 18 2025 Azure Linux Security Servicing Account <azurelinux-security@microsoft.com> - 1.5.0-6
 - Patch for CVE-2025-47913
 
