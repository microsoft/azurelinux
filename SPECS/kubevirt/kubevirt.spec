#
# spec file for package kubevirt
#
# Copyright (c) 2022 SUSE LLC
#
# All modifications and additions to the file contributed by third parties
# remain the property of their copyright owners, unless otherwise agreed
# upon. The license for this file, and modifications and additions to the
# file, is the same license as for the pristine package itself (unless the
# license for the pristine package is not an Open Source License, in which
# case the license is the MIT License). An "Open Source License" is a
# license that conforms to the Open Source Definition (Version 1.9)
# published by the Open Source Initiative.

# Please submit bugfixes or comments via https://bugs.opensuse.org/
#


Summary:        Container native virtualization
Name:           kubevirt
Version:        0.59.0
<<<<<<< HEAD
Release:        29%{?dist}
=======
Release:        30%{?dist}
>>>>>>> 76a9b769
License:        ASL 2.0
Vendor:         Microsoft Corporation
Distribution:   Mariner
Group:          System/Management
URL:            https://github.com/kubevirt/kubevirt
Source0:        https://github.com/kubevirt/kubevirt/archive/refs/tags/v%{version}.tar.gz#/%{name}-%{version}.tar.gz
Source1:        disks-images-provider.yaml
# Nexus team needs these to-be-upstreamed patches for the operator Edge to work
# correctly.
Patch00:        Cleanup-housekeeping-cgroup-on-vm-del.patch
Patch01:        Allocate-2-cpu-for-the-emulator-thread.patch
Patch02:        CVE-2023-44487.patch
Patch03:        CVE-2024-21626.patch
Patch04:        Hp-volume-pod-should-respect-blockdevices.patch
Patch05:        CVE-2022-41723.patch
Patch06:        CVE-2024-24786.patch
Patch07:        CVE-2023-45288.patch
Patch08:        CVE-2022-32149.patch
Patch09:        CVE-2023-26484.patch
Patch10:        CVE-2024-45338.patch
Patch11:        CVE-2023-3978.patch
Patch12:        CVE-2025-22869.patch
Patch13:        CVE-2023-48795.patch
Patch14:        CVE-2024-51744.patch
Patch15:        CVE-2025-22872.patch
Patch16:        CVE-2024-33394.patch

%global debug_package %{nil}
BuildRequires:  glibc-devel
BuildRequires:  glibc-static >= 2.35-7%{?dist}
BuildRequires:  golang
BuildRequires:  golang-packaging
BuildRequires:  pkgconfig
BuildRequires:  rsync
BuildRequires:  sed
BuildRequires:  pkgconfig(libvirt)
ExclusiveArch:  x86_64 aarch64

%description
Kubevirt is a virtual machine management add-on for Kubernetes

%package        virtctl
Summary:        Client for managing kubevirt
Group:          System/Packages

%description    virtctl
The virtctl client is a command-line utility for managing container native virtualization resources

%package        virt-api
Summary:        Kubevirt API server
Group:          System/Packages

%description    virt-api
The virt-api package provides the kubernetes API extension for kubevirt

%package        container-disk
Summary:        Container disk for kubevirt
Group:          System/Packages

%description    container-disk
The containter-disk package provides a container disk functionality for kubevirt

%package        virt-controller
Summary:        Controller for kubevirt
Group:          System/Packages

%description    virt-controller
The virt-controller package provides a controller for kubevirt

%package        virt-handler
Summary:        Handler component for kubevirt
Group:          System/Packages

%description    virt-handler
The virt-handler package provides a handler for kubevirt

%package        virt-launcher
Summary:        Launcher component for kubevirt
Group:          System/Packages

%description    virt-launcher
The virt-launcher package provides a launcher for kubevirt

%package        virt-operator
Summary:        Operator component for kubevirt
Group:          System/Packages

%description    virt-operator
The virt-opertor package provides an operator for kubevirt CRD

%package        tests
Summary:        Kubevirt functional tests
Group:          System/Packages

%description    tests
The package provides Kubevirt end-to-end tests.

%prep
%autosetup -p1

%build
export GOFLAGS+=" -buildmode=pie"
KUBEVIRT_VERSION=%{version} \
KUBEVIRT_SOURCE_DATE_EPOCH="$(date -r LICENSE +%{s})" \
KUBEVIRT_GIT_COMMIT='v%{version}' \
KUBEVIRT_GIT_VERSION='v%{version}' \
KUBEVIRT_GIT_TREE_STATE="clean" \
build_tests="true" \
./hack/build-go.sh install \
    cmd/virt-api \
    cmd/virt-chroot \
    cmd/virt-controller \
    cmd/virt-freezer \
    cmd/virt-handler \
    cmd/virt-launcher \
    cmd/virt-launcher-monitor \
    cmd/virt-operator \
    cmd/virt-probe \
    cmd/virtctl \
    %{nil}

%install
mkdir -p %{buildroot}%{_bindir}

install -p -m 0755 _out/cmd/container-disk-v2alpha/container-disk %{buildroot}%{_bindir}/
install -p -m 0755 _out/cmd/virtctl/virtctl %{buildroot}%{_bindir}/
install -p -m 0755 _out/cmd/virt-api/virt-api %{buildroot}%{_bindir}/
install -p -m 0755 _out/cmd/virt-controller/virt-controller %{buildroot}%{_bindir}/
install -p -m 0755 _out/cmd/virt-chroot/virt-chroot %{buildroot}%{_bindir}/
install -p -m 0755 _out/cmd/virt-handler/virt-handler %{buildroot}%{_bindir}/
install -p -m 0555 _out/cmd/virt-launcher/virt-launcher %{buildroot}%{_bindir}/
install -p -m 0555 _out/cmd/virt-launcher-monitor/virt-launcher-monitor %{buildroot}%{_bindir}/
install -p -m 0755 _out/cmd/virt-freezer/virt-freezer %{buildroot}%{_bindir}/
install -p -m 0755 _out/cmd/virt-probe/virt-probe %{buildroot}%{_bindir}/
install -p -m 0755 _out/cmd/virt-operator/virt-operator %{buildroot}%{_bindir}/
install -p -m 0755 _out/tests/tests.test %{buildroot}%{_bindir}/virt-tests
install -p -m 0755 cmd/virt-launcher/node-labeller/node-labeller.sh %{buildroot}%{_bindir}/

# virt-launcher configurations
mkdir -p %{buildroot}%{_datadir}/kube-virt/virt-launcher
install -p -m 0644 cmd/virt-launcher/qemu.conf %{buildroot}%{_datadir}/kube-virt/virt-launcher/
install -p -m 0644 cmd/virt-launcher/virtqemud.conf %{buildroot}%{_datadir}/kube-virt/virt-launcher/
install -p -m 0644 cmd/virt-launcher/nsswitch.conf %{buildroot}%{_datadir}/kube-virt/virt-launcher/


# virt-launcher SELinux policy needs to land in virt-handler container
install -p -m 0644 cmd/virt-handler/virt_launcher.cil %{buildroot}/

# Install network stuff
mkdir -p %{buildroot}%{_datadir}/kube-virt/virt-handler
install -p -m 0644 cmd/virt-handler/nsswitch.conf %{buildroot}%{_datadir}/kube-virt/virt-handler/

%files virtctl
%license LICENSE
%doc README.md
%{_bindir}/virtctl

%files virt-api
%license LICENSE
%doc README.md
%{_bindir}/virt-api

%files container-disk
%license LICENSE
%doc README.md
%{_bindir}/container-disk

%files virt-controller
%license LICENSE
%doc README.md
%{_bindir}/virt-controller

%files virt-handler
%license LICENSE
%doc README.md
%dir %{_datadir}/kube-virt
%dir %{_datadir}/kube-virt/virt-handler
%{_bindir}/virt-handler
%{_bindir}/virt-chroot
%{_datadir}/kube-virt/virt-handler
/virt_launcher.cil

%files virt-launcher
%license LICENSE
%doc README.md
%dir %{_datadir}/kube-virt
%dir %{_datadir}/kube-virt/virt-launcher
%{_bindir}/virt-launcher
%{_bindir}/virt-launcher-monitor
%{_bindir}/virt-freezer
%{_bindir}/virt-probe
%{_bindir}/node-labeller.sh
%{_datadir}/kube-virt/virt-launcher

%files virt-operator
%license LICENSE
%doc README.md
%{_bindir}/virt-operator

%files tests
%license LICENSE
%doc README.md
%dir %{_datadir}/kube-virt
%{_bindir}/virt-tests

%changelog
<<<<<<< HEAD
* Thu Sep 04 2025 Akhila Guruju <v-guakhila@microsoft.com> - 0.59.0-29
- Bump release to rebuild with golang

=======
* Thu Sep 04 2025 Akhila Guruju <v-guakhila@microsoft.com> - 0.59.0-30
- Bump release to rebuild with golang

* Fri Jul 11 2025 BinduSri Adabala <v-badabala@microsoft.com> - 0.59.0-29
- Patch CVE-2024-33394

>>>>>>> 76a9b769
* Tue Apr 22 2025 Sreeniavsulu Malavathula <v-smalavathu@microsoft.com> - 0.59.0-28
- Patch CVE-2025-22872

* Thu Mar 27 2025 Jyoti Kanase <v-jykanase@microsoft.com> - 0.59.0-27
- Fix CVE-2024-51744

* Fri Apr 04 2025 Sumedh Sharma <sumsharma@microsoft.com> - 0.59.0-26
- Add patch to resolve CVE-2023-48795

* Mon Mar 10 2025 Sudipta Pandit <sudpandit@microsoft.com> - 0.59.0-25
- Backport patch for CVE-2025-22869

* Wed Feb 05 2025 Sudipta Pandit <sudpandit@microsoft.com> - 0.59.0-24
- Backport patch for CVE-2023-3978

* Fri Jan 03 2025 Sumedh Sharma <sumsharma@microsoft.com> - 0.59.0-23
- Add patch to fix CVE-2024-45338

* Mon Sep 09 2024 CBL-Mariner Servicing Account <cblmargh@microsoft.com> - 0.59.0-22
- Bump release to rebuild with go 1.22.7

* Wed Sep 11 2024 Sharath Srikanth Chellappa <sharathsr@microsoft.com> - 0.59.0-21
- Remove hotplug detach patch since it is no longer required.

* Thu Aug 22 2024 Brian Fjeldstad <bfjelds@microsoft.com> - 0.59.0-20
- Fix for CVE-2022-32149
- Fix for CVE-2023-26484

* Thu Jun 06 2024 CBL-Mariner Servicing Account <cblmargh@microsoft.com> - 0.59.0-19
- Bump release to rebuild with go 1.21.11

* Thu Apr 18 2024 chrisgun@microsoft.com <chrisgun@microsoft.com> - 0.59.0-18
- Fix for CVE-2023-45288

* Fri May 17 2024 Rohit Rawat <rohitrawat@microsoft.com> - 0.59.0-17
- Add patch for CVE-2024-24786

* Mon May 06 2024 Rachel Menge <rachelmenge@microsoft.com> - 0.59.0-16
- Bump release to rebuild against glibc 2.35-7

* Wed Mar 13 2024 Archana Choudhary <archana1@microsoft.com> - 0.59.0-15
- Add patch for CVE-2022-41723

* Thu Feb 15 2024 Sharath Srikanth Chellappa <sharathsr@microsoft.com> - 0.59.0-14
- Add patch for render hp-volume- pod to respect blockdevices (IcM 467224770)

* Wed Feb 14 2024 Riken Maharjan <rmaharjan@microsoft.com> - 0.59.0-13
- Address CVE-2024-21626 by patching vendored github/opencontainer/runc

* Thu Feb 01 2024 Daniel McIlvaney <damcilva@microsoft.com> - 0.59.0-12
- Address CVE-2023-44487 by patching vendored golang.org/x/net

* Wed Oct 18 2023 Minghe Ren <mingheren@microsoft.com> - 0.59.0-11
- Bump release to rebuild against glibc 2.35-6

* Mon Oct 16 2023 CBL-Mariner Servicing Account <cblmargh@microsoft.com> - 0.59.0-10
- Bump release to rebuild with go 1.20.9

* Tue Oct 10 2023 Dan Streetman <ddstreet@ieee.org> - 0.59.0-9
- Bump release to rebuild with updated version of Go.

* Tue Oct 03 2023 Mandeep Plaha <mandeepplaha@microsoft.com> - 0.59.0-8
- Bump release to rebuild against glibc 2.35-5

* Mon Aug 07 2023 CBL-Mariner Servicing Account <cblmargh@microsoft.com> - 0.59.0-7
- Bump release to rebuild with go 1.19.12

* Wed Jul 14 2023 Andrew Phelps <anphel@microsoft.com> - 0.59.0-6
- Bump release to rebuild against glibc 2.35-4

* Thu Jul 13 2023 CBL-Mariner Servicing Account <cblmargh@microsoft.com> - 0.59.0-5
- Bump release to rebuild with go 1.19.11

* Fri Jun 30 2023 Brian Fjeldstad <bfjelds@microsoft.com> - 0.59.0-4
- Patch 0.59.0 with Operator Nexus patch for hotplug volume detachment IO errors

* Thu Jun 15 2023 CBL-Mariner Servicing Account <cblmargh@microsoft.com> - 0.59.0-3
- Bump release to rebuild with go 1.19.10

* Fri May 12 2023 Kanika Nema <kanikanema@microsoft.com> - 0.59.0-2
- Patch 0.59.0 with Operator Nexus patches

* Fri May 05 2023 Kanika Nema <kanikanema@microsoft.com> - 0.59.0-1
- Upgrade to v0.59.0

* Wed Apr 05 2023 CBL-Mariner Servicing Account <cblmargh@microsoft.com> - 0.58.0-7
- Bump release to rebuild with go 1.19.8

* Tue Mar 28 2023 CBL-Mariner Servicing Account <cblmargh@microsoft.com> - 0.58.0-6
- Bump release to rebuild with go 1.19.7

* Wed Mar 15 2023 CBL-Mariner Servicing Account <cblmargh@microsoft.com> - 0.58.0-5
- Bump release to rebuild with go 1.19.6

* Mon Feb 13 2023 Kanika Nema <kanikanema@microsoft.com> - 0.58.0-4
- Add an upstream patch (from v0.59.0-alpha2) without which virt-handler
  containers don't start.

* Fri Feb 03 2023 CBL-Mariner Servicing Account <cblmargh@microsoft.com> - 0.58.0-3
- Bump release to rebuild with go 1.19.5

* Wed Jan 18 2023 CBL-Mariner Servicing Account <cblmargh@microsoft.com> - 0.58.0-2
- Bump release to rebuild with go 1.19.4

* Mon Dec 26 2022 Kanika Nema <kanikanema@microsoft.com> - 0.58.0-1
- Upgrade to 0.58.0
- Build new component virt-launcher-monitor.

* Fri Dec 16 2022 Daniel McIlvaney <damcilva@microsoft.com> - 0.55.1-4
- Bump release to rebuild with go 1.18.8 with patch for CVE-2022-41717

* Tue Nov 01 2022 Pawel Winogrodzki <pawelwi@microsoft.com> - 0.55.1-3
- Adding missing "%{?dist}" to "glibc-static" BR.

* Tue Nov 01 2022 Olivia Crain <oliviacrain@microsoft.com> - 0.55.1-2
- Bump release to rebuild with go 1.18.8

* Thu Sep 22 2022 CBL-Mariner Servicing Account <cblmargh@microsoft.com> - 0.55.1-1
- Upgrade to 0.55.1

* Mon Aug 22 2022 Olivia Crain <oliviacrain@microsoft.com> - 0.51.0-2
- Bump release to rebuild against Go 1.18.5

* Thu Jul 14 2022 Kanika Nema <kanikanema@microsoft.com> - 0.51.0-1
- License verified
- Initial changes to build for Mariner
- Initial CBL-Mariner import from openSUSE TumbleWeed (license: same as "License" tag)

* Thu Mar 10 2022 Vasily Ulyanov <vasily.ulyanov@suse.com>
- Update to version 0.51.0
  Release notes https://github.com/kubevirt/kubevirt/releases/tag/v0.51.0

* Fri Feb 11 2022 Vasily Ulyanov <vasily.ulyanov@suse.com>
- Update to version 0.50.0
  Release notes https://github.com/kubevirt/kubevirt/releases/tag/v0.50.0

* Wed Jan 19 2022 Vasily Ulyanov <vasily.ulyanov@suse.com>
- Pack nft rules and nsswitch.conf for virt-handler
- Drop kubevirt-psp-caasp.yaml and cleanup the spec

* Wed Jan 12 2022 Vasily Ulyanov <vasily.ulyanov@suse.com>
- Update to version 0.49.0
  Release notes https://github.com/kubevirt/kubevirt/releases/tag/v0.49.0
  Includes the fix for CVE-2021-43565 (bsc#1193930)

* Thu Dec 16 2021 Vasily Ulyanov <vasily.ulyanov@suse.com>
- Update to version 0.48.1
  Release notes https://github.com/kubevirt/kubevirt/releases/tag/v0.48.1

* Fri Dec  3 2021 Guillaume GARDET <guillaume.gardet@opensuse.org>
- Enable build on aarch64

* Fri Nov 26 2021 Vasily Ulyanov <vasily.ulyanov@suse.com>
- Detect SLE15 SP4 build environment

* Fri Nov 12 2021 Vasily Ulyanov <vasily.ulyanov@suse.com>
- Update to version 0.47.1
  Release notes https://github.com/kubevirt/kubevirt/releases/tag/v0.47.1

* Tue Oct 19 2021 Vasily Ulyanov <vasily.ulyanov@suse.com>
- Pack only kubevirt-{operator,cr}.yaml into manifests
- Include manifests/testing/* into tests package
- Use disks-images-provider.yaml from upstream

* Mon Oct 11 2021 Vasily Ulyanov <vasily.ulyanov@suse.com>
- Update to version 0.46.0
  Release notes https://github.com/kubevirt/kubevirt/releases/tag/v0.46.0
- Drop upstreamed patch 0001-Specify-format-of-the-backing-image.patch

* Thu Sep  9 2021 Vasily Ulyanov <vasily.ulyanov@suse.com>
- Update to version 0.45.0
  Release notes https://github.com/kubevirt/kubevirt/releases/tag/v0.45.0

* Fri Aug 27 2021 Vasily Ulyanov <vasily.ulyanov@suse.com>
- Fix issue with recent qemu-img
  0001-Specify-format-of-the-backing-image.patch

* Fri Aug 27 2021 Vasily Ulyanov <vasily.ulyanov@suse.com>
- Update to version 0.44.1
  Release notes https://github.com/kubevirt/kubevirt/releases/tag/v0.44.1

* Mon Aug  9 2021 Vasily Ulyanov <vasily.ulyanov@suse.com>
- Update to version 0.44.0
  Release notes https://github.com/kubevirt/kubevirt/releases/tag/v0.44.0

* Mon Jul 12 2021 Vasily Ulyanov <vasily.ulyanov@suse.com>
- Drop upstreamed patch 0002-Don-t-use-Bazel-in-build-manifests.sh.patch
- Install node-labeller.sh in %%{_bindir}
- Update to version 0.43.0
  Release notes https://github.com/kubevirt/kubevirt/releases/tag/v0.43.0

* Wed Jun 30 2021 Vasily Ulyanov <vasily.ulyanov@suse.com>
- Generate meta info for containers during rpm build

* Wed Jun  9 2021 Vasily Ulyanov <vasily.ulyanov@suse.com>
- Use registry.suse.com as the default fallback for sle
- Rename macro registry_path to kubevirt_registry_path
- Switch to golang 1.16
- Drop 0001-Don-t-build-virtctl-for-darwin-and-windows.patch
- Drop --skipj2 arg for build-manifests.sh
- Update to version 0.42.1
  Release notes https://github.com/kubevirt/kubevirt/releases/tag/v0.42.1

* Fri Jun  4 2021 Fabian Vogt <fvogt@suse.com>
- Also specify the registry in kubevirt_containers_meta

* Thu May 20 2021 Vasily Ulyanov <vasily.ulyanov@suse.com>
- Use git format-patch:
  0001-Don-t-build-virtctl-for-darwin-and-windows.patch
  0002-Don-t-use-Bazel-in-build-manifests.sh.patch
- Drop patches:
  dont-build-virtctl-darwin.patch
  dont-use-bazel-in-build-manifests.patch
  fix-double-free-of-VirDomain.patch

* Thu May 20 2021 Vasily Ulyanov <vasily.ulyanov@suse.com>
- Update to version 0.41.0
  Release notes https://github.com/kubevirt/kubevirt/releases/tag/v0.41.0

* Tue May 18 2021 Vasily Ulyanov <vasily.ulyanov@suse.com>
- Drop fix-virsh-domcapabilities-error.patch (bsc#1185119)

* Mon May 17 2021 Vasily Ulyanov <vasily.ulyanov@suse.com>
- Do not package OLM manifests

* Thu May  6 2021 Vasily Ulyanov <vasily.ulyanov@suse.com>
- Install virt-launcher SELinux policy (bsc#1185714)

* Thu Apr 29 2021 Vasily Ulyanov <vasily.ulyanov@suse.com>
- Include release number into docker tag
- Add kubevirt_containers_meta build service

* Thu Apr 29 2021 Vasily Ulyanov <vasily.ulyanov@suse.com>
- Set default reg_path='registry.opensuse.org/kubevirt'
- Add _constraints file with disk requirements

* Fri Apr 23 2021 Vasily Ulyanov <vasily.ulyanov@suse.com>
- Fix virt-launcher crash
  fix-double-free-of-VirDomain.patch

* Tue Apr 20 2021 Vasily Ulyanov <vasily.ulyanov@suse.com>
- Fix issue when calling `virsh-domcapabilities`
  fix-virsh-domcapabilities-error.patch

* Tue Apr 20 2021 Vasily Ulyanov <vasily.ulyanov@suse.com>
- Package node-labeller.sh along with virt-launcher

* Mon Apr 19 2021 Vasily Ulyanov <vasily.ulyanov@suse.com>
- Update to version 0.40.0
  Release notes https://github.com/kubevirt/kubevirt/releases/tag/v0.40.0

* Mon Apr 19 2021 Vasily Ulyanov <vasily.ulyanov@suse.com>
- Disable changelog generation via tar_scm service (too verbose)

* Thu Apr 15 2021 Vasily Ulyanov <vasily.ulyanov@suse.com>
- Drop csv-generator

* Wed Apr  7 2021 Vasily Ulyanov <vasily.ulyanov@suse.com>
- Update registry path

* Wed Mar  3 2021 vasily.ulyanov@suse.com
- Update to version 0.38.1:
  * Run bazelisk run //plugins/cmd/uploader:uploader -- -workspace /home/prow/go/src/github.com/kubevirt/project-infra/../kubevirt/WORKSPACE -dry-run=false
  * Expose field name 'ipFamily' for k8s < 1.20
  * Bump k8s deps to 0.20.2
  * verify that VMIs can be started with images not owned by qemu provided by FS PVC
  * change ownership of the image provided by a filesystem PVC to qemu
  * virt-launcher's FSGroup functional test is obsolete
  * virt-controller: Remove FSGroup from Pod
  * cloudinit.GenerateLocalData: defer removal of temp files
  * rpm: update `make rpm-deps`
  * launcher / handler rpm: add tar as pod dependency
  * cloudinit.GenerateLocalData: drop ineffectual assignment
  * tests/config_test: fix ineffectual assignment to err
  * pkg/virt-handler/migration-proxy/migration-proxy_test: fix ineffectual assignment to err
  * tests/replicaset_test: fix ineffectual assignment to err
  * pkg/virt-launcher/virtwrap/access-credentials/access_credentials_test: fix ineffectual assignment to err
  * tests/vnc_test: fix ineffectual assignment to err
  * pkg/virt-handler/isolation/isolation_test: fix ineffectual assignment to err
  * pkg/virt-controller/watch/migration: fix ineffectual assignment to err
  * tools/vms-generator/utils/utils: fix ineffectual assignment to err
  * tests/vmi_gpu_test: fix ineffectual assignment to err
  * pkg/virt-handler/cache/cache_test:fix ineffectual assignment to err
  * pkg/virt-launcher/virtwrap/manager_test:fix ineffectual assignment to err
  * multus, tests: assert error does not happen
  * Bump bazeldnf to v0.0.15
  * pkg/virt-handler/cmd-client/client_test:fix ineffectual assignment to err
  * pkg/virt-operator/creation/components/secrets_test: fix ineffectual assignment to err
  * tests/infra_test.go: fix ineffectual assignment to err
  * tests/vmipreset_test: fix ineffectual assignment to err
  * func tests, multus: getting the kubevirtClient must be done first
  * func tests, multus: execute BeforeAll before BeforeEach
  * document the interface between hostdev device plugins and kubevirt
  * Refactor methods to reduce their Cognitive Complexity
  * Define a constant instead of duplicating literal
  * Refactor method to reduce its Cognitive Complexity
  * Define a constant instead of duplicating literals
  * Refactor method to reduce its Cognitive Complexity
  * Add a nested comment indicating about an empty function
  * Define a constant instead of duplicating a literal
  * Refactor methods to reduce their Cognitive Complexity
  * Increase subresource pod test execution timeout
  * Add Nvidia as a KubeVirt ADOPTOR
  * ipv4, network tests: refactor the masquerade test table
  * controller, virtinformers: Define the unexpected error once
  * Run bazelisk run //plugins/cmd/uploader:uploader -- -workspace /home/prow/go/src/github.com/kubevirt/project-infra/../kubevirt/WORKSPACE -dry-run=false
  * Converter: Handle 'float' memory
  * Tests: Ensure cpu/memory in requests/limits allow int/float
  * virt-launcher: Support (non-)transitional virtio-balloon
  * rpm: Bump libvirt and QEMU
  * tests/utils: fix ineffectual assignment to ok
  * tests/utils: fix ineffectual assignment to err
  * tests/utils: fix ineffectual assignment to scale
  * pkg/container-disk/container-disk_test: fix ineffectual assignment to path
  * pkg/virt-launcher/virtwrap/network/common: fix ineffectual assignment to err
  * tests/vm_test: fix ineffectual assignment to err
  * tests/vm_watch_test: fix ineffectual assignment to cmdName
  * pkg/virt-handler/hotplug-disk/mount_test: fix ineffectual assignment to err
  * pkg/virt-handler/hotplug-disk/mount_test: fix ineffectual assignment to res
  * tests/reporter/kubernetes: fix ineffectual assignment to err
  * pkg/virt-launcher/virtwrap/access-credentials: fix ineffectual assignment to err
  * pkg/virt-launcher/virtwrap/access-credentials: fix ineffectual assignment to output
  * pkg/virt-handler/vm_test: fix ineffectual assignment to err
  * tools/util/marshaller: fix ineffectual assignment to err
  * pkg/virt-handler/device-manager/mediated_device_test: fix ineffectual assignment to err
  * tests/restore_test: fix ineffectual assignment to restore
  * removing trello reference as its no longer used
  * Adjust e2e test which checks for the scsi controller
  * consider scsi controllers in virtio version decisions
  * Bump kubevirtci, now hosted on quay.io
  * network: BindMechanism receiver name consistency
  * MacvtapBindMechanism.loadCachedInterface fix arg name
  * Clean error message for not migratable VMI
  * Fix detection of previous release version in operator func test
  * Alert when less than 2 KVM nodes available
  * Fix a datavolume collision
  * Remove danielBelenky from reviewers
  * KubeVirt is now released on quay.io only
  * [virt-operator] load new certificates earlier
  * Keepalive function for travis to prevent timeout due to inactivity on stdout
  * Fix limits/requests to accept int again
  * network: rename NetworkInterface and PodInterface
  * network: drop NetworkInterface.Unplug
  * network: eliminate mocking of SetupPodNetworkPhase2
  * network: make SetupPodNetworkPhase1 into a constant function
  * network: rename {Bridge,Masquerade,Macvtap,Slirp}PodInterface
  * network: rename getNetworkClass
  * network: rename getNetworkInterfaceFactory
  * fix review English phrasing
  * virt-api/webhooks: test newly-renamed function
  * virt-api/webhooks: simplify and rename ServiceAccount-matching function
  * split sync resources into multiple functions and files
  * tests: Test guest restart after migration
  * Normalize DNS search domains to lower-case
  * Revert "Fix typos in log output"
  * tests: After migration test is not invoked
  * virt-launcher: [masquerade] pass a MAC to the vm accroding to the spec only
  * virt-launcher: [masquerade] Stop filtering dhcp reuqests by vm MAC
  * Example code for gosec fix
  * Update gosec.md
  * guidelines for using gosec analysis tool
  * docs/devel/networking: unbreak URL
  * Add virtctl image-upload usage for WaitForFirstConsumer DVs
  * Add error message on virtctl image-upload to WaitForFirstConsumer DataVolume
  * bump bazeldnf
  * Fix typos in log output
  * Extend isolation test to cover IsMounted method
  * Wrap mountinfo parsing common code into a function
  * start virt-launchers with a non-default log verbosity
  * change virt-controller log verbosity on relevant config changes
  * change virt-api log verbosity on relevant config changes
  * change virt-handlers log verbosity on relevant config changes
  * add default log verbosity values to cluster config
  * allow registering multiple callbacks for config changes
  * add a logVerbosity struct to set KubeVirt components log verbosity
  * Remove travis-ci logic for pushing to quay app registery
  * Make mutating webhooks required
  * Bump bazeldnf to a version with its own ldd implementation
  * Add tests
  * Fix typo
  * Fix some typo in docs
  * Add alert for insufficient number of nodes with KVM resources
  * Remove dockerhub-related travis jobs and credentials
  * Make `make build-functest` work without nested bazel invocation
  * Compile template-manifestor with bazel
  * Invoke shfmt from bazel
  * Add gofmt to our vendor tree
  * kubevirtci, Bump kubevirtci
  * Bump bazeldnf to 0.0.10 to better deal with bad repomd mirrors
  * Allow setting user local bazelrc settings.
  * Update Quay credentials in travis config
  * Run bazelisk run //plugins/cmd/uploader:uploader -- -workspace /home/prow/go/src/github.com/kubevirt/project-infra/../kubevirt/WORKSPACE -dry-run=false
  * tests: make client in hello world job UDP wait for response
  * wait for host responding to ping, in some cases the first two pings fail, now instead we wait for a specific amount of time
  * Increase time to wait for failed connection
  * virt-controller: increase the number of VMI controller threads
  * sriov, tests: xfail vlan test
  * network: simplify getNetworkInterfaceFactory
  * network: drop long-unused plugFunction
  * network: drop long-unused qemuArgCacheFile
  * network: rename constant to primaryPodInterfaceName
  * network: drop global podInterfaceName variable
  * Run bazelisk run //plugins/cmd/uploader:uploader -- -workspace /home/prow/go/src/github.com/kubevirt/project-infra/../kubevirt/WORKSPACE -dry-run=false
  * add vi-minimal to base packages for containers
  * Additional hotplug functional tests
  * Add unit test for PCI address parsing
  * Escape dot '\.' in PCI_ADDRESS_PATTERN
  * Move ParsePciAddress function to hardware utils
  * Bump bazeldnf to fix rpm verification
  * Drop references to kubevirt-host-device-plugin-config cfgMap
  * Check if block devices are ready. If not ensure that the block device major and minor is allowed in the virt-launcher pod. Enable functional tests that were failing due to permission issues
  * Reviewers update: Adding EdDev as a code reviewer
  * virt-launcher/handler: move Macvtap discovery of MTU and target
  * virt-launcher/handler: Macvtap shouldn't use vif cache
  * Fix Open Shift SCC permissions to allow attachment pods to use host network. Fix selinux to be on container level instead of pod level.
  * Use the array value instead of a new variable when possible
  * eliminate the usage of interface address in decorateConfig()
  * allocate new variable and don't use the originsl s.domain.Spec.Devices.Interfaces
  * fix some tabs/spaces mess
  * Fix memory aliasing in for loop - taking the address of loop variable is dangerous
  * ENV VAR for client-go scheme registration version
  * Give kubevirt pods more time to become ready
  * Fix PV selector for windos and rhel PVCs
  * Make storage tests fit for parallel execution
  * Use the new nfsserver library in the migration tests
  * Create windows and rhel PV within the corresponding tests
  * Prepare our framework in utils for parallel storage test execution
  * Move nfs server rendering to its own package and adjust memory requests
  * Add a ginkgo matcher library especially for kubevirt
  * Prepare image provider for parallel execution
  * Code Review edits
  * Bump kubevirtci
  * Stick with virtio model on the ballooning device
  * Tablet input device only exists as virtio 1.0
  * virtio-serial controllers need the model set too
  * Add virtio-transitional e2e test
  * Extract converter into its own subpackage
  * Unit test for choosing virtio-transitional
  * Make the converter aware of virtio model preferences
  * Add a global VMI flag to the API to fall back to virtio_transitional
  * tests, xfail: Change XFail API to wrap the expected failure
  * Don't override the e2e kubevirt config by default in the e2e tests
  * virt-launcher/handler: remove the tap device from the VIF cache
  * Use virt-handler image as base for multus tests
  * Explicitly build libvirt-devel tars
  * Remove no longer needed go_library definition
  * Allow qemu to bind to privileged ports for slirp
  * Docuement how RPM verification can be done
  * Add a RPM verification target
  * Bump to bazeldnf with improved RPM verification
  * fix logos dependency
  * Add GPG keys to repo.yaml
  * Update RPMs
  * Avoid dependency flipping
  * add ps binary
  * Update dependency update documentation
  * Remove old libvirt-devel dependencies in WORKSPACE
  * Prepare binary containers for bazeldnf built content
  * Start using bazeldnf RPMs for building and testing
  * Add RPMs
  * Add repo.yaml files
  * Add a script to resolve RPM dependencies
  * Document new kubevirt handling of WaitForFirstConsumer DataVolumes
  * Fix support for camelCase userData and networkData labels
  * virt-launcher: Remove unused arg from GetDomainSpecWithRuntimeInfo
  * Extend VMI count metric to include osinfo
  * fix: change url and label name for "good-first-issue" on CONTRIBUTING.md
  Added patch: dont-use-bazel-in-build-manifests.patch

* Mon Feb 15 2021 Vasily Ulyanov <vasily.ulyanov@suse.com>
- Add building of virt-tests

* Wed Jan 20 2021 jfehlig@suse.com
- Update to version 0.37.0:
  * Remove travis-ci logic for pushing to quay app registery
  * Update Quay credentials in travis config
  * MacvtapPodInterface.setCachedInterface: fix arg name
  * make generate: 2021 edition
  * tests, dhcpv6: verify connectivity survives after migration
  * tests, dhcpv6: use python server instead of nc
  * tests, dhcpv6: start dhcpv6 client, config d.route & prefix via console
  * tests, dhcpv6: use fedora vms for masquerade ipv6 connectiviy tests
  * tests: split masquerade connectivity tests to ipv4 and ipv6
  * tests: remove libnet.WithIPv6 from ipv4 only dhcp test
  * dhcpv6: unit tests
  * dhcpv6: Extracting the build of the server response to a separate method
  * dhcpv6: Add the request iana to the response
  * dhcpv6: reply to dhcp solict with rapid commit
  * add ipv6 address to VIF.String
  * dhcpv6: run only for masquerade
  * dhcpv6: introduce prepareDHCPv6Modifiers
  * dhcpv6: Allow dhcpv6 server to run without CAP_NET_RAW
  * dhcpv6: handle requests from client - adding DUID and IANA options
  * virt-launcher: vendor dhcpv6
  * virt-launcher: introduce dhcpv6
  * Extend version functional tests
  * Set --stamp as default build flag
  * imageupload: improve nosec comment
  * cloud-init: test that GenerateLocalData can run twice
  * cloud-init, GenerateLocalData: simplify staging replacement
  * tests, ping: increase default amount of packets
  * cloud-init, GenerateLocalData: drop redundant diskutils.RemoveFile call
  * cloud-init, GenerateLocalData: drop ambiguous comment
  * add use case Signed-off-by: xiaobo <zeng.xiaobo@h3c.com>
  * add use case Signed-off-by: xiaobo <zeng.xiaobo@h3c.com>
  * add use case Signed-off-by: xiaobo <zeng.xiaobo@h3c.com>
  * add use case Signed-off-by: xiaobo <zeng.xiaobo@h3c.com>
  * Run bazelisk run //plugins/cmd/uploader:uploader -- -workspace /home/prow/go/src/github.com/kubevirt/project-infra/../kubevirt/WORKSPACE -dry-run=false
  * Document dependency update flows
  * Newer curl version don't allow headerless HTTP
  * Build all test images in kubervirt/kubevirt
  * Add managed RPMs and remove unmanaged RPMs
  * Add repo.yaml files
  * Add bazeldnf dependencies
  * Add a script to resolve RPM dependencies
  * virt-launcher, converter: Extract SRIOV hostdev creation
  * virt-launcher, converter: Refactor network indexing
  * virt-launcher, converter: Refactor iface multi queue
  * tests, vmi_multus: test Sriov with Vlan
  * Don't overwrite user-provided GOFLAGS
  * Handle btrfs subvolumes when parsing mountinfo
  * Add mount info test cases
  * Add testdata for mount info tests
  * Cleanup duplicated code
  * Refactor containerdisk mount code
  * tests,sriov:make createSriovVms recieve network names
  * tests, sriov: remove un-needed function.
  * tests: sriov: extract NAD creation to a helper
  * tests, utils, delete vmi waiting: assert on err
  * Preapre build environment for bazeldnf
  * use placement api for assinging virt-handler pod
  * virt-launcher, libvirt: Free (all) domain resources
  * Generate release manifests using quay images
  * Add maiqueb to code-reviewers list
  * Update vendored dependencies
  * Update versions of some dependencies
  * only validate status of vm, vmi, and vmi migration objects
  * This fixes a race condition between unmounting a file system volume and detaching a disk from the running VM. In certain conditions it would attempt to unmount before the disk was fully detached causing the unmount to error and preventing the VM sync from fully detaching. This moves the unmount to after the sync, so this race never happens.
  * smbios, sidecar hook, tests: assert the hook version is advertised
  * smbios cmd: set the version parameter as mandatory
  * examples, hooks: correct the vmi-sidecar-hook example
  * add kubernetes os nodeSelector to injectPlacementMetadata
  * virt-launcher, converter: Set SRIOV device as unmanaged
  * tests, sriov: XFail IPv4 connectivity test
  * Append rootfs mount to containerdisk base path
  * Narrow down watcher select which waits for object states
  * Fix Eventually which used the time out as description
  * Remove unused functions: GenerateSelfSignedCertKey and GenerateSelfSignedCertKeyWithFixtures
  * use filepath.Clean for two fixed path parameter functions
  * virt-launcher, converter: Remove vCPU dependency on queue limits
  * add Kubermatic to adopters list
  * manager_test: add err check for ioutil.TempDir
  * windows_test: remove duplicate code
  * cleanup tempfiles for manager_test
  * cleanup tempfiles for common_test
  * Functional test to verify vmis are migratable after update to from latest KubeVirt official release
  * update libvirt base container to rhel-av 8.3
  * Unit test to verify evaculation controller generated migration object fields
  * evacuation informer should only observe the creation of migration objects it created
  * cloud-init: Allow populate networkData alone
  * tests, sriov: XFail IPv6 connectivity test
  * dev guide, networking: net_raw cap is not required by virt-launcher
  * Revert "dev guide, networking: no capabilities are required"
  * Make sure to use all supported versions for status subresource
  * Update csv gen logic for v1 api
  * Update hardcoded references to v1alpha3 in unit tests
  * Update unit tests to account for aggregated api server registration for v1 API
  * Update functional tests that had hardcoded references to v1alpha3
  * Add functional tests to verify vm creation using all supported API versions
  * Add v1 api version
  * Revert "linux capabilities: remove CAP_NET_ADMIN"
  * Revert "libvirt, mtu: do not perform any network config on the launcher"
  * move kv update validation webhook to operator validation configuration
  * Fix test id for io mode test
  * update listtype markers for kubevirt pci host devices
  * Fix gosec unhandled errors in delete.go & create.go
  * Cleanup k8s jobs from test namespaces
  * If the fedora login expecter is stuck, retry
  * tests, multus: Change 3rd network SRIOV vnic name
  * tests, sriov: Centralize SRIOV network names
  * tests, multus: Fix IP address configuration
  * tests, Use RandName for creating random VMI names
  * Fail detection and handling when EFI without SB is not available
  * Add unit test covering GetDomainSpec fallback behavior
  * Reject --access-mode ReadOnlyMany when uploading an image.
  * Consume nightly build images from quay
  * Run bazelisk run //plugins/cmd/uploader:uploader -- -workspace /home/prow/go/src/github.com/kubevirt/project-infra/../kubevirt/WORKSPACE -dry-run=false
  * Fix failing unit tests for new GetDomain logic
  * Remove race condition from GetDomain check
  * Fix timed domain resync
  * fix patch for removing infra and workloads from KV
  * add webhook to validate kubevirt CR updates  - only allow updates to workloads key if no vmis are running
  * tests, sriov: Retry ping if it fails
  * tests, libvmi, vmi: shorten random vm names #2
  * tests, gpu: Do not mount /sys/devices/ for SRIOV devices
  * VMI configuration test: fix disk cache modes testing
  * fix gosec g204: Subprocess launched with variable
  * Removed unused function readProcCmdline()
  * Enable and fix tests
  * Fix gosec issue of: Potential file inclusion via variable
  Dropped patch: fix-goflags-overwrite.patch

* Mon Dec 21 2020 jfehlig@suse.com
- Update to version 0.36.0:
  * Functional test to verify vmis are migratable after update to from latest KubeVirt official release
  * update libvirt base container to rhel-av 8.3
  * dev guide, networking: net_raw cap is not required by virt-launcher
  * Revert "dev guide, networking: no capabilities are required"
  * Revert "linux capabilities: remove CAP_NET_ADMIN"
  * Revert "libvirt, mtu: do not perform any network config on the launcher"
  * Fail detection and handling when EFI without SB is not available
  * Add unit test covering GetDomainSpec fallback behavior
  * Fix failing unit tests for new GetDomain logic
  * Remove race condition from GetDomain check
  * Fix timed domain resync
  * Update ADOPTERS.md
  * tests, utils: shorten name of random VMs
  * Move some datavolume tests to the ceph lane
  * Old kubevirt released don't support CDIs WaitForFirstCustomer
  * Let virtiofs consider WaitForFirstCustomer setting of CDI
  * Use Immediate bind on negative PVC Datavolume tests
  * Enable WaitForCustomer CDI feature gate by default
  * Generate v1beta1 client for CDI
  * Don't try to hotplug waitForFirstCustomer PVCs
  * Fix access credential unit tests
  * Ensure that our service accounts can always update the VMI status
  * Update to a libvirt image with a newer seabios.
  * adjust pci address tests to consider the new virtio-iscsi controller
  * Remove AfterEach cleanup so we can capture VM/VMI state in overal aftereach cleanup instead of losing it.
  * Disable complex tests for now.
  * HotplugVolumes feature gate
  * Set grace period on attachment pod to 0 to have faster removal of the volumes when not removed by the controller. Added functional test to ensure the VMI goes into failed state when attachment pod is deleted. Added functional test to ensure the VMI is no longer migrateable after a volume is hotplugged.
  * Added functional tests with block volumes. Fixed functional attachment logic.
  * Added VMI attach/detach functional tests. Increased timeout on tests. Fixed typo in reason message
  * Fixed bug in how device names were calculated. Added functional test that adds a bunch of volumes, removes one, add a different one, and expects the device name to be the one just removed. Then adds the removed one back and expects the device name to be a new one. Added unit tests.
  * Improve error messaging during hotplug subresource add/removew
  * Fixes issue with VolumeRequests validation on the VM
  * Fix some issues pointed out in review. Fixed functional test with 5 adds and deletes. Added new functional test to test various adds and deletes.
  * Addes abilty to watch for libvirt device add/remove events for hotplug volumes
  * Updated and added functional tests. Added storage directory for storage related functional tests similar to networking. Fixed various issues found by the functional tests.
  * Attach disk to VM
  * VM controller unit tests for volume hotplug
  * Ensure we only add/remove volume operations are only performed if needed
  * Volume add/remove subresource unit tests
  * VolumeRequest validation unit tests
  * Validation logic for VM VolumeRequests
  * Hotplug VM Functional Tests
  * Add VM controller logic for handling volume add/remove requests
  * Add hotplug subresource api endpoints
  * Implemented virt-handler changes: Bind mount File System PV into virtlauncher pod. Expose block PV in virtlauncher pod. Added volume mounter struct to keep track of mounts. Added unit tests for volume mounter
  * Change phase/message/reason from hotplug struct to main VolumeStatus struct. Address some review comments
  * Automatically add virtio-scsi controller to all VMIs.
  * Updated vmi controller to separate sync and status update to follow KubeVirt guidelines. Updated unit test tests to match and added some extra unit tests for the new status update function.
  * Updated update-admission webhook to include verifying the structure of disks and volumes as well as call the create admission verifier to ensure nothing else slips through.
  * Added attachment pod life cycle functions to vmi-controller. Added unit tests for new functions
  * Attachment POD life-cycle code, including updating VMI status.
  * Update VMI admission webhook to allow modification of the disks and volumes section of the VMI Spec. This modification is needed to allow for disk hotplugging to happen. Only internal KubeVirt Service Accounts are eligible to modify the spec. Once we have the appropriate sub resources, users can call those to have it modify the spec on their behalf
  * macvtap, migration, tests: add a test w/ traffic
  * tests, network: Remove vmi Status ip normalization
  * tests, sriov: Use cloud-init to set IPv6 by MAC
  * tests, multus: Use network-data at bridge-cni test
  * tests, libnet: Add Match feature and expression builder to networkData
  * Update feature gate setup to new CDI version (now on CDI CR)
  * Reuse datavolumes already found in listMatchingDataVolumes for increased consistency between sync and updateStatus
  * Update test_id:5252 to run with WFFC enabled
  * check PVC if it waits for first consumer
  * Remove API phase "Provisioning"
  * Handle the DV in WaitForFirstConsumer phase by starting the "consumer-pod".
  * Remove sysctl binary dependency
  * Bump atlassian/bazel-tools
  * tests, network: Fix race condition GA test
  * virt-handler, status: Do not include the IP prefix consistently
  * Allow to run subset of rules for gosec
  * tests, dual stack: split probes tests to test per IP-Family
  * bump kubevirtci
  * Add ADOPTERS
  * make generate && make deps-update
  * bump cdi to 1.26.1 (from 1.25.0)
  * dev guide, networking: no capabilities are required
  * Increase CDI deployment timeout
  * expose, tests: fix early shutdown of `nc` TCP connections
  * Fix misspellings
  * Fixes race condition in func test
  * Properly handle failures when starting the qemu agent access credential watcher
  * Ignore warnings during vmi startup in access cred functests
  * Update access credential documentation and openapi markers
  * access credential sync events
  * Remove authorized_key file merging.
  * Report access credential status as a condition on the VMI
  * Revise access credential authorized_key file merging
  * Provide list of users for ssh auth instead of files
  * Make the authorized keys files list required for qemu guest agent propagation
  * Add unit tests to validate secret propagation watching
  * UserPassword access credential webhook validation and unit tests
  * unit tests for agent access credential injection
  * functional test for user/password credentials
  * Addition of UserPassword access credentials
  * Functional tests for access credential ssh key propagation
  * Reload dynamic access credentials based on secrets using fsnotify
  * Introducing the accessCredentials api for dynamic ssh public key injection
  * virt-launcher, agent-poller: Start poller with short intervals
  * virt-launcher, agent-poller: Refactor the Poll method
  * tests, login: Remove tests/login.go
  * test, login: Remove LoginToAlpine from login.go
  * tests, ipv6: Configure VMI IPv6 through console only when needed
  * test, login: Move loggedin expecter to console package
  * virt-launcher: Improve libvirtd debug log filters
  * tests, login: Move login.go to console/login.go
  * virt-handler, sriov: Add network name in VMI interface status
  * fix gosec issue of g204: subprocess launched with function call as argument or cmd arguments
  * Fix for flake CI test
  * Use the correct emulator prefix for qemu cleanup steps
  * Fix hardcoded qemu-kvm occurance in a migration test
  * Remove in some tests the assumption  of hardcoded qemu emulators
  * Explicitly set virtio-scsi on the scsi controller
  * WORKSPACE: Update libvirt container
  * Switch to use anew  global close() function in pkg/util Fix typos and remove extra comments
  * tests, console: Remove VMIExpecterFactory
  * Fix double migration during node drain
  * test, network: Add bridge binding + ga test
  * networking, tests: also check the MTU of the tap device
  * tests, libvmi: Remove interface,network config from NewFedora
  * linux capabilities: remove CAP_NET_ADMIN
  * libvirt, tap: create the tap device w/ the same user as libvirt
  * mtu, tuntap: set link MTU when creating the tap device
  * libvirt, mtu: do not perform any network config on the launcher
  * net admin: disabling tx checksum offloading on virt-handler
  * Add a log message if we pick up a new CA bundle
  * Increase rotate intervall
  * tests, multus, sriov: Refactor tests
  * Update bazel files
  * Switch to use named return errors to allow updating the error from defered function
  * Fix gosec issue: Deferring unsafe close() When deferring a close() we don't have a chance to check the error returned from the close() call itself. For RW files we treat the error similar to a write() error , for RO files we only log an error message
  * Mirror PVC struct
  * Add function test to validate IO mode settings
  * Set IO to native also for pre-allocated file disks
  * Switch to use a common function GetImage and remove GetImage from manager.go
  * Use qemu-img in order to identify sparse files and get image info
  * Set the IO mode to 'native' when possible for better performance
  * test, cloudinit: Use "json" annotation instead of "yaml"
  * tests, multus, sriov: Fix flakiness due to race between ga and test
  * tests, multus, sriov: Add validatePodKubevirtResourceName
  * tests, multus, sriov: Add missing error check
  * tests, multus, sriov: Fix checking for the same network twice
  * image-upload: wait up to 5 min for PVC and Pod
  * Remove domain label from kubevirt_vmi_memory_unused_bytes
  * gosec - fix CWE 326
  * virt-launcher: drop CAP_NET_RAW from compute container
  * virt-launcher, dhcp: Avoid using SO_BINDTODEVICE on the dhcp server
  * agent-poller, test: Extract AsyncAgentStore tests to new file
  * agent-poller, test: Rename agent poller test
  * tests, console: Require at least two batchers for the safe expector
  * tests, console: Introduce SafeExpectBatchWithResponse
  * tests, console: Replace some NewExpecter usages
  * tests, console: Change NetBootExpecter to not return an expecter
  * tests, login: Replace the Alpine login helper
  * tests, login: Replace the Cirros login helper
  * tests, login: Check privileged console prompt
  * tests, login: Replace the Fedora login helper
  * tests: Use LoginTo* helpers in waitUntilVMIReady
  * updated the technical description
  * Add enp0s3 to approvers list
  * Change file permissions on binary directory
  * docs: Fix documentation for useEmulation flag
  * virt-config: Fix tests for KubeVirt CR
  * virt-config: Drop stopChan
  * removed the word place-holder
  * fix gosec sha1 week cryptographic issues
  * Fix gosec md5 weak cryptographic primitive
  * Fix shell formatting, fix entrypoint path
  * Disable Virtio-FS Metadata Cache
  * Add Igor Bezukh to test approvers
  * Fix permissions tests for VMs
  * lock device plugings maps during device controller shutdown
  * dp: verify that host devices topology is being correctly reported
  * update the API fields so it be complient with API rules.
  * testutils: remove unnecessary changes to the config mock
  * tests: move the soundcard test out of the GPU module
  * Add a "GPU" passthrough functional test
  * update unittests to use kubevirt CR and remove remove hostDevConfigMapInformer
  * remove the hostDevConfigMapInformer, get host devices from KubeVirt CRD
  * request host devices on vmiPod as well
  * make sure that permitted host device config is working as expected
  * add unit tests to veriy host devices assignment
  * device-manager: clear permitted device list before parsing
  * device-manager: added mdev tests + misc fixes
  * device-manager: improve the PCI tests
  * device-manager: misc post-rebase fixes
  * add GetInitialized to pci and mdev device plugings
  * add HostDevices feature gate
  * device-manager: add static tests for PCI device discovery functions
  * device-manager: few cosmetic fixes
  * make sure that vmis can request only permitted gpus
  * tests: return hostDevConfigMapInformer as part of the NewFakeClusterConfig
  * device-manager: mock PCI device info getters for tests
  * Fix device controller static tests to match the new API
  * Move the check for permanent device plugins to list creation Instead of always adding them to the list and then ignoring   them later
  * Add a lock to ensure device plugins won't be started/stopped multiple times in parallel Also fix some typos and avoid an active loop
  * close device plugin channel is a safe manner
  * introduce a ControlledDevice struct for the device controller to keep dpi stop chan
  * Fix ignored static DPs, fix typos and remove defer Stop() in Start()
  * Refactor permanent device plugin code
  * dynamically start and start device plugings for permitted/banned devices
  * propagate hostDevConfigMapInformer to device controller
  * virt-launcher: handle allocated host devices using a single map
  * reject specs with non-permitted HostDevice and GPU resources
  * convert HostDevices and GPUs to libvirt hostdev for pci and mdevs
  * collect PCI and MDEVs made available for assignement by the device plugins
  * add alias to libvirt hostdev struct
  * separate ResourceNameToEnvvar to utils
  * add device plugings for permitted devices which are present on the nodes
  * add a device plugin for mediated devices
  * add a device plugin for pci devices
  * add virt-config to device controller
  * add a HostDevices api schema
  * add TopologyInfo to out device plugin api
  * rename the device manager controller for kvm controller
  * introduce a new hostDevConfigMapInformer
  * handle the kubevirt-host-device-plugin-config config map
  * Add PermittedHostDevices type to support a new kubevirt-host-device-plugin-config configmap
  * Revert "Merge pull request #4470 from oshoval/fix_sriov"
  * tests, Fix CDIInsecureRegistryConfig logic
  * tests: LoggedInCirrosExpecter can return a nil expecter in case of error, with these changes we call Close on the returned expecter if the error is nil.
  * tests, sriov: Do not mount /sys/devices/ for SRIOV devices
  * virt-launcher: remove redundant cidr from dhcp server address
  * tests, sriov: Fix the helper that waits for a vmi to start
  * tests, Fix SRIOV UpdateCDIConfigMap panic
  * add unit test
  * Enhancement #4365 [virt-controller] Remove redundant initcontainer when there is no ContainerDisk defined in VM
  * Consolidate shell script files into functions
  * Create main shell scripts to call from the ci-config
  * Fix comment typos
  * Add scripts for nightly master deploy
  * Move code for downloads and test execution into scripts
  * ensure the virt-handler killer pod has gone
  * audit the usage of unsafe pointers
  * Set leader metric after controller is functional Add a unit test for this
  * Define side effects class on our webhooks
  * Improved the Technical Overview description
  * changed: VM has only one VMI
  * Included a figure to illustrate the components architecture
  * Included a little bit more details in the virt-launcher description
  * Included a little bit more details in the virt-handler description
  * Included a little bit more details in the virt-controller description
  * Make the name of components bold
  * Improved the Technical Overview description
  * Fixed typo

* Fri Nov 13 2020 James Fehlig <jfehlig@suse.com>
- Fix -buildmode=pie
  fix-goflags-overwrite.patch, dont-build-virtctl-darwin.patch

* Tue Nov 10 2020 jfehlig@suse.com
- Update to version 0.35.0:
  * sriov lane: skip flaky tests until their issue is resolved
  * add an independent claclulation of required vcpus for mem overhead calculation
  * adjust memory overhead calculating by adding a static 10Mi
  * move guest cpu topology modification to vmi mutator webhook
  * Ensure that we restore the cdi-insecure-registry configmap in tests
  * Add test_ids_cnv_2.5
  * dual stack, expose, tests: remove batchv1.Job duplicated code
  * test, waitvmi: Add context mechanism to WaitUntilVMIReadAsync
  * dual stack, expose, tests: skip on non dual stack clusters
  * dual stack, expose, tests: port VM service tests
  * tests, multus-tests, SRIOV: configure IP based on MAC or name
  * Catch goroutine panic with GinkgoRecover in tests
  * tests, multus_tests: make helpers return an error
  * dual stack, expose, tests: port VMIRS cluster IP service test
  * dual stack, expose, tests: port UDP services test
  * dual stack, tests: ping first on helloWorld{UDP|HTTP} jobs
  * dual stack, expose, tests: port the VMI service test cases
  * Bump kubevirtci
  * make generate and make deps-updateand update test import
  * Bump CDI to 1.25.0
  * Reduce the cluster size a little
  * dual stack, expose, tests: get the IP addr from a DNS name
  * bump kubevirtci: get latest sriov provider
  * Infra test made invalid assumptions about cluster composition
  * Fix panic when endpoints were empty.
  * dual-stack, virtctl: expose ipv6 services
  * Remove 'string' from json tag to preserve type information in our API
  * automation: cancel CDI insecure registries cehck on sriov lane
  * Emit an event if we detect terminating pods
  * tests, pausing_test: change long process test
  * test, infra_test, Adapt tests to support dual stack
  * tests: remove `IsRunningOnKindInfraIPv6`
  * fix wrong logic in SetDriverCacheMode log message
  * Revise functional test to verify 440 read only image
  * Build container disks with 440 mode and 107:107 ownership
  * Add e2e test for replacing terminating pods immediately
  * Bump kubevirtci
  * test: Remove all the usages of `IsRunningOnKindInfraIPv6`
  * Disable service links on virt-launcher Pod
  * tests, infra-test, Remove unneeded vmi creation
  * infra_test, Refactor tests to use a DescribeTable
  * infra_test, Add validation of errors
  * Fix flaky timezone test
  * Let VMIRS react to terminating pods of VMIs
  * Let the VMI indicate when Pods are terminating
  * functests, macvtap, migration: successful macvtap VMI migration
  * functests, migration: move some asserter subset to common helpers
  * functests, macvtap, multus: use libvmi Cirros VMI factory
  * functests, macvtap, multus: schedule the VMs in the same node
  * tests: update the `StartVmOnNode` method to return the started VMI
  * examples, macvtap, multus: add example for macvtap VMI
  * macvtap, admitter: macvtap requires multus network
  * functests, macvtap, multus: add connectivity test between VMs
  * macvtap: feature gate macvtap feature
  * functests, multus: refactor `configInterface` to allow sudo
  * functests, macvtap, multus: add test with a custom MAC address
  * tests: remove all net-attach-defs on test cleanup
  * automation, macvtap: restrict macvtap func tests to multus lanes
  * unit tests, macvtap, multus: introduce macvtap
  * macvtap, multus: add macvtap BindingMechanism
  * improving PCI configuration tests
  * Template the cdi namespace
  * add dev registry as insecure registry to cdi
  * Update testing infra to cdi 1.23.7 in order to bring in registry import fixes
  * Datavolume container registry import test
  * CONTRIBUTING: point developers to kubevirt-dev slack
  * rebase
  * Remove incorrect listtype
  * fix 1.19 lane
  * Propagate error from patchValidation
  * rebase
  * reduce scope to vm/vmi
  * Remove +listType=map from tolerations This marker also requires //+listMapKey which can't be resonable set at this moment. (All fields are optional and missing default)
  * update builder
  * review
  * Add missing markers
  * Test verifying kubectl explain works
  * Adding test verifying crds are structural
  * Use controller-gen to generate validations for crds
  * test if crds for operator are correct
  * adding tools for generating correct validation
  * cleaning generated desc. and nullable fields in status
  * adding patching of crds for operator
  * adding markers for controller-gen
  * tests, restore tests: check on successful commands
  * Fix gosec issue: week random generator
  * Bump kubevirtci
  * It is not always bad for VolumeSnapshot to have an error
  * Fix artifacts in gosec target
  * tests, infra-test, Refactor node selection
  * Do not change vnc socket's permission to 0444
  * tests, infra-test, Fix node updates
  * tests, infra-test, Add missing break when selecting a node
  * tests, pausing test: increase time for long process
  * tests, login: expect fedora full prompt
  * tests, migration, stress-test: remove doubled `\n`
  * tests, re-factoring: use safe expect-bathcer and prompt Expression
  * tests, infra-test, Add missing check on AfterEach
  * tests, infra_test, Add missing assign when removing taints
  * Don't parallelize cluster-sync dependencies
  * hack: Print cluster-* script name when complete
  * Point to kubevirtci for new providers.
  * Update documentation to refer to scripts having moved to cluster-up/
  * Update docs that refer to kubevirt-config ConfigMap to use kubevirt CR
  * tests: Add missing asserts to the vmi-configuration tests
  * Adapt conformance tests to support migration.
  * automation: remove ipv6 lane
  * Set read only for our demo container disks and verify their mode does not change at runtime
  * Attempt to use whatever permissions a container disk has applied to it without mutating the file
  * rebase + fix compile error due to another PR
  * set the label for downwardAPI test in the test itself
  * Move AddDownwardAPIVolumeWithLabel to be public, add downwardAPI disk to the migration test
  * add downwardAPI volume in the test instead of in the helper
  * delete commented out line
  * Adding function tests (for make functest)
  * remove rule violation
  * support  DownwardAPI volum source
  * Fix typos and formatting
  * tests/utils: remove 'IsIPv6Cluster' function
  * tests, iscsi: remove iSCSI PVC tests IPv6 cluster skips
  * VM status to report whether volumes support snapshots.
  * tests, network: Relocate VMI/POD IP validation w/ Guest Agent
  * Fix pull-kubevirt-apidocs
  * tests: Render pods in the test namespace
  * tests, iscsi: change 'CreateISCSITargetPOD' to return pod
  * Lift the e2e test parallel run restriction for fedora guests
  * Give the CI nodes two more GB of memory
  * Adjust bump script to use tagged kubevirtci releases
  * tests, console: Rename functions to fit the new package
  * tests, ping: Move ping under libnet package
  * tests, expecter: Create a console helper package
  * Bump kubevirtci
  * Mirror new dependencies
  * update builder image
  * tests, networkpolicy: Wait for VMIs readiness in parallel
  * Exclude .git and _ci-configs at bazel's goimports
  * multi-queue: cap the maximum number of queues
  * Add 2.x QEMU Guest Agents to the list of supported versions
  * Update to fedora 31 as base image.
  * Add test_id for post-copy migration with Guest Agent Test
  * dual stack, services, tests: enclose test setup in a `By` clause
  * dual stack, services, tests: really check connectivity exists
  * dual-stack, tests: skip IPv6 test on non-dual stack clusters
  * dual stack, services, tests: unify the `Job` cleanup solution
  * dual stack, services: provide more explicit info on test execution
  * tests: test the masquerade bridge has the correct mtu
  * virt-handler/launcher: Set the pod iface mtu on the bridge
  * restore backwards compatiblity with api group/version on DataVolumeTemplates spec
  * Add short readme
  * multi-queue, tests: assuret we can request a VM with a single vCPU
  * api: update the API description of the NetworkInterfaceMultiqueue flag
  * tap-device, multi-queue: enforce single-queue tap
  * Delete kubevirt service accounts from default privileged SCC
  * Added helper function to return all kubevirt service account users
  * Removing redundant tests related to SCC users modification
  * Added unit tests for SCC users modification upon upgrade.
  * Remove kubevirt service accounts from default privileged SCC
  * tests, nfs: avoid failures in afterEach of a skipped test
  * test, nfs: Change CreateNFSTargetPOD to return a Pod
  * tests, dualstack: don't stop nfs tests cleanup in case of an error
  * tests, dualstack: use IPFamily instead of boolean to mark tests
  * tests, dualstack: introduce SkipWhenNotDualStackCluster
  * tests, dual stack: Adapt tests using NFSTargetPOD to support dual stack
  * docs: Fix the ginkgo flags usage example
  * Properly exit if kubevirt does not get ready on cluster-sync
  * Rework logic so it is easier to understand what is happening
  * fix restore controller memory corruption
  * Allow PVC as volume source with a DV populating the PVC. Before this was not allowed because we could not be sure that the PVC was fully populated. This commit checks the DV to ensure the PVC is fully populated.
  * Save a nice cluster-overview to the artifacts
  * Disable goveralls debug output
  * Take time in cert tests after CA generation
  * Use coverage merge tool for goveralls
  * Introduce a tool to merge coverage reports
  * Enable atomic count, race detection and fix races
  * Move coverage reports over to bazel
  * Use a proper cc_library for libvirt dependencies
  * Auto-generate Help message from /metrics endpoint to docs/metrics.md
  * tests, libnet: Relocate validation to libnet
  * tests, libnet: Move cloud-init net and dns to libnet
  * Fix flaky rename test
  * Run Travis CI only on selected branches, remove sudo flag
  * tests, infra-test, Solve CI flakiness due to update conflict
  * Fix flaky unpause tests
  * Refactor .json files to go file
  * Mark networking conformance tests
  * Fail only when new issue comes up
  * Fix high severity&confidence issues
  * Add gosec to project
  * Fix display of virtctl help text for other usages
  * tests, libvmi: Introduce CloudInit NoCloud Network Data
  * functest for PR #4132
  * Fix coexistance of scsi and sata drives

* Mon Nov  9 2020 James Fehlig <jfehlig@suse.com>
- spec: Add rpmlintrc to filter statically-linked-binary warning
  for container-disk binary. The binary must be statically linked
  since it runs in a scratch container.

* Fri Nov  6 2020 James Fehlig <jfehlig@suse.com>
- spec: Generate the registry path for kubevirt-operator.yaml at
  build time. Prjconf macro 'registry_path' can be used to
  override registry path to the KubeVirt container images
- spec: Add kubevirt-psp-caasp.yaml, a PSP based on CaaSP
  privileged PSP, to the manifests subpackage
- spec: Don't add component name to DOCKER_PREFIX passed to
  build-manifests.sh

* Sat Oct 31 2020 Jan Zerebecki <jzerebecki@suse.com>
- Add package with built YAML manifests used to install kubevirt

* Thu Oct 29 2020 James Fehlig <jfehlig@suse.com>
- spec: Remove needless use of chmod and build-copy-artifacts.sh

* Fri Oct 23 2020 James Fehlig <jfehlig@suse.com>
- spec: Fix typo in date command

* Wed Oct  7 2020 jfehlig@suse.com
- Update to version 0.34.0:
  * jsc#ECO-2411
  * Add mirrored dependencies to WORKSPACE
  * Mark networking conformance tests
  * restore backwards compatiblity with api group/version on DataVolumeTemplates spec
  * Revert "move all tests to use kv config"
  * Revert "update config message to specify which resource type it is using"
  * Revert "test usage of configmap configuration"
  * Revert "update build file"
  * Revert "convert postcopy tests to use KubeVirt CR"
  * Rework logic so it is easier to understand what is happening
  * Allow PVC as volume source with a DV populating the PVC. Before this was not allowed because we could not be sure that the PVC was fully populated. This commit checks the DV to ensure the PVC is fully populated.
  * vmi, sriov: Enable to set the PCI address on a SRIOV iface
  * Don't discard bazel platform cache on virtctl cross-compilation
  * convert postcopy tests to use KubeVirt CR
  * fix autoconverge test
  * remove using BeforeAll in vmi configuration tests
  * generated openapi spec
  * clean up
  * start prom server earlier in the virt-handler process so health check returns without EOF error
  * change kubevirt config type MemBalloon
  * dump kubevirt cr in ci artifacts
  * cpuRequest can not be type string since when the resource is patched it will fail to parse the units
  * change bool to pointer to know unset vs value set to false
  * update build file
  * test usage of configmap configuration
  * update config message to specify which resource type it is using
  * move all tests to use kv config
  * virt-launcher, Add mechanism to guard add/delete events channel
  * Generated artifacts
  * Add functional tests for missing subresource RBAC rules
  * Allow admins and editors of a namespace to [un]pause a VMI
  * Add dummy status to DataVolumeTemplate objects to maintain backwards compatibility
  * Add functional test to validate api compatiblity during update
  * changed migration test to use table
  * only log event if migration is stuck during post copy migration
  * change api from MigrationMode to AllowPostCopy
  * switch to post copy migration if not completed with in acceptableCompletionTime
  * update openapi spec
  * add NFS migration test with postcopy
  * remove vmiHasLocalStorage function
  * fix migration tests
  * remove reject postcopy for storage test
  * remove nested vmi migration configuration
  * change usePostCopy to migrationMode
  * move when mode is set
  * allow for postcopy migration
  * maybe fix flakes test
  * vendor in 1.23.5 CDI to hand golden namespace use case
  * Validate network interface name
  * tests, utils: Check events watcher type before casting
  * Add readiness and health probes to virt-handler
  * Removes unusable fields from vm DataVolumeTemplates
  * virt-launcher, Remove unneeded log
  * virt-launcher, Remove double domain event sending
  * virt-launcher, Fix Guest Agent updates causing an event handling deadlock
  * selinux: always build KubeVirt with selinux support
  * Run make generate
  * Adjust ceph-rook focus for e2e tests
  * wrong apiVersion used for VirtualMachineRestore owner references
  * update init container unit tests to validate container-disk pre-pull
  * add container disk images also as init containers in order to guarantee they are pulled before virt-launcher starts
  * add '--no-op' option to container-disk entry point for pre-pull logic
  * Make the nogo check pass
  * Make kubevirt compile with bazel 3.4.1
  * Update builder image to bazel 3.4.1
  * wait for vmi-killer pod to start before moving on
  * Document basic parallel-test execution needs
  * Integrate the junit merger into the parallel functest execution
  * Add a tool to merge partial junit results
  * Don't set the namespace in the VMI factory
  * Run most of the VMI lifecycle tests in parallel
  * Run kubectl related tests in parallel
  * Hugepages are limited, run the relevant tests not in parallel
  * Make version and vm-watch tests execute in parallel
  * Don't check terminating pods if they pick up config changes
  * Run container disk tests in parallel
  * Run expose tests in parallel
  * Run probe tests in parallel
  * Allow running VMI Preset tests in parallel
  * Run most of the cloud-init tests in parallel
  * Make subresource tests part of the parallel test suite
  * Adjust subresource access tests to new test service accounts
  * Reference the default namespace directly
  * Add a skip check for a migration tests if enough nodes are available
  * Make access tests parallel executable
  * More parallel tests
  * Resolve test-namespace name in the test
  * Allow VM tests to run in parallel
  * Allow console tests to run in parallel
  * Allow the headless service tests for VMIs to run in parallel
  * Allow tests in vmi_configuration_test to run in parallel
  * Make it possible to set the number of parallel executors
  * Increase slow test threashold to 60 seconds
  * Ensure that --skip and --focus flags are only passed onces
  * Change build environment to execute ginkgo in parallel
  * Let the ginkgo reporter log where it will dump artifacts
  * Split setup and teardown code between parallel and synchronized steps
  * Consume the ginkgo binary from the vendor folder
  * Mark all tests as have to be run in serial
  * fix typos
  * docs: Update for k8s-1.18 as default provider
  * Add option to log BIOS output to serial and use it to test for bootable NICs
  * Migrate VMI when its pod is marked for eviction
  * Intercept evictions on virt-launcher pods
  * Support testing kubevirt on RHCOS
  * Update kubevirtci to latest commit
  * create tap device: add multiqueue support to netlink
  * set vmipod cpu request based on guest vcpus and cpu_allocation_ratio
  * allow to set a cpu allocation ratio in kubevirt config
  * Test IDs for Node Placement tests
  * only focus on tests that require rook-ceph for rook-ceph lane
  * When filtering or aggregating metrics around the state label, having it exposed as a human readable state makes it a lot easier to understand, and thus, easier to get the desirable information. This PR changes kubevirt_vmi_vcpu_seconds' state label to a human readable string
  * libvirt: disable PXE rom on interfaces with no boot order Except for virtio interfaces for which a rom is implicitely loaded
  * Keep conformance artifacts on the top level
  * tap device: use netlink instead of songgao's water lib
  * netlink: update vendor folder
  * bazel: update netlink dependency
  * Release func tests on every release
  * Add missing test ids
  * Fix sync of generated client-go to master
  * flaky pause test: make long-running process longer and quieter
  * switch virtiofs tests to use datavolume
  * test that vitriofs file written in the guest is present in the pod
  * functional test to verify that virtiofs is enabled
  * update generated files
  * virtiofs requires virt-launcher selinux policy changes
  * enable virtiofsd debug logs be setting by setting virtiofsdDebugLogs label
  * handle filesystem virtiofs devices
  * vmis with virtiofs require memory backing shared access
  * allow CAP_SYS_ADMIN when the experimental virtiofs is required
  * add a filesystem device schema element
  * add a memorybacking access schema element
  * Adding feature gate for experimental virtiofs support
  * selinux: allow creating VMIs on nodes without selinux
  * examples, vmi-masquerade: correct userData script
  * tests: change hostdisk tmp path to /var/provision
  * Bump kubevirtci to start testing k8s-1.19 provider
  * Fix ACPI doc string
  * Add functest for KVM hidden
  * Support hiding KVM MSR from guest
  * add snapshot APIGroup to aggregate cluster rules
  * tests, networkpolicy: Add ports 80/81 tier1 http tests
  * tests, vmi_servers: Add `HTTPServer.Start` and `TCPServer.Start` method to bypass LoggedIn
  * Bring openapi spec in sync
  * Fix logical error in affinity copy logic
  * Add optional validation marker for new fields
  * Update functional tests to match new object layout
  * Fix unit tests for new object layout
  * Fix injectPlacementMetadata to accept ComponentConfig objects
  * Generated Artifacts
  * Introduce ComponentConfig to contain NodePlacement
  * Functional tests exercising placement logic
  * Unit tests to ensure correctness of injectPlacementMetadata
  * Merge Affinity, Tolerations and NodeSelectors from NodePlacement to podSpecs
  * Generated artifacts
  * Define NodePlacement for workloads and infra
  * Port NodePlacement from HCO
  * tests, libvmi: Add ports to InterfaceDeviceWithMasqueradeBinding
  * Add conformance automation and manifest publishing
  * SELinux: merge .cil policies and add a lot of comments
  * vnc: use generic VNC client on comments
  * vnc: remove unused FLAG const
  * tests: re-enable couple of certificate functests
  * network, tests: check IPv6 probes on dual stack network configs
  * probes, tests: provide a TCP/HTTP server running on an helper pod
  * network, tests: move the HTTP/TCP server creation to a separate file
  * probes, tests: create ready/not ready asserter functions
  * probes, tests: encapsulate VMI creation into a function
  * probes, tests: have probe creation helpers
  * tests, network: correct the string length
  * probes, tests: exclusively use cirros VMIs on the probes tests
  * network, tests: delete the leaked Jobs on the test tear down
  * network, tests: ping first, then connect on helloWorld jobs
  * network, tests: use assert / failed connectivity checks
  * network, tests: add dual stack masquerade binding service tests
  * network, tests: prepare for multiple binding / dual stack configs
  * network, tests: move services functests to dedicated module
  * tests, libvmi: provide a minimal CirrOS VMI via the libvmi factory
  * fmt updates
  * Adjust timelines and verbage to reflect feedback
  * Fix release scripts git email and name variables
  * New release documentation
  * Replace outdated release announce script with new tool
  * We introduced our `Pach` type which collides with kubernetes type. By default kube-openapi takes only last part of type/model definition. So type "kubevirt.io/client-go/api/v1.Patch" ends up -> "v1.Patch" & "k8s.io/apimachinery/pkg/apis/meta/v1.Patch" -> "v1.Patch".
  * dual-stack, tests: actively check the cluster for dual stack conf
  * dual stack, tests: check if the cluster is dual stack
  * Add creation of bazelrc for running unnested in prow
  * virt-chroot: use sysfs node for getenforce instead of less-reliable go-selinux
  * selinux: print reason why getting launcher context failed
  * network, tests: add a flag to skip a test asserting dual stack conf
  * Addressed comments
  * fix virtctl image-upload ignoring custom storage class
  * Add unit tests for Service patching
  * use informer for VirtualMachineRestores in restore webhook
  * staticcheck updates
  * don't allow creation of a VirtualMachineRestore if on is in progress
  * make VirtualMachineRestores owned by VM
  * wait for PVCs created from snapshots to be bound if not WaitForFirstConsumer
  * Correctly check VM run strategy
  * check running/runstrategy before restoring and one additional functional test
  * tighten up functional tests
  * initial functional tests for VM restore
  * restore controller generate events on completion and error
  * updates from rebase
  * add source UID to VMSnapshot status and verify source matches target when restoring
  * fix apiGroup handling
  * VM sestore webhook
  * restore unit tests
  * restore controller implementation
  * snapshot controller waits for no VMIs or pods using PVCs
  * add VirtualMachineRestore type and CRD
  * remove include/excludeVolumes
  * update VirtualMachineRestoreStatus object to include timestamp and error
  * add VirtualMachineRestore type and CRD
  * Fix overloaded 'v1.Patch' api field
  * Prevent delete and replace of service endpoints with ClusterIP == ""
  * Fix validation for self-signed cert and addressed comments
  * Add support for camel-case spellings of "userdata" and "networkdata"
  * tests, net: Add dual-stack checks for post migration connectivity
  * tests, net: Remove post migration connectivity workaround
  * Enhance operator functional tests to validate pods are torn down after kv cr is deleted
  * test: set kubevirt.io/memfd = false for k8s 1.16
  * Add annotation kubevirt.io/memfd
  * Unit tests to validate finalizer functionality on kubevirt objects
  * Restore ability to set finalizer on kubevirt objects
  * Unit tests to verify operator injected labels remain consistent
  * Restores operator managed by label for backwards/forwards compability during updates
  * Add mhenriks to approvers/reviewers list
  * introduce retryOnConflict to certificate infra test
  * tests, Make network policy tests dual stack compatible
  * make generate after git rebase
  * deps-updae && generate
  * Workaround for a not accessible CDI dependency bitbucket.org/ww/goautoneg
  * Update cdi in client-go and manifests/testing to v 1.21
  * Run make deps-update
  * Bumped CDI version to 1.21.0
  * virt-api: allow update of VM metadata and status during VM rename process
  * Rename option --allow-intermediate-certificates to --externally-name
  * Add unit test for cert-manager
  * Add option to allow client's intermediate certs to be used in building up the chain of trust in cert validation for virt-handler and virt-api
  * Add options to allow users to configure certificate and key file paths for virt-handler, virt-controller and virt-api to accommodate varying rules around certificate validation.
  * Limit CriticalAddonsOnly taint to a single compute
  * Add test-id's for VMI migration and lifecycle testcases
  * Add event for vmi failed render
  * test, masquerade: Add dual stack vmi to vmi ping
  * tests, Fix Network Policy Flakiness
  * tests, Add waitForNetworkPolicyDeletion
  * tests, Add skipNetworkPolicyRunningOnKindInfra for NetworkPolicy tests
  * tests, Remove SkipIfNotUseNetworkPolicy
  * tests, expecter: Centralize expecter helpers under expecter.go and login.go
  * Add unit tests for to make sure it won't accidentally break passing monitorNamespace and monitorServiceAccount parameters
  * add test_id to functional test
  * add openapi listType=atomic to patches
  * add func test for custom patches
  * add custom patches to kubevirt resources on creation
  * Fix issues of using default monitorNamespace and monitorServiceAccounta when those properities are not assigned
  * update: fixing and adding unit tests
  * test: add reserved hugepages
  * tests, skip migration fail test on kind ipv6 provider
  * test: add test for source in memorybacking
  * Add source in memorybacking
  * Set NUMA to use memfd
  * virt-operator: on update, roll over daemonsets first, then controllers
  * virt-operator: fix a copy-paste error
  * Add functional test for custom-port flag
  * Make use of stdout cleaner
  * Added functional test
  * Add option to run only VNC Proxy in virtctl
  * Keep a single go_test_default rule
  * Document on how to use the conformance tests
  * Add the first conformance test
  * Add wrapper binary for conformance tests
  * Detect the kubevirt install namespace dynamically
  * Fix issues that virt-operator cannot extract MonitorNamespace and MonitorServiceAccount from JSON.
  * tests, network: Test connectivity pre/post migration
  * tests, job: Convert WaitForJobTo* to a non-assert version.
  * Generate deepcopy for NUMA
  * add a NUMA schema element
  * Removal of unnecessary output
  * Added e2e test for unused memory metric
  * Fix virtctl build for linux-amd64
  * Adds new metric kubevirt_vmi_memory_unused_bytes

* Wed Sep 30 2020 James Fehlig <jfehlig@suse.com>
- Preparation for initial submission to SLE15 SP2
  jsc#ECO-2411

* Tue Sep 15 2020 dmueller@suse.com
- Update to version 0.33.0:
  * Enhance operator functional tests to validate pods are torn down after kv cr is deleted
  * Unit tests to validate finalizer functionality on kubevirt objects
  * Restore ability to set finalizer on kubevirt objects
  * Unit tests to verify operator injected labels remain consistent
  * Restores operator managed by label for backwards/forwards compability during updates
  * tests, migration: Validate dual stack VMI and Pod IP/s
  * tests, make primary_pod_network dual stack compatible
  * tests, Create ValidateVMIandPodIPMatch helper
  * Turn off modules for staging.
  * Fix verifying make targets
  * Give migration kill pods a name not based on their node name
  * Fix another flaky ertificate related unit test
  * Fix matching of Makefile vars to env for goveralls
  * Output what the new error is when an api violation occurs
  * tests: adapt test-id:4153 to dual-stack cluster
  * sriov-tests, checkMacAddress: remove sequential expecter cases
  * sriov tests: Add CNI version to sriov NAD
  * removeNamespaces: add informative failure reason
  * cluster-deploy.sh: cancel cdi deployment on sriov-lane
  * remove version from go.mod
  * Use PingFromVMConsole for ipv6 instead of trace route
  * tests, make test 1780 dual stack compatible
  * refactor virtctl image-upload args
  * tests,libvmi: Append passed options
  * Rebase on Goveralls
  * Export -mod=vendor to always use vendor
  * Update ldflag to point to right package
  * Increase memory limit for iscsi pod
  * deps-update to reflect state after rebase
  * Fix test to properly work with TLS 1.3
  * Update kubevirt builder image to use go1.13.14
  * Add required dependencies for functest image build
  * Check if new api rule violation was added
  * Pin bazel for builder
  * selinux: relabel /dev/null to container_file_t
  * selinux, virt-handler: relabel the clone device
  * selinux, virt-chroot: provide a command to relabel files
  * Add gradle install for builder to reenable swagger
  * Set libvirt to virtmaint-sig/for-kubevirt 5.0.0
  * Update builder image to include new goveralls version, remove ppc64le
  * Move coverage from travis to prow
  * Support VMI scheme multi IPs list in case of dual stack
  * Improve stability of fedora VM's login expecter
  * tests: Use new image for sriov tests
  * tests/containerdisks: add fedora-extended image
  * kubevirt/BUILD.bazel: push to cluster registry
  * containerdisks/ WORKSPACE, BUILD.bazel: add new image
  * containerdisks: add doc about container-disk images
  * Unit test to veriy migration target is cleaned when VMI is deleted
  * Unit test to ensure an error is returned if multiple container disk directories for the same vmi exist
  * Add unit test to verify stale clients are handled during pre migration target setup
  * abort migration if the vmi is deleted or in the process of being deleted
  * Add better logging to container disk mount/unmount
  * wait for virt-handler to come back online during migration fail func test case
  * ensure we detect the correct pod environment during isolation detection when migrating
  * ensure only we're mounting/unmounting the right pod's container disk during migration
  * gitignore: ignore files ending with ~
  * Ensures stale local data from failed migration target is cleaned before attempting to migrate again
  * Functional test to validate migration failures
  * Domain XML to be logged on info level
  * Fix the test default SMBIOS testcase
  * Add custom PCI tests
  * Fix bug in virtctl upload when using PVC without any annotations. In this case in code the annotations map is nil, and we attempted to set a value in that nil map causing a crash of virtctl.
  * Allow podman for normal build steps
  * Makefile: Control timestamp addition
  * Makefile: Add timestamps to make targets
  * Makefile: Use realpath instead of shell to calculate path
  * export local provider variables to the correct location
  * no need to verify the number of depoyed nodes for local provider
  * Use proper namespace in functional test
  * Fix doc string
  * Add --security-opt label:disable to bazel server version check On Fedora 32 with moby this fixes an selinux issue in the imega/jq container.
  * Fix tests binary release
  * tests: Add phoracek to approvers
  * create-tap: improve code readability
  * selinux: update the default launcher selinux type
  * create-tap: prevent FD leaking into the tap-maker
  * selinux: run virt-handler without categories
  * selinux: networking requires escalated selinuxLauncherType
  * selinux: create the tap device using launcher selinux label
  * create-tap: add a new cmd to virt-chroot
  * network: have the launcher pid for future tap device creation
  * Create tap devices w/ multi-queue support
  * masquerade/bridge binding: use pre-provisioned tap device
  * Create tap device on virt-handler
  * functests: Refactor VMI helpers
  * tests: Update the vmi instance after creation
  * tests: configureIPv6OnVMI remove unnecessary vmi parameter
  * tests, dual-stack: configure ipv6 on dual stack cluster vmi
  * Add all the missing test-ids
  * dual-stack: IsIpv6Enabled use podInterface addresses.
  * fix typo
  * Rename managed-by label to be literal
  * Don't add empty values to KubeVirtDeploymentConfig
  * Use more consistent config access function
  * Functional tests for product related labels
  * Add ProductName and Version labels to KubeVirt objects
  * Fix flaky certificate expiration unit test
  * tests, job: Rename RenderJob to NewJob and expose new args
  * Bump kubevirtci
  * tests, job: Use status condition to detect success/failure
  * use status updater to abstract enable/disable of VM status subresource
  * have to call UpdateStatus as well as Update otherwise status does not get updated, duh
  * UpdateStatus was not sufficient for certain snapshot controller updates
  * tests, console_test: use safe expect batcher
  * A low value of timeout in test setup causes failure in Azure.
  * Remove hidden `make generate` invocations
  * tests: change ping to use RetValue and PromptExpression
  * Test improvements: Use job instead of pod and fail fast while waiting for job.
  * tests: utils.RetValue no need to pass prompt
  * Remove domain label from VMI metrics
  * network: Add network-reviewers group
  * network: Move PodIP status test to network package
  * Fix clock timezone
  * set schedulable to true to test node-controller will respond to out of date heartbeat
  * add e2e test for virt-handler schedulable=false
  * virt-handler mark node as unschedulable until it is able to talk with kubelet
  * tests, ping: Extend the ping helper and generalize it
  * Check if the socket exists and not if the base directory exists
  * [virt-hanlder] test probing of cmd server socket
  * [virt-handler] test contanerDisk readiness checks
  * tests: [test_id:1778] remove redundant `sudo` and wait for prompt
  * tests: ExpectBatchWithValidatedSend error on BatchExpect other than BExp
  * [virt-handler] wait for containerDisks to become ready
  * [virt-handler] let virt-handler probe for virt-launcher readiness
  * [virt-launcher] Replace --readiness-file logic with socket moving
  * [virt-controller] Remove readiness probes and --readiness-file flag
  * Remove exec readiness probe on the containerDisk container
  * tests, ping: Use tests.PingFromVMConsole directly
  * tests, ping: Move the ping helper to the tests package
  * Add test approvers
  * Let prow run make generate instead of travis
  * tests: avoid line wrap on fedora console
  * tests, Fix test 1780 of vmi_networking_test.go
  * Unit test for ensuring local cleanup of vmi does not occur on non finalized vmi
  * Do not perform local cleanup of vmi until vmi is in a finalized state
  * network: Add dedicated network tests module
  * Add support to configure vmi disk I/O mode options
  * Add openapi validatior unit tests
  * tests: Remove redundant string declarment in RetValue arguments
  * tests: Rename tests.Retcode to tests.RetValue
  * test: Fix flaky test for "A long running process"
  * test: Removing redundent \n send from test_id:1779
  * test: Fix falkiness in guest memory failing tests and skip failing one
  * tests: Add missing `\n` to expect.BSnd to test_id:1753
  * Shorten the release job exectuion time on travis
  * k8s-reporter: get all config-map
  * tests: `GenerateHelloWorldServer` use `ExpectBatchWithValidatedSend`
  * tests: Avoid squential expect.BExp in test_id:1778
  * tests: Remove un-needed \n send from "Checking console text" expecter
  * tests: using `Retcode` to check the result of "echo $?"
  * tests: Changing `retcode` to contain the prompt
  * tests: Using ExpectBatchWithValidatedSend instead of expecter.ExpectBatch
  * test: Configure console on login
  * tests: Intorduce safe ExpectBatchWithValidatedSend
  * Bump kubevirtci to support dual stack on k8s-1.18
  * Let virt-operator roll out the status subresource activation
  * Enable the status subresource feature for the CRDs
  * Let virt-controller use the new UpdateStatus client functions
  * Make use of the /status subresource in the virt-api subresources
  * Add validation webhooks for /status updates
  * Add status updater helper functions
  * Add UpdateStatus and PatchStatus to the kubevirt client
  * vmiMetrics struct was recreated with better attributes
  * tests: Create containerdisk sub-package
  * tests: Create flags sub-package
  * Give the VM rename operation more time to create a new VM
  * Expose guest swap metrics
  * Use 'kill' instead of 'killall' for libvirtd in func test

* Fri Sep 11 2020 dmueller@suse.com
- add license/readmes
- Update to version 0.32.0:
  * Shorten the release job exectuion time on travis
  * libvirt expects memory value in bytes to be provided with correct units
  * Bump kubevirtci
  * flaky-finder: fix leading pipe bug
  * tests: skip dmidecode tests on ipv6 lanes
  * code inspection changes
  * Add unit test to verify domain resync period
  * Add resync period for syncing domains in virt-handler from each virt-launcher
  * tests: fix string equality tests
  * tests, vmi_config: Fix expecter false positives In these tests, BExp-ecting "pass" always worked,   because the command line was matched. Splitting the word in 2 on the command line ensures   the match to happen (or not) in the result. Also removed unused 'fail' echos.
  * virtctl cli error handling
  * Re-enabling test pointing to #2272

* Tue Jul 28 2020 James Fehlig <jfehlig@suse.com>
- spec: Add 'ExclusiveArch: x86_64' since currently kubevirt only
  builds for x86_64

* Wed Jul 22 2020 James Fehlig <jfehlig@suse.com>
- Split out container-disk to a separate package since it is used
  by virt-handler and virt-launcher

* Mon Jul 20 2020 James Fehlig <jfehlig@suse.com>
- Update to 0.31.0
  Dropped rename-chroot.patch since the upstream variant is included
  in this release

* Fri Jun 26 2020 James Fehlig <jfehlig@suse.com>
- Rename chroot utility to virt-chroot

* Wed Jun 24 2020 James Fehlig <jfehlig@suse.com>
- Add container-disk to virt-handler package

* Tue Jun 23 2020 James Fehlig <jfehlig@suse.com>
- Update to 0.30.0
  Dropped build-fix.patch since the upstream variant is included
  in this release

* Mon Jun 22 2020 James Fehlig <jfehlig@suse.com>
- Add building of virt-launcher

* Thu May 28 2020 James Fehlig <jfehlig@suse.com>
- Add building of virt-handler and virt-operator

* Mon May 11 2020 James Fehlig <jfehlig@suse.com>
- Add building of virt-api and virt-controller
- Fix build
  build-fix.patch

* Wed May  6 2020 James Fehlig <jfehlig@suse.com>
- Initial attempt to package kubevirt 0.29.0<|MERGE_RESOLUTION|>--- conflicted
+++ resolved
@@ -19,11 +19,7 @@
 Summary:        Container native virtualization
 Name:           kubevirt
 Version:        0.59.0
-<<<<<<< HEAD
-Release:        29%{?dist}
-=======
 Release:        30%{?dist}
->>>>>>> 76a9b769
 License:        ASL 2.0
 Vendor:         Microsoft Corporation
 Distribution:   Mariner
@@ -230,18 +226,12 @@
 %{_bindir}/virt-tests
 
 %changelog
-<<<<<<< HEAD
-* Thu Sep 04 2025 Akhila Guruju <v-guakhila@microsoft.com> - 0.59.0-29
-- Bump release to rebuild with golang
-
-=======
 * Thu Sep 04 2025 Akhila Guruju <v-guakhila@microsoft.com> - 0.59.0-30
 - Bump release to rebuild with golang
 
 * Fri Jul 11 2025 BinduSri Adabala <v-badabala@microsoft.com> - 0.59.0-29
 - Patch CVE-2024-33394
 
->>>>>>> 76a9b769
 * Tue Apr 22 2025 Sreeniavsulu Malavathula <v-smalavathu@microsoft.com> - 0.59.0-28
 - Patch CVE-2025-22872
 
