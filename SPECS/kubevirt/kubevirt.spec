#
# spec file for package kubevirt
#
# Copyright (c) 2022 SUSE LLC
#
# All modifications and additions to the file contributed by third parties
# remain the property of their copyright owners, unless otherwise agreed
# upon. The license for this file, and modifications and additions to the
# file, is the same license as for the pristine package itself (unless the
# license for the pristine package is not an Open Source License, in which
# case the license is the MIT License). An "Open Source License" is a
# license that conforms to the Open Source Definition (Version 1.9)
# published by the Open Source Initiative.

# Please submit bugfixes or comments via https://bugs.opensuse.org/
#


Summary:        Container native virtualization
Name:           kubevirt
Version:        0.59.0
<<<<<<< HEAD
Release:        21%{?dist}
=======
Release:        22%{?dist}
>>>>>>> 4b2db532
License:        ASL 2.0
Vendor:         Microsoft Corporation
Distribution:   Mariner
Group:          System/Management
URL:            https://github.com/kubevirt/kubevirt
Source0:        https://github.com/kubevirt/kubevirt/archive/refs/tags/v%{version}.tar.gz#/%{name}-%{version}.tar.gz
Source1:        disks-images-provider.yaml
# Nexus team needs these to-be-upstreamed patches for the operator Edge to work
# correctly.
Patch00:        Cleanup-housekeeping-cgroup-on-vm-del.patch
Patch01:        Allocate-2-cpu-for-the-emulator-thread.patch
<<<<<<< HEAD
Patch02:        Hotplug_detach_grace_period.patch
Patch03:        CVE-2023-44487.patch
Patch04:        CVE-2024-21626.patch
Patch05:        Hp-volume-pod-should-respect-blockdevices.patch
Patch06:        CVE-2022-41723.patch
Patch07:        CVE-2024-24786.patch
Patch08:        CVE-2023-45288.patch
Patch09:        CVE-2022-32149.patch
Patch10:        CVE-2023-26484.patch
=======
Patch02:        CVE-2023-44487.patch
Patch03:        CVE-2024-21626.patch
Patch04:        Hp-volume-pod-should-respect-blockdevices.patch
Patch05:        CVE-2022-41723.patch
Patch06:        CVE-2024-24786.patch
Patch07:        CVE-2023-45288.patch
Patch08:        CVE-2022-32149.patch
Patch09:        CVE-2023-26484.patch
>>>>>>> 4b2db532
%global debug_package %{nil}
BuildRequires:  glibc-devel
BuildRequires:  glibc-static >= 2.35-7%{?dist}
BuildRequires:  golang
BuildRequires:  golang-packaging
BuildRequires:  pkgconfig
BuildRequires:  rsync
BuildRequires:  sed
BuildRequires:  pkgconfig(libvirt)
ExclusiveArch:  x86_64 aarch64

%description
Kubevirt is a virtual machine management add-on for Kubernetes

%package        virtctl
Summary:        Client for managing kubevirt
Group:          System/Packages

%description    virtctl
The virtctl client is a command-line utility for managing container native virtualization resources

%package        virt-api
Summary:        Kubevirt API server
Group:          System/Packages

%description    virt-api
The virt-api package provides the kubernetes API extension for kubevirt

%package        container-disk
Summary:        Container disk for kubevirt
Group:          System/Packages

%description    container-disk
The containter-disk package provides a container disk functionality for kubevirt

%package        virt-controller
Summary:        Controller for kubevirt
Group:          System/Packages

%description    virt-controller
The virt-controller package provides a controller for kubevirt

%package        virt-handler
Summary:        Handler component for kubevirt
Group:          System/Packages

%description    virt-handler
The virt-handler package provides a handler for kubevirt

%package        virt-launcher
Summary:        Launcher component for kubevirt
Group:          System/Packages

%description    virt-launcher
The virt-launcher package provides a launcher for kubevirt

%package        virt-operator
Summary:        Operator component for kubevirt
Group:          System/Packages

%description    virt-operator
The virt-opertor package provides an operator for kubevirt CRD

%package        tests
Summary:        Kubevirt functional tests
Group:          System/Packages

%description    tests
The package provides Kubevirt end-to-end tests.

%prep
%autosetup -p1

%build
export GOFLAGS+=" -buildmode=pie"
KUBEVIRT_VERSION=%{version} \
KUBEVIRT_SOURCE_DATE_EPOCH="$(date -r LICENSE +%{s})" \
KUBEVIRT_GIT_COMMIT='v%{version}' \
KUBEVIRT_GIT_VERSION='v%{version}' \
KUBEVIRT_GIT_TREE_STATE="clean" \
build_tests="true" \
./hack/build-go.sh install \
    cmd/virt-api \
    cmd/virt-chroot \
    cmd/virt-controller \
    cmd/virt-freezer \
    cmd/virt-handler \
    cmd/virt-launcher \
    cmd/virt-launcher-monitor \
    cmd/virt-operator \
    cmd/virt-probe \
    cmd/virtctl \
    %{nil}

%install
mkdir -p %{buildroot}%{_bindir}

install -p -m 0755 _out/cmd/container-disk-v2alpha/container-disk %{buildroot}%{_bindir}/
install -p -m 0755 _out/cmd/virtctl/virtctl %{buildroot}%{_bindir}/
install -p -m 0755 _out/cmd/virt-api/virt-api %{buildroot}%{_bindir}/
install -p -m 0755 _out/cmd/virt-controller/virt-controller %{buildroot}%{_bindir}/
install -p -m 0755 _out/cmd/virt-chroot/virt-chroot %{buildroot}%{_bindir}/
install -p -m 0755 _out/cmd/virt-handler/virt-handler %{buildroot}%{_bindir}/
install -p -m 0555 _out/cmd/virt-launcher/virt-launcher %{buildroot}%{_bindir}/
install -p -m 0555 _out/cmd/virt-launcher-monitor/virt-launcher-monitor %{buildroot}%{_bindir}/
install -p -m 0755 _out/cmd/virt-freezer/virt-freezer %{buildroot}%{_bindir}/
install -p -m 0755 _out/cmd/virt-probe/virt-probe %{buildroot}%{_bindir}/
install -p -m 0755 _out/cmd/virt-operator/virt-operator %{buildroot}%{_bindir}/
install -p -m 0755 _out/tests/tests.test %{buildroot}%{_bindir}/virt-tests
install -p -m 0755 cmd/virt-launcher/node-labeller/node-labeller.sh %{buildroot}%{_bindir}/

# virt-launcher configurations
mkdir -p %{buildroot}%{_datadir}/kube-virt/virt-launcher
install -p -m 0644 cmd/virt-launcher/qemu.conf %{buildroot}%{_datadir}/kube-virt/virt-launcher/
install -p -m 0644 cmd/virt-launcher/virtqemud.conf %{buildroot}%{_datadir}/kube-virt/virt-launcher/
install -p -m 0644 cmd/virt-launcher/nsswitch.conf %{buildroot}%{_datadir}/kube-virt/virt-launcher/


# virt-launcher SELinux policy needs to land in virt-handler container
install -p -m 0644 cmd/virt-handler/virt_launcher.cil %{buildroot}/

# Install network stuff
mkdir -p %{buildroot}%{_datadir}/kube-virt/virt-handler
install -p -m 0644 cmd/virt-handler/nsswitch.conf %{buildroot}%{_datadir}/kube-virt/virt-handler/

%files virtctl
%license LICENSE
%doc README.md
%{_bindir}/virtctl

%files virt-api
%license LICENSE
%doc README.md
%{_bindir}/virt-api

%files container-disk
%license LICENSE
%doc README.md
%{_bindir}/container-disk

%files virt-controller
%license LICENSE
%doc README.md
%{_bindir}/virt-controller

%files virt-handler
%license LICENSE
%doc README.md
%dir %{_datadir}/kube-virt
%dir %{_datadir}/kube-virt/virt-handler
%{_bindir}/virt-handler
%{_bindir}/virt-chroot
%{_datadir}/kube-virt/virt-handler
/virt_launcher.cil

%files virt-launcher
%license LICENSE
%doc README.md
%dir %{_datadir}/kube-virt
%dir %{_datadir}/kube-virt/virt-launcher
%{_bindir}/virt-launcher
%{_bindir}/virt-launcher-monitor
%{_bindir}/virt-freezer
%{_bindir}/virt-probe
%{_bindir}/node-labeller.sh
%{_datadir}/kube-virt/virt-launcher

%files virt-operator
%license LICENSE
%doc README.md
%{_bindir}/virt-operator

%files tests
%license LICENSE
%doc README.md
%dir %{_datadir}/kube-virt
%{_bindir}/virt-tests

%changelog
<<<<<<< HEAD
* Mon Sep 09 2024 CBL-Mariner Servicing Account <cblmargh@microsoft.com> - 0.59.0-21
- Bump release to rebuild with go 1.22.7

=======
* Mon Sep 09 2024 CBL-Mariner Servicing Account <cblmargh@microsoft.com> - 0.59.0-22
- Bump release to rebuild with go 1.22.7

* Wed Sep 11 2024 Sharath Srikanth Chellappa <sharathsr@microsoft.com> - 0.59.0-21
- Remove hotplug detach patch since it is no longer required.

>>>>>>> 4b2db532
* Thu Aug 22 2024 Brian Fjeldstad <bfjelds@microsoft.com> - 0.59.0-20
- Fix for CVE-2022-32149
- Fix for CVE-2023-26484

* Thu Jun 06 2024 CBL-Mariner Servicing Account <cblmargh@microsoft.com> - 0.59.0-19
- Bump release to rebuild with go 1.21.11

* Thu Apr 18 2024 chrisgun@microsoft.com <chrisgun@microsoft.com> - 0.59.0-18
- Fix for CVE-2023-45288

* Fri May 17 2024 Rohit Rawat <rohitrawat@microsoft.com> - 0.59.0-17
- Add patch for CVE-2024-24786

* Mon May 06 2024 Rachel Menge <rachelmenge@microsoft.com> - 0.59.0-16
- Bump release to rebuild against glibc 2.35-7

* Wed Mar 13 2024 Archana Choudhary <archana1@microsoft.com> - 0.59.0-15
- Add patch for CVE-2022-41723

* Thu Feb 15 2024 Sharath Srikanth Chellappa <sharathsr@microsoft.com> - 0.59.0-14
- Add patch for render hp-volume- pod to respect blockdevices (IcM 467224770)

* Wed Feb 14 2024 Riken Maharjan <rmaharjan@microsoft.com> - 0.59.0-13
- Address CVE-2024-21626 by patching vendored github/opencontainer/runc

* Thu Feb 01 2024 Daniel McIlvaney <damcilva@microsoft.com> - 0.59.0-12
- Address CVE-2023-44487 by patching vendored golang.org/x/net

* Wed Oct 18 2023 Minghe Ren <mingheren@microsoft.com> - 0.59.0-11
- Bump release to rebuild against glibc 2.35-6

* Mon Oct 16 2023 CBL-Mariner Servicing Account <cblmargh@microsoft.com> - 0.59.0-10
- Bump release to rebuild with go 1.20.9

* Tue Oct 10 2023 Dan Streetman <ddstreet@ieee.org> - 0.59.0-9
- Bump release to rebuild with updated version of Go.

* Tue Oct 03 2023 Mandeep Plaha <mandeepplaha@microsoft.com> - 0.59.0-8
- Bump release to rebuild against glibc 2.35-5

* Mon Aug 07 2023 CBL-Mariner Servicing Account <cblmargh@microsoft.com> - 0.59.0-7
- Bump release to rebuild with go 1.19.12

* Wed Jul 14 2023 Andrew Phelps <anphel@microsoft.com> - 0.59.0-6
- Bump release to rebuild against glibc 2.35-4

* Thu Jul 13 2023 CBL-Mariner Servicing Account <cblmargh@microsoft.com> - 0.59.0-5
- Bump release to rebuild with go 1.19.11

* Fri Jun 30 2023 Brian Fjeldstad <bfjelds@microsoft.com> - 0.59.0-4
- Patch 0.59.0 with Operator Nexus patch for hotplug volume detachment IO errors

* Thu Jun 15 2023 CBL-Mariner Servicing Account <cblmargh@microsoft.com> - 0.59.0-3
- Bump release to rebuild with go 1.19.10

* Fri May 12 2023 Kanika Nema <kanikanema@microsoft.com> - 0.59.0-2
- Patch 0.59.0 with Operator Nexus patches

* Fri May 05 2023 Kanika Nema <kanikanema@microsoft.com> - 0.59.0-1
- Upgrade to v0.59.0

* Wed Apr 05 2023 CBL-Mariner Servicing Account <cblmargh@microsoft.com> - 0.58.0-7
- Bump release to rebuild with go 1.19.8

* Tue Mar 28 2023 CBL-Mariner Servicing Account <cblmargh@microsoft.com> - 0.58.0-6
- Bump release to rebuild with go 1.19.7

* Wed Mar 15 2023 CBL-Mariner Servicing Account <cblmargh@microsoft.com> - 0.58.0-5
- Bump release to rebuild with go 1.19.6

* Mon Feb 13 2023 Kanika Nema <kanikanema@microsoft.com> - 0.58.0-4
- Add an upstream patch (from v0.59.0-alpha2) without which virt-handler
  containers don't start.

* Fri Feb 03 2023 CBL-Mariner Servicing Account <cblmargh@microsoft.com> - 0.58.0-3
- Bump release to rebuild with go 1.19.5

* Wed Jan 18 2023 CBL-Mariner Servicing Account <cblmargh@microsoft.com> - 0.58.0-2
- Bump release to rebuild with go 1.19.4

* Mon Dec 26 2022 Kanika Nema <kanikanema@microsoft.com> - 0.58.0-1
- Upgrade to 0.58.0
- Build new component virt-launcher-monitor.

* Fri Dec 16 2022 Daniel McIlvaney <damcilva@microsoft.com> - 0.55.1-4
- Bump release to rebuild with go 1.18.8 with patch for CVE-2022-41717

* Tue Nov 01 2022 Pawel Winogrodzki <pawelwi@microsoft.com> - 0.55.1-3
- Adding missing "%{?dist}" to "glibc-static" BR.

* Tue Nov 01 2022 Olivia Crain <oliviacrain@microsoft.com> - 0.55.1-2
- Bump release to rebuild with go 1.18.8

* Thu Sep 22 2022 CBL-Mariner Servicing Account <cblmargh@microsoft.com> - 0.55.1-1
- Upgrade to 0.55.1

* Mon Aug 22 2022 Olivia Crain <oliviacrain@microsoft.com> - 0.51.0-2
- Bump release to rebuild against Go 1.18.5

* Thu Jul 14 2022 Kanika Nema <kanikanema@microsoft.com> - 0.51.0-1
- License verified
- Initial changes to build for Mariner
- Initial CBL-Mariner import from openSUSE TumbleWeed (license: same as "License" tag)

* Thu Mar 10 2022 Vasily Ulyanov <vasily.ulyanov@suse.com>
- Update to version 0.51.0
  Release notes https://github.com/kubevirt/kubevirt/releases/tag/v0.51.0

* Fri Feb 11 2022 Vasily Ulyanov <vasily.ulyanov@suse.com>
- Update to version 0.50.0
  Release notes https://github.com/kubevirt/kubevirt/releases/tag/v0.50.0

* Wed Jan 19 2022 Vasily Ulyanov <vasily.ulyanov@suse.com>
- Pack nft rules and nsswitch.conf for virt-handler
- Drop kubevirt-psp-caasp.yaml and cleanup the spec

* Wed Jan 12 2022 Vasily Ulyanov <vasily.ulyanov@suse.com>
- Update to version 0.49.0
  Release notes https://github.com/kubevirt/kubevirt/releases/tag/v0.49.0
  Includes the fix for CVE-2021-43565 (bsc#1193930)

* Thu Dec 16 2021 Vasily Ulyanov <vasily.ulyanov@suse.com>
- Update to version 0.48.1
  Release notes https://github.com/kubevirt/kubevirt/releases/tag/v0.48.1

* Fri Dec  3 2021 Guillaume GARDET <guillaume.gardet@opensuse.org>
- Enable build on aarch64

* Fri Nov 26 2021 Vasily Ulyanov <vasily.ulyanov@suse.com>
- Detect SLE15 SP4 build environment

* Fri Nov 12 2021 Vasily Ulyanov <vasily.ulyanov@suse.com>
- Update to version 0.47.1
  Release notes https://github.com/kubevirt/kubevirt/releases/tag/v0.47.1

* Tue Oct 19 2021 Vasily Ulyanov <vasily.ulyanov@suse.com>
- Pack only kubevirt-{operator,cr}.yaml into manifests
- Include manifests/testing/* into tests package
- Use disks-images-provider.yaml from upstream

* Mon Oct 11 2021 Vasily Ulyanov <vasily.ulyanov@suse.com>
- Update to version 0.46.0
  Release notes https://github.com/kubevirt/kubevirt/releases/tag/v0.46.0
- Drop upstreamed patch 0001-Specify-format-of-the-backing-image.patch

* Thu Sep  9 2021 Vasily Ulyanov <vasily.ulyanov@suse.com>
- Update to version 0.45.0
  Release notes https://github.com/kubevirt/kubevirt/releases/tag/v0.45.0

* Fri Aug 27 2021 Vasily Ulyanov <vasily.ulyanov@suse.com>
- Fix issue with recent qemu-img
  0001-Specify-format-of-the-backing-image.patch

* Fri Aug 27 2021 Vasily Ulyanov <vasily.ulyanov@suse.com>
- Update to version 0.44.1
  Release notes https://github.com/kubevirt/kubevirt/releases/tag/v0.44.1

* Mon Aug  9 2021 Vasily Ulyanov <vasily.ulyanov@suse.com>
- Update to version 0.44.0
  Release notes https://github.com/kubevirt/kubevirt/releases/tag/v0.44.0

* Mon Jul 12 2021 Vasily Ulyanov <vasily.ulyanov@suse.com>
- Drop upstreamed patch 0002-Don-t-use-Bazel-in-build-manifests.sh.patch
- Install node-labeller.sh in %%{_bindir}
- Update to version 0.43.0
  Release notes https://github.com/kubevirt/kubevirt/releases/tag/v0.43.0

* Wed Jun 30 2021 Vasily Ulyanov <vasily.ulyanov@suse.com>
- Generate meta info for containers during rpm build

* Wed Jun  9 2021 Vasily Ulyanov <vasily.ulyanov@suse.com>
- Use registry.suse.com as the default fallback for sle
- Rename macro registry_path to kubevirt_registry_path
- Switch to golang 1.16
- Drop 0001-Don-t-build-virtctl-for-darwin-and-windows.patch
- Drop --skipj2 arg for build-manifests.sh
- Update to version 0.42.1
  Release notes https://github.com/kubevirt/kubevirt/releases/tag/v0.42.1

* Fri Jun  4 2021 Fabian Vogt <fvogt@suse.com>
- Also specify the registry in kubevirt_containers_meta

* Thu May 20 2021 Vasily Ulyanov <vasily.ulyanov@suse.com>
- Use git format-patch:
  0001-Don-t-build-virtctl-for-darwin-and-windows.patch
  0002-Don-t-use-Bazel-in-build-manifests.sh.patch
- Drop patches:
  dont-build-virtctl-darwin.patch
  dont-use-bazel-in-build-manifests.patch
  fix-double-free-of-VirDomain.patch

* Thu May 20 2021 Vasily Ulyanov <vasily.ulyanov@suse.com>
- Update to version 0.41.0
  Release notes https://github.com/kubevirt/kubevirt/releases/tag/v0.41.0

* Tue May 18 2021 Vasily Ulyanov <vasily.ulyanov@suse.com>
- Drop fix-virsh-domcapabilities-error.patch (bsc#1185119)

* Mon May 17 2021 Vasily Ulyanov <vasily.ulyanov@suse.com>
- Do not package OLM manifests

* Thu May  6 2021 Vasily Ulyanov <vasily.ulyanov@suse.com>
- Install virt-launcher SELinux policy (bsc#1185714)

* Thu Apr 29 2021 Vasily Ulyanov <vasily.ulyanov@suse.com>
- Include release number into docker tag
- Add kubevirt_containers_meta build service

* Thu Apr 29 2021 Vasily Ulyanov <vasily.ulyanov@suse.com>
- Set default reg_path='registry.opensuse.org/kubevirt'
- Add _constraints file with disk requirements

* Fri Apr 23 2021 Vasily Ulyanov <vasily.ulyanov@suse.com>
- Fix virt-launcher crash
  fix-double-free-of-VirDomain.patch

* Tue Apr 20 2021 Vasily Ulyanov <vasily.ulyanov@suse.com>
- Fix issue when calling `virsh-domcapabilities`
  fix-virsh-domcapabilities-error.patch

* Tue Apr 20 2021 Vasily Ulyanov <vasily.ulyanov@suse.com>
- Package node-labeller.sh along with virt-launcher

* Mon Apr 19 2021 Vasily Ulyanov <vasily.ulyanov@suse.com>
- Update to version 0.40.0
  Release notes https://github.com/kubevirt/kubevirt/releases/tag/v0.40.0

* Mon Apr 19 2021 Vasily Ulyanov <vasily.ulyanov@suse.com>
- Disable changelog generation via tar_scm service (too verbose)

* Thu Apr 15 2021 Vasily Ulyanov <vasily.ulyanov@suse.com>
- Drop csv-generator

* Wed Apr  7 2021 Vasily Ulyanov <vasily.ulyanov@suse.com>
- Update registry path

* Wed Mar  3 2021 vasily.ulyanov@suse.com
- Update to version 0.38.1:
  * Run bazelisk run //plugins/cmd/uploader:uploader -- -workspace /home/prow/go/src/github.com/kubevirt/project-infra/../kubevirt/WORKSPACE -dry-run=false
  * Expose field name 'ipFamily' for k8s < 1.20
  * Bump k8s deps to 0.20.2
  * verify that VMIs can be started with images not owned by qemu provided by FS PVC
  * change ownership of the image provided by a filesystem PVC to qemu
  * virt-launcher's FSGroup functional test is obsolete
  * virt-controller: Remove FSGroup from Pod
  * cloudinit.GenerateLocalData: defer removal of temp files
  * rpm: update `make rpm-deps`
  * launcher / handler rpm: add tar as pod dependency
  * cloudinit.GenerateLocalData: drop ineffectual assignment
  * tests/config_test: fix ineffectual assignment to err
  * pkg/virt-handler/migration-proxy/migration-proxy_test: fix ineffectual assignment to err
  * tests/replicaset_test: fix ineffectual assignment to err
  * pkg/virt-launcher/virtwrap/access-credentials/access_credentials_test: fix ineffectual assignment to err
  * tests/vnc_test: fix ineffectual assignment to err
  * pkg/virt-handler/isolation/isolation_test: fix ineffectual assignment to err
  * pkg/virt-controller/watch/migration: fix ineffectual assignment to err
  * tools/vms-generator/utils/utils: fix ineffectual assignment to err
  * tests/vmi_gpu_test: fix ineffectual assignment to err
  * pkg/virt-handler/cache/cache_test:fix ineffectual assignment to err
  * pkg/virt-launcher/virtwrap/manager_test:fix ineffectual assignment to err
  * multus, tests: assert error does not happen
  * Bump bazeldnf to v0.0.15
  * pkg/virt-handler/cmd-client/client_test:fix ineffectual assignment to err
  * pkg/virt-operator/creation/components/secrets_test: fix ineffectual assignment to err
  * tests/infra_test.go: fix ineffectual assignment to err
  * tests/vmipreset_test: fix ineffectual assignment to err
  * func tests, multus: getting the kubevirtClient must be done first
  * func tests, multus: execute BeforeAll before BeforeEach
  * document the interface between hostdev device plugins and kubevirt
  * Refactor methods to reduce their Cognitive Complexity
  * Define a constant instead of duplicating literal
  * Refactor method to reduce its Cognitive Complexity
  * Define a constant instead of duplicating literals
  * Refactor method to reduce its Cognitive Complexity
  * Add a nested comment indicating about an empty function
  * Define a constant instead of duplicating a literal
  * Refactor methods to reduce their Cognitive Complexity
  * Increase subresource pod test execution timeout
  * Add Nvidia as a KubeVirt ADOPTOR
  * ipv4, network tests: refactor the masquerade test table
  * controller, virtinformers: Define the unexpected error once
  * Run bazelisk run //plugins/cmd/uploader:uploader -- -workspace /home/prow/go/src/github.com/kubevirt/project-infra/../kubevirt/WORKSPACE -dry-run=false
  * Converter: Handle 'float' memory
  * Tests: Ensure cpu/memory in requests/limits allow int/float
  * virt-launcher: Support (non-)transitional virtio-balloon
  * rpm: Bump libvirt and QEMU
  * tests/utils: fix ineffectual assignment to ok
  * tests/utils: fix ineffectual assignment to err
  * tests/utils: fix ineffectual assignment to scale
  * pkg/container-disk/container-disk_test: fix ineffectual assignment to path
  * pkg/virt-launcher/virtwrap/network/common: fix ineffectual assignment to err
  * tests/vm_test: fix ineffectual assignment to err
  * tests/vm_watch_test: fix ineffectual assignment to cmdName
  * pkg/virt-handler/hotplug-disk/mount_test: fix ineffectual assignment to err
  * pkg/virt-handler/hotplug-disk/mount_test: fix ineffectual assignment to res
  * tests/reporter/kubernetes: fix ineffectual assignment to err
  * pkg/virt-launcher/virtwrap/access-credentials: fix ineffectual assignment to err
  * pkg/virt-launcher/virtwrap/access-credentials: fix ineffectual assignment to output
  * pkg/virt-handler/vm_test: fix ineffectual assignment to err
  * tools/util/marshaller: fix ineffectual assignment to err
  * pkg/virt-handler/device-manager/mediated_device_test: fix ineffectual assignment to err
  * tests/restore_test: fix ineffectual assignment to restore
  * removing trello reference as its no longer used
  * Adjust e2e test which checks for the scsi controller
  * consider scsi controllers in virtio version decisions
  * Bump kubevirtci, now hosted on quay.io
  * network: BindMechanism receiver name consistency
  * MacvtapBindMechanism.loadCachedInterface fix arg name
  * Clean error message for not migratable VMI
  * Fix detection of previous release version in operator func test
  * Alert when less than 2 KVM nodes available
  * Fix a datavolume collision
  * Remove danielBelenky from reviewers
  * KubeVirt is now released on quay.io only
  * [virt-operator] load new certificates earlier
  * Keepalive function for travis to prevent timeout due to inactivity on stdout
  * Fix limits/requests to accept int again
  * network: rename NetworkInterface and PodInterface
  * network: drop NetworkInterface.Unplug
  * network: eliminate mocking of SetupPodNetworkPhase2
  * network: make SetupPodNetworkPhase1 into a constant function
  * network: rename {Bridge,Masquerade,Macvtap,Slirp}PodInterface
  * network: rename getNetworkClass
  * network: rename getNetworkInterfaceFactory
  * fix review English phrasing
  * virt-api/webhooks: test newly-renamed function
  * virt-api/webhooks: simplify and rename ServiceAccount-matching function
  * split sync resources into multiple functions and files
  * tests: Test guest restart after migration
  * Normalize DNS search domains to lower-case
  * Revert "Fix typos in log output"
  * tests: After migration test is not invoked
  * virt-launcher: [masquerade] pass a MAC to the vm accroding to the spec only
  * virt-launcher: [masquerade] Stop filtering dhcp reuqests by vm MAC
  * Example code for gosec fix
  * Update gosec.md
  * guidelines for using gosec analysis tool
  * docs/devel/networking: unbreak URL
  * Add virtctl image-upload usage for WaitForFirstConsumer DVs
  * Add error message on virtctl image-upload to WaitForFirstConsumer DataVolume
  * bump bazeldnf
  * Fix typos in log output
  * Extend isolation test to cover IsMounted method
  * Wrap mountinfo parsing common code into a function
  * start virt-launchers with a non-default log verbosity
  * change virt-controller log verbosity on relevant config changes
  * change virt-api log verbosity on relevant config changes
  * change virt-handlers log verbosity on relevant config changes
  * add default log verbosity values to cluster config
  * allow registering multiple callbacks for config changes
  * add a logVerbosity struct to set KubeVirt components log verbosity
  * Remove travis-ci logic for pushing to quay app registery
  * Make mutating webhooks required
  * Bump bazeldnf to a version with its own ldd implementation
  * Add tests
  * Fix typo
  * Fix some typo in docs
  * Add alert for insufficient number of nodes with KVM resources
  * Remove dockerhub-related travis jobs and credentials
  * Make `make build-functest` work without nested bazel invocation
  * Compile template-manifestor with bazel
  * Invoke shfmt from bazel
  * Add gofmt to our vendor tree
  * kubevirtci, Bump kubevirtci
  * Bump bazeldnf to 0.0.10 to better deal with bad repomd mirrors
  * Allow setting user local bazelrc settings.
  * Update Quay credentials in travis config
  * Run bazelisk run //plugins/cmd/uploader:uploader -- -workspace /home/prow/go/src/github.com/kubevirt/project-infra/../kubevirt/WORKSPACE -dry-run=false
  * tests: make client in hello world job UDP wait for response
  * wait for host responding to ping, in some cases the first two pings fail, now instead we wait for a specific amount of time
  * Increase time to wait for failed connection
  * virt-controller: increase the number of VMI controller threads
  * sriov, tests: xfail vlan test
  * network: simplify getNetworkInterfaceFactory
  * network: drop long-unused plugFunction
  * network: drop long-unused qemuArgCacheFile
  * network: rename constant to primaryPodInterfaceName
  * network: drop global podInterfaceName variable
  * Run bazelisk run //plugins/cmd/uploader:uploader -- -workspace /home/prow/go/src/github.com/kubevirt/project-infra/../kubevirt/WORKSPACE -dry-run=false
  * add vi-minimal to base packages for containers
  * Additional hotplug functional tests
  * Add unit test for PCI address parsing
  * Escape dot '\.' in PCI_ADDRESS_PATTERN
  * Move ParsePciAddress function to hardware utils
  * Bump bazeldnf to fix rpm verification
  * Drop references to kubevirt-host-device-plugin-config cfgMap
  * Check if block devices are ready. If not ensure that the block device major and minor is allowed in the virt-launcher pod. Enable functional tests that were failing due to permission issues
  * Reviewers update: Adding EdDev as a code reviewer
  * virt-launcher/handler: move Macvtap discovery of MTU and target
  * virt-launcher/handler: Macvtap shouldn't use vif cache
  * Fix Open Shift SCC permissions to allow attachment pods to use host network. Fix selinux to be on container level instead of pod level.
  * Use the array value instead of a new variable when possible
  * eliminate the usage of interface address in decorateConfig()
  * allocate new variable and don't use the originsl s.domain.Spec.Devices.Interfaces
  * fix some tabs/spaces mess
  * Fix memory aliasing in for loop - taking the address of loop variable is dangerous
  * ENV VAR for client-go scheme registration version
  * Give kubevirt pods more time to become ready
  * Fix PV selector for windos and rhel PVCs
  * Make storage tests fit for parallel execution
  * Use the new nfsserver library in the migration tests
  * Create windows and rhel PV within the corresponding tests
  * Prepare our framework in utils for parallel storage test execution
  * Move nfs server rendering to its own package and adjust memory requests
  * Add a ginkgo matcher library especially for kubevirt
  * Prepare image provider for parallel execution
  * Code Review edits
  * Bump kubevirtci
  * Stick with virtio model on the ballooning device
  * Tablet input device only exists as virtio 1.0
  * virtio-serial controllers need the model set too
  * Add virtio-transitional e2e test
  * Extract converter into its own subpackage
  * Unit test for choosing virtio-transitional
  * Make the converter aware of virtio model preferences
  * Add a global VMI flag to the API to fall back to virtio_transitional
  * tests, xfail: Change XFail API to wrap the expected failure
  * Don't override the e2e kubevirt config by default in the e2e tests
  * virt-launcher/handler: remove the tap device from the VIF cache
  * Use virt-handler image as base for multus tests
  * Explicitly build libvirt-devel tars
  * Remove no longer needed go_library definition
  * Allow qemu to bind to privileged ports for slirp
  * Docuement how RPM verification can be done
  * Add a RPM verification target
  * Bump to bazeldnf with improved RPM verification
  * fix logos dependency
  * Add GPG keys to repo.yaml
  * Update RPMs
  * Avoid dependency flipping
  * add ps binary
  * Update dependency update documentation
  * Remove old libvirt-devel dependencies in WORKSPACE
  * Prepare binary containers for bazeldnf built content
  * Start using bazeldnf RPMs for building and testing
  * Add RPMs
  * Add repo.yaml files
  * Add a script to resolve RPM dependencies
  * Document new kubevirt handling of WaitForFirstConsumer DataVolumes
  * Fix support for camelCase userData and networkData labels
  * virt-launcher: Remove unused arg from GetDomainSpecWithRuntimeInfo
  * Extend VMI count metric to include osinfo
  * fix: change url and label name for "good-first-issue" on CONTRIBUTING.md
  Added patch: dont-use-bazel-in-build-manifests.patch

* Mon Feb 15 2021 Vasily Ulyanov <vasily.ulyanov@suse.com>
- Add building of virt-tests

* Wed Jan 20 2021 jfehlig@suse.com
- Update to version 0.37.0:
  * Remove travis-ci logic for pushing to quay app registery
  * Update Quay credentials in travis config
  * MacvtapPodInterface.setCachedInterface: fix arg name
  * make generate: 2021 edition
  * tests, dhcpv6: verify connectivity survives after migration
  * tests, dhcpv6: use python server instead of nc
  * tests, dhcpv6: start dhcpv6 client, config d.route & prefix via console
  * tests, dhcpv6: use fedora vms for masquerade ipv6 connectiviy tests
  * tests: split masquerade connectivity tests to ipv4 and ipv6
  * tests: remove libnet.WithIPv6 from ipv4 only dhcp test
  * dhcpv6: unit tests
  * dhcpv6: Extracting the build of the server response to a separate method
  * dhcpv6: Add the request iana to the response
  * dhcpv6: reply to dhcp solict with rapid commit
  * add ipv6 address to VIF.String
  * dhcpv6: run only for masquerade
  * dhcpv6: introduce prepareDHCPv6Modifiers
  * dhcpv6: Allow dhcpv6 server to run without CAP_NET_RAW
  * dhcpv6: handle requests from client - adding DUID and IANA options
  * virt-launcher: vendor dhcpv6
  * virt-launcher: introduce dhcpv6
  * Extend version functional tests
  * Set --stamp as default build flag
  * imageupload: improve nosec comment
  * cloud-init: test that GenerateLocalData can run twice
  * cloud-init, GenerateLocalData: simplify staging replacement
  * tests, ping: increase default amount of packets
  * cloud-init, GenerateLocalData: drop redundant diskutils.RemoveFile call
  * cloud-init, GenerateLocalData: drop ambiguous comment
  * add use case Signed-off-by: xiaobo <zeng.xiaobo@h3c.com>
  * add use case Signed-off-by: xiaobo <zeng.xiaobo@h3c.com>
  * add use case Signed-off-by: xiaobo <zeng.xiaobo@h3c.com>
  * add use case Signed-off-by: xiaobo <zeng.xiaobo@h3c.com>
  * Run bazelisk run //plugins/cmd/uploader:uploader -- -workspace /home/prow/go/src/github.com/kubevirt/project-infra/../kubevirt/WORKSPACE -dry-run=false
  * Document dependency update flows
  * Newer curl version don't allow headerless HTTP
  * Build all test images in kubervirt/kubevirt
  * Add managed RPMs and remove unmanaged RPMs
  * Add repo.yaml files
  * Add bazeldnf dependencies
  * Add a script to resolve RPM dependencies
  * virt-launcher, converter: Extract SRIOV hostdev creation
  * virt-launcher, converter: Refactor network indexing
  * virt-launcher, converter: Refactor iface multi queue
  * tests, vmi_multus: test Sriov with Vlan
  * Don't overwrite user-provided GOFLAGS
  * Handle btrfs subvolumes when parsing mountinfo
  * Add mount info test cases
  * Add testdata for mount info tests
  * Cleanup duplicated code
  * Refactor containerdisk mount code
  * tests,sriov:make createSriovVms recieve network names
  * tests, sriov: remove un-needed function.
  * tests: sriov: extract NAD creation to a helper
  * tests, utils, delete vmi waiting: assert on err
  * Preapre build environment for bazeldnf
  * use placement api for assinging virt-handler pod
  * virt-launcher, libvirt: Free (all) domain resources
  * Generate release manifests using quay images
  * Add maiqueb to code-reviewers list
  * Update vendored dependencies
  * Update versions of some dependencies
  * only validate status of vm, vmi, and vmi migration objects
  * This fixes a race condition between unmounting a file system volume and detaching a disk from the running VM. In certain conditions it would attempt to unmount before the disk was fully detached causing the unmount to error and preventing the VM sync from fully detaching. This moves the unmount to after the sync, so this race never happens.
  * smbios, sidecar hook, tests: assert the hook version is advertised
  * smbios cmd: set the version parameter as mandatory
  * examples, hooks: correct the vmi-sidecar-hook example
  * add kubernetes os nodeSelector to injectPlacementMetadata
  * virt-launcher, converter: Set SRIOV device as unmanaged
  * tests, sriov: XFail IPv4 connectivity test
  * Append rootfs mount to containerdisk base path
  * Narrow down watcher select which waits for object states
  * Fix Eventually which used the time out as description
  * Remove unused functions: GenerateSelfSignedCertKey and GenerateSelfSignedCertKeyWithFixtures
  * use filepath.Clean for two fixed path parameter functions
  * virt-launcher, converter: Remove vCPU dependency on queue limits
  * add Kubermatic to adopters list
  * manager_test: add err check for ioutil.TempDir
  * windows_test: remove duplicate code
  * cleanup tempfiles for manager_test
  * cleanup tempfiles for common_test
  * Functional test to verify vmis are migratable after update to from latest KubeVirt official release
  * update libvirt base container to rhel-av 8.3
  * Unit test to verify evaculation controller generated migration object fields
  * evacuation informer should only observe the creation of migration objects it created
  * cloud-init: Allow populate networkData alone
  * tests, sriov: XFail IPv6 connectivity test
  * dev guide, networking: net_raw cap is not required by virt-launcher
  * Revert "dev guide, networking: no capabilities are required"
  * Make sure to use all supported versions for status subresource
  * Update csv gen logic for v1 api
  * Update hardcoded references to v1alpha3 in unit tests
  * Update unit tests to account for aggregated api server registration for v1 API
  * Update functional tests that had hardcoded references to v1alpha3
  * Add functional tests to verify vm creation using all supported API versions
  * Add v1 api version
  * Revert "linux capabilities: remove CAP_NET_ADMIN"
  * Revert "libvirt, mtu: do not perform any network config on the launcher"
  * move kv update validation webhook to operator validation configuration
  * Fix test id for io mode test
  * update listtype markers for kubevirt pci host devices
  * Fix gosec unhandled errors in delete.go & create.go
  * Cleanup k8s jobs from test namespaces
  * If the fedora login expecter is stuck, retry
  * tests, multus: Change 3rd network SRIOV vnic name
  * tests, sriov: Centralize SRIOV network names
  * tests, multus: Fix IP address configuration
  * tests, Use RandName for creating random VMI names
  * Fail detection and handling when EFI without SB is not available
  * Add unit test covering GetDomainSpec fallback behavior
  * Reject --access-mode ReadOnlyMany when uploading an image.
  * Consume nightly build images from quay
  * Run bazelisk run //plugins/cmd/uploader:uploader -- -workspace /home/prow/go/src/github.com/kubevirt/project-infra/../kubevirt/WORKSPACE -dry-run=false
  * Fix failing unit tests for new GetDomain logic
  * Remove race condition from GetDomain check
  * Fix timed domain resync
  * fix patch for removing infra and workloads from KV
  * add webhook to validate kubevirt CR updates  - only allow updates to workloads key if no vmis are running
  * tests, sriov: Retry ping if it fails
  * tests, libvmi, vmi: shorten random vm names #2
  * tests, gpu: Do not mount /sys/devices/ for SRIOV devices
  * VMI configuration test: fix disk cache modes testing
  * fix gosec g204: Subprocess launched with variable
  * Removed unused function readProcCmdline()
  * Enable and fix tests
  * Fix gosec issue of: Potential file inclusion via variable
  Dropped patch: fix-goflags-overwrite.patch

* Mon Dec 21 2020 jfehlig@suse.com
- Update to version 0.36.0:
  * Functional test to verify vmis are migratable after update to from latest KubeVirt official release
  * update libvirt base container to rhel-av 8.3
  * dev guide, networking: net_raw cap is not required by virt-launcher
  * Revert "dev guide, networking: no capabilities are required"
  * Revert "linux capabilities: remove CAP_NET_ADMIN"
  * Revert "libvirt, mtu: do not perform any network config on the launcher"
  * Fail detection and handling when EFI without SB is not available
  * Add unit test covering GetDomainSpec fallback behavior
  * Fix failing unit tests for new GetDomain logic
  * Remove race condition from GetDomain check
  * Fix timed domain resync
  * Update ADOPTERS.md
  * tests, utils: shorten name of random VMs
  * Move some datavolume tests to the ceph lane
  * Old kubevirt released don't support CDIs WaitForFirstCustomer
  * Let virtiofs consider WaitForFirstCustomer setting of CDI
  * Use Immediate bind on negative PVC Datavolume tests
  * Enable WaitForCustomer CDI feature gate by default
  * Generate v1beta1 client for CDI
  * Don't try to hotplug waitForFirstCustomer PVCs
  * Fix access credential unit tests
  * Ensure that our service accounts can always update the VMI status
  * Update to a libvirt image with a newer seabios.
  * adjust pci address tests to consider the new virtio-iscsi controller
  * Remove AfterEach cleanup so we can capture VM/VMI state in overal aftereach cleanup instead of losing it.
  * Disable complex tests for now.
  * HotplugVolumes feature gate
  * Set grace period on attachment pod to 0 to have faster removal of the volumes when not removed by the controller. Added functional test to ensure the VMI goes into failed state when attachment pod is deleted. Added functional test to ensure the VMI is no longer migrateable after a volume is hotplugged.
  * Added functional tests with block volumes. Fixed functional attachment logic.
  * Added VMI attach/detach functional tests. Increased timeout on tests. Fixed typo in reason message
  * Fixed bug in how device names were calculated. Added functional test that adds a bunch of volumes, removes one, add a different one, and expects the device name to be the one just removed. Then adds the removed one back and expects the device name to be a new one. Added unit tests.
  * Improve error messaging during hotplug subresource add/removew
  * Fixes issue with VolumeRequests validation on the VM
  * Fix some issues pointed out in review. Fixed functional test with 5 adds and deletes. Added new functional test to test various adds and deletes.
  * Addes abilty to watch for libvirt device add/remove events for hotplug volumes
  * Updated and added functional tests. Added storage directory for storage related functional tests similar to networking. Fixed various issues found by the functional tests.
  * Attach disk to VM
  * VM controller unit tests for volume hotplug
  * Ensure we only add/remove volume operations are only performed if needed
  * Volume add/remove subresource unit tests
  * VolumeRequest validation unit tests
  * Validation logic for VM VolumeRequests
  * Hotplug VM Functional Tests
  * Add VM controller logic for handling volume add/remove requests
  * Add hotplug subresource api endpoints
  * Implemented virt-handler changes: Bind mount File System PV into virtlauncher pod. Expose block PV in virtlauncher pod. Added volume mounter struct to keep track of mounts. Added unit tests for volume mounter
  * Change phase/message/reason from hotplug struct to main VolumeStatus struct. Address some review comments
  * Automatically add virtio-scsi controller to all VMIs.
  * Updated vmi controller to separate sync and status update to follow KubeVirt guidelines. Updated unit test tests to match and added some extra unit tests for the new status update function.
  * Updated update-admission webhook to include verifying the structure of disks and volumes as well as call the create admission verifier to ensure nothing else slips through.
  * Added attachment pod life cycle functions to vmi-controller. Added unit tests for new functions
  * Attachment POD life-cycle code, including updating VMI status.
  * Update VMI admission webhook to allow modification of the disks and volumes section of the VMI Spec. This modification is needed to allow for disk hotplugging to happen. Only internal KubeVirt Service Accounts are eligible to modify the spec. Once we have the appropriate sub resources, users can call those to have it modify the spec on their behalf
  * macvtap, migration, tests: add a test w/ traffic
  * tests, network: Remove vmi Status ip normalization
  * tests, sriov: Use cloud-init to set IPv6 by MAC
  * tests, multus: Use network-data at bridge-cni test
  * tests, libnet: Add Match feature and expression builder to networkData
  * Update feature gate setup to new CDI version (now on CDI CR)
  * Reuse datavolumes already found in listMatchingDataVolumes for increased consistency between sync and updateStatus
  * Update test_id:5252 to run with WFFC enabled
  * check PVC if it waits for first consumer
  * Remove API phase "Provisioning"
  * Handle the DV in WaitForFirstConsumer phase by starting the "consumer-pod".
  * Remove sysctl binary dependency
  * Bump atlassian/bazel-tools
  * tests, network: Fix race condition GA test
  * virt-handler, status: Do not include the IP prefix consistently
  * Allow to run subset of rules for gosec
  * tests, dual stack: split probes tests to test per IP-Family
  * bump kubevirtci
  * Add ADOPTERS
  * make generate && make deps-update
  * bump cdi to 1.26.1 (from 1.25.0)
  * dev guide, networking: no capabilities are required
  * Increase CDI deployment timeout
  * expose, tests: fix early shutdown of `nc` TCP connections
  * Fix misspellings
  * Fixes race condition in func test
  * Properly handle failures when starting the qemu agent access credential watcher
  * Ignore warnings during vmi startup in access cred functests
  * Update access credential documentation and openapi markers
  * access credential sync events
  * Remove authorized_key file merging.
  * Report access credential status as a condition on the VMI
  * Revise access credential authorized_key file merging
  * Provide list of users for ssh auth instead of files
  * Make the authorized keys files list required for qemu guest agent propagation
  * Add unit tests to validate secret propagation watching
  * UserPassword access credential webhook validation and unit tests
  * unit tests for agent access credential injection
  * functional test for user/password credentials
  * Addition of UserPassword access credentials
  * Functional tests for access credential ssh key propagation
  * Reload dynamic access credentials based on secrets using fsnotify
  * Introducing the accessCredentials api for dynamic ssh public key injection
  * virt-launcher, agent-poller: Start poller with short intervals
  * virt-launcher, agent-poller: Refactor the Poll method
  * tests, login: Remove tests/login.go
  * test, login: Remove LoginToAlpine from login.go
  * tests, ipv6: Configure VMI IPv6 through console only when needed
  * test, login: Move loggedin expecter to console package
  * virt-launcher: Improve libvirtd debug log filters
  * tests, login: Move login.go to console/login.go
  * virt-handler, sriov: Add network name in VMI interface status
  * fix gosec issue of g204: subprocess launched with function call as argument or cmd arguments
  * Fix for flake CI test
  * Use the correct emulator prefix for qemu cleanup steps
  * Fix hardcoded qemu-kvm occurance in a migration test
  * Remove in some tests the assumption  of hardcoded qemu emulators
  * Explicitly set virtio-scsi on the scsi controller
  * WORKSPACE: Update libvirt container
  * Switch to use anew  global close() function in pkg/util Fix typos and remove extra comments
  * tests, console: Remove VMIExpecterFactory
  * Fix double migration during node drain
  * test, network: Add bridge binding + ga test
  * networking, tests: also check the MTU of the tap device
  * tests, libvmi: Remove interface,network config from NewFedora
  * linux capabilities: remove CAP_NET_ADMIN
  * libvirt, tap: create the tap device w/ the same user as libvirt
  * mtu, tuntap: set link MTU when creating the tap device
  * libvirt, mtu: do not perform any network config on the launcher
  * net admin: disabling tx checksum offloading on virt-handler
  * Add a log message if we pick up a new CA bundle
  * Increase rotate intervall
  * tests, multus, sriov: Refactor tests
  * Update bazel files
  * Switch to use named return errors to allow updating the error from defered function
  * Fix gosec issue: Deferring unsafe close() When deferring a close() we don't have a chance to check the error returned from the close() call itself. For RW files we treat the error similar to a write() error , for RO files we only log an error message
  * Mirror PVC struct
  * Add function test to validate IO mode settings
  * Set IO to native also for pre-allocated file disks
  * Switch to use a common function GetImage and remove GetImage from manager.go
  * Use qemu-img in order to identify sparse files and get image info
  * Set the IO mode to 'native' when possible for better performance
  * test, cloudinit: Use "json" annotation instead of "yaml"
  * tests, multus, sriov: Fix flakiness due to race between ga and test
  * tests, multus, sriov: Add validatePodKubevirtResourceName
  * tests, multus, sriov: Add missing error check
  * tests, multus, sriov: Fix checking for the same network twice
  * image-upload: wait up to 5 min for PVC and Pod
  * Remove domain label from kubevirt_vmi_memory_unused_bytes
  * gosec - fix CWE 326
  * virt-launcher: drop CAP_NET_RAW from compute container
  * virt-launcher, dhcp: Avoid using SO_BINDTODEVICE on the dhcp server
  * agent-poller, test: Extract AsyncAgentStore tests to new file
  * agent-poller, test: Rename agent poller test
  * tests, console: Require at least two batchers for the safe expector
  * tests, console: Introduce SafeExpectBatchWithResponse
  * tests, console: Replace some NewExpecter usages
  * tests, console: Change NetBootExpecter to not return an expecter
  * tests, login: Replace the Alpine login helper
  * tests, login: Replace the Cirros login helper
  * tests, login: Check privileged console prompt
  * tests, login: Replace the Fedora login helper
  * tests: Use LoginTo* helpers in waitUntilVMIReady
  * updated the technical description
  * Add enp0s3 to approvers list
  * Change file permissions on binary directory
  * docs: Fix documentation for useEmulation flag
  * virt-config: Fix tests for KubeVirt CR
  * virt-config: Drop stopChan
  * removed the word place-holder
  * fix gosec sha1 week cryptographic issues
  * Fix gosec md5 weak cryptographic primitive
  * Fix shell formatting, fix entrypoint path
  * Disable Virtio-FS Metadata Cache
  * Add Igor Bezukh to test approvers
  * Fix permissions tests for VMs
  * lock device plugings maps during device controller shutdown
  * dp: verify that host devices topology is being correctly reported
  * update the API fields so it be complient with API rules.
  * testutils: remove unnecessary changes to the config mock
  * tests: move the soundcard test out of the GPU module
  * Add a "GPU" passthrough functional test
  * update unittests to use kubevirt CR and remove remove hostDevConfigMapInformer
  * remove the hostDevConfigMapInformer, get host devices from KubeVirt CRD
  * request host devices on vmiPod as well
  * make sure that permitted host device config is working as expected
  * add unit tests to veriy host devices assignment
  * device-manager: clear permitted device list before parsing
  * device-manager: added mdev tests + misc fixes
  * device-manager: improve the PCI tests
  * device-manager: misc post-rebase fixes
  * add GetInitialized to pci and mdev device plugings
  * add HostDevices feature gate
  * device-manager: add static tests for PCI device discovery functions
  * device-manager: few cosmetic fixes
  * make sure that vmis can request only permitted gpus
  * tests: return hostDevConfigMapInformer as part of the NewFakeClusterConfig
  * device-manager: mock PCI device info getters for tests
  * Fix device controller static tests to match the new API
  * Move the check for permanent device plugins to list creation Instead of always adding them to the list and then ignoring   them later
  * Add a lock to ensure device plugins won't be started/stopped multiple times in parallel Also fix some typos and avoid an active loop
  * close device plugin channel is a safe manner
  * introduce a ControlledDevice struct for the device controller to keep dpi stop chan
  * Fix ignored static DPs, fix typos and remove defer Stop() in Start()
  * Refactor permanent device plugin code
  * dynamically start and start device plugings for permitted/banned devices
  * propagate hostDevConfigMapInformer to device controller
  * virt-launcher: handle allocated host devices using a single map
  * reject specs with non-permitted HostDevice and GPU resources
  * convert HostDevices and GPUs to libvirt hostdev for pci and mdevs
  * collect PCI and MDEVs made available for assignement by the device plugins
  * add alias to libvirt hostdev struct
  * separate ResourceNameToEnvvar to utils
  * add device plugings for permitted devices which are present on the nodes
  * add a device plugin for mediated devices
  * add a device plugin for pci devices
  * add virt-config to device controller
  * add a HostDevices api schema
  * add TopologyInfo to out device plugin api
  * rename the device manager controller for kvm controller
  * introduce a new hostDevConfigMapInformer
  * handle the kubevirt-host-device-plugin-config config map
  * Add PermittedHostDevices type to support a new kubevirt-host-device-plugin-config configmap
  * Revert "Merge pull request #4470 from oshoval/fix_sriov"
  * tests, Fix CDIInsecureRegistryConfig logic
  * tests: LoggedInCirrosExpecter can return a nil expecter in case of error, with these changes we call Close on the returned expecter if the error is nil.
  * tests, sriov: Do not mount /sys/devices/ for SRIOV devices
  * virt-launcher: remove redundant cidr from dhcp server address
  * tests, sriov: Fix the helper that waits for a vmi to start
  * tests, Fix SRIOV UpdateCDIConfigMap panic
  * add unit test
  * Enhancement #4365 [virt-controller] Remove redundant initcontainer when there is no ContainerDisk defined in VM
  * Consolidate shell script files into functions
  * Create main shell scripts to call from the ci-config
  * Fix comment typos
  * Add scripts for nightly master deploy
  * Move code for downloads and test execution into scripts
  * ensure the virt-handler killer pod has gone
  * audit the usage of unsafe pointers
  * Set leader metric after controller is functional Add a unit test for this
  * Define side effects class on our webhooks
  * Improved the Technical Overview description
  * changed: VM has only one VMI
  * Included a figure to illustrate the components architecture
  * Included a little bit more details in the virt-launcher description
  * Included a little bit more details in the virt-handler description
  * Included a little bit more details in the virt-controller description
  * Make the name of components bold
  * Improved the Technical Overview description
  * Fixed typo

* Fri Nov 13 2020 James Fehlig <jfehlig@suse.com>
- Fix -buildmode=pie
  fix-goflags-overwrite.patch, dont-build-virtctl-darwin.patch

* Tue Nov 10 2020 jfehlig@suse.com
- Update to version 0.35.0:
  * sriov lane: skip flaky tests until their issue is resolved
  * add an independent claclulation of required vcpus for mem overhead calculation
  * adjust memory overhead calculating by adding a static 10Mi
  * move guest cpu topology modification to vmi mutator webhook
  * Ensure that we restore the cdi-insecure-registry configmap in tests
  * Add test_ids_cnv_2.5
  * dual stack, expose, tests: remove batchv1.Job duplicated code
  * test, waitvmi: Add context mechanism to WaitUntilVMIReadAsync
  * dual stack, expose, tests: skip on non dual stack clusters
  * dual stack, expose, tests: port VM service tests
  * tests, multus-tests, SRIOV: configure IP based on MAC or name
  * Catch goroutine panic with GinkgoRecover in tests
  * tests, multus_tests: make helpers return an error
  * dual stack, expose, tests: port VMIRS cluster IP service test
  * dual stack, expose, tests: port UDP services test
  * dual stack, tests: ping first on helloWorld{UDP|HTTP} jobs
  * dual stack, expose, tests: port the VMI service test cases
  * Bump kubevirtci
  * make generate and make deps-updateand update test import
  * Bump CDI to 1.25.0
  * Reduce the cluster size a little
  * dual stack, expose, tests: get the IP addr from a DNS name
  * bump kubevirtci: get latest sriov provider
  * Infra test made invalid assumptions about cluster composition
  * Fix panic when endpoints were empty.
  * dual-stack, virtctl: expose ipv6 services
  * Remove 'string' from json tag to preserve type information in our API
  * automation: cancel CDI insecure registries cehck on sriov lane
  * Emit an event if we detect terminating pods
  * tests, pausing_test: change long process test
  * test, infra_test, Adapt tests to support dual stack
  * tests: remove `IsRunningOnKindInfraIPv6`
  * fix wrong logic in SetDriverCacheMode log message
  * Revise functional test to verify 440 read only image
  * Build container disks with 440 mode and 107:107 ownership
  * Add e2e test for replacing terminating pods immediately
  * Bump kubevirtci
  * test: Remove all the usages of `IsRunningOnKindInfraIPv6`
  * Disable service links on virt-launcher Pod
  * tests, infra-test, Remove unneeded vmi creation
  * infra_test, Refactor tests to use a DescribeTable
  * infra_test, Add validation of errors
  * Fix flaky timezone test
  * Let VMIRS react to terminating pods of VMIs
  * Let the VMI indicate when Pods are terminating
  * functests, macvtap, migration: successful macvtap VMI migration
  * functests, migration: move some asserter subset to common helpers
  * functests, macvtap, multus: use libvmi Cirros VMI factory
  * functests, macvtap, multus: schedule the VMs in the same node
  * tests: update the `StartVmOnNode` method to return the started VMI
  * examples, macvtap, multus: add example for macvtap VMI
  * macvtap, admitter: macvtap requires multus network
  * functests, macvtap, multus: add connectivity test between VMs
  * macvtap: feature gate macvtap feature
  * functests, multus: refactor `configInterface` to allow sudo
  * functests, macvtap, multus: add test with a custom MAC address
  * tests: remove all net-attach-defs on test cleanup
  * automation, macvtap: restrict macvtap func tests to multus lanes
  * unit tests, macvtap, multus: introduce macvtap
  * macvtap, multus: add macvtap BindingMechanism
  * improving PCI configuration tests
  * Template the cdi namespace
  * add dev registry as insecure registry to cdi
  * Update testing infra to cdi 1.23.7 in order to bring in registry import fixes
  * Datavolume container registry import test
  * CONTRIBUTING: point developers to kubevirt-dev slack
  * rebase
  * Remove incorrect listtype
  * fix 1.19 lane
  * Propagate error from patchValidation
  * rebase
  * reduce scope to vm/vmi
  * Remove +listType=map from tolerations This marker also requires //+listMapKey which can't be resonable set at this moment. (All fields are optional and missing default)
  * update builder
  * review
  * Add missing markers
  * Test verifying kubectl explain works
  * Adding test verifying crds are structural
  * Use controller-gen to generate validations for crds
  * test if crds for operator are correct
  * adding tools for generating correct validation
  * cleaning generated desc. and nullable fields in status
  * adding patching of crds for operator
  * adding markers for controller-gen
  * tests, restore tests: check on successful commands
  * Fix gosec issue: week random generator
  * Bump kubevirtci
  * It is not always bad for VolumeSnapshot to have an error
  * Fix artifacts in gosec target
  * tests, infra-test, Refactor node selection
  * Do not change vnc socket's permission to 0444
  * tests, infra-test, Fix node updates
  * tests, infra-test, Add missing break when selecting a node
  * tests, pausing test: increase time for long process
  * tests, login: expect fedora full prompt
  * tests, migration, stress-test: remove doubled `\n`
  * tests, re-factoring: use safe expect-bathcer and prompt Expression
  * tests, infra-test, Add missing check on AfterEach
  * tests, infra_test, Add missing assign when removing taints
  * Don't parallelize cluster-sync dependencies
  * hack: Print cluster-* script name when complete
  * Point to kubevirtci for new providers.
  * Update documentation to refer to scripts having moved to cluster-up/
  * Update docs that refer to kubevirt-config ConfigMap to use kubevirt CR
  * tests: Add missing asserts to the vmi-configuration tests
  * Adapt conformance tests to support migration.
  * automation: remove ipv6 lane
  * Set read only for our demo container disks and verify their mode does not change at runtime
  * Attempt to use whatever permissions a container disk has applied to it without mutating the file
  * rebase + fix compile error due to another PR
  * set the label for downwardAPI test in the test itself
  * Move AddDownwardAPIVolumeWithLabel to be public, add downwardAPI disk to the migration test
  * add downwardAPI volume in the test instead of in the helper
  * delete commented out line
  * Adding function tests (for make functest)
  * remove rule violation
  * support  DownwardAPI volum source
  * Fix typos and formatting
  * tests/utils: remove 'IsIPv6Cluster' function
  * tests, iscsi: remove iSCSI PVC tests IPv6 cluster skips
  * VM status to report whether volumes support snapshots.
  * tests, network: Relocate VMI/POD IP validation w/ Guest Agent
  * Fix pull-kubevirt-apidocs
  * tests: Render pods in the test namespace
  * tests, iscsi: change 'CreateISCSITargetPOD' to return pod
  * Lift the e2e test parallel run restriction for fedora guests
  * Give the CI nodes two more GB of memory
  * Adjust bump script to use tagged kubevirtci releases
  * tests, console: Rename functions to fit the new package
  * tests, ping: Move ping under libnet package
  * tests, expecter: Create a console helper package
  * Bump kubevirtci
  * Mirror new dependencies
  * update builder image
  * tests, networkpolicy: Wait for VMIs readiness in parallel
  * Exclude .git and _ci-configs at bazel's goimports
  * multi-queue: cap the maximum number of queues
  * Add 2.x QEMU Guest Agents to the list of supported versions
  * Update to fedora 31 as base image.
  * Add test_id for post-copy migration with Guest Agent Test
  * dual stack, services, tests: enclose test setup in a `By` clause
  * dual stack, services, tests: really check connectivity exists
  * dual-stack, tests: skip IPv6 test on non-dual stack clusters
  * dual stack, services, tests: unify the `Job` cleanup solution
  * dual stack, services: provide more explicit info on test execution
  * tests: test the masquerade bridge has the correct mtu
  * virt-handler/launcher: Set the pod iface mtu on the bridge
  * restore backwards compatiblity with api group/version on DataVolumeTemplates spec
  * Add short readme
  * multi-queue, tests: assuret we can request a VM with a single vCPU
  * api: update the API description of the NetworkInterfaceMultiqueue flag
  * tap-device, multi-queue: enforce single-queue tap
  * Delete kubevirt service accounts from default privileged SCC
  * Added helper function to return all kubevirt service account users
  * Removing redundant tests related to SCC users modification
  * Added unit tests for SCC users modification upon upgrade.
  * Remove kubevirt service accounts from default privileged SCC
  * tests, nfs: avoid failures in afterEach of a skipped test
  * test, nfs: Change CreateNFSTargetPOD to return a Pod
  * tests, dualstack: don't stop nfs tests cleanup in case of an error
  * tests, dualstack: use IPFamily instead of boolean to mark tests
  * tests, dualstack: introduce SkipWhenNotDualStackCluster
  * tests, dual stack: Adapt tests using NFSTargetPOD to support dual stack
  * docs: Fix the ginkgo flags usage example
  * Properly exit if kubevirt does not get ready on cluster-sync
  * Rework logic so it is easier to understand what is happening
  * fix restore controller memory corruption
  * Allow PVC as volume source with a DV populating the PVC. Before this was not allowed because we could not be sure that the PVC was fully populated. This commit checks the DV to ensure the PVC is fully populated.
  * Save a nice cluster-overview to the artifacts
  * Disable goveralls debug output
  * Take time in cert tests after CA generation
  * Use coverage merge tool for goveralls
  * Introduce a tool to merge coverage reports
  * Enable atomic count, race detection and fix races
  * Move coverage reports over to bazel
  * Use a proper cc_library for libvirt dependencies
  * Auto-generate Help message from /metrics endpoint to docs/metrics.md
  * tests, libnet: Relocate validation to libnet
  * tests, libnet: Move cloud-init net and dns to libnet
  * Fix flaky rename test
  * Run Travis CI only on selected branches, remove sudo flag
  * tests, infra-test, Solve CI flakiness due to update conflict
  * Fix flaky unpause tests
  * Refactor .json files to go file
  * Mark networking conformance tests
  * Fail only when new issue comes up
  * Fix high severity&confidence issues
  * Add gosec to project
  * Fix display of virtctl help text for other usages
  * tests, libvmi: Introduce CloudInit NoCloud Network Data
  * functest for PR #4132
  * Fix coexistance of scsi and sata drives

* Mon Nov  9 2020 James Fehlig <jfehlig@suse.com>
- spec: Add rpmlintrc to filter statically-linked-binary warning
  for container-disk binary. The binary must be statically linked
  since it runs in a scratch container.

* Fri Nov  6 2020 James Fehlig <jfehlig@suse.com>
- spec: Generate the registry path for kubevirt-operator.yaml at
  build time. Prjconf macro 'registry_path' can be used to
  override registry path to the KubeVirt container images
- spec: Add kubevirt-psp-caasp.yaml, a PSP based on CaaSP
  privileged PSP, to the manifests subpackage
- spec: Don't add component name to DOCKER_PREFIX passed to
  build-manifests.sh

* Sat Oct 31 2020 Jan Zerebecki <jzerebecki@suse.com>
- Add package with built YAML manifests used to install kubevirt

* Thu Oct 29 2020 James Fehlig <jfehlig@suse.com>
- spec: Remove needless use of chmod and build-copy-artifacts.sh

* Fri Oct 23 2020 James Fehlig <jfehlig@suse.com>
- spec: Fix typo in date command

* Wed Oct  7 2020 jfehlig@suse.com
- Update to version 0.34.0:
  * jsc#ECO-2411
  * Add mirrored dependencies to WORKSPACE
  * Mark networking conformance tests
  * restore backwards compatiblity with api group/version on DataVolumeTemplates spec
  * Revert "move all tests to use kv config"
  * Revert "update config message to specify which resource type it is using"
  * Revert "test usage of configmap configuration"
  * Revert "update build file"
  * Revert "convert postcopy tests to use KubeVirt CR"
  * Rework logic so it is easier to understand what is happening
  * Allow PVC as volume source with a DV populating the PVC. Before this was not allowed because we could not be sure that the PVC was fully populated. This commit checks the DV to ensure the PVC is fully populated.
  * vmi, sriov: Enable to set the PCI address on a SRIOV iface
  * Don't discard bazel platform cache on virtctl cross-compilation
  * convert postcopy tests to use KubeVirt CR
  * fix autoconverge test
  * remove using BeforeAll in vmi configuration tests
  * generated openapi spec
  * clean up
  * start prom server earlier in the virt-handler process so health check returns without EOF error
  * change kubevirt config type MemBalloon
  * dump kubevirt cr in ci artifacts
  * cpuRequest can not be type string since when the resource is patched it will fail to parse the units
  * change bool to pointer to know unset vs value set to false
  * update build file
  * test usage of configmap configuration
  * update config message to specify which resource type it is using
  * move all tests to use kv config
  * virt-launcher, Add mechanism to guard add/delete events channel
  * Generated artifacts
  * Add functional tests for missing subresource RBAC rules
  * Allow admins and editors of a namespace to [un]pause a VMI
  * Add dummy status to DataVolumeTemplate objects to maintain backwards compatibility
  * Add functional test to validate api compatiblity during update
  * changed migration test to use table
  * only log event if migration is stuck during post copy migration
  * change api from MigrationMode to AllowPostCopy
  * switch to post copy migration if not completed with in acceptableCompletionTime
  * update openapi spec
  * add NFS migration test with postcopy
  * remove vmiHasLocalStorage function
  * fix migration tests
  * remove reject postcopy for storage test
  * remove nested vmi migration configuration
  * change usePostCopy to migrationMode
  * move when mode is set
  * allow for postcopy migration
  * maybe fix flakes test
  * vendor in 1.23.5 CDI to hand golden namespace use case
  * Validate network interface name
  * tests, utils: Check events watcher type before casting
  * Add readiness and health probes to virt-handler
  * Removes unusable fields from vm DataVolumeTemplates
  * virt-launcher, Remove unneeded log
  * virt-launcher, Remove double domain event sending
  * virt-launcher, Fix Guest Agent updates causing an event handling deadlock
  * selinux: always build KubeVirt with selinux support
  * Run make generate
  * Adjust ceph-rook focus for e2e tests
  * wrong apiVersion used for VirtualMachineRestore owner references
  * update init container unit tests to validate container-disk pre-pull
  * add container disk images also as init containers in order to guarantee they are pulled before virt-launcher starts
  * add '--no-op' option to container-disk entry point for pre-pull logic
  * Make the nogo check pass
  * Make kubevirt compile with bazel 3.4.1
  * Update builder image to bazel 3.4.1
  * wait for vmi-killer pod to start before moving on
  * Document basic parallel-test execution needs
  * Integrate the junit merger into the parallel functest execution
  * Add a tool to merge partial junit results
  * Don't set the namespace in the VMI factory
  * Run most of the VMI lifecycle tests in parallel
  * Run kubectl related tests in parallel
  * Hugepages are limited, run the relevant tests not in parallel
  * Make version and vm-watch tests execute in parallel
  * Don't check terminating pods if they pick up config changes
  * Run container disk tests in parallel
  * Run expose tests in parallel
  * Run probe tests in parallel
  * Allow running VMI Preset tests in parallel
  * Run most of the cloud-init tests in parallel
  * Make subresource tests part of the parallel test suite
  * Adjust subresource access tests to new test service accounts
  * Reference the default namespace directly
  * Add a skip check for a migration tests if enough nodes are available
  * Make access tests parallel executable
  * More parallel tests
  * Resolve test-namespace name in the test
  * Allow VM tests to run in parallel
  * Allow console tests to run in parallel
  * Allow the headless service tests for VMIs to run in parallel
  * Allow tests in vmi_configuration_test to run in parallel
  * Make it possible to set the number of parallel executors
  * Increase slow test threashold to 60 seconds
  * Ensure that --skip and --focus flags are only passed onces
  * Change build environment to execute ginkgo in parallel
  * Let the ginkgo reporter log where it will dump artifacts
  * Split setup and teardown code between parallel and synchronized steps
  * Consume the ginkgo binary from the vendor folder
  * Mark all tests as have to be run in serial
  * fix typos
  * docs: Update for k8s-1.18 as default provider
  * Add option to log BIOS output to serial and use it to test for bootable NICs
  * Migrate VMI when its pod is marked for eviction
  * Intercept evictions on virt-launcher pods
  * Support testing kubevirt on RHCOS
  * Update kubevirtci to latest commit
  * create tap device: add multiqueue support to netlink
  * set vmipod cpu request based on guest vcpus and cpu_allocation_ratio
  * allow to set a cpu allocation ratio in kubevirt config
  * Test IDs for Node Placement tests
  * only focus on tests that require rook-ceph for rook-ceph lane
  * When filtering or aggregating metrics around the state label, having it exposed as a human readable state makes it a lot easier to understand, and thus, easier to get the desirable information. This PR changes kubevirt_vmi_vcpu_seconds' state label to a human readable string
  * libvirt: disable PXE rom on interfaces with no boot order Except for virtio interfaces for which a rom is implicitely loaded
  * Keep conformance artifacts on the top level
  * tap device: use netlink instead of songgao's water lib
  * netlink: update vendor folder
  * bazel: update netlink dependency
  * Release func tests on every release
  * Add missing test ids
  * Fix sync of generated client-go to master
  * flaky pause test: make long-running process longer and quieter
  * switch virtiofs tests to use datavolume
  * test that vitriofs file written in the guest is present in the pod
  * functional test to verify that virtiofs is enabled
  * update generated files
  * virtiofs requires virt-launcher selinux policy changes
  * enable virtiofsd debug logs be setting by setting virtiofsdDebugLogs label
  * handle filesystem virtiofs devices
  * vmis with virtiofs require memory backing shared access
  * allow CAP_SYS_ADMIN when the experimental virtiofs is required
  * add a filesystem device schema element
  * add a memorybacking access schema element
  * Adding feature gate for experimental virtiofs support
  * selinux: allow creating VMIs on nodes without selinux
  * examples, vmi-masquerade: correct userData script
  * tests: change hostdisk tmp path to /var/provision
  * Bump kubevirtci to start testing k8s-1.19 provider
  * Fix ACPI doc string
  * Add functest for KVM hidden
  * Support hiding KVM MSR from guest
  * add snapshot APIGroup to aggregate cluster rules
  * tests, networkpolicy: Add ports 80/81 tier1 http tests
  * tests, vmi_servers: Add `HTTPServer.Start` and `TCPServer.Start` method to bypass LoggedIn
  * Bring openapi spec in sync
  * Fix logical error in affinity copy logic
  * Add optional validation marker for new fields
  * Update functional tests to match new object layout
  * Fix unit tests for new object layout
  * Fix injectPlacementMetadata to accept ComponentConfig objects
  * Generated Artifacts
  * Introduce ComponentConfig to contain NodePlacement
  * Functional tests exercising placement logic
  * Unit tests to ensure correctness of injectPlacementMetadata
  * Merge Affinity, Tolerations and NodeSelectors from NodePlacement to podSpecs
  * Generated artifacts
  * Define NodePlacement for workloads and infra
  * Port NodePlacement from HCO
  * tests, libvmi: Add ports to InterfaceDeviceWithMasqueradeBinding
  * Add conformance automation and manifest publishing
  * SELinux: merge .cil policies and add a lot of comments
  * vnc: use generic VNC client on comments
  * vnc: remove unused FLAG const
  * tests: re-enable couple of certificate functests
  * network, tests: check IPv6 probes on dual stack network configs
  * probes, tests: provide a TCP/HTTP server running on an helper pod
  * network, tests: move the HTTP/TCP server creation to a separate file
  * probes, tests: create ready/not ready asserter functions
  * probes, tests: encapsulate VMI creation into a function
  * probes, tests: have probe creation helpers
  * tests, network: correct the string length
  * probes, tests: exclusively use cirros VMIs on the probes tests
  * network, tests: delete the leaked Jobs on the test tear down
  * network, tests: ping first, then connect on helloWorld jobs
  * network, tests: use assert / failed connectivity checks
  * network, tests: add dual stack masquerade binding service tests
  * network, tests: prepare for multiple binding / dual stack configs
  * network, tests: move services functests to dedicated module
  * tests, libvmi: provide a minimal CirrOS VMI via the libvmi factory
  * fmt updates
  * Adjust timelines and verbage to reflect feedback
  * Fix release scripts git email and name variables
  * New release documentation
  * Replace outdated release announce script with new tool
  * We introduced our `Pach` type which collides with kubernetes type. By default kube-openapi takes only last part of type/model definition. So type "kubevirt.io/client-go/api/v1.Patch" ends up -> "v1.Patch" & "k8s.io/apimachinery/pkg/apis/meta/v1.Patch" -> "v1.Patch".
  * dual-stack, tests: actively check the cluster for dual stack conf
  * dual stack, tests: check if the cluster is dual stack
  * Add creation of bazelrc for running unnested in prow
  * virt-chroot: use sysfs node for getenforce instead of less-reliable go-selinux
  * selinux: print reason why getting launcher context failed
  * network, tests: add a flag to skip a test asserting dual stack conf
  * Addressed comments
  * fix virtctl image-upload ignoring custom storage class
  * Add unit tests for Service patching
  * use informer for VirtualMachineRestores in restore webhook
  * staticcheck updates
  * don't allow creation of a VirtualMachineRestore if on is in progress
  * make VirtualMachineRestores owned by VM
  * wait for PVCs created from snapshots to be bound if not WaitForFirstConsumer
  * Correctly check VM run strategy
  * check running/runstrategy before restoring and one additional functional test
  * tighten up functional tests
  * initial functional tests for VM restore
  * restore controller generate events on completion and error
  * updates from rebase
  * add source UID to VMSnapshot status and verify source matches target when restoring
  * fix apiGroup handling
  * VM sestore webhook
  * restore unit tests
  * restore controller implementation
  * snapshot controller waits for no VMIs or pods using PVCs
  * add VirtualMachineRestore type and CRD
  * remove include/excludeVolumes
  * update VirtualMachineRestoreStatus object to include timestamp and error
  * add VirtualMachineRestore type and CRD
  * Fix overloaded 'v1.Patch' api field
  * Prevent delete and replace of service endpoints with ClusterIP == ""
  * Fix validation for self-signed cert and addressed comments
  * Add support for camel-case spellings of "userdata" and "networkdata"
  * tests, net: Add dual-stack checks for post migration connectivity
  * tests, net: Remove post migration connectivity workaround
  * Enhance operator functional tests to validate pods are torn down after kv cr is deleted
  * test: set kubevirt.io/memfd = false for k8s 1.16
  * Add annotation kubevirt.io/memfd
  * Unit tests to validate finalizer functionality on kubevirt objects
  * Restore ability to set finalizer on kubevirt objects
  * Unit tests to verify operator injected labels remain consistent
  * Restores operator managed by label for backwards/forwards compability during updates
  * Add mhenriks to approvers/reviewers list
  * introduce retryOnConflict to certificate infra test
  * tests, Make network policy tests dual stack compatible
  * make generate after git rebase
  * deps-updae && generate
  * Workaround for a not accessible CDI dependency bitbucket.org/ww/goautoneg
  * Update cdi in client-go and manifests/testing to v 1.21
  * Run make deps-update
  * Bumped CDI version to 1.21.0
  * virt-api: allow update of VM metadata and status during VM rename process
  * Rename option --allow-intermediate-certificates to --externally-name
  * Add unit test for cert-manager
  * Add option to allow client's intermediate certs to be used in building up the chain of trust in cert validation for virt-handler and virt-api
  * Add options to allow users to configure certificate and key file paths for virt-handler, virt-controller and virt-api to accommodate varying rules around certificate validation.
  * Limit CriticalAddonsOnly taint to a single compute
  * Add test-id's for VMI migration and lifecycle testcases
  * Add event for vmi failed render
  * test, masquerade: Add dual stack vmi to vmi ping
  * tests, Fix Network Policy Flakiness
  * tests, Add waitForNetworkPolicyDeletion
  * tests, Add skipNetworkPolicyRunningOnKindInfra for NetworkPolicy tests
  * tests, Remove SkipIfNotUseNetworkPolicy
  * tests, expecter: Centralize expecter helpers under expecter.go and login.go
  * Add unit tests for to make sure it won't accidentally break passing monitorNamespace and monitorServiceAccount parameters
  * add test_id to functional test
  * add openapi listType=atomic to patches
  * add func test for custom patches
  * add custom patches to kubevirt resources on creation
  * Fix issues of using default monitorNamespace and monitorServiceAccounta when those properities are not assigned
  * update: fixing and adding unit tests
  * test: add reserved hugepages
  * tests, skip migration fail test on kind ipv6 provider
  * test: add test for source in memorybacking
  * Add source in memorybacking
  * Set NUMA to use memfd
  * virt-operator: on update, roll over daemonsets first, then controllers
  * virt-operator: fix a copy-paste error
  * Add functional test for custom-port flag
  * Make use of stdout cleaner
  * Added functional test
  * Add option to run only VNC Proxy in virtctl
  * Keep a single go_test_default rule
  * Document on how to use the conformance tests
  * Add the first conformance test
  * Add wrapper binary for conformance tests
  * Detect the kubevirt install namespace dynamically
  * Fix issues that virt-operator cannot extract MonitorNamespace and MonitorServiceAccount from JSON.
  * tests, network: Test connectivity pre/post migration
  * tests, job: Convert WaitForJobTo* to a non-assert version.
  * Generate deepcopy for NUMA
  * add a NUMA schema element
  * Removal of unnecessary output
  * Added e2e test for unused memory metric
  * Fix virtctl build for linux-amd64
  * Adds new metric kubevirt_vmi_memory_unused_bytes

* Wed Sep 30 2020 James Fehlig <jfehlig@suse.com>
- Preparation for initial submission to SLE15 SP2
  jsc#ECO-2411

* Tue Sep 15 2020 dmueller@suse.com
- Update to version 0.33.0:
  * Enhance operator functional tests to validate pods are torn down after kv cr is deleted
  * Unit tests to validate finalizer functionality on kubevirt objects
  * Restore ability to set finalizer on kubevirt objects
  * Unit tests to verify operator injected labels remain consistent
  * Restores operator managed by label for backwards/forwards compability during updates
  * tests, migration: Validate dual stack VMI and Pod IP/s
  * tests, make primary_pod_network dual stack compatible
  * tests, Create ValidateVMIandPodIPMatch helper
  * Turn off modules for staging.
  * Fix verifying make targets
  * Give migration kill pods a name not based on their node name
  * Fix another flaky ertificate related unit test
  * Fix matching of Makefile vars to env for goveralls
  * Output what the new error is when an api violation occurs
  * tests: adapt test-id:4153 to dual-stack cluster
  * sriov-tests, checkMacAddress: remove sequential expecter cases
  * sriov tests: Add CNI version to sriov NAD
  * removeNamespaces: add informative failure reason
  * cluster-deploy.sh: cancel cdi deployment on sriov-lane
  * remove version from go.mod
  * Use PingFromVMConsole for ipv6 instead of trace route
  * tests, make test 1780 dual stack compatible
  * refactor virtctl image-upload args
  * tests,libvmi: Append passed options
  * Rebase on Goveralls
  * Export -mod=vendor to always use vendor
  * Update ldflag to point to right package
  * Increase memory limit for iscsi pod
  * deps-update to reflect state after rebase
  * Fix test to properly work with TLS 1.3
  * Update kubevirt builder image to use go1.13.14
  * Add required dependencies for functest image build
  * Check if new api rule violation was added
  * Pin bazel for builder
  * selinux: relabel /dev/null to container_file_t
  * selinux, virt-handler: relabel the clone device
  * selinux, virt-chroot: provide a command to relabel files
  * Add gradle install for builder to reenable swagger
  * Set libvirt to virtmaint-sig/for-kubevirt 5.0.0
  * Update builder image to include new goveralls version, remove ppc64le
  * Move coverage from travis to prow
  * Support VMI scheme multi IPs list in case of dual stack
  * Improve stability of fedora VM's login expecter
  * tests: Use new image for sriov tests
  * tests/containerdisks: add fedora-extended image
  * kubevirt/BUILD.bazel: push to cluster registry
  * containerdisks/ WORKSPACE, BUILD.bazel: add new image
  * containerdisks: add doc about container-disk images
  * Unit test to veriy migration target is cleaned when VMI is deleted
  * Unit test to ensure an error is returned if multiple container disk directories for the same vmi exist
  * Add unit test to verify stale clients are handled during pre migration target setup
  * abort migration if the vmi is deleted or in the process of being deleted
  * Add better logging to container disk mount/unmount
  * wait for virt-handler to come back online during migration fail func test case
  * ensure we detect the correct pod environment during isolation detection when migrating
  * ensure only we're mounting/unmounting the right pod's container disk during migration
  * gitignore: ignore files ending with ~
  * Ensures stale local data from failed migration target is cleaned before attempting to migrate again
  * Functional test to validate migration failures
  * Domain XML to be logged on info level
  * Fix the test default SMBIOS testcase
  * Add custom PCI tests
  * Fix bug in virtctl upload when using PVC without any annotations. In this case in code the annotations map is nil, and we attempted to set a value in that nil map causing a crash of virtctl.
  * Allow podman for normal build steps
  * Makefile: Control timestamp addition
  * Makefile: Add timestamps to make targets
  * Makefile: Use realpath instead of shell to calculate path
  * export local provider variables to the correct location
  * no need to verify the number of depoyed nodes for local provider
  * Use proper namespace in functional test
  * Fix doc string
  * Add --security-opt label:disable to bazel server version check On Fedora 32 with moby this fixes an selinux issue in the imega/jq container.
  * Fix tests binary release
  * tests: Add phoracek to approvers
  * create-tap: improve code readability
  * selinux: update the default launcher selinux type
  * create-tap: prevent FD leaking into the tap-maker
  * selinux: run virt-handler without categories
  * selinux: networking requires escalated selinuxLauncherType
  * selinux: create the tap device using launcher selinux label
  * create-tap: add a new cmd to virt-chroot
  * network: have the launcher pid for future tap device creation
  * Create tap devices w/ multi-queue support
  * masquerade/bridge binding: use pre-provisioned tap device
  * Create tap device on virt-handler
  * functests: Refactor VMI helpers
  * tests: Update the vmi instance after creation
  * tests: configureIPv6OnVMI remove unnecessary vmi parameter
  * tests, dual-stack: configure ipv6 on dual stack cluster vmi
  * Add all the missing test-ids
  * dual-stack: IsIpv6Enabled use podInterface addresses.
  * fix typo
  * Rename managed-by label to be literal
  * Don't add empty values to KubeVirtDeploymentConfig
  * Use more consistent config access function
  * Functional tests for product related labels
  * Add ProductName and Version labels to KubeVirt objects
  * Fix flaky certificate expiration unit test
  * tests, job: Rename RenderJob to NewJob and expose new args
  * Bump kubevirtci
  * tests, job: Use status condition to detect success/failure
  * use status updater to abstract enable/disable of VM status subresource
  * have to call UpdateStatus as well as Update otherwise status does not get updated, duh
  * UpdateStatus was not sufficient for certain snapshot controller updates
  * tests, console_test: use safe expect batcher
  * A low value of timeout in test setup causes failure in Azure.
  * Remove hidden `make generate` invocations
  * tests: change ping to use RetValue and PromptExpression
  * Test improvements: Use job instead of pod and fail fast while waiting for job.
  * tests: utils.RetValue no need to pass prompt
  * Remove domain label from VMI metrics
  * network: Add network-reviewers group
  * network: Move PodIP status test to network package
  * Fix clock timezone
  * set schedulable to true to test node-controller will respond to out of date heartbeat
  * add e2e test for virt-handler schedulable=false
  * virt-handler mark node as unschedulable until it is able to talk with kubelet
  * tests, ping: Extend the ping helper and generalize it
  * Check if the socket exists and not if the base directory exists
  * [virt-hanlder] test probing of cmd server socket
  * [virt-handler] test contanerDisk readiness checks
  * tests: [test_id:1778] remove redundant `sudo` and wait for prompt
  * tests: ExpectBatchWithValidatedSend error on BatchExpect other than BExp
  * [virt-handler] wait for containerDisks to become ready
  * [virt-handler] let virt-handler probe for virt-launcher readiness
  * [virt-launcher] Replace --readiness-file logic with socket moving
  * [virt-controller] Remove readiness probes and --readiness-file flag
  * Remove exec readiness probe on the containerDisk container
  * tests, ping: Use tests.PingFromVMConsole directly
  * tests, ping: Move the ping helper to the tests package
  * Add test approvers
  * Let prow run make generate instead of travis
  * tests: avoid line wrap on fedora console
  * tests, Fix test 1780 of vmi_networking_test.go
  * Unit test for ensuring local cleanup of vmi does not occur on non finalized vmi
  * Do not perform local cleanup of vmi until vmi is in a finalized state
  * network: Add dedicated network tests module
  * Add support to configure vmi disk I/O mode options
  * Add openapi validatior unit tests
  * tests: Remove redundant string declarment in RetValue arguments
  * tests: Rename tests.Retcode to tests.RetValue
  * test: Fix flaky test for "A long running process"
  * test: Removing redundent \n send from test_id:1779
  * test: Fix falkiness in guest memory failing tests and skip failing one
  * tests: Add missing `\n` to expect.BSnd to test_id:1753
  * Shorten the release job exectuion time on travis
  * k8s-reporter: get all config-map
  * tests: `GenerateHelloWorldServer` use `ExpectBatchWithValidatedSend`
  * tests: Avoid squential expect.BExp in test_id:1778
  * tests: Remove un-needed \n send from "Checking console text" expecter
  * tests: using `Retcode` to check the result of "echo $?"
  * tests: Changing `retcode` to contain the prompt
  * tests: Using ExpectBatchWithValidatedSend instead of expecter.ExpectBatch
  * test: Configure console on login
  * tests: Intorduce safe ExpectBatchWithValidatedSend
  * Bump kubevirtci to support dual stack on k8s-1.18
  * Let virt-operator roll out the status subresource activation
  * Enable the status subresource feature for the CRDs
  * Let virt-controller use the new UpdateStatus client functions
  * Make use of the /status subresource in the virt-api subresources
  * Add validation webhooks for /status updates
  * Add status updater helper functions
  * Add UpdateStatus and PatchStatus to the kubevirt client
  * vmiMetrics struct was recreated with better attributes
  * tests: Create containerdisk sub-package
  * tests: Create flags sub-package
  * Give the VM rename operation more time to create a new VM
  * Expose guest swap metrics
  * Use 'kill' instead of 'killall' for libvirtd in func test

* Fri Sep 11 2020 dmueller@suse.com
- add license/readmes
- Update to version 0.32.0:
  * Shorten the release job exectuion time on travis
  * libvirt expects memory value in bytes to be provided with correct units
  * Bump kubevirtci
  * flaky-finder: fix leading pipe bug
  * tests: skip dmidecode tests on ipv6 lanes
  * code inspection changes
  * Add unit test to verify domain resync period
  * Add resync period for syncing domains in virt-handler from each virt-launcher
  * tests: fix string equality tests
  * tests, vmi_config: Fix expecter false positives In these tests, BExp-ecting "pass" always worked,   because the command line was matched. Splitting the word in 2 on the command line ensures   the match to happen (or not) in the result. Also removed unused 'fail' echos.
  * virtctl cli error handling
  * Re-enabling test pointing to #2272

* Tue Jul 28 2020 James Fehlig <jfehlig@suse.com>
- spec: Add 'ExclusiveArch: x86_64' since currently kubevirt only
  builds for x86_64

* Wed Jul 22 2020 James Fehlig <jfehlig@suse.com>
- Split out container-disk to a separate package since it is used
  by virt-handler and virt-launcher

* Mon Jul 20 2020 James Fehlig <jfehlig@suse.com>
- Update to 0.31.0
  Dropped rename-chroot.patch since the upstream variant is included
  in this release

* Fri Jun 26 2020 James Fehlig <jfehlig@suse.com>
- Rename chroot utility to virt-chroot

* Wed Jun 24 2020 James Fehlig <jfehlig@suse.com>
- Add container-disk to virt-handler package

* Tue Jun 23 2020 James Fehlig <jfehlig@suse.com>
- Update to 0.30.0
  Dropped build-fix.patch since the upstream variant is included
  in this release

* Mon Jun 22 2020 James Fehlig <jfehlig@suse.com>
- Add building of virt-launcher

* Thu May 28 2020 James Fehlig <jfehlig@suse.com>
- Add building of virt-handler and virt-operator

* Mon May 11 2020 James Fehlig <jfehlig@suse.com>
- Add building of virt-api and virt-controller
- Fix build
  build-fix.patch

* Wed May  6 2020 James Fehlig <jfehlig@suse.com>
- Initial attempt to package kubevirt 0.29.0<|MERGE_RESOLUTION|>--- conflicted
+++ resolved
@@ -19,11 +19,7 @@
 Summary:        Container native virtualization
 Name:           kubevirt
 Version:        0.59.0
-<<<<<<< HEAD
-Release:        21%{?dist}
-=======
 Release:        22%{?dist}
->>>>>>> 4b2db532
 License:        ASL 2.0
 Vendor:         Microsoft Corporation
 Distribution:   Mariner
@@ -35,17 +31,6 @@
 # correctly.
 Patch00:        Cleanup-housekeeping-cgroup-on-vm-del.patch
 Patch01:        Allocate-2-cpu-for-the-emulator-thread.patch
-<<<<<<< HEAD
-Patch02:        Hotplug_detach_grace_period.patch
-Patch03:        CVE-2023-44487.patch
-Patch04:        CVE-2024-21626.patch
-Patch05:        Hp-volume-pod-should-respect-blockdevices.patch
-Patch06:        CVE-2022-41723.patch
-Patch07:        CVE-2024-24786.patch
-Patch08:        CVE-2023-45288.patch
-Patch09:        CVE-2022-32149.patch
-Patch10:        CVE-2023-26484.patch
-=======
 Patch02:        CVE-2023-44487.patch
 Patch03:        CVE-2024-21626.patch
 Patch04:        Hp-volume-pod-should-respect-blockdevices.patch
@@ -54,7 +39,6 @@
 Patch07:        CVE-2023-45288.patch
 Patch08:        CVE-2022-32149.patch
 Patch09:        CVE-2023-26484.patch
->>>>>>> 4b2db532
 %global debug_package %{nil}
 BuildRequires:  glibc-devel
 BuildRequires:  glibc-static >= 2.35-7%{?dist}
@@ -234,18 +218,12 @@
 %{_bindir}/virt-tests
 
 %changelog
-<<<<<<< HEAD
-* Mon Sep 09 2024 CBL-Mariner Servicing Account <cblmargh@microsoft.com> - 0.59.0-21
-- Bump release to rebuild with go 1.22.7
-
-=======
 * Mon Sep 09 2024 CBL-Mariner Servicing Account <cblmargh@microsoft.com> - 0.59.0-22
 - Bump release to rebuild with go 1.22.7
 
 * Wed Sep 11 2024 Sharath Srikanth Chellappa <sharathsr@microsoft.com> - 0.59.0-21
 - Remove hotplug detach patch since it is no longer required.
 
->>>>>>> 4b2db532
 * Thu Aug 22 2024 Brian Fjeldstad <bfjelds@microsoft.com> - 0.59.0-20
 - Fix for CVE-2022-32149
 - Fix for CVE-2023-26484
