--- conflicted
+++ resolved
@@ -20,7 +20,7 @@
 Summary:        Container native virtualization
 Name:           kubevirt
 Version:        1.2.0
-Release:        14%{?dist}
+Release:        15%{?dist}
 License:        ASL 2.0
 Vendor:         Microsoft Corporation
 Distribution:   Azure Linux
@@ -36,11 +36,9 @@
 Patch3:         CVE-2024-45337.patch
 Patch4:         CVE-2024-45338.patch
 Patch5:         CVE-2023-45288.patch
-<<<<<<< HEAD
 Patch6:         CVE-2023-44487.patch
-=======
-Patch6:         CVE-2025-22869.patch
->>>>>>> 3eee4cc4
+Patch7:         CVE-2025-22869.patch
+
 %global debug_package %{nil}
 BuildRequires:  swtpm-tools
 BuildRequires:  glibc-devel
@@ -281,13 +279,11 @@
 %{_bindir}/virt-tests
 
 %changelog
-<<<<<<< HEAD
-* Mon Mar 03 2025 corvus-callidus <108946721+corvus-callidus@users.noreply.github.com> - 1.2.0-14
+* Mon Mar 03 2025 corvus-callidus <108946721+corvus-callidus@users.noreply.github.com> - 1.2.0-15
 - Address CVE-2023-44487
-=======
+
 * Sun March 02 2025 Kanishk Bansal <kanbansal@microsoft.com> - 1.2.0-14
 - Address CVE-2025-22869
->>>>>>> 3eee4cc4
 
 * Fri Feb 14 2025 Kanishk Bansal <kanbansal@microsoft.com> - 1.2.0-13
 - Address CVE-2023-45288
