--- conflicted
+++ resolved
@@ -32,11 +32,8 @@
 Patch0:         Cleanup-housekeeping-cgroup-on-vm-del.patch
 Patch1:         Allocate-2-cpu-for-the-emulator-thread.patch
 Patch2:         Hotplug_detach_grace_period.patch
-<<<<<<< HEAD
-Patch3:         Hp-volume-pod-should-respect-blockdevices.patch
-=======
 Patch3:         CVE-2023-44487.patch
->>>>>>> fd5e30e0
+Patch4:         Hp-volume-pod-should-respect-blockdevices.patch
 %global debug_package %{nil}
 BuildRequires:  glibc-devel
 BuildRequires:  glibc-static >= 2.35-6%{?dist}
@@ -216,13 +213,11 @@
 %{_bindir}/virt-tests
 
 %changelog
-<<<<<<< HEAD
 * Thu Feb 8 2024 Sharath Srikanth Chellappa <sharathsr@microsoft.com> - 0.59.0-12
 - Add patch for render hp-volume- pod to respect blockdevices (IcM 467224770)
-=======
+
 * Thu Feb 01 2024 Daniel McIlvaney <damcilva@microsoft.com> - 0.59.0-12
 - Address CVE-2023-44487 by patching vendored golang.org/x/net
->>>>>>> fd5e30e0
 
 * Wed Oct 18 2023 Minghe Ren <mingheren@microsoft.com> - 0.59.0-11
 - Bump release to rebuild against glibc 2.35-6
