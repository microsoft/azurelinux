#
# spec file for package kubevirt
#
# Copyright (c) 2022 SUSE LLC
#
# All modifications and additions to the file contributed by third parties
# remain the property of their copyright owners, unless otherwise agreed
# upon. The license for this file, and modifications and additions to the
# file, is the same license as for the pristine package itself (unless the
# license for the pristine package is not an Open Source License, in which
# case the license is the MIT License). An "Open Source License" is a
# license that conforms to the Open Source Definition (Version 1.9)
# published by the Open Source Initiative.

# Please submit bugfixes or comments via https://bugs.opensuse.org/
#

%define _missing_build_ids_terminate_build 0

Summary:        Container native virtualization
Name:           kubevirt
Version:        1.5.0
<<<<<<< HEAD
Release:        3%{?dist}
=======
Release:        4%{?dist}
>>>>>>> 55cb1745
License:        ASL 2.0
Vendor:         Microsoft Corporation
Distribution:   Azure Linux
Group:          System/Management
URL:            https://github.com/kubevirt/kubevirt
Source0:        https://github.com/kubevirt/kubevirt/archive/refs/tags/v%{version}.tar.gz#/%{name}-%{version}.tar.gz
# The containers_meta packages and associated files are not required for the Mariner build
# Nexus team needs these to-be-upstreamed patches for the operator Edge to work
# correctly.
Patch0:         CVE-2025-22869.patch
Patch1:         CVE-2025-22872.patch

%global debug_package %{nil}
BuildRequires:  swtpm-tools
BuildRequires:  glibc-devel
<<<<<<< HEAD
BuildRequires:  glibc-static >= 2.38-13%{?dist}
=======
BuildRequires:  glibc-static >= 2.38-14%{?dist}
>>>>>>> 55cb1745
BuildRequires:  golang >= 1.21
BuildRequires:  golang-packaging
BuildRequires:  pkgconfig
BuildRequires:  rsync
BuildRequires:  sed
BuildRequires:  pkgconfig(libvirt)
ExclusiveArch:  x86_64 aarch64

%description
Kubevirt is a virtual machine management add-on for Kubernetes

%package        virtctl
Summary:        Client for managing kubevirt
Group:          System/Packages

%description    virtctl
The virtctl client is a command-line utility for managing container native virtualization resources

%package        virt-api
Summary:        Kubevirt API server
Group:          System/Packages

%description    virt-api
The virt-api package provides the kubernetes API extension for kubevirt

%package        container-disk
Summary:        Container disk for kubevirt
Group:          System/Packages

%description    container-disk
The containter-disk package provides a container disk functionality for kubevirt

%package        virt-controller
Summary:        Controller for kubevirt
Group:          System/Packages

%description    virt-controller
The virt-controller package provides a controller for kubevirt

%package        virt-exportproxy
Summary:        Export proxy for kubevirt
Group:          System/Packages

%description    virt-exportproxy
The virt-exportproxy package provides a proxy for kubevirt to pass
requests to virt-exportserver

%package        virt-exportserver
Summary:        Export server for kubevirt
Group:          System/Packages

%description    virt-exportserver
The virt-exportserver package provides an http server for kubevirt to
serve the data of VirtualMachineExport resource in different formats

%package        virt-handler
Summary:        Handler component for kubevirt
Group:          System/Packages

%description    virt-handler
The virt-handler package provides a handler for kubevirt

%package        virt-launcher
Summary:        Launcher component for kubevirt
Group:          System/Packages
# Starting from v1.1.0, KubeVirt ships /usr/bin/virt-tail which conflicts with
# the respective guestfs tool.
Conflicts:      guestfs-tools

%description    virt-launcher
The virt-launcher package provides a launcher for kubevirt

%package        virt-operator
Summary:        Operator component for kubevirt
Group:          System/Packages

%description    virt-operator
The virt-opertor package provides an operator for kubevirt CRD

%package        pr-helper-conf
Summary:        Configuration files for persistent reservation helper
Group:          System/Packages

%description    pr-helper-conf
The pr-helper-conf package provides configuration files for persistent
reservation helper

%package        tests
Summary:        Kubevirt functional tests
Group:          System/Packages

%description    tests
The package provides Kubevirt end-to-end tests.

%prep
%autosetup -p1

%build
mkdir -p go/src/kubevirt.io go/pkg
ln -s ../../../ go/src/kubevirt.io/kubevirt
export GOPATH=${PWD}/go
export GOFLAGS="-buildmode=pie"
cd ${GOPATH}/src/kubevirt.io/kubevirt
env \
KUBEVIRT_GO_BASE_PKGDIR="${GOPATH}/pkg" \
KUBEVIRT_VERSION=%{version} \
KUBEVIRT_SOURCE_DATE_EPOCH="$(date -r LICENSE +%s)" \
KUBEVIRT_GIT_COMMIT='v%{version}' \
KUBEVIRT_GIT_VERSION='v%{version}' \
KUBEVIRT_GIT_TREE_STATE="clean" \
build_tests="true" \
./hack/build-go.sh install \
    cmd/virt-api \
    cmd/virt-chroot \
    cmd/virt-controller \
    cmd/virt-exportproxy \
    cmd/virt-exportserver \
    cmd/virt-freezer \
    cmd/virt-handler \
    cmd/virt-launcher \
    cmd/virt-launcher-monitor \
    cmd/virt-operator \
    cmd/virt-probe \
    cmd/virt-tail \
    cmd/virtctl \
    %{nil}

env DOCKER_PREFIX=$reg_path DOCKER_TAG=%{version}-%{release} KUBEVIRT_NO_BAZEL=true ./hack/build-manifests.sh

%install
mkdir -p %{buildroot}%{_bindir}

install -p -m 0755 _out/cmd/container-disk-v2alpha/container-disk %{buildroot}%{_bindir}/
install -p -m 0755 _out/cmd/virtctl/virtctl %{buildroot}%{_bindir}/
install -p -m 0755 _out/cmd/virt-api/virt-api %{buildroot}%{_bindir}/
install -p -m 0755 _out/cmd/virt-controller/virt-controller %{buildroot}%{_bindir}/
install -p -m 0755 _out/cmd/virt-chroot/virt-chroot %{buildroot}%{_bindir}/
install -p -m 0755 _out/cmd/virt-exportproxy/virt-exportproxy %{buildroot}%{_bindir}/
install -p -m 0755 _out/cmd/virt-exportserver/virt-exportserver %{buildroot}%{_bindir}/
install -p -m 0755 _out/cmd/virt-handler/virt-handler %{buildroot}%{_bindir}/
install -p -m 0755 _out/cmd/virt-launcher/virt-launcher %{buildroot}%{_bindir}/
install -p -m 0755 _out/cmd/virt-launcher-monitor/virt-launcher-monitor %{buildroot}%{_bindir}/
install -p -m 0755 _out/cmd/virt-freezer/virt-freezer %{buildroot}%{_bindir}/
install -p -m 0755 _out/cmd/virt-probe/virt-probe %{buildroot}%{_bindir}/
install -p -m 0755 _out/cmd/virt-tail/virt-tail %{buildroot}%{_bindir}/
install -p -m 0755 _out/cmd/virt-operator/virt-operator %{buildroot}%{_bindir}/
install -p -m 0755 _out/tests/tests.test %{buildroot}%{_bindir}/virt-tests
install -p -m 0755 cmd/virt-launcher/node-labeller/node-labeller.sh %{buildroot}%{_bindir}/

# Install network stuff
mkdir -p %{buildroot}%{_datadir}/kube-virt/virt-handler
install -p -m 0644 cmd/virt-handler/nsswitch.conf %{buildroot}%{_datadir}/kube-virt/virt-handler/

# Persistent reservation helper configuration files
mkdir -p %{buildroot}%{_datadir}/kube-virt/pr-helper
install -p -m 0644 cmd/pr-helper/multipath.conf %{buildroot}%{_datadir}/kube-virt/pr-helper/

# Configuration files for libvirt
mkdir -p %{buildroot}%{_datadir}/kube-virt/virt-launcher
install -p -m 0644 cmd/virt-launcher/virtqemud.conf %{buildroot}%{_datadir}/kube-virt/virt-launcher
install -p -m 0644 cmd/virt-launcher/qemu.conf %{buildroot}%{_datadir}/kube-virt/virt-launcher

%files virtctl
%license LICENSE
%doc README.md
%{_bindir}/virtctl

%files virt-api
%license LICENSE
%doc README.md
%{_bindir}/virt-api

%files container-disk
%license LICENSE
%doc README.md
%{_bindir}/container-disk

%files virt-controller
%license LICENSE
%doc README.md
%{_bindir}/virt-controller

%files virt-exportproxy
%license LICENSE
%doc README.md
%{_bindir}/virt-exportproxy

%files virt-exportserver
%license LICENSE
%doc README.md
%{_bindir}/virt-exportserver

%files virt-handler
%license LICENSE
%doc README.md
%dir %{_datadir}/kube-virt
%{_datadir}/kube-virt/virt-handler
%{_bindir}/virt-handler
%{_bindir}/virt-chroot

%files virt-launcher
%license LICENSE
%doc README.md
%dir %{_datadir}/kube-virt
%dir %{_datadir}/kube-virt/virt-launcher
%{_bindir}/virt-launcher
%{_bindir}/virt-launcher-monitor
%{_bindir}/virt-freezer
%{_bindir}/virt-probe
%{_bindir}/virt-tail
%{_bindir}/node-labeller.sh
%{_datadir}/kube-virt/virt-launcher

%files virt-operator
%license LICENSE
%doc README.md
%{_bindir}/virt-operator

%files pr-helper-conf
%license LICENSE
%doc README.md
%dir %{_datadir}/kube-virt
%dir %{_datadir}/kube-virt/pr-helper
%{_datadir}/kube-virt/pr-helper/multipath.conf

%files tests
%license LICENSE
%doc README.md
%dir %{_datadir}/kube-virt
%{_bindir}/virt-tests

%changelog
<<<<<<< HEAD
=======
* Wed Oct 08 2025 Andrew Phelps <anphel@microsoft.com> - 1.5.0-4
- Bump to rebuild with updated glibc

>>>>>>> 55cb1745
* Thu Aug 28 2025 Kanishk Bansal <kanbansal@microsoft.com> - 1.5.0-3
- Bump to rebuild with updated glibc

* Mon Aug 25 2025 Andrew Phelps <anphel@microsoft.com> - 1.5.0-2
- Bump to rebuild with updated glibc

* Thu Jul 03 2025 Harshit Gupta <guptaharshit@microsoft.com> - 1.5.0-1
- Upgrade to 1.5.0
- Removed old patches
- Remove virt_launcher.cil SELinux policy

* Thu Jul 10 2025 BinduSri Adabala <v-badabala@microsoft.com> - 1.2.0-19
- Patch CVE-2024-33394

* Thu May 22 2025 Kanishk Bansal <kanbansal@microsoft.com> - 1.2.0-18
- Bump to rebuild with updated glibc

* Tue May 13 2025 Sreeniavsulu Malavathula <v-smalavathu@microsoft.com> - 1.2.0-17
- Patch CVE-2025-22872

* Mon May 12 2025 Andrew Phelps <anphel@microsoft.com> - 1.2.0-16
- Bump to rebuild with updated glibc

* Mon Mar 03 2025 corvus-callidus <108946721+corvus-callidus@users.noreply.github.com> - 1.2.0-15
- Address CVE-2023-44487

* Sun March 02 2025 Kanishk Bansal <kanbansal@microsoft.com> - 1.2.0-14
- Address CVE-2025-22869

* Tue Feb 25 2025 Chris Co <chrco@microsoft.com> - 1.2.0-14
- Bump to rebuild with updated glibc

* Fri Feb 14 2025 Kanishk Bansal <kanbansal@microsoft.com> - 1.2.0-13
- Address CVE-2023-45288

* Tue Dec 31 2024 Rohit Rawat <rohitrawat@microsoft.com> - 1.2.0-12
- Add patch for CVE-2024-45338

* Fri Dec 20 2024 Aurelien Bombo <abombo@microsoft.com> - 1.2.0-11
- Add patch for CVE-2024-45337

* Mon Nov 25 2024 Bala <balakumaran.kannan@microsoft.com> - 1.2.0-10
- Fix for CVE-2024-24786

* Sun Oct 06 2024 Mandeep Plaha <mandeepplaha@microsoft.com> - 1.2.0-9
- Fix for CVE-2023-48795

* Fri Sep 06 2024 Sharath Srikanth Chellappa <sharathsr@microsoft.com> - 1.2.0-8
- Adding swtpm tools for building kubevirt RPM.

* Fri Aug 30 2024 Harshit Gupta <guptaharshit@microsoft.com> - 1.2.0-7
- Update installation path of virt_launcher.cil in virt-handler container.

* Mon Aug 26 2024 Rachel Menge <rachelmenge@microsoft.com> - 1.2.0-6
- Update to build dep latest glibc-static version

* Wed Aug 21 2024 Chris Co <chrco@microsoft.com> - 1.2.0-5
- Bump to rebuild with updated glibc

* Wed Jun 26 2024 Sharath Srikanth Chellappa <sharathsr@microsoft.com> - 1.2.0-4
- Deleting Hotplug_Grace_Period.patch since it is no longer required.

* Wed May 22 2024 Suresh Babu Chalamalasetty <schalam@microsoft.com> - 1.2.0-3
- update to build dep latest glibc-static version

* Mon May 13 2024 Chris Co <chrco@microsoft.com> - 1.2.0-2
- Update to build dep latest glibc-static version

* Wed Mar 13 2024 Elaine Zhao <elainezhao@microsoft.com> - 1.2.0-1
- Bump package version to 1.2.0 from 0.59.0
- Referenced kubevirt.spec from https://code.opensuse.org/package/kubevirt/blob/master/f/kubevirt.spec
- Setting _missing_build_ids_terminate_build to 0 to prevent the build from terminating if build IDs are missing

* Mon Mar 11 2024 Dan Streetman <ddstreet@microsoft.com> - 0.59.0-14
- update to build dep latest glibc-static version

* Tue Feb 27 2024 Dan Streetman <ddstreet@microsoft.com> - 0.59.0-13
- updated glibc-static buildrequires release

* Wed Oct 18 2023 Minghe Ren <mingheren@microsoft.com> - 0.59.0-11
- Bump release to rebuild against glibc 2.35-6

* Mon Oct 16 2023 CBL-Mariner Servicing Account <cblmargh@microsoft.com> - 0.59.0-10
- Bump release to rebuild with go 1.20.10

* Tue Oct 10 2023 Dan Streetman <ddstreet@ieee.org> - 0.59.0-9
- Bump release to rebuild with updated version of Go.

* Tue Oct 03 2023 Mandeep Plaha <mandeepplaha@microsoft.com> - 0.59.0-8
- Bump release to rebuild against glibc 2.35-5

* Mon Aug 07 2023 CBL-Mariner Servicing Account <cblmargh@microsoft.com> - 0.59.0-7
- Bump release to rebuild with go 1.19.12

* Fri Jul 14 2023 Andrew Phelps <anphel@microsoft.com> - 0.59.0-6
- Bump release to rebuild against glibc 2.35-4

* Thu Jul 13 2023 CBL-Mariner Servicing Account <cblmargh@microsoft.com> - 0.59.0-5
- Bump release to rebuild with go 1.19.11

* Fri Jun 30 2023 Brian Fjeldstad <bfjelds@microsoft.com> - 0.59.0-4
- Patch 0.59.0 with Operator Nexus patch for hotplug volume detachment IO errors

* Thu Jun 15 2023 CBL-Mariner Servicing Account <cblmargh@microsoft.com> - 0.59.0-3
- Bump release to rebuild with go 1.19.10

* Fri May 12 2023 Kanika Nema <kanikanema@microsoft.com> - 0.59.0-2
- Patch 0.59.0 with Operator Nexus patches

* Fri May 05 2023 Kanika Nema <kanikanema@microsoft.com> - 0.59.0-1
- Upgrade to v0.59.0

* Wed Apr 05 2023 CBL-Mariner Servicing Account <cblmargh@microsoft.com> - 0.58.0-7
- Bump release to rebuild with go 1.19.8

* Tue Mar 28 2023 CBL-Mariner Servicing Account <cblmargh@microsoft.com> - 0.58.0-6
- Bump release to rebuild with go 1.19.7

* Wed Mar 15 2023 CBL-Mariner Servicing Account <cblmargh@microsoft.com> - 0.58.0-5
- Bump release to rebuild with go 1.19.6

* Mon Feb 13 2023 Kanika Nema <kanikanema@microsoft.com> - 0.58.0-4
- Add an upstream patch (from v0.59.0-alpha2) without which virt-handler
  containers don't start.

* Fri Feb 03 2023 CBL-Mariner Servicing Account <cblmargh@microsoft.com> - 0.58.0-3
- Bump release to rebuild with go 1.19.5

* Wed Jan 18 2023 CBL-Mariner Servicing Account <cblmargh@microsoft.com> - 0.58.0-2
- Bump release to rebuild with go 1.19.4

* Mon Dec 26 2022 Kanika Nema <kanikanema@microsoft.com> - 0.58.0-1
- Upgrade to 0.58.0
- Build new component virt-launcher-monitor.

* Fri Dec 16 2022 Daniel McIlvaney <damcilva@microsoft.com> - 0.55.1-4
- Bump release to rebuild with go 1.18.8 with patch for CVE-2022-41717

* Tue Nov 01 2022 Pawel Winogrodzki <pawelwi@microsoft.com> - 0.55.1-3
- Adding missing "%{?dist}" to "glibc-static" BR.

* Tue Nov 01 2022 Olivia Crain <oliviacrain@microsoft.com> - 0.55.1-2
- Bump release to rebuild with go 1.18.8

* Thu Sep 22 2022 CBL-Mariner Servicing Account <cblmargh@microsoft.com> - 0.55.1-1
- Upgrade to 0.55.1

* Mon Aug 22 2022 Olivia Crain <oliviacrain@microsoft.com> - 0.51.0-2
- Bump release to rebuild against Go 1.18.5

* Thu Jul 14 2022 Kanika Nema <kanikanema@microsoft.com> - 0.51.0-1
- License verified
- Initial changes to build for Mariner
- Initial CBL-Mariner import from openSUSE TumbleWeed (license: same as "License" tag)

* Thu Mar 10 2022 Vasily Ulyanov <vasily.ulyanov@suse.com>
- Update to version 0.51.0
  Release notes https://github.com/kubevirt/kubevirt/releases/tag/v0.51.0

* Fri Feb 11 2022 Vasily Ulyanov <vasily.ulyanov@suse.com>
- Update to version 0.50.0
  Release notes https://github.com/kubevirt/kubevirt/releases/tag/v0.50.0

* Wed Jan 19 2022 Vasily Ulyanov <vasily.ulyanov@suse.com>
- Pack nft rules and nsswitch.conf for virt-handler
- Drop kubevirt-psp-caasp.yaml and cleanup the spec

* Wed Jan 12 2022 Vasily Ulyanov <vasily.ulyanov@suse.com>
- Update to version 0.49.0
  Release notes https://github.com/kubevirt/kubevirt/releases/tag/v0.49.0
  Includes the fix for CVE-2021-43565 (bsc#1193930)

* Thu Dec 16 2021 Vasily Ulyanov <vasily.ulyanov@suse.com>
- Update to version 0.48.1
  Release notes https://github.com/kubevirt/kubevirt/releases/tag/v0.48.1

* Fri Dec  3 2021 Guillaume GARDET <guillaume.gardet@opensuse.org>
- Enable build on aarch64

* Fri Nov 26 2021 Vasily Ulyanov <vasily.ulyanov@suse.com>
- Detect SLE15 SP4 build environment

* Fri Nov 12 2021 Vasily Ulyanov <vasily.ulyanov@suse.com>
- Update to version 0.47.1
  Release notes https://github.com/kubevirt/kubevirt/releases/tag/v0.47.1

* Tue Oct 19 2021 Vasily Ulyanov <vasily.ulyanov@suse.com>
- Pack only kubevirt-{operator,cr}.yaml into manifests
- Include manifests/testing/* into tests package
- Use disks-images-provider.yaml from upstream

* Mon Oct 11 2021 Vasily Ulyanov <vasily.ulyanov@suse.com>
- Update to version 0.46.0
  Release notes https://github.com/kubevirt/kubevirt/releases/tag/v0.46.0
- Drop upstreamed patch 0001-Specify-format-of-the-backing-image.patch

* Thu Sep  9 2021 Vasily Ulyanov <vasily.ulyanov@suse.com>
- Update to version 0.45.0
  Release notes https://github.com/kubevirt/kubevirt/releases/tag/v0.45.0

* Fri Aug 27 2021 Vasily Ulyanov <vasily.ulyanov@suse.com>
- Fix issue with recent qemu-img
  0001-Specify-format-of-the-backing-image.patch

* Fri Aug 27 2021 Vasily Ulyanov <vasily.ulyanov@suse.com>
- Update to version 0.44.1
  Release notes https://github.com/kubevirt/kubevirt/releases/tag/v0.44.1

* Mon Aug  9 2021 Vasily Ulyanov <vasily.ulyanov@suse.com>
- Update to version 0.44.0
  Release notes https://github.com/kubevirt/kubevirt/releases/tag/v0.44.0

* Mon Jul 12 2021 Vasily Ulyanov <vasily.ulyanov@suse.com>
- Drop upstreamed patch 0002-Don-t-use-Bazel-in-build-manifests.sh.patch
- Install node-labeller.sh in %%{_bindir}
- Update to version 0.43.0
  Release notes https://github.com/kubevirt/kubevirt/releases/tag/v0.43.0

* Wed Jun 30 2021 Vasily Ulyanov <vasily.ulyanov@suse.com>
- Generate meta info for containers during rpm build

* Wed Jun  9 2021 Vasily Ulyanov <vasily.ulyanov@suse.com>
- Use registry.suse.com as the default fallback for sle
- Rename macro registry_path to kubevirt_registry_path
- Switch to golang 1.16
- Drop 0001-Don-t-build-virtctl-for-darwin-and-windows.patch
- Drop --skipj2 arg for build-manifests.sh
- Update to version 0.42.1
  Release notes https://github.com/kubevirt/kubevirt/releases/tag/v0.42.1

* Fri Jun  4 2021 Fabian Vogt <fvogt@suse.com>
- Also specify the registry in kubevirt_containers_meta

* Thu May 20 2021 Vasily Ulyanov <vasily.ulyanov@suse.com>
- Use git format-patch:
  0001-Don-t-build-virtctl-for-darwin-and-windows.patch
  0002-Don-t-use-Bazel-in-build-manifests.sh.patch
- Drop patches:
  dont-build-virtctl-darwin.patch
  dont-use-bazel-in-build-manifests.patch
  fix-double-free-of-VirDomain.patch

* Thu May 20 2021 Vasily Ulyanov <vasily.ulyanov@suse.com>
- Update to version 0.41.0
  Release notes https://github.com/kubevirt/kubevirt/releases/tag/v0.41.0

* Tue May 18 2021 Vasily Ulyanov <vasily.ulyanov@suse.com>
- Drop fix-virsh-domcapabilities-error.patch (bsc#1185119)

* Mon May 17 2021 Vasily Ulyanov <vasily.ulyanov@suse.com>
- Do not package OLM manifests

* Thu May  6 2021 Vasily Ulyanov <vasily.ulyanov@suse.com>
- Install virt-launcher SELinux policy (bsc#1185714)

* Thu Apr 29 2021 Vasily Ulyanov <vasily.ulyanov@suse.com>
- Include release number into docker tag
- Add kubevirt_containers_meta build service

* Thu Apr 29 2021 Vasily Ulyanov <vasily.ulyanov@suse.com>
- Set default reg_path='registry.opensuse.org/kubevirt'
- Add _constraints file with disk requirements

* Fri Apr 23 2021 Vasily Ulyanov <vasily.ulyanov@suse.com>
- Fix virt-launcher crash
  fix-double-free-of-VirDomain.patch

* Tue Apr 20 2021 Vasily Ulyanov <vasily.ulyanov@suse.com>
- Fix issue when calling `virsh-domcapabilities`
  fix-virsh-domcapabilities-error.patch

* Tue Apr 20 2021 Vasily Ulyanov <vasily.ulyanov@suse.com>
- Package node-labeller.sh along with virt-launcher

* Mon Apr 19 2021 Vasily Ulyanov <vasily.ulyanov@suse.com>
- Update to version 0.40.0
  Release notes https://github.com/kubevirt/kubevirt/releases/tag/v0.40.0

* Mon Apr 19 2021 Vasily Ulyanov <vasily.ulyanov@suse.com>
- Disable changelog generation via tar_scm service (too verbose)

* Thu Apr 15 2021 Vasily Ulyanov <vasily.ulyanov@suse.com>
- Drop csv-generator

* Wed Apr  7 2021 Vasily Ulyanov <vasily.ulyanov@suse.com>
- Update registry path

* Wed Mar  3 2021 vasily.ulyanov@suse.com
- Update to version 0.38.1:
  * Run bazelisk run //plugins/cmd/uploader:uploader -- -workspace /home/prow/go/src/github.com/kubevirt/project-infra/../kubevirt/WORKSPACE -dry-run=false
  * Expose field name 'ipFamily' for k8s < 1.20
  * Bump k8s deps to 0.20.2
  * verify that VMIs can be started with images not owned by qemu provided by FS PVC
  * change ownership of the image provided by a filesystem PVC to qemu
  * virt-launcher's FSGroup functional test is obsolete
  * virt-controller: Remove FSGroup from Pod
  * cloudinit.GenerateLocalData: defer removal of temp files
  * rpm: update `make rpm-deps`
  * launcher / handler rpm: add tar as pod dependency
  * cloudinit.GenerateLocalData: drop ineffectual assignment
  * tests/config_test: fix ineffectual assignment to err
  * pkg/virt-handler/migration-proxy/migration-proxy_test: fix ineffectual assignment to err
  * tests/replicaset_test: fix ineffectual assignment to err
  * pkg/virt-launcher/virtwrap/access-credentials/access_credentials_test: fix ineffectual assignment to err
  * tests/vnc_test: fix ineffectual assignment to err
  * pkg/virt-handler/isolation/isolation_test: fix ineffectual assignment to err
  * pkg/virt-controller/watch/migration: fix ineffectual assignment to err
  * tools/vms-generator/utils/utils: fix ineffectual assignment to err
  * tests/vmi_gpu_test: fix ineffectual assignment to err
  * pkg/virt-handler/cache/cache_test:fix ineffectual assignment to err
  * pkg/virt-launcher/virtwrap/manager_test:fix ineffectual assignment to err
  * multus, tests: assert error does not happen
  * Bump bazeldnf to v0.0.15
  * pkg/virt-handler/cmd-client/client_test:fix ineffectual assignment to err
  * pkg/virt-operator/creation/components/secrets_test: fix ineffectual assignment to err
  * tests/infra_test.go: fix ineffectual assignment to err
  * tests/vmipreset_test: fix ineffectual assignment to err
  * func tests, multus: getting the kubevirtClient must be done first
  * func tests, multus: execute BeforeAll before BeforeEach
  * document the interface between hostdev device plugins and kubevirt
  * Refactor methods to reduce their Cognitive Complexity
  * Define a constant instead of duplicating literal
  * Refactor method to reduce its Cognitive Complexity
  * Define a constant instead of duplicating literals
  * Refactor method to reduce its Cognitive Complexity
  * Add a nested comment indicating about an empty function
  * Define a constant instead of duplicating a literal
  * Refactor methods to reduce their Cognitive Complexity
  * Increase subresource pod test execution timeout
  * Add Nvidia as a KubeVirt ADOPTOR
  * ipv4, network tests: refactor the masquerade test table
  * controller, virtinformers: Define the unexpected error once
  * Run bazelisk run //plugins/cmd/uploader:uploader -- -workspace /home/prow/go/src/github.com/kubevirt/project-infra/../kubevirt/WORKSPACE -dry-run=false
  * Converter: Handle 'float' memory
  * Tests: Ensure cpu/memory in requests/limits allow int/float
  * virt-launcher: Support (non-)transitional virtio-balloon
  * rpm: Bump libvirt and QEMU
  * tests/utils: fix ineffectual assignment to ok
  * tests/utils: fix ineffectual assignment to err
  * tests/utils: fix ineffectual assignment to scale
  * pkg/container-disk/container-disk_test: fix ineffectual assignment to path
  * pkg/virt-launcher/virtwrap/network/common: fix ineffectual assignment to err
  * tests/vm_test: fix ineffectual assignment to err
  * tests/vm_watch_test: fix ineffectual assignment to cmdName
  * pkg/virt-handler/hotplug-disk/mount_test: fix ineffectual assignment to err
  * pkg/virt-handler/hotplug-disk/mount_test: fix ineffectual assignment to res
  * tests/reporter/kubernetes: fix ineffectual assignment to err
  * pkg/virt-launcher/virtwrap/access-credentials: fix ineffectual assignment to err
  * pkg/virt-launcher/virtwrap/access-credentials: fix ineffectual assignment to output
  * pkg/virt-handler/vm_test: fix ineffectual assignment to err
  * tools/util/marshaller: fix ineffectual assignment to err
  * pkg/virt-handler/device-manager/mediated_device_test: fix ineffectual assignment to err
  * tests/restore_test: fix ineffectual assignment to restore
  * removing trello reference as its no longer used
  * Adjust e2e test which checks for the scsi controller
  * consider scsi controllers in virtio version decisions
  * Bump kubevirtci, now hosted on quay.io
  * network: BindMechanism receiver name consistency
  * MacvtapBindMechanism.loadCachedInterface fix arg name
  * Clean error message for not migratable VMI
  * Fix detection of previous release version in operator func test
  * Alert when less than 2 KVM nodes available
  * Fix a datavolume collision
  * Remove danielBelenky from reviewers
  * KubeVirt is now released on quay.io only
  * [virt-operator] load new certificates earlier
  * Keepalive function for travis to prevent timeout due to inactivity on stdout
  * Fix limits/requests to accept int again
  * network: rename NetworkInterface and PodInterface
  * network: drop NetworkInterface.Unplug
  * network: eliminate mocking of SetupPodNetworkPhase2
  * network: make SetupPodNetworkPhase1 into a constant function
  * network: rename {Bridge,Masquerade,Macvtap,Slirp}PodInterface
  * network: rename getNetworkClass
  * network: rename getNetworkInterfaceFactory
  * fix review English phrasing
  * virt-api/webhooks: test newly-renamed function
  * virt-api/webhooks: simplify and rename ServiceAccount-matching function
  * split sync resources into multiple functions and files
  * tests: Test guest restart after migration
  * Normalize DNS search domains to lower-case
  * Revert "Fix typos in log output"
  * tests: After migration test is not invoked
  * virt-launcher: [masquerade] pass a MAC to the vm accroding to the spec only
  * virt-launcher: [masquerade] Stop filtering dhcp reuqests by vm MAC
  * Example code for gosec fix
  * Update gosec.md
  * guidelines for using gosec analysis tool
  * docs/devel/networking: unbreak URL
  * Add virtctl image-upload usage for WaitForFirstConsumer DVs
  * Add error message on virtctl image-upload to WaitForFirstConsumer DataVolume
  * bump bazeldnf
  * Fix typos in log output
  * Extend isolation test to cover IsMounted method
  * Wrap mountinfo parsing common code into a function
  * start virt-launchers with a non-default log verbosity
  * change virt-controller log verbosity on relevant config changes
  * change virt-api log verbosity on relevant config changes
  * change virt-handlers log verbosity on relevant config changes
  * add default log verbosity values to cluster config
  * allow registering multiple callbacks for config changes
  * add a logVerbosity struct to set KubeVirt components log verbosity
  * Remove travis-ci logic for pushing to quay app registery
  * Make mutating webhooks required
  * Bump bazeldnf to a version with its own ldd implementation
  * Add tests
  * Fix typo
  * Fix some typo in docs
  * Add alert for insufficient number of nodes with KVM resources
  * Remove dockerhub-related travis jobs and credentials
  * Make `make build-functest` work without nested bazel invocation
  * Compile template-manifestor with bazel
  * Invoke shfmt from bazel
  * Add gofmt to our vendor tree
  * kubevirtci, Bump kubevirtci
  * Bump bazeldnf to 0.0.10 to better deal with bad repomd mirrors
  * Allow setting user local bazelrc settings.
  * Update Quay credentials in travis config
  * Run bazelisk run //plugins/cmd/uploader:uploader -- -workspace /home/prow/go/src/github.com/kubevirt/project-infra/../kubevirt/WORKSPACE -dry-run=false
  * tests: make client in hello world job UDP wait for response
  * wait for host responding to ping, in some cases the first two pings fail, now instead we wait for a specific amount of time
  * Increase time to wait for failed connection
  * virt-controller: increase the number of VMI controller threads
  * sriov, tests: xfail vlan test
  * network: simplify getNetworkInterfaceFactory
  * network: drop long-unused plugFunction
  * network: drop long-unused qemuArgCacheFile
  * network: rename constant to primaryPodInterfaceName
  * network: drop global podInterfaceName variable
  * Run bazelisk run //plugins/cmd/uploader:uploader -- -workspace /home/prow/go/src/github.com/kubevirt/project-infra/../kubevirt/WORKSPACE -dry-run=false
  * add vi-minimal to base packages for containers
  * Additional hotplug functional tests
  * Add unit test for PCI address parsing
  * Escape dot '\.' in PCI_ADDRESS_PATTERN
  * Move ParsePciAddress function to hardware utils
  * Bump bazeldnf to fix rpm verification
  * Drop references to kubevirt-host-device-plugin-config cfgMap
  * Check if block devices are ready. If not ensure that the block device major and minor is allowed in the virt-launcher pod. Enable functional tests that were failing due to permission issues
  * Reviewers update: Adding EdDev as a code reviewer
  * virt-launcher/handler: move Macvtap discovery of MTU and target
  * virt-launcher/handler: Macvtap shouldn't use vif cache
  * Fix Open Shift SCC permissions to allow attachment pods to use host network. Fix selinux to be on container level instead of pod level.
  * Use the array value instead of a new variable when possible
  * eliminate the usage of interface address in decorateConfig()
  * allocate new variable and don't use the originsl s.domain.Spec.Devices.Interfaces
  * fix some tabs/spaces mess
  * Fix memory aliasing in for loop - taking the address of loop variable is dangerous
  * ENV VAR for client-go scheme registration version
  * Give kubevirt pods more time to become ready
  * Fix PV selector for windos and rhel PVCs
  * Make storage tests fit for parallel execution
  * Use the new nfsserver library in the migration tests
  * Create windows and rhel PV within the corresponding tests
  * Prepare our framework in utils for parallel storage test execution
  * Move nfs server rendering to its own package and adjust memory requests
  * Add a ginkgo matcher library especially for kubevirt
  * Prepare image provider for parallel execution
  * Code Review edits
  * Bump kubevirtci
  * Stick with virtio model on the ballooning device
  * Tablet input device only exists as virtio 1.0
  * virtio-serial controllers need the model set too
  * Add virtio-transitional e2e test
  * Extract converter into its own subpackage
  * Unit test for choosing virtio-transitional
  * Make the converter aware of virtio model preferences
  * Add a global VMI flag to the API to fall back to virtio_transitional
  * tests, xfail: Change XFail API to wrap the expected failure
  * Don't override the e2e kubevirt config by default in the e2e tests
  * virt-launcher/handler: remove the tap device from the VIF cache
  * Use virt-handler image as base for multus tests
  * Explicitly build libvirt-devel tars
  * Remove no longer needed go_library definition
  * Allow qemu to bind to privileged ports for slirp
  * Docuement how RPM verification can be done
  * Add a RPM verification target
  * Bump to bazeldnf with improved RPM verification
  * fix logos dependency
  * Add GPG keys to repo.yaml
  * Update RPMs
  * Avoid dependency flipping
  * add ps binary
  * Update dependency update documentation
  * Remove old libvirt-devel dependencies in WORKSPACE
  * Prepare binary containers for bazeldnf built content
  * Start using bazeldnf RPMs for building and testing
  * Add RPMs
  * Add repo.yaml files
  * Add a script to resolve RPM dependencies
  * Document new kubevirt handling of WaitForFirstConsumer DataVolumes
  * Fix support for camelCase userData and networkData labels
  * virt-launcher: Remove unused arg from GetDomainSpecWithRuntimeInfo
  * Extend VMI count metric to include osinfo
  * fix: change url and label name for "good-first-issue" on CONTRIBUTING.md
  Added patch: dont-use-bazel-in-build-manifests.patch

* Mon Feb 15 2021 Vasily Ulyanov <vasily.ulyanov@suse.com>
- Add building of virt-tests

* Wed Jan 20 2021 jfehlig@suse.com
- Update to version 0.37.0:
  * Remove travis-ci logic for pushing to quay app registery
  * Update Quay credentials in travis config
  * MacvtapPodInterface.setCachedInterface: fix arg name
  * make generate: 2021 edition
  * tests, dhcpv6: verify connectivity survives after migration
  * tests, dhcpv6: use python server instead of nc
  * tests, dhcpv6: start dhcpv6 client, config d.route & prefix via console
  * tests, dhcpv6: use fedora vms for masquerade ipv6 connectiviy tests
  * tests: split masquerade connectivity tests to ipv4 and ipv6
  * tests: remove libnet.WithIPv6 from ipv4 only dhcp test
  * dhcpv6: unit tests
  * dhcpv6: Extracting the build of the server response to a separate method
  * dhcpv6: Add the request iana to the response
  * dhcpv6: reply to dhcp solict with rapid commit
  * add ipv6 address to VIF.String
  * dhcpv6: run only for masquerade
  * dhcpv6: introduce prepareDHCPv6Modifiers
  * dhcpv6: Allow dhcpv6 server to run without CAP_NET_RAW
  * dhcpv6: handle requests from client - adding DUID and IANA options
  * virt-launcher: vendor dhcpv6
  * virt-launcher: introduce dhcpv6
  * Extend version functional tests
  * Set --stamp as default build flag
  * imageupload: improve nosec comment
  * cloud-init: test that GenerateLocalData can run twice
  * cloud-init, GenerateLocalData: simplify staging replacement
  * tests, ping: increase default amount of packets
  * cloud-init, GenerateLocalData: drop redundant diskutils.RemoveFile call
  * cloud-init, GenerateLocalData: drop ambiguous comment
  * add use case Signed-off-by: xiaobo <zeng.xiaobo@h3c.com>
  * add use case Signed-off-by: xiaobo <zeng.xiaobo@h3c.com>
  * add use case Signed-off-by: xiaobo <zeng.xiaobo@h3c.com>
  * add use case Signed-off-by: xiaobo <zeng.xiaobo@h3c.com>
  * Run bazelisk run //plugins/cmd/uploader:uploader -- -workspace /home/prow/go/src/github.com/kubevirt/project-infra/../kubevirt/WORKSPACE -dry-run=false
  * Document dependency update flows
  * Newer curl version don't allow headerless HTTP
  * Build all test images in kubervirt/kubevirt
  * Add managed RPMs and remove unmanaged RPMs
  * Add repo.yaml files
  * Add bazeldnf dependencies
  * Add a script to resolve RPM dependencies
  * virt-launcher, converter: Extract SRIOV hostdev creation
  * virt-launcher, converter: Refactor network indexing
  * virt-launcher, converter: Refactor iface multi queue
  * tests, vmi_multus: test Sriov with Vlan
  * Don't overwrite user-provided GOFLAGS
  * Handle btrfs subvolumes when parsing mountinfo
  * Add mount info test cases
  * Add testdata for mount info tests
  * Cleanup duplicated code
  * Refactor containerdisk mount code
  * tests,sriov:make createSriovVms recieve network names
  * tests, sriov: remove un-needed function.
  * tests: sriov: extract NAD creation to a helper
  * tests, utils, delete vmi waiting: assert on err
  * Preapre build environment for bazeldnf
  * use placement api for assinging virt-handler pod
  * virt-launcher, libvirt: Free (all) domain resources
  * Generate release manifests using quay images
  * Add maiqueb to code-reviewers list
  * Update vendored dependencies
  * Update versions of some dependencies
  * only validate status of vm, vmi, and vmi migration objects
  * This fixes a race condition between unmounting a file system volume and detaching a disk from the running VM. In certain conditions it would attempt to unmount before the disk was fully detached causing the unmount to error and preventing the VM sync from fully detaching. This moves the unmount to after the sync, so this race never happens.
  * smbios, sidecar hook, tests: assert the hook version is advertised
  * smbios cmd: set the version parameter as mandatory
  * examples, hooks: correct the vmi-sidecar-hook example
  * add kubernetes os nodeSelector to injectPlacementMetadata
  * virt-launcher, converter: Set SRIOV device as unmanaged
  * tests, sriov: XFail IPv4 connectivity test
  * Append rootfs mount to containerdisk base path
  * Narrow down watcher select which waits for object states
  * Fix Eventually which used the time out as description
  * Remove unused functions: GenerateSelfSignedCertKey and GenerateSelfSignedCertKeyWithFixtures
  * use filepath.Clean for two fixed path parameter functions
  * virt-launcher, converter: Remove vCPU dependency on queue limits
  * add Kubermatic to adopters list
  * manager_test: add err check for ioutil.TempDir
  * windows_test: remove duplicate code
  * cleanup tempfiles for manager_test
  * cleanup tempfiles for common_test
  * Functional test to verify vmis are migratable after update to from latest KubeVirt official release
  * update libvirt base container to rhel-av 8.3
  * Unit test to verify evaculation controller generated migration object fields
  * evacuation informer should only observe the creation of migration objects it created
  * cloud-init: Allow populate networkData alone
  * tests, sriov: XFail IPv6 connectivity test
  * dev guide, networking: net_raw cap is not required by virt-launcher
  * Revert "dev guide, networking: no capabilities are required"
  * Make sure to use all supported versions for status subresource
  * Update csv gen logic for v1 api
  * Update hardcoded references to v1alpha3 in unit tests
  * Update unit tests to account for aggregated api server registration for v1 API
  * Update functional tests that had hardcoded references to v1alpha3
  * Add functional tests to verify vm creation using all supported API versions
  * Add v1 api version
  * Revert "linux capabilities: remove CAP_NET_ADMIN"
  * Revert "libvirt, mtu: do not perform any network config on the launcher"
  * move kv update validation webhook to operator validation configuration
  * Fix test id for io mode test
  * update listtype markers for kubevirt pci host devices
  * Fix gosec unhandled errors in delete.go & create.go
  * Cleanup k8s jobs from test namespaces
  * If the fedora login expecter is stuck, retry
  * tests, multus: Change 3rd network SRIOV vnic name
  * tests, sriov: Centralize SRIOV network names
  * tests, multus: Fix IP address configuration
  * tests, Use RandName for creating random VMI names
  * Fail detection and handling when EFI without SB is not available
  * Add unit test covering GetDomainSpec fallback behavior
  * Reject --access-mode ReadOnlyMany when uploading an image.
  * Consume nightly build images from quay
  * Run bazelisk run //plugins/cmd/uploader:uploader -- -workspace /home/prow/go/src/github.com/kubevirt/project-infra/../kubevirt/WORKSPACE -dry-run=false
  * Fix failing unit tests for new GetDomain logic
  * Remove race condition from GetDomain check
  * Fix timed domain resync
  * fix patch for removing infra and workloads from KV
  * add webhook to validate kubevirt CR updates  - only allow updates to workloads key if no vmis are running
  * tests, sriov: Retry ping if it fails
  * tests, libvmi, vmi: shorten random vm names #2
  * tests, gpu: Do not mount /sys/devices/ for SRIOV devices
  * VMI configuration test: fix disk cache modes testing
  * fix gosec g204: Subprocess launched with variable
  * Removed unused function readProcCmdline()
  * Enable and fix tests
  * Fix gosec issue of: Potential file inclusion via variable
  Dropped patch: fix-goflags-overwrite.patch

* Mon Dec 21 2020 jfehlig@suse.com
- Update to version 0.36.0:
  * Functional test to verify vmis are migratable after update to from latest KubeVirt official release
  * update libvirt base container to rhel-av 8.3
  * dev guide, networking: net_raw cap is not required by virt-launcher
  * Revert "dev guide, networking: no capabilities are required"
  * Revert "linux capabilities: remove CAP_NET_ADMIN"
  * Revert "libvirt, mtu: do not perform any network config on the launcher"
  * Fail detection and handling when EFI without SB is not available
  * Add unit test covering GetDomainSpec fallback behavior
  * Fix failing unit tests for new GetDomain logic
  * Remove race condition from GetDomain check
  * Fix timed domain resync
  * Update ADOPTERS.md
  * tests, utils: shorten name of random VMs
  * Move some datavolume tests to the ceph lane
  * Old kubevirt released don't support CDIs WaitForFirstCustomer
  * Let virtiofs consider WaitForFirstCustomer setting of CDI
  * Use Immediate bind on negative PVC Datavolume tests
  * Enable WaitForCustomer CDI feature gate by default
  * Generate v1beta1 client for CDI
  * Don't try to hotplug waitForFirstCustomer PVCs
  * Fix access credential unit tests
  * Ensure that our service accounts can always update the VMI status
  * Update to a libvirt image with a newer seabios.
  * adjust pci address tests to consider the new virtio-iscsi controller
  * Remove AfterEach cleanup so we can capture VM/VMI state in overal aftereach cleanup instead of losing it.
  * Disable complex tests for now.
  * HotplugVolumes feature gate
  * Set grace period on attachment pod to 0 to have faster removal of the volumes when not removed by the controller. Added functional test to ensure the VMI goes into failed state when attachment pod is deleted. Added functional test to ensure the VMI is no longer migrateable after a volume is hotplugged.
  * Added functional tests with block volumes. Fixed functional attachment logic.
  * Added VMI attach/detach functional tests. Increased timeout on tests. Fixed typo in reason message
  * Fixed bug in how device names were calculated. Added functional test that adds a bunch of volumes, removes one, add a different one, and expects the device name to be the one just removed. Then adds the removed one back and expects the device name to be a new one. Added unit tests.
  * Improve error messaging during hotplug subresource add/removew
  * Fixes issue with VolumeRequests validation on the VM
  * Fix some issues pointed out in review. Fixed functional test with 5 adds and deletes. Added new functional test to test various adds and deletes.
  * Addes abilty to watch for libvirt device add/remove events for hotplug volumes
  * Updated and added functional tests. Added storage directory for storage related functional tests similar to networking. Fixed various issues found by the functional tests.
  * Attach disk to VM
  * VM controller unit tests for volume hotplug
  * Ensure we only add/remove volume operations are only performed if needed
  * Volume add/remove subresource unit tests
  * VolumeRequest validation unit tests
  * Validation logic for VM VolumeRequests
  * Hotplug VM Functional Tests
  * Add VM controller logic for handling volume add/remove requests
  * Add hotplug subresource api endpoints
  * Implemented virt-handler changes: Bind mount File System PV into virtlauncher pod. Expose block PV in virtlauncher pod. Added volume mounter struct to keep track of mounts. Added unit tests for volume mounter
  * Change phase/message/reason from hotplug struct to main VolumeStatus struct. Address some review comments
  * Automatically add virtio-scsi controller to all VMIs.
  * Updated vmi controller to separate sync and status update to follow KubeVirt guidelines. Updated unit test tests to match and added some extra unit tests for the new status update function.
  * Updated update-admission webhook to include verifying the structure of disks and volumes as well as call the create admission verifier to ensure nothing else slips through.
  * Added attachment pod life cycle functions to vmi-controller. Added unit tests for new functions
  * Attachment POD life-cycle code, including updating VMI status.
  * Update VMI admission webhook to allow modification of the disks and volumes section of the VMI Spec. This modification is needed to allow for disk hotplugging to happen. Only internal KubeVirt Service Accounts are eligible to modify the spec. Once we have the appropriate sub resources, users can call those to have it modify the spec on their behalf
  * macvtap, migration, tests: add a test w/ traffic
  * tests, network: Remove vmi Status ip normalization
  * tests, sriov: Use cloud-init to set IPv6 by MAC
  * tests, multus: Use network-data at bridge-cni test
  * tests, libnet: Add Match feature and expression builder to networkData
  * Update feature gate setup to new CDI version (now on CDI CR)
  * Reuse datavolumes already found in listMatchingDataVolumes for increased consistency between sync and updateStatus
  * Update test_id:5252 to run with WFFC enabled
  * check PVC if it waits for first consumer
  * Remove API phase "Provisioning"
  * Handle the DV in WaitForFirstConsumer phase by starting the "consumer-pod".
  * Remove sysctl binary dependency
  * Bump atlassian/bazel-tools
  * tests, network: Fix race condition GA test
  * virt-handler, status: Do not include the IP prefix consistently
  * Allow to run subset of rules for gosec
  * tests, dual stack: split probes tests to test per IP-Family
  * bump kubevirtci
  * Add ADOPTERS
  * make generate && make deps-update
  * bump cdi to 1.26.1 (from 1.25.0)
  * dev guide, networking: no capabilities are required
  * Increase CDI deployment timeout
  * expose, tests: fix early shutdown of `nc` TCP connections
  * Fix misspellings
  * Fixes race condition in func test
  * Properly handle failures when starting the qemu agent access credential watcher
  * Ignore warnings during vmi startup in access cred functests
  * Update access credential documentation and openapi markers
  * access credential sync events
  * Remove authorized_key file merging.
  * Report access credential status as a condition on the VMI
  * Revise access credential authorized_key file merging
  * Provide list of users for ssh auth instead of files
  * Make the authorized keys files list required for qemu guest agent propagation
  * Add unit tests to validate secret propagation watching
  * UserPassword access credential webhook validation and unit tests
  * unit tests for agent access credential injection
  * functional test for user/password credentials
  * Addition of UserPassword access credentials
  * Functional tests for access credential ssh key propagation
  * Reload dynamic access credentials based on secrets using fsnotify
  * Introducing the accessCredentials api for dynamic ssh public key injection
  * virt-launcher, agent-poller: Start poller with short intervals
  * virt-launcher, agent-poller: Refactor the Poll method
  * tests, login: Remove tests/login.go
  * test, login: Remove LoginToAlpine from login.go
  * tests, ipv6: Configure VMI IPv6 through console only when needed
  * test, login: Move loggedin expecter to console package
  * virt-launcher: Improve libvirtd debug log filters
  * tests, login: Move login.go to console/login.go
  * virt-handler, sriov: Add network name in VMI interface status
  * fix gosec issue of g204: subprocess launched with function call as argument or cmd arguments
  * Fix for flake CI test
  * Use the correct emulator prefix for qemu cleanup steps
  * Fix hardcoded qemu-kvm occurance in a migration test
  * Remove in some tests the assumption  of hardcoded qemu emulators
  * Explicitly set virtio-scsi on the scsi controller
  * WORKSPACE: Update libvirt container
  * Switch to use anew  global close() function in pkg/util Fix typos and remove extra comments
  * tests, console: Remove VMIExpecterFactory
  * Fix double migration during node drain
  * test, network: Add bridge binding + ga test
  * networking, tests: also check the MTU of the tap device
  * tests, libvmi: Remove interface,network config from NewFedora
  * linux capabilities: remove CAP_NET_ADMIN
  * libvirt, tap: create the tap device w/ the same user as libvirt
  * mtu, tuntap: set link MTU when creating the tap device
  * libvirt, mtu: do not perform any network config on the launcher
  * net admin: disabling tx checksum offloading on virt-handler
  * Add a log message if we pick up a new CA bundle
  * Increase rotate intervall
  * tests, multus, sriov: Refactor tests
  * Update bazel files
  * Switch to use named return errors to allow updating the error from defered function
  * Fix gosec issue: Deferring unsafe close() When deferring a close() we don't have a chance to check the error returned from the close() call itself. For RW files we treat the error similar to a write() error , for RO files we only log an error message
  * Mirror PVC struct
  * Add function test to validate IO mode settings
  * Set IO to native also for pre-allocated file disks
  * Switch to use a common function GetImage and remove GetImage from manager.go
  * Use qemu-img in order to identify sparse files and get image info
  * Set the IO mode to 'native' when possible for better performance
  * test, cloudinit: Use "json" annotation instead of "yaml"
  * tests, multus, sriov: Fix flakiness due to race between ga and test
  * tests, multus, sriov: Add validatePodKubevirtResourceName
  * tests, multus, sriov: Add missing error check
  * tests, multus, sriov: Fix checking for the same network twice
  * image-upload: wait up to 5 min for PVC and Pod
  * Remove domain label from kubevirt_vmi_memory_unused_bytes
  * gosec - fix CWE 326
  * virt-launcher: drop CAP_NET_RAW from compute container
  * virt-launcher, dhcp: Avoid using SO_BINDTODEVICE on the dhcp server
  * agent-poller, test: Extract AsyncAgentStore tests to new file
  * agent-poller, test: Rename agent poller test
  * tests, console: Require at least two batchers for the safe expector
  * tests, console: Introduce SafeExpectBatchWithResponse
  * tests, console: Replace some NewExpecter usages
  * tests, console: Change NetBootExpecter to not return an expecter
  * tests, login: Replace the Alpine login helper
  * tests, login: Replace the Cirros login helper
  * tests, login: Check privileged console prompt
  * tests, login: Replace the Fedora login helper
  * tests: Use LoginTo* helpers in waitUntilVMIReady
  * updated the technical description
  * Add enp0s3 to approvers list
  * Change file permissions on binary directory
  * docs: Fix documentation for useEmulation flag
  * virt-config: Fix tests for KubeVirt CR
  * virt-config: Drop stopChan
  * removed the word place-holder
  * fix gosec sha1 week cryptographic issues
  * Fix gosec md5 weak cryptographic primitive
  * Fix shell formatting, fix entrypoint path
  * Disable Virtio-FS Metadata Cache
  * Add Igor Bezukh to test approvers
  * Fix permissions tests for VMs
  * lock device plugings maps during device controller shutdown
  * dp: verify that host devices topology is being correctly reported
  * update the API fields so it be complient with API rules.
  * testutils: remove unnecessary changes to the config mock
  * tests: move the soundcard test out of the GPU module
  * Add a "GPU" passthrough functional test
  * update unittests to use kubevirt CR and remove remove hostDevConfigMapInformer
  * remove the hostDevConfigMapInformer, get host devices from KubeVirt CRD
  * request host devices on vmiPod as well
  * make sure that permitted host device config is working as expected
  * add unit tests to veriy host devices assignment
  * device-manager: clear permitted device list before parsing
  * device-manager: added mdev tests + misc fixes
  * device-manager: improve the PCI tests
  * device-manager: misc post-rebase fixes
  * add GetInitialized to pci and mdev device plugings
  * add HostDevices feature gate
  * device-manager: add static tests for PCI device discovery functions
  * device-manager: few cosmetic fixes
  * make sure that vmis can request only permitted gpus
  * tests: return hostDevConfigMapInformer as part of the NewFakeClusterConfig
  * device-manager: mock PCI device info getters for tests
  * Fix device controller static tests to match the new API
  * Move the check for permanent device plugins to list creation Instead of always adding them to the list and then ignoring   them later
  * Add a lock to ensure device plugins won't be started/stopped multiple times in parallel Also fix some typos and avoid an active loop
  * close device plugin channel is a safe manner
  * introduce a ControlledDevice struct for the device controller to keep dpi stop chan
  * Fix ignored static DPs, fix typos and remove defer Stop() in Start()
  * Refactor permanent device plugin code
  * dynamically start and start device plugings for permitted/banned devices
  * propagate hostDevConfigMapInformer to device controller
  * virt-launcher: handle allocated host devices using a single map
  * reject specs with non-permitted HostDevice and GPU resources
  * convert HostDevices and GPUs to libvirt hostdev for pci and mdevs
  * collect PCI and MDEVs made available for assignement by the device plugins
  * add alias to libvirt hostdev struct
  * separate ResourceNameToEnvvar to utils
  * add device plugings for permitted devices which are present on the nodes
  * add a device plugin for mediated devices
  * add a device plugin for pci devices
  * add virt-config to device controller
  * add a HostDevices api schema
  * add TopologyInfo to out device plugin api
  * rename the device manager controller for kvm controller
  * introduce a new hostDevConfigMapInformer
  * handle the kubevirt-host-device-plugin-config config map
  * Add PermittedHostDevices type to support a new kubevirt-host-device-plugin-config configmap
  * Revert "Merge pull request #4470 from oshoval/fix_sriov"
  * tests, Fix CDIInsecureRegistryConfig logic
  * tests: LoggedInCirrosExpecter can return a nil expecter in case of error, with these changes we call Close on the returned expecter if the error is nil.
  * tests, sriov: Do not mount /sys/devices/ for SRIOV devices
  * virt-launcher: remove redundant cidr from dhcp server address
  * tests, sriov: Fix the helper that waits for a vmi to start
  * tests, Fix SRIOV UpdateCDIConfigMap panic
  * add unit test
  * Enhancement #4365 [virt-controller] Remove redundant initcontainer when there is no ContainerDisk defined in VM
  * Consolidate shell script files into functions
  * Create main shell scripts to call from the ci-config
  * Fix comment typos
  * Add scripts for nightly master deploy
  * Move code for downloads and test execution into scripts
  * ensure the virt-handler killer pod has gone
  * audit the usage of unsafe pointers
  * Set leader metric after controller is functional Add a unit test for this
  * Define side effects class on our webhooks
  * Improved the Technical Overview description
  * changed: VM has only one VMI
  * Included a figure to illustrate the components architecture
  * Included a little bit more details in the virt-launcher description
  * Included a little bit more details in the virt-handler description
  * Included a little bit more details in the virt-controller description
  * Make the name of components bold
  * Improved the Technical Overview description
  * Fixed typo

* Fri Nov 13 2020 James Fehlig <jfehlig@suse.com>
- Fix -buildmode=pie
  fix-goflags-overwrite.patch, dont-build-virtctl-darwin.patch

* Tue Nov 10 2020 jfehlig@suse.com
- Update to version 0.35.0:
  * sriov lane: skip flaky tests until their issue is resolved
  * add an independent claclulation of required vcpus for mem overhead calculation
  * adjust memory overhead calculating by adding a static 10Mi
  * move guest cpu topology modification to vmi mutator webhook
  * Ensure that we restore the cdi-insecure-registry configmap in tests
  * Add test_ids_cnv_2.5
  * dual stack, expose, tests: remove batchv1.Job duplicated code
  * test, waitvmi: Add context mechanism to WaitUntilVMIReadAsync
  * dual stack, expose, tests: skip on non dual stack clusters
  * dual stack, expose, tests: port VM service tests
  * tests, multus-tests, SRIOV: configure IP based on MAC or name
  * Catch goroutine panic with GinkgoRecover in tests
  * tests, multus_tests: make helpers return an error
  * dual stack, expose, tests: port VMIRS cluster IP service test
  * dual stack, expose, tests: port UDP services test
  * dual stack, tests: ping first on helloWorld{UDP|HTTP} jobs
  * dual stack, expose, tests: port the VMI service test cases
  * Bump kubevirtci
  * make generate and make deps-updateand update test import
  * Bump CDI to 1.25.0
  * Reduce the cluster size a little
  * dual stack, expose, tests: get the IP addr from a DNS name
  * bump kubevirtci: get latest sriov provider
  * Infra test made invalid assumptions about cluster composition
  * Fix panic when endpoints were empty.
  * dual-stack, virtctl: expose ipv6 services
  * Remove 'string' from json tag to preserve type information in our API
  * automation: cancel CDI insecure registries cehck on sriov lane
  * Emit an event if we detect terminating pods
  * tests, pausing_test: change long process test
  * test, infra_test, Adapt tests to support dual stack
  * tests: remove `IsRunningOnKindInfraIPv6`
  * fix wrong logic in SetDriverCacheMode log message
  * Revise functional test to verify 440 read only image
  * Build container disks with 440 mode and 107:107 ownership
  * Add e2e test for replacing terminating pods immediately
  * Bump kubevirtci
  * test: Remove all the usages of `IsRunningOnKindInfraIPv6`
  * Disable service links on virt-launcher Pod
  * tests, infra-test, Remove unneeded vmi creation
  * infra_test, Refactor tests to use a DescribeTable
  * infra_test, Add validation of errors
  * Fix flaky timezone test
  * Let VMIRS react to terminating pods of VMIs
  * Let the VMI indicate when Pods are terminating
  * functests, macvtap, migration: successful macvtap VMI migration
  * functests, migration: move some asserter subset to common helpers
  * functests, macvtap, multus: use libvmi Cirros VMI factory
  * functests, macvtap, multus: schedule the VMs in the same node
  * tests: update the `StartVmOnNode` method to return the started VMI
  * examples, macvtap, multus: add example for macvtap VMI
  * macvtap, admitter: macvtap requires multus network
  * functests, macvtap, multus: add connectivity test between VMs
  * macvtap: feature gate macvtap feature
  * functests, multus: refactor `configInterface` to allow sudo
  * functests, macvtap, multus: add test with a custom MAC address
  * tests: remove all net-attach-defs on test cleanup
  * automation, macvtap: restrict macvtap func tests to multus lanes
  * unit tests, macvtap, multus: introduce macvtap
  * macvtap, multus: add macvtap BindingMechanism
  * improving PCI configuration tests
  * Template the cdi namespace
  * add dev registry as insecure registry to cdi
  * Update testing infra to cdi 1.23.7 in order to bring in registry import fixes
  * Datavolume container registry import test
  * CONTRIBUTING: point developers to kubevirt-dev slack
  * rebase
  * Remove incorrect listtype
  * fix 1.19 lane
  * Propagate error from patchValidation
  * rebase
  * reduce scope to vm/vmi
  * Remove +listType=map from tolerations This marker also requires //+listMapKey which can't be resonable set at this moment. (All fields are optional and missing default)
  * update builder
  * review
  * Add missing markers
  * Test verifying kubectl explain works
  * Adding test verifying crds are structural
  * Use controller-gen to generate validations for crds
  * test if crds for operator are correct
  * adding tools for generating correct validation
  * cleaning generated desc. and nullable fields in status
  * adding patching of crds for operator
  * adding markers for controller-gen
  * tests, restore tests: check on successful commands
  * Fix gosec issue: week random generator
  * Bump kubevirtci
  * It is not always bad for VolumeSnapshot to have an error
  * Fix artifacts in gosec target
  * tests, infra-test, Refactor node selection
  * Do not change vnc socket's permission to 0444
  * tests, infra-test, Fix node updates
  * tests, infra-test, Add missing break when selecting a node
  * tests, pausing test: increase time for long process
  * tests, login: expect fedora full prompt
  * tests, migration, stress-test: remove doubled `\n`
  * tests, re-factoring: use safe expect-bathcer and prompt Expression
  * tests, infra-test, Add missing check on AfterEach
  * tests, infra_test, Add missing assign when removing taints
  * Don't parallelize cluster-sync dependencies
  * hack: Print cluster-* script name when complete
  * Point to kubevirtci for new providers.
  * Update documentation to refer to scripts having moved to cluster-up/
  * Update docs that refer to kubevirt-config ConfigMap to use kubevirt CR
  * tests: Add missing asserts to the vmi-configuration tests
  * Adapt conformance tests to support migration.
  * automation: remove ipv6 lane
  * Set read only for our demo container disks and verify their mode does not change at runtime
  * Attempt to use whatever permissions a container disk has applied to it without mutating the file
  * rebase + fix compile error due to another PR
  * set the label for downwardAPI test in the test itself
  * Move AddDownwardAPIVolumeWithLabel to be public, add downwardAPI disk to the migration test
  * add downwardAPI volume in the test instead of in the helper
  * delete commented out line
  * Adding function tests (for make functest)
  * remove rule violation
  * support  DownwardAPI volum source
  * Fix typos and formatting
  * tests/utils: remove 'IsIPv6Cluster' function
  * tests, iscsi: remove iSCSI PVC tests IPv6 cluster skips
  * VM status to report whether volumes support snapshots.
  * tests, network: Relocate VMI/POD IP validation w/ Guest Agent
  * Fix pull-kubevirt-apidocs
  * tests: Render pods in the test namespace
  * tests, iscsi: change 'CreateISCSITargetPOD' to return pod
  * Lift the e2e test parallel run restriction for fedora guests
  * Give the CI nodes two more GB of memory
  * Adjust bump script to use tagged kubevirtci releases
  * tests, console: Rename functions to fit the new package
  * tests, ping: Move ping under libnet package
  * tests, expecter: Create a console helper package
  * Bump kubevirtci
  * Mirror new dependencies
  * update builder image
  * tests, networkpolicy: Wait for VMIs readiness in parallel
  * Exclude .git and _ci-configs at bazel's goimports
  * multi-queue: cap the maximum number of queues
  * Add 2.x QEMU Guest Agents to the list of supported versions
  * Update to fedora 31 as base image.
  * Add test_id for post-copy migration with Guest Agent Test
  * dual stack, services, tests: enclose test setup in a `By` clause
  * dual stack, services, tests: really check connectivity exists
  * dual-stack, tests: skip IPv6 test on non-dual stack clusters
  * dual stack, services, tests: unify the `Job` cleanup solution
  * dual stack, services: provide more explicit info on test execution
  * tests: test the masquerade bridge has the correct mtu
  * virt-handler/launcher: Set the pod iface mtu on the bridge
  * restore backwards compatiblity with api group/version on DataVolumeTemplates spec
  * Add short readme
  * multi-queue, tests: assuret we can request a VM with a single vCPU
  * api: update the API description of the NetworkInterfaceMultiqueue flag
  * tap-device, multi-queue: enforce single-queue tap
  * Delete kubevirt service accounts from default privileged SCC
  * Added helper function to return all kubevirt service account users
  * Removing redundant tests related to SCC users modification
  * Added unit tests for SCC users modification upon upgrade.
  * Remove kubevirt service accounts from default privileged SCC
  * tests, nfs: avoid failures in afterEach of a skipped test
  * test, nfs: Change CreateNFSTargetPOD to return a Pod
  * tests, dualstack: don't stop nfs tests cleanup in case of an error
  * tests, dualstack: use IPFamily instead of boolean to mark tests
  * tests, dualstack: introduce SkipWhenNotDualStackCluster
  * tests, dual stack: Adapt tests using NFSTargetPOD to support dual stack
  * docs: Fix the ginkgo flags usage example
  * Properly exit if kubevirt does not get ready on cluster-sync
  * Rework logic so it is easier to understand what is happening
  * fix restore controller memory corruption
  * Allow PVC as volume source with a DV populating the PVC. Before this was not allowed because we could not be sure that the PVC was fully populated. This commit checks the DV to ensure the PVC is fully populated.
  * Save a nice cluster-overview to the artifacts
  * Disable goveralls debug output
  * Take time in cert tests after CA generation
  * Use coverage merge tool for goveralls
  * Introduce a tool to merge coverage reports
  * Enable atomic count, race detection and fix races
  * Move coverage reports over to bazel
  * Use a proper cc_library for libvirt dependencies
  * Auto-generate Help message from /metrics endpoint to docs/metrics.md
  * tests, libnet: Relocate validation to libnet
  * tests, libnet: Move cloud-init net and dns to libnet
  * Fix flaky rename test
  * Run Travis CI only on selected branches, remove sudo flag
  * tests, infra-test, Solve CI flakiness due to update conflict
  * Fix flaky unpause tests
  * Refactor .json files to go file
  * Mark networking conformance tests
  * Fail only when new issue comes up
  * Fix high severity&confidence issues
  * Add gosec to project
  * Fix display of virtctl help text for other usages
  * tests, libvmi: Introduce CloudInit NoCloud Network Data
  * functest for PR #4132
  * Fix coexistance of scsi and sata drives

* Mon Nov  9 2020 James Fehlig <jfehlig@suse.com>
- spec: Add rpmlintrc to filter statically-linked-binary warning
  for container-disk binary. The binary must be statically linked
  since it runs in a scratch container.

* Fri Nov  6 2020 James Fehlig <jfehlig@suse.com>
- spec: Generate the registry path for kubevirt-operator.yaml at
  build time. Prjconf macro 'registry_path' can be used to
  override registry path to the KubeVirt container images
- spec: Add kubevirt-psp-caasp.yaml, a PSP based on CaaSP
  privileged PSP, to the manifests subpackage
- spec: Don't add component name to DOCKER_PREFIX passed to
  build-manifests.sh

* Sat Oct 31 2020 Jan Zerebecki <jzerebecki@suse.com>
- Add package with built YAML manifests used to install kubevirt

* Thu Oct 29 2020 James Fehlig <jfehlig@suse.com>
- spec: Remove needless use of chmod and build-copy-artifacts.sh

* Fri Oct 23 2020 James Fehlig <jfehlig@suse.com>
- spec: Fix typo in date command

* Wed Oct  7 2020 jfehlig@suse.com
- Update to version 0.34.0:
  * jsc#ECO-2411
  * Add mirrored dependencies to WORKSPACE
  * Mark networking conformance tests
  * restore backwards compatiblity with api group/version on DataVolumeTemplates spec
  * Revert "move all tests to use kv config"
  * Revert "update config message to specify which resource type it is using"
  * Revert "test usage of configmap configuration"
  * Revert "update build file"
  * Revert "convert postcopy tests to use KubeVirt CR"
  * Rework logic so it is easier to understand what is happening
  * Allow PVC as volume source with a DV populating the PVC. Before this was not allowed because we could not be sure that the PVC was fully populated. This commit checks the DV to ensure the PVC is fully populated.
  * vmi, sriov: Enable to set the PCI address on a SRIOV iface
  * Don't discard bazel platform cache on virtctl cross-compilation
  * convert postcopy tests to use KubeVirt CR
  * fix autoconverge test
  * remove using BeforeAll in vmi configuration tests
  * generated openapi spec
  * clean up
  * start prom server earlier in the virt-handler process so health check returns without EOF error
  * change kubevirt config type MemBalloon
  * dump kubevirt cr in ci artifacts
  * cpuRequest can not be type string since when the resource is patched it will fail to parse the units
  * change bool to pointer to know unset vs value set to false
  * update build file
  * test usage of configmap configuration
  * update config message to specify which resource type it is using
  * move all tests to use kv config
  * virt-launcher, Add mechanism to guard add/delete events channel
  * Generated artifacts
  * Add functional tests for missing subresource RBAC rules
  * Allow admins and editors of a namespace to [un]pause a VMI
  * Add dummy status to DataVolumeTemplate objects to maintain backwards compatibility
  * Add functional test to validate api compatiblity during update
  * changed migration test to use table
  * only log event if migration is stuck during post copy migration
  * change api from MigrationMode to AllowPostCopy
  * switch to post copy migration if not completed with in acceptableCompletionTime
  * update openapi spec
  * add NFS migration test with postcopy
  * remove vmiHasLocalStorage function
  * fix migration tests
  * remove reject postcopy for storage test
  * remove nested vmi migration configuration
  * change usePostCopy to migrationMode
  * move when mode is set
  * allow for postcopy migration
  * maybe fix flakes test
  * vendor in 1.23.5 CDI to hand golden namespace use case
  * Validate network interface name
  * tests, utils: Check events watcher type before casting
  * Add readiness and health probes to virt-handler
  * Removes unusable fields from vm DataVolumeTemplates
  * virt-launcher, Remove unneeded log
  * virt-launcher, Remove double domain event sending
  * virt-launcher, Fix Guest Agent updates causing an event handling deadlock
  * selinux: always build KubeVirt with selinux support
  * Run make generate
  * Adjust ceph-rook focus for e2e tests
  * wrong apiVersion used for VirtualMachineRestore owner references
  * update init container unit tests to validate container-disk pre-pull
  * add container disk images also as init containers in order to guarantee they are pulled before virt-launcher starts
  * add '--no-op' option to container-disk entry point for pre-pull logic
  * Make the nogo check pass
  * Make kubevirt compile with bazel 3.4.1
  * Update builder image to bazel 3.4.1
  * wait for vmi-killer pod to start before moving on
  * Document basic parallel-test execution needs
  * Integrate the junit merger into the parallel functest execution
  * Add a tool to merge partial junit results
  * Don't set the namespace in the VMI factory
  * Run most of the VMI lifecycle tests in parallel
  * Run kubectl related tests in parallel
  * Hugepages are limited, run the relevant tests not in parallel
  * Make version and vm-watch tests execute in parallel
  * Don't check terminating pods if they pick up config changes
  * Run container disk tests in parallel
  * Run expose tests in parallel
  * Run probe tests in parallel
  * Allow running VMI Preset tests in parallel
  * Run most of the cloud-init tests in parallel
  * Make subresource tests part of the parallel test suite
  * Adjust subresource access tests to new test service accounts
  * Reference the default namespace directly
  * Add a skip check for a migration tests if enough nodes are available
  * Make access tests parallel executable
  * More parallel tests
  * Resolve test-namespace name in the test
  * Allow VM tests to run in parallel
  * Allow console tests to run in parallel
  * Allow the headless service tests for VMIs to run in parallel
  * Allow tests in vmi_configuration_test to run in parallel
  * Make it possible to set the number of parallel executors
  * Increase slow test threashold to 60 seconds
  * Ensure that --skip and --focus flags are only passed onces
  * Change build environment to execute ginkgo in parallel
  * Let the ginkgo reporter log where it will dump artifacts
  * Split setup and teardown code between parallel and synchronized steps
  * Consume the ginkgo binary from the vendor folder
  * Mark all tests as have to be run in serial
  * fix typos
  * docs: Update for k8s-1.18 as default provider
  * Add option to log BIOS output to serial and use it to test for bootable NICs
  * Migrate VMI when its pod is marked for eviction
  * Intercept evictions on virt-launcher pods
  * Support testing kubevirt on RHCOS
  * Update kubevirtci to latest commit
  * create tap device: add multiqueue support to netlink
  * set vmipod cpu request based on guest vcpus and cpu_allocation_ratio
  * allow to set a cpu allocation ratio in kubevirt config
  * Test IDs for Node Placement tests
  * only focus on tests that require rook-ceph for rook-ceph lane
  * When filtering or aggregating metrics around the state label, having it exposed as a human readable state makes it a lot easier to understand, and thus, easier to get the desirable information. This PR changes kubevirt_vmi_vcpu_seconds' state label to a human readable string
  * libvirt: disable PXE rom on interfaces with no boot order Except for virtio interfaces for which a rom is implicitely loaded
  * Keep conformance artifacts on the top level
  * tap device: use netlink instead of songgao's water lib
  * netlink: update vendor folder
  * bazel: update netlink dependency
  * Release func tests on every release
  * Add missing test ids
  * Fix sync of generated client-go to master
  * flaky pause test: make long-running process longer and quieter
  * switch virtiofs tests to use datavolume
  * test that vitriofs file written in the guest is present in the pod
  * functional test to verify that virtiofs is enabled
  * update generated files
  * virtiofs requires virt-launcher selinux policy changes
  * enable virtiofsd debug logs be setting by setting virtiofsdDebugLogs label
  * handle filesystem virtiofs devices
  * vmis with virtiofs require memory backing shared access
  * allow CAP_SYS_ADMIN when the experimental virtiofs is required
  * add a filesystem device schema element
  * add a memorybacking access schema element
  * Adding feature gate for experimental virtiofs support
  * selinux: allow creating VMIs on nodes without selinux
  * examples, vmi-masquerade: correct userData script
  * tests: change hostdisk tmp path to /var/provision
  * Bump kubevirtci to start testing k8s-1.19 provider
  * Fix ACPI doc string
  * Add functest for KVM hidden
  * Support hiding KVM MSR from guest
  * add snapshot APIGroup to aggregate cluster rules
  * tests, networkpolicy: Add ports 80/81 tier1 http tests
  * tests, vmi_servers: Add `HTTPServer.Start` and `TCPServer.Start` method to bypass LoggedIn
  * Bring openapi spec in sync
  * Fix logical error in affinity copy logic
  * Add optional validation marker for new fields
  * Update functional tests to match new object layout
  * Fix unit tests for new object layout
  * Fix injectPlacementMetadata to accept ComponentConfig objects
  * Generated Artifacts
  * Introduce ComponentConfig to contain NodePlacement
  * Functional tests exercising placement logic
  * Unit tests to ensure correctness of injectPlacementMetadata
  * Merge Affinity, Tolerations and NodeSelectors from NodePlacement to podSpecs
  * Generated artifacts
  * Define NodePlacement for workloads and infra
  * Port NodePlacement from HCO
  * tests, libvmi: Add ports to InterfaceDeviceWithMasqueradeBinding
  * Add conformance automation and manifest publishing
  * SELinux: merge .cil policies and add a lot of comments
  * vnc: use generic VNC client on comments
  * vnc: remove unused FLAG const
  * tests: re-enable couple of certificate functests
  * network, tests: check IPv6 probes on dual stack network configs
  * probes, tests: provide a TCP/HTTP server running on an helper pod
  * network, tests: move the HTTP/TCP server creation to a separate file
  * probes, tests: create ready/not ready asserter functions
  * probes, tests: encapsulate VMI creation into a function
  * probes, tests: have probe creation helpers
  * tests, network: correct the string length
  * probes, tests: exclusively use cirros VMIs on the probes tests
  * network, tests: delete the leaked Jobs on the test tear down
  * network, tests: ping first, then connect on helloWorld jobs
  * network, tests: use assert / failed connectivity checks
  * network, tests: add dual stack masquerade binding service tests
  * network, tests: prepare for multiple binding / dual stack configs
  * network, tests: move services functests to dedicated module
  * tests, libvmi: provide a minimal CirrOS VMI via the libvmi factory
  * fmt updates
  * Adjust timelines and verbage to reflect feedback
  * Fix release scripts git email and name variables
  * New release documentation
  * Replace outdated release announce script with new tool
  * We introduced our `Pach` type which collides with kubernetes type. By default kube-openapi takes only last part of type/model definition. So type "kubevirt.io/client-go/api/v1.Patch" ends up -> "v1.Patch" & "k8s.io/apimachinery/pkg/apis/meta/v1.Patch" -> "v1.Patch".
  * dual-stack, tests: actively check the cluster for dual stack conf
  * dual stack, tests: check if the cluster is dual stack
  * Add creation of bazelrc for running unnested in prow
  * virt-chroot: use sysfs node for getenforce instead of less-reliable go-selinux
  * selinux: print reason why getting launcher context failed
  * network, tests: add a flag to skip a test asserting dual stack conf
  * Addressed comments
  * fix virtctl image-upload ignoring custom storage class
  * Add unit tests for Service patching
  * use informer for VirtualMachineRestores in restore webhook
  * staticcheck updates
  * don't allow creation of a VirtualMachineRestore if on is in progress
  * make VirtualMachineRestores owned by VM
  * wait for PVCs created from snapshots to be bound if not WaitForFirstConsumer
  * Correctly check VM run strategy
  * check running/runstrategy before restoring and one additional functional test
  * tighten up functional tests
  * initial functional tests for VM restore
  * restore controller generate events on completion and error
  * updates from rebase
  * add source UID to VMSnapshot status and verify source matches target when restoring
  * fix apiGroup handling
  * VM sestore webhook
  * restore unit tests
  * restore controller implementation
  * snapshot controller waits for no VMIs or pods using PVCs
  * add VirtualMachineRestore type and CRD
  * remove include/excludeVolumes
  * update VirtualMachineRestoreStatus object to include timestamp and error
  * add VirtualMachineRestore type and CRD
  * Fix overloaded 'v1.Patch' api field
  * Prevent delete and replace of service endpoints with ClusterIP == ""
  * Fix validation for self-signed cert and addressed comments
  * Add support for camel-case spellings of "userdata" and "networkdata"
  * tests, net: Add dual-stack checks for post migration connectivity
  * tests, net: Remove post migration connectivity workaround
  * Enhance operator functional tests to validate pods are torn down after kv cr is deleted
  * test: set kubevirt.io/memfd = false for k8s 1.16
  * Add annotation kubevirt.io/memfd
  * Unit tests to validate finalizer functionality on kubevirt objects
  * Restore ability to set finalizer on kubevirt objects
  * Unit tests to verify operator injected labels remain consistent
  * Restores operator managed by label for backwards/forwards compability during updates
  * Add mhenriks to approvers/reviewers list
  * introduce retryOnConflict to certificate infra test
  * tests, Make network policy tests dual stack compatible
  * make generate after git rebase
  * deps-updae && generate
  * Workaround for a not accessible CDI dependency bitbucket.org/ww/goautoneg
  * Update cdi in client-go and manifests/testing to v 1.21
  * Run make deps-update
  * Bumped CDI version to 1.21.0
  * virt-api: allow update of VM metadata and status during VM rename process
  * Rename option --allow-intermediate-certificates to --externally-name
  * Add unit test for cert-manager
  * Add option to allow client's intermediate certs to be used in building up the chain of trust in cert validation for virt-handler and virt-api
  * Add options to allow users to configure certificate and key file paths for virt-handler, virt-controller and virt-api to accommodate varying rules around certificate validation.
  * Limit CriticalAddonsOnly taint to a single compute
  * Add test-id's for VMI migration and lifecycle testcases
  * Add event for vmi failed render
  * test, masquerade: Add dual stack vmi to vmi ping
  * tests, Fix Network Policy Flakiness
  * tests, Add waitForNetworkPolicyDeletion
  * tests, Add skipNetworkPolicyRunningOnKindInfra for NetworkPolicy tests
  * tests, Remove SkipIfNotUseNetworkPolicy
  * tests, expecter: Centralize expecter helpers under expecter.go and login.go
  * Add unit tests for to make sure it won't accidentally break passing monitorNamespace and monitorServiceAccount parameters
  * add test_id to functional test
  * add openapi listType=atomic to patches
  * add func test for custom patches
  * add custom patches to kubevirt resources on creation
  * Fix issues of using default monitorNamespace and monitorServiceAccounta when those properities are not assigned
  * update: fixing and adding unit tests
  * test: add reserved hugepages
  * tests, skip migration fail test on kind ipv6 provider
  * test: add test for source in memorybacking
  * Add source in memorybacking
  * Set NUMA to use memfd
  * virt-operator: on update, roll over daemonsets first, then controllers
  * virt-operator: fix a copy-paste error
  * Add functional test for custom-port flag
  * Make use of stdout cleaner
  * Added functional test
  * Add option to run only VNC Proxy in virtctl
  * Keep a single go_test_default rule
  * Document on how to use the conformance tests
  * Add the first conformance test
  * Add wrapper binary for conformance tests
  * Detect the kubevirt install namespace dynamically
  * Fix issues that virt-operator cannot extract MonitorNamespace and MonitorServiceAccount from JSON.
  * tests, network: Test connectivity pre/post migration
  * tests, job: Convert WaitForJobTo* to a non-assert version.
  * Generate deepcopy for NUMA
  * add a NUMA schema element
  * Removal of unnecessary output
  * Added e2e test for unused memory metric
  * Fix virtctl build for linux-amd64
  * Adds new metric kubevirt_vmi_memory_unused_bytes

* Wed Sep 30 2020 James Fehlig <jfehlig@suse.com>
- Preparation for initial submission to SLE15 SP2
  jsc#ECO-2411

* Tue Sep 15 2020 dmueller@suse.com
- Update to version 0.33.0:
  * Enhance operator functional tests to validate pods are torn down after kv cr is deleted
  * Unit tests to validate finalizer functionality on kubevirt objects
  * Restore ability to set finalizer on kubevirt objects
  * Unit tests to verify operator injected labels remain consistent
  * Restores operator managed by label for backwards/forwards compability during updates
  * tests, migration: Validate dual stack VMI and Pod IP/s
  * tests, make primary_pod_network dual stack compatible
  * tests, Create ValidateVMIandPodIPMatch helper
  * Turn off modules for staging.
  * Fix verifying make targets
  * Give migration kill pods a name not based on their node name
  * Fix another flaky ertificate related unit test
  * Fix matching of Makefile vars to env for goveralls
  * Output what the new error is when an api violation occurs
  * tests: adapt test-id:4153 to dual-stack cluster
  * sriov-tests, checkMacAddress: remove sequential expecter cases
  * sriov tests: Add CNI version to sriov NAD
  * removeNamespaces: add informative failure reason
  * cluster-deploy.sh: cancel cdi deployment on sriov-lane
  * remove version from go.mod
  * Use PingFromVMConsole for ipv6 instead of trace route
  * tests, make test 1780 dual stack compatible
  * refactor virtctl image-upload args
  * tests,libvmi: Append passed options
  * Rebase on Goveralls
  * Export -mod=vendor to always use vendor
  * Update ldflag to point to right package
  * Increase memory limit for iscsi pod
  * deps-update to reflect state after rebase
  * Fix test to properly work with TLS 1.3
  * Update kubevirt builder image to use go1.13.14
  * Add required dependencies for functest image build
  * Check if new api rule violation was added
  * Pin bazel for builder
  * selinux: relabel /dev/null to container_file_t
  * selinux, virt-handler: relabel the clone device
  * selinux, virt-chroot: provide a command to relabel files
  * Add gradle install for builder to reenable swagger
  * Set libvirt to virtmaint-sig/for-kubevirt 5.0.0
  * Update builder image to include new goveralls version, remove ppc64le
  * Move coverage from travis to prow
  * Support VMI scheme multi IPs list in case of dual stack
  * Improve stability of fedora VM's login expecter
  * tests: Use new image for sriov tests
  * tests/containerdisks: add fedora-extended image
  * kubevirt/BUILD.bazel: push to cluster registry
  * containerdisks/ WORKSPACE, BUILD.bazel: add new image
  * containerdisks: add doc about container-disk images
  * Unit test to veriy migration target is cleaned when VMI is deleted
  * Unit test to ensure an error is returned if multiple container disk directories for the same vmi exist
  * Add unit test to verify stale clients are handled during pre migration target setup
  * abort migration if the vmi is deleted or in the process of being deleted
  * Add better logging to container disk mount/unmount
  * wait for virt-handler to come back online during migration fail func test case
  * ensure we detect the correct pod environment during isolation detection when migrating
  * ensure only we're mounting/unmounting the right pod's container disk during migration
  * gitignore: ignore files ending with ~
  * Ensures stale local data from failed migration target is cleaned before attempting to migrate again
  * Functional test to validate migration failures
  * Domain XML to be logged on info level
  * Fix the test default SMBIOS testcase
  * Add custom PCI tests
  * Fix bug in virtctl upload when using PVC without any annotations. In this case in code the annotations map is nil, and we attempted to set a value in that nil map causing a crash of virtctl.
  * Allow podman for normal build steps
  * Makefile: Control timestamp addition
  * Makefile: Add timestamps to make targets
  * Makefile: Use realpath instead of shell to calculate path
  * export local provider variables to the correct location
  * no need to verify the number of depoyed nodes for local provider
  * Use proper namespace in functional test
  * Fix doc string
  * Add --security-opt label:disable to bazel server version check On Fedora 32 with moby this fixes an selinux issue in the imega/jq container.
  * Fix tests binary release
  * tests: Add phoracek to approvers
  * create-tap: improve code readability
  * selinux: update the default launcher selinux type
  * create-tap: prevent FD leaking into the tap-maker
  * selinux: run virt-handler without categories
  * selinux: networking requires escalated selinuxLauncherType
  * selinux: create the tap device using launcher selinux label
  * create-tap: add a new cmd to virt-chroot
  * network: have the launcher pid for future tap device creation
  * Create tap devices w/ multi-queue support
  * masquerade/bridge binding: use pre-provisioned tap device
  * Create tap device on virt-handler
  * functests: Refactor VMI helpers
  * tests: Update the vmi instance after creation
  * tests: configureIPv6OnVMI remove unnecessary vmi parameter
  * tests, dual-stack: configure ipv6 on dual stack cluster vmi
  * Add all the missing test-ids
  * dual-stack: IsIpv6Enabled use podInterface addresses.
  * fix typo
  * Rename managed-by label to be literal
  * Don't add empty values to KubeVirtDeploymentConfig
  * Use more consistent config access function
  * Functional tests for product related labels
  * Add ProductName and Version labels to KubeVirt objects
  * Fix flaky certificate expiration unit test
  * tests, job: Rename RenderJob to NewJob and expose new args
  * Bump kubevirtci
  * tests, job: Use status condition to detect success/failure
  * use status updater to abstract enable/disable of VM status subresource
  * have to call UpdateStatus as well as Update otherwise status does not get updated, duh
  * UpdateStatus was not sufficient for certain snapshot controller updates
  * tests, console_test: use safe expect batcher
  * A low value of timeout in test setup causes failure in Azure.
  * Remove hidden `make generate` invocations
  * tests: change ping to use RetValue and PromptExpression
  * Test improvements: Use job instead of pod and fail fast while waiting for job.
  * tests: utils.RetValue no need to pass prompt
  * Remove domain label from VMI metrics
  * network: Add network-reviewers group
  * network: Move PodIP status test to network package
  * Fix clock timezone
  * set schedulable to true to test node-controller will respond to out of date heartbeat
  * add e2e test for virt-handler schedulable=false
  * virt-handler mark node as unschedulable until it is able to talk with kubelet
  * tests, ping: Extend the ping helper and generalize it
  * Check if the socket exists and not if the base directory exists
  * [virt-hanlder] test probing of cmd server socket
  * [virt-handler] test contanerDisk readiness checks
  * tests: [test_id:1778] remove redundant `sudo` and wait for prompt
  * tests: ExpectBatchWithValidatedSend error on BatchExpect other than BExp
  * [virt-handler] wait for containerDisks to become ready
  * [virt-handler] let virt-handler probe for virt-launcher readiness
  * [virt-launcher] Replace --readiness-file logic with socket moving
  * [virt-controller] Remove readiness probes and --readiness-file flag
  * Remove exec readiness probe on the containerDisk container
  * tests, ping: Use tests.PingFromVMConsole directly
  * tests, ping: Move the ping helper to the tests package
  * Add test approvers
  * Let prow run make generate instead of travis
  * tests: avoid line wrap on fedora console
  * tests, Fix test 1780 of vmi_networking_test.go
  * Unit test for ensuring local cleanup of vmi does not occur on non finalized vmi
  * Do not perform local cleanup of vmi until vmi is in a finalized state
  * network: Add dedicated network tests module
  * Add support to configure vmi disk I/O mode options
  * Add openapi validatior unit tests
  * tests: Remove redundant string declarment in RetValue arguments
  * tests: Rename tests.Retcode to tests.RetValue
  * test: Fix flaky test for "A long running process"
  * test: Removing redundent \n send from test_id:1779
  * test: Fix falkiness in guest memory failing tests and skip failing one
  * tests: Add missing `\n` to expect.BSnd to test_id:1753
  * Shorten the release job exectuion time on travis
  * k8s-reporter: get all config-map
  * tests: `GenerateHelloWorldServer` use `ExpectBatchWithValidatedSend`
  * tests: Avoid squential expect.BExp in test_id:1778
  * tests: Remove un-needed \n send from "Checking console text" expecter
  * tests: using `Retcode` to check the result of "echo $?"
  * tests: Changing `retcode` to contain the prompt
  * tests: Using ExpectBatchWithValidatedSend instead of expecter.ExpectBatch
  * test: Configure console on login
  * tests: Intorduce safe ExpectBatchWithValidatedSend
  * Bump kubevirtci to support dual stack on k8s-1.18
  * Let virt-operator roll out the status subresource activation
  * Enable the status subresource feature for the CRDs
  * Let virt-controller use the new UpdateStatus client functions
  * Make use of the /status subresource in the virt-api subresources
  * Add validation webhooks for /status updates
  * Add status updater helper functions
  * Add UpdateStatus and PatchStatus to the kubevirt client
  * vmiMetrics struct was recreated with better attributes
  * tests: Create containerdisk sub-package
  * tests: Create flags sub-package
  * Give the VM rename operation more time to create a new VM
  * Expose guest swap metrics
  * Use 'kill' instead of 'killall' for libvirtd in func test

* Fri Sep 11 2020 dmueller@suse.com
- add license/readmes
- Update to version 0.32.0:
  * Shorten the release job exectuion time on travis
  * libvirt expects memory value in bytes to be provided with correct units
  * Bump kubevirtci
  * flaky-finder: fix leading pipe bug
  * tests: skip dmidecode tests on ipv6 lanes
  * code inspection changes
  * Add unit test to verify domain resync period
  * Add resync period for syncing domains in virt-handler from each virt-launcher
  * tests: fix string equality tests
  * tests, vmi_config: Fix expecter false positives In these tests, BExp-ecting "pass" always worked,   because the command line was matched. Splitting the word in 2 on the command line ensures   the match to happen (or not) in the result. Also removed unused 'fail' echos.
  * virtctl cli error handling
  * Re-enabling test pointing to #2272

* Tue Jul 28 2020 James Fehlig <jfehlig@suse.com>
- spec: Add 'ExclusiveArch: x86_64' since currently kubevirt only
  builds for x86_64

* Wed Jul 22 2020 James Fehlig <jfehlig@suse.com>
- Split out container-disk to a separate package since it is used
  by virt-handler and virt-launcher

* Mon Jul 20 2020 James Fehlig <jfehlig@suse.com>
- Update to 0.31.0
  Dropped rename-chroot.patch since the upstream variant is included
  in this release

* Fri Jun 26 2020 James Fehlig <jfehlig@suse.com>
- Rename chroot utility to virt-chroot

* Wed Jun 24 2020 James Fehlig <jfehlig@suse.com>
- Add container-disk to virt-handler package

* Tue Jun 23 2020 James Fehlig <jfehlig@suse.com>
- Update to 0.30.0
  Dropped build-fix.patch since the upstream variant is included
  in this release

* Mon Jun 22 2020 James Fehlig <jfehlig@suse.com>
- Add building of virt-launcher

* Thu May 28 2020 James Fehlig <jfehlig@suse.com>
- Add building of virt-handler and virt-operator

* Mon May 11 2020 James Fehlig <jfehlig@suse.com>
- Add building of virt-api and virt-controller
- Fix build
  build-fix.patch

* Wed May  6 2020 James Fehlig <jfehlig@suse.com>
- Initial attempt to package kubevirt 0.29.0<|MERGE_RESOLUTION|>--- conflicted
+++ resolved
@@ -20,11 +20,7 @@
 Summary:        Container native virtualization
 Name:           kubevirt
 Version:        1.5.0
-<<<<<<< HEAD
-Release:        3%{?dist}
-=======
 Release:        4%{?dist}
->>>>>>> 55cb1745
 License:        ASL 2.0
 Vendor:         Microsoft Corporation
 Distribution:   Azure Linux
@@ -40,11 +36,7 @@
 %global debug_package %{nil}
 BuildRequires:  swtpm-tools
 BuildRequires:  glibc-devel
-<<<<<<< HEAD
-BuildRequires:  glibc-static >= 2.38-13%{?dist}
-=======
 BuildRequires:  glibc-static >= 2.38-14%{?dist}
->>>>>>> 55cb1745
 BuildRequires:  golang >= 1.21
 BuildRequires:  golang-packaging
 BuildRequires:  pkgconfig
@@ -277,12 +269,9 @@
 %{_bindir}/virt-tests
 
 %changelog
-<<<<<<< HEAD
-=======
 * Wed Oct 08 2025 Andrew Phelps <anphel@microsoft.com> - 1.5.0-4
 - Bump to rebuild with updated glibc
 
->>>>>>> 55cb1745
 * Thu Aug 28 2025 Kanishk Bansal <kanbansal@microsoft.com> - 1.5.0-3
 - Bump to rebuild with updated glibc
 
