--- conflicted
+++ resolved
@@ -6,14 +6,9 @@
 Vendor:         Microsoft Corporation
 Distribution:   Mariner
 Group:          Applications/System
-<<<<<<< HEAD
 URL:            https://www.gnu.org/software/parted/
 Source0:        http://ftp.gnu.org/gnu/%{name}/%{name}-%{version}.tar.xz
 Patch0:         0001-freelocale-bug-fix.patch
-=======
-URL:            https://ftp.gnu.org/gnu/parted/parted-3.2.tar.xz
-Source0:        http://ftp.gnu.org/gnu/parted/%{name}-%{version}.tar.xz
->>>>>>> 725ccdb8
 Conflicts:      toybox
 Provides:       %{name}-devel = %{version}-%{release}
 
@@ -57,13 +52,9 @@
 %{_datadir}/*
 
 %changelog
-<<<<<<< HEAD
 * Tue Dec 21 2021 Max Brodeur-Urbas <maxbr@microsoft.com> - 3.4-1
 - Upgrading to 3.4
 - Adding 0001-freelocale-bug-fix.patch.
-=======
-* Thu Jan 20 2022 Max Brodeur-Urbas <maxbr@microsoft.com> - 3.2-13
->>>>>>> 725ccdb8
 - License verified.
 
 * Fri Sep 10 2021 Thomas Crain <thcrain@microsoft.com> - 3.2-12
