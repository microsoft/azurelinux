Summary:        user space RCU (read-copy-update)
Name:           userspace-rcu
Version:        0.10.1
Release:        5%{?dist}
License:        LGPLv2+
URL:            https://liburcu.org
#Source0:       https://github.com/urcu/userspace-rcu/archive/v%{version}.tar.gz
Source0:        %{name}-%{version}.tar.gz
Group:          Development/Tools
Vendor:         Microsoft Corporation
Distribution:   Mariner

BuildRequires:  libxml2-devel
BuildRequires:  nss-devel
BuildRequires:  m4
BuildRequires:  elfutils-devel
BuildRequires:  popt-devel

%description
This data synchronization library provides read-side access which scales linearly with the number of cores.

%package devel
Summary: Development Libraries for openssl
Group: Development/Libraries
Requires: userspace-rcu = %{version}-%{release}
%description devel
Library files for doing development with userspace-rcu.

%prep
%setup -q

%build
autoreconf -fiv
./configure \
    --prefix=%{_prefix} \
    --disable-static

make %{?_smp_mflags}

%install
make DESTDIR=%{buildroot} install
find %{buildroot} -name '*.la' -delete

%check
make %{?_smp_mflags} check

%files
%{_libdir}/*.so.*
%{_includedir}/*
%{_datadir}/*

%files devel
%defattr(-,root,root)
%license LICENSE
%{_libdir}/pkgconfig/*
%{_libdir}/*.so
%{_includedir}/*


%changelog
<<<<<<< HEAD
* Fri Feb 05 2021 Joe Schmitt <joschmit@microsoft.com> - 0.10.1-5
- Replace incorrect %%{_lib} usage with %%{_libdir}

* Sat May 09 00:21:25 PST 2020 Nick Samson <nisamson@microsoft.com> - 0.10.1-4
=======
* Sat May 09 2020 Nick Samson <nisamson@microsoft.com> - 0.10.1-4
>>>>>>> a6f8e0a4
- Added %%license line automatically

*   Tue Apr 07 2020 Joe Schmitt <joschmit@microsoft.com> 0.10.1-3
-   Update URL.
-   Update Source0 with valid URL.
-   Remove sha1 macro.
-   License verified.
*   Tue Sep 03 2019 Mateusz Malisz <mamalisz@microsoft.com> 0.10.1-2
-   Initial CBL-Mariner import from Photon (license: Apache2).
*   Mon Sep 10 2018 Michelle Wang <michellew@vmware.com> 0.10.1-1
-   Updated to version 0.10.1.
*   Wed Apr 05 2017 Xiaolin Li <xiaolinl@vmware.com> 0.9.3-1
-   Updated to version 0.9.3.
*   Wed Oct 05 2016 ChangLee <changlee@vmware.com> 0.9.1-4
-   Modified %check
*   Mon Jul 25 2016 Divya Thaluru <dthaluru@vmware.com> 0.9.1-3
-   Added devel package and removed packaging of debug files
*   Tue May 24 2016 Priyesh Padmavilasom <ppadmavilasom@vmware.com> 0.9.1-2
-   GA - Bump release of all rpms
*   Tue Nov 24 2015 Xiaolin Li <xiaolinl@vmware.com> 2.7.0-1
-   Initial build.  First version<|MERGE_RESOLUTION|>--- conflicted
+++ resolved
@@ -58,32 +58,28 @@
 
 
 %changelog
-<<<<<<< HEAD
 * Fri Feb 05 2021 Joe Schmitt <joschmit@microsoft.com> - 0.10.1-5
 - Replace incorrect %%{_lib} usage with %%{_libdir}
 
-* Sat May 09 00:21:25 PST 2020 Nick Samson <nisamson@microsoft.com> - 0.10.1-4
-=======
 * Sat May 09 2020 Nick Samson <nisamson@microsoft.com> - 0.10.1-4
->>>>>>> a6f8e0a4
 - Added %%license line automatically
 
-*   Tue Apr 07 2020 Joe Schmitt <joschmit@microsoft.com> 0.10.1-3
--   Update URL.
--   Update Source0 with valid URL.
--   Remove sha1 macro.
--   License verified.
-*   Tue Sep 03 2019 Mateusz Malisz <mamalisz@microsoft.com> 0.10.1-2
--   Initial CBL-Mariner import from Photon (license: Apache2).
-*   Mon Sep 10 2018 Michelle Wang <michellew@vmware.com> 0.10.1-1
--   Updated to version 0.10.1.
-*   Wed Apr 05 2017 Xiaolin Li <xiaolinl@vmware.com> 0.9.3-1
--   Updated to version 0.9.3.
-*   Wed Oct 05 2016 ChangLee <changlee@vmware.com> 0.9.1-4
--   Modified %check
-*   Mon Jul 25 2016 Divya Thaluru <dthaluru@vmware.com> 0.9.1-3
--   Added devel package and removed packaging of debug files
-*   Tue May 24 2016 Priyesh Padmavilasom <ppadmavilasom@vmware.com> 0.9.1-2
--   GA - Bump release of all rpms
-*   Tue Nov 24 2015 Xiaolin Li <xiaolinl@vmware.com> 2.7.0-1
--   Initial build.  First version+* Tue Apr 07 2020 Joe Schmitt <joschmit@microsoft.com> 0.10.1-3
+- Update URL.
+- Update Source0 with valid URL.
+- Remove sha1 macro.
+- License verified.
+* Tue Sep 03 2019 Mateusz Malisz <mamalisz@microsoft.com> 0.10.1-2
+- Initial CBL-Mariner import from Photon (license: Apache2).
+* Mon Sep 10 2018 Michelle Wang <michellew@vmware.com> 0.10.1-1
+- Updated to version 0.10.1.
+* Wed Apr 05 2017 Xiaolin Li <xiaolinl@vmware.com> 0.9.3-1
+- Updated to version 0.9.3.
+* Wed Oct 05 2016 ChangLee <changlee@vmware.com> 0.9.1-4
+- Modified %check
+* Mon Jul 25 2016 Divya Thaluru <dthaluru@vmware.com> 0.9.1-3
+- Added devel package and removed packaging of debug files
+* Tue May 24 2016 Priyesh Padmavilasom <ppadmavilasom@vmware.com> 0.9.1-2
+- GA - Bump release of all rpms
+* Tue Nov 24 2015 Xiaolin Li <xiaolinl@vmware.com> 2.7.0-1
+- Initial build.  First version