Summary:        TIFF libraries and associated utilities.
Name:           libtiff
Version:        4.6.0
<<<<<<< HEAD
Release:        9%{?dist}
=======
Release:        10%{?dist}
>>>>>>> 55cb1745
License:        libtiff
Vendor:         Microsoft Corporation
Distribution:   Azure Linux
Group:          System Environment/Libraries
URL:            https://gitlab.com/libtiff/libtiff
Source0:        https://gitlab.com/libtiff/libtiff/-/archive/v%{version}/libtiff-v%{version}.tar.gz
Patch0:         CVE-2023-52356.patch
Patch1:         CVE-2023-6277.patch
Patch2:         CVE-2024-7006.patch
Patch3:         CVE-2023-3164.patch
Patch4:         CVE-2023-6228.patch
Patch5:         CVE-2025-8534.patch
Patch6:         CVE-2025-8177.patch
Patch7:         CVE-2025-8176.patch
Patch8:         CVE-2025-8851.patch
Patch9:         CVE-2025-9165.patch
Patch10:        CVE-2025-9900.patch
<<<<<<< HEAD
=======
Patch11:        CVE-2024-13978.patch
>>>>>>> 55cb1745

BuildRequires:  autoconf
BuildRequires:  automake
BuildRequires:  libjpeg-turbo-devel
BuildRequires:  libtool
Requires:       libjpeg-turbo
Provides:       %{name}-tools = %{version}-%{release}

%description
The LibTIFF package contains the TIFF libraries and associated utilities. The libraries are used by many programs for reading and writing TIFF files and the utilities are used for general work with TIFF files.

%package        devel
Summary:        Header and development files
Requires:       %{name} = %{version}-%{release}
Requires:       libjpeg-turbo-devel

%description    devel
It contains the libraries and header files to create applications

%prep
%autosetup -p1 -n libtiff-v%{version}

%build
export CFLAGS="%{optflags} -fno-strict-aliasing"
sed -i "s/for file.*/for false/g" autogen.sh
./autogen.sh
%configure --disable-static
make %{?_smp_mflags}

%install
make DESTDIR=%{buildroot} install
find %{buildroot} -type f -name "*.la" -delete -print

%check
make %{?_smp_mflags} -k check

%post -p /sbin/ldconfig
%postun -p /sbin/ldconfig

%files
%defattr(-,root,root)
%license LICENSE.md
%{_bindir}/*
%{_libdir}/*.so.6*

%files devel
%defattr(-,root,root)
%{_includedir}/*
%{_libdir}/*.so
%{_libdir}/pkgconfig/*.pc
%license LICENSE.md
%{_docdir}/*
# The above LICENSE.md is same as below hence removing duplicate in doc file
%exclude %{_docdir}/tiff-%{version}/LICENSE.md

%changelog
<<<<<<< HEAD
=======
* Mon Sep 29 2025 Azure Linux Security Servicing Account <azurelinux-security@microsoft.com> - 4.6.0-10
- Patch for CVE-2024-13978

>>>>>>> 55cb1745
* Mon Sep 29 2025 Azure Linux Security Servicing Account <azurelinux-security@microsoft.com> - 4.6.0-9
- Patch for CVE-2025-9900

* Thu Aug 21 2025 Azure Linux Security Servicing Account <azurelinux-security@microsoft.com> - 4.6.0-8
- Patch for CVE-2025-9165, CVE-2025-8851

* Tue Aug 05 2025 Azure Linux Security Servicing Account <azurelinux-security@microsoft.com> - 4.6.0-7
- Patch for CVE-2025-8534, CVE-2025-8177, CVE-2025-8176

* Mon Feb 03 2025 Ankita Pareek <ankitapareek@microsoft.com> - 4.6.0-6
- Address CVE-2023-6228 with a patch

* Fri Jan 17 2025 Bhagyashri Pathak <bhapathak@microsoft.com> - 4.6.0-5
- Add patch for CVE-2023-3164.patch

* Tue Aug 13 2024 Aadhar Agarwal <aadagarwal@microsoft.com> - 4.6.0-4
- Add patch for CVE-2024-7006

* Wed Aug 07 2024 Sumedh Sharma <sumsharma@microsoft.com> - 4.6.0-3
- Add patch to resolve CVE-2023-6277

* Thu Mar 7 2024 Xiaohong Deng <xiaohongdeng@microsoft.com> - 4.6.0-2
- Add patches for CVE-2023-52356

* Fri Oct 20 2023 Neha Agarwal <nehaagarwal@microsoft.com> - 4.6.0-1
- Upgrade to v4.6.0 to fix CVE-2023-40745 and CVE-2023-41175

* Sat Jul 08 2023 CBL-Mariner Servicing Account <cblmargh@microsoft.com> - 4.5.1-1
- Auto-upgrade to 4.5.1 - patch CVE-2023-26966

* Fri May 26 2023 Rachel Menge <rachelmenge@microsoft.com> - 4.5.0-3
- Patch CVE-2023-2731

* Mon May 15 2023 Andrew Phelps <anphel@microsoft.com> - 4.5.0-2
- Patch CVE-2023-0795 CVE-2023-0796 CVE-2023-0797 CVE-2023-0798 CVE-2023-0799
- Patch CVE-2023-0800 CVE-2023-0801 CVE-2023-0802 CVE-2023-0803 CVE-2023-0804

* Mon Mar 27 2023 CBL-Mariner Servicing Account <cblmargh@microsoft.com> - 4.5.0-1
- Auto-upgrade to 4.5.0 - to fix CVE-2022-4645

* Wed Feb 22 2023 Sumedh Sharma <sumsharma@microsoft.com> - 4.4.0-8
- Add patch for CVE-2023-0795,CVE-2023-0796,CVE-2023-0797,CVE-2023-0798 & CVE-2023-0799
- Add fix for: tiffcrop correctly update buffersize after rotateImage(). fix#520
- Add fix for: TIFFClose() avoid NULL pointer dereferencing. fix#515
- Add patch for CVE-2023-0800,CVE-2023-0801,CVE-2023-0802,CVE-2023-0803 & CVE-2023-0804

* Wed Feb 08 2023 Rachel Menge <rachelmenge@microsoft.com> - 4.4.0-7
- Add patch for CVE-2022-48281

* Fri Nov 18 2022 Sam Meluch <sammeluch@microsoft.com> - 4.4.0-6
- Add patch for critical CVE-2022-3970
- Patch CVE-2022-3599
- Add nopatch for CVE-2022s: 3598, 3626, and 3627
- Patch CVE-2022-3597

* Mon Oct 24 2022 Sean Dougherty <sdougherty@microsoft.com> - 4.4.0-5
- Patch CVE-2022-3570

* Wed Sep 14 2022 Nan Liu <liunan@microsoft.com> - 4.4.0-4
- Patch CVE-2022-2953

* Tue Aug 16 2022 Muhammad Falak <mwani@microsoft.com> - 4.4.0-3
- Patch CVE-2022-34526

* Fri Jul 15 2022 Mandeep Plaha <mandeepplaha@microsoft.com> - 4.4.0-2
- Patch CVE-2022-2056, CVE-2022-2057, and CVE-2022-2058

* Mon Jun 13 2022 Muhammad Falak <mwani@microsoft.com> - 4.4.0-1
- Bump version to 4.4.0 to address CVE-2022-1622 & CVE-2022-1623
- Remove patches that are not applicable

* Fri Apr 15 2022 Cameron Baird <cameronbaird@microsoft.com> - 4.3.0-2
- Patch CVE-2022-0561, CVE-2022-0562, CVE-2022-0865, CVE-2022-0891, CVE-2022-0907, CVE-2022-0908,
- CVE-2022-0909, CVE-2022-0924, CVE-2022-22844
- Nopatch CVE-2022-1056, since it is a duplicate of CVE-2022-0891

* Tue Feb 08 2022 Henry Li <lihl@microsoft.com> - 4.3.0-1
- Upgrade to 4.3.0
- Remove patches that no longer apply
- Add autoconf, libtool, automake as BR
- Use autosetup and modify build steps
- License Verified

* Fri Mar 26 2021 Thomas Crain <thcrain@microsoft.com> - 4.1.0-3
- Merge the following releases from 1.0 to dev branch
- joslobo@microsoft.com, 4.1.0-2: Add patches for CVE-2020-35521, CVE-2020-35522, CVE-2020-35523, CVE-2020-35524

* Tue Jan 12 2021 Ruying Chen <v-ruyche@microsoft.com> - 4.1.0-2
- Provide libtiff-tools.

* Tue May 26 2020 Ruying Chen <v-ruyche@microsoft.com> - 4.1.0-1
- Update to 4.1.0

* Wed May 13 2020 Nick Samson <nisamson@microsoft.com> - 4.0.10-6
- Added %%license line automatically

* Mon May 11 2020 Nicolas Ontiveros <niontive@microsoft.com> 4.0.10-5
- Fix CVE-2019-17546.
- Remove sha1 macro.

* Tue Sep 03 2019 Mateusz Malisz <mamalisz@microsoft.com> 4.0.10-4
- Initial CBL-Mariner import from Photon (license: Apache2).

* Tue Feb 05 2019 Keerthana K <keerthanak@vmware.com> 4.0.10-3
- Fix for CVE-2019-6128.

* Mon Jan 28 2019 Keerthana K <keerthanak@vmware.com> 4.0.10-2
- Fix for CVE-2018-12900

* Mon Dec 10 2018 Ashwin H <ashwinh@vmware.com> 4.0.10-1
- Update to 4.0.10

* Sun Dec 02 2018 Ashwin H <ashwinh@vmware.com> 4.0.9-5
- Fix CVE-2018-17100, CVE-2018-17101

* Mon May 14 2018 Xiaolin Li <xiaolinl@vmware.com> 4.0.9-4
- Fix CVE-2018-7456, CVE-2018-8905, CVE-2018-5784, CVE-2017-11613

* Wed Feb 14 2018 Dheeraj Shetty <dheerajs@vmware.com> 4.0.9-3
- Patch for CVE-2017-17095

* Wed Jan 31 2018 Dheeraj Shetty <dheerajs@vmware.com> 4.0.9-2
- Repatched CVE-2017-9935

* Wed Jan 17 2018 Dheeraj Shetty <dheerajs@vmware.com> 4.0.9-1
- Updated to version 4.0.9 to fix CVE-2017-11613, CVE-2017-9937,
- CVE-2017-17973. Added a patch for CVE-2017-18013

* Mon Dec 11 2017 Xiaolin Li <xiaolinl@vmware.com> 4.0.8-7
- Added patch for CVE-2017-9935

* Mon Nov 27 2017 Xiaolin Li <xiaolinl@vmware.com> 4.0.8-6
- Added patches for CVE-2017-13726, CVE-2017-13727

* Mon Nov 13 2017 Dheeraj Shetty <dheerajs@vmware.com> 4.0.8-5
- Patch : CVE-2017-12944

* Fri Oct 13 2017 Alexey Makhalov <amakhalov@vmware.com> 4.0.8-4
- Use standard configure macros

* Wed Aug 09 2017 Harish Udaiya Kumar <hudaiyakumar@vmware.com> 4.0.8-3
- Added patch for CVE-2017-9936, CVE-2017-11335

* Tue Jul 11 2017 Divya Thaluru <dthaluru@vmware.com> 4.0.8-2
- Applied patch for CVE-2017-10688

* Wed Jun 07 2017 Xiaolin Li <xiaolinl@vmware.com> 4.0.8-1
- Updated to version 4.0.8.

* Tue May 16 2017 Harish Udaiya Kumar <hudaiyakumar@vmware.com> 4.0.7-4
- Added patch for CVE-2016-10266, CVE-2016-10268, CVE-2016-10269, CVE-2016-10267 and libtiff-heap-buffer-overflow patch

* Mon Apr 10 2017 Dheeraj Shetty <dheerajs@vmware.com> 4.0.7-3
- Patch : CVE-2016-10092, CVE-2016-10093, CVE-2016-10094

* Thu Jan 19 2017 Priyesh Padmavilasom <ppadmavilasom@vmware.com> 4.0.7-2
- Patch : CVE-2017-5225

* Thu Nov 24 2016 Alexey Makhalov <amakhalov@vmware.com> 4.0.7-1
- Update to 4.0.7. It fixes CVE-2016-953[3456789] and CVE-2016-9540
- Remove obsolete patches

* Wed Oct 12 2016 Dheeraj Shetty <dheerajs@vmware.com> 4.0.6-3
- Fixed security issues : CVE-2016-3945, CVE-2016-3990, CVE-2016-3991

* Thu Sep 22 2016 Harish Udaiya Kumar <hudaiyakumar@vmware.com> 4.0.6-2
- Fixed security issues : CVE-2015-8668, CVE-2015-7554, CVE-2015-8683+CVE-2015-8665,CVE-2016-3186
- CVE-2015-1547

* Wed Jul 27 2016 Divya Thaluru <dthaluru@vmware.com> 4.0.6-1
- Initial version<|MERGE_RESOLUTION|>--- conflicted
+++ resolved
@@ -1,11 +1,7 @@
 Summary:        TIFF libraries and associated utilities.
 Name:           libtiff
 Version:        4.6.0
-<<<<<<< HEAD
-Release:        9%{?dist}
-=======
 Release:        10%{?dist}
->>>>>>> 55cb1745
 License:        libtiff
 Vendor:         Microsoft Corporation
 Distribution:   Azure Linux
@@ -23,10 +19,7 @@
 Patch8:         CVE-2025-8851.patch
 Patch9:         CVE-2025-9165.patch
 Patch10:        CVE-2025-9900.patch
-<<<<<<< HEAD
-=======
 Patch11:        CVE-2024-13978.patch
->>>>>>> 55cb1745
 
 BuildRequires:  autoconf
 BuildRequires:  automake
@@ -83,12 +76,9 @@
 %exclude %{_docdir}/tiff-%{version}/LICENSE.md
 
 %changelog
-<<<<<<< HEAD
-=======
 * Mon Sep 29 2025 Azure Linux Security Servicing Account <azurelinux-security@microsoft.com> - 4.6.0-10
 - Patch for CVE-2024-13978
 
->>>>>>> 55cb1745
 * Mon Sep 29 2025 Azure Linux Security Servicing Account <azurelinux-security@microsoft.com> - 4.6.0-9
 - Patch for CVE-2025-9900
 
