--- conflicted
+++ resolved
@@ -1,11 +1,7 @@
 Summary:        TIFF libraries and associated utilities.
 Name:           libtiff
 Version:        4.6.0
-<<<<<<< HEAD
-Release:        7%{?dist}
-=======
-Release:        8%{?dist}
->>>>>>> 53735b95
+Release:        9%{?dist}
 License:        libtiff
 Vendor:         Microsoft Corporation
 Distribution:   Mariner
@@ -17,15 +13,12 @@
 Patch2:         CVE-2023-6277.patch
 Patch3:         CVE-2023-3164.patch
 Patch4:         CVE-2023-6228.patch
-<<<<<<< HEAD
-Patch5:         CVE-2025-9900.patch
-=======
 Patch5:         CVE-2025-8176.patch
 Patch6:         CVE-2025-8177.patch
 Patch7:         CVE-2025-8534.patch
 Patch8:         CVE-2025-8851.patch
 Patch9:         CVE-2025-9165.patch
->>>>>>> 53735b95
+Patch10:        CVE-2025-9900.patch
 BuildRequires:  autoconf
 BuildRequires:  automake
 BuildRequires:  libjpeg-turbo-devel
@@ -78,16 +71,14 @@
 %{_docdir}/*
 
 %changelog
-<<<<<<< HEAD
-* Mon Sep 29 2025 Azure Linux Security Servicing Account <azurelinux-security@microsoft.com> - 4.6.0-7
+* Mon Sep 29 2025 Azure Linux Security Servicing Account <azurelinux-security@microsoft.com> - 4.6.0-9
 - Patch for CVE-2025-9900
-=======
+
 * Thu Aug 21 2025 Azure Linux Security Servicing Account <azurelinux-security@microsoft.com> - 4.6.0-8
 - Patch for CVE-2025-9165, CVE-2025-8851
 
 * Wed Aug 06 2025 Azure Linux Security Servicing Account <azurelinux-security@microsoft.com> - 4.6.0-7
 - Patch for CVE-2025-8534, CVE-2025-8177, CVE-2025-8176
->>>>>>> 53735b95
 
 * Tue Mar 18 2025 Jyoti Kanase <v-jykanase@microsoft.com> - 4.6.0-6
 - Fix CVE-2023-6228
