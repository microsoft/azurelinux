--- conflicted
+++ resolved
@@ -361,64 +361,61 @@
 %{_mandir}/man8/systemtap-service.8*
 
 %changelog
-<<<<<<< HEAD
-*   Mon Sep 28 2020 Joe Schmitt <joschmit@microsoft.com> 4.1-6
--   Explicitly use python3 during build.
--   Use lib macros for paths.
-* Sat May 09 00:20:54 PST 2020 Nick Samson <nisamson@microsoft.com> - 4.1-5
-=======
+* Mon Sep 28 2020 Joe Schmitt <joschmit@microsoft.com> 4.1-6
+- Explicitly use python3 during build.
+- Use lib macros for paths.
+
 * Sat May 09 2020 Nick Samson <nisamson@microsoft.com> - 4.1-5
->>>>>>> a6f8e0a4
 - Added %%license line automatically
 
-*   Tue Apr 28 2020 Emre Girgin <mrgirgin@microsoft.com> 4.1-4
--   Renaming linux to kernel
-*   Fri Apr 17 2020 Emre Girgin <mrgirgin@microsoft.com> 4.1-3
--   Rename shadow to shadow-utils.
-*   Thu Apr 09 2020 Nicolas Ontiveros <niontive@microsoft.com> 4.1-2
--   Remove toybox and only use coreutils for requires.
-*   Wed Mar 18 2020 Henry Beberman <henry.beberman@microsoft.com> 4.1-1
--   Update to 4.1. License verified.
-*   Tue Sep 03 2019 Mateusz Malisz <mamalisz@microsoft.com> 4.0-3
--   Initial CBL-Mariner import from Photon (license: Apache2).
-*   Thu Jan 10 2019 Alexey Makhalov <amakhalov@vmware.com> 4.0-2
--   Added BuildRequires python2-devel
-*   Tue Dec 04 2018 Keerthana K <keerthanak@vmware.com> 4.0-1
--   Updated to version 4.0
-*   Mon Sep 10 2018 Keerthana K <keerthanak@vmware.com> 3.3-1
--   Updated to version 3.3
-*   Tue Jan 23 2018 Divya Thaluru <dthaluru@vmware.com>  3.2-1
--   Updated to version 3.2
-*   Thu Dec 28 2017 Divya Thaluru <dthaluru@vmware.com>  3.1-5
--   Fixed the log file directory structure
-*   Mon Sep 18 2017 Alexey Makhalov <amakhalov@vmware.com> 3.1-4
--   Remove shadow from requires and use explicit tools for post actions
-*   Mon Sep 18 2017 Alexey Makhalov <amakhalov@vmware.com> 3.1-3
--   Requires coreutils or toybox
-*   Thu Aug 10 2017 Alexey Makhalov <amakhalov@vmware.com> 3.1-2
--   systemtap-sdt-devel requires systemtap
-*   Tue Apr 11 2017 Vinay Kulkarni <kulkarniv@vmware.com> 3.1-1
--   Update to version 3.1
-*   Mon Nov 21 2016 Priyesh Padmavilasom <ppadmavilasom@vmware.com> 3.0-4
--   add shadow to requires
-*   Wed Nov 16 2016 Alexey Makhalov <amakhalov@vmware.com> 3.0-3
--   Use sqlite-{devel,libs}
-*   Tue Oct 04 2016 ChangLee <changlee@vmware.com> 3.0-2
--   Modified %check
-*   Fri Jul 22 2016 Divya Thaluru <dthaluru@vmware.com> 3.0-1
--   Updated version to 3.0
--   Removing patch to enable kernel (fix is present in upstream)
-*   Tue May 24 2016 Priyesh Padmavilasom <ppadmavilasom@vmware.com> 2.9-5
--   GA - Bump release of all rpms
-*   Mon May 23 2016 Harish Udaiya KUmar <hudaiyakumar@vmware.com> 2.9-4
--   Added the patch to enable kernel building with Kernel 4.4
-*   Fri May 20 2016 Harish Udaiya Kumar <hudaiyakumar@vmware.com> 2.9-3
--   Fixed the stap-prep script to be compatible with Photon
-*   Wed May 4 2016 Priyesh Padmavilasom <ppadmavilasom@vmware.com> 2.9-2
--   Fix for upgrade issues
-*   Wed Dec 16 2015 Harish Udaiya Kumar <hudaiyakumar@vmware.com> 2.9-1
--   Updated version to 2.9
-*   Fri Dec 11 2015 Xiaolin Li <xiaolinl@vmware.com> 2.7-2
--   Move dtrace to the main package.
-*   Wed Nov 18 2015 Anish Swaminathan <anishs@vmware.com> 2.7-1
--   Initial build. First version+* Tue Apr 28 2020 Emre Girgin <mrgirgin@microsoft.com> 4.1-4
+- Renaming linux to kernel
+* Fri Apr 17 2020 Emre Girgin <mrgirgin@microsoft.com> 4.1-3
+- Rename shadow to shadow-utils.
+* Thu Apr 09 2020 Nicolas Ontiveros <niontive@microsoft.com> 4.1-2
+- Remove toybox and only use coreutils for requires.
+* Wed Mar 18 2020 Henry Beberman <henry.beberman@microsoft.com> 4.1-1
+- Update to 4.1. License verified.
+* Tue Sep 03 2019 Mateusz Malisz <mamalisz@microsoft.com> 4.0-3
+- Initial CBL-Mariner import from Photon (license: Apache2).
+* Thu Jan 10 2019 Alexey Makhalov <amakhalov@vmware.com> 4.0-2
+- Added BuildRequires python2-devel
+* Tue Dec 04 2018 Keerthana K <keerthanak@vmware.com> 4.0-1
+- Updated to version 4.0
+* Mon Sep 10 2018 Keerthana K <keerthanak@vmware.com> 3.3-1
+- Updated to version 3.3
+* Tue Jan 23 2018 Divya Thaluru <dthaluru@vmware.com>  3.2-1
+- Updated to version 3.2
+* Thu Dec 28 2017 Divya Thaluru <dthaluru@vmware.com>  3.1-5
+- Fixed the log file directory structure
+* Mon Sep 18 2017 Alexey Makhalov <amakhalov@vmware.com> 3.1-4
+- Remove shadow from requires and use explicit tools for post actions
+* Mon Sep 18 2017 Alexey Makhalov <amakhalov@vmware.com> 3.1-3
+- Requires coreutils or toybox
+* Thu Aug 10 2017 Alexey Makhalov <amakhalov@vmware.com> 3.1-2
+- systemtap-sdt-devel requires systemtap
+* Tue Apr 11 2017 Vinay Kulkarni <kulkarniv@vmware.com> 3.1-1
+- Update to version 3.1
+* Mon Nov 21 2016 Priyesh Padmavilasom <ppadmavilasom@vmware.com> 3.0-4
+- add shadow to requires
+* Wed Nov 16 2016 Alexey Makhalov <amakhalov@vmware.com> 3.0-3
+- Use sqlite-{devel,libs}
+* Tue Oct 04 2016 ChangLee <changlee@vmware.com> 3.0-2
+- Modified %check
+* Fri Jul 22 2016 Divya Thaluru <dthaluru@vmware.com> 3.0-1
+- Updated version to 3.0
+- Removing patch to enable kernel (fix is present in upstream)
+* Tue May 24 2016 Priyesh Padmavilasom <ppadmavilasom@vmware.com> 2.9-5
+- GA - Bump release of all rpms
+* Mon May 23 2016 Harish Udaiya KUmar <hudaiyakumar@vmware.com> 2.9-4
+- Added the patch to enable kernel building with Kernel 4.4
+* Fri May 20 2016 Harish Udaiya Kumar <hudaiyakumar@vmware.com> 2.9-3
+- Fixed the stap-prep script to be compatible with Photon
+* Wed May 4 2016 Priyesh Padmavilasom <ppadmavilasom@vmware.com> 2.9-2
+- Fix for upgrade issues
+* Wed Dec 16 2015 Harish Udaiya Kumar <hudaiyakumar@vmware.com> 2.9-1
+- Updated version to 2.9
+* Fri Dec 11 2015 Xiaolin Li <xiaolinl@vmware.com> 2.7-2
+- Move dtrace to the main package.
+* Wed Nov 18 2015 Anish Swaminathan <anishs@vmware.com> 2.7-1
+- Initial build. First version