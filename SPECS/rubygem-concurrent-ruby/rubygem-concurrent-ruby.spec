%global debug_package %{nil}
%global gem_name concurrent-ruby
Summary:        Modern concurrency tools for Ruby
Name:           rubygem-concurrent-ruby
Version:        1.1.10
Release:        3%{?dist}
License:        MIT
Vendor:         Microsoft Corporation
Distribution:   Mariner
Group:          Development/Languages
URL:            https://github.com/ruby-concurrency/concurrent-ruby
Source0:        https://github.com/ruby-concurrency/concurrent-ruby/archive/refs/tags/v%{version}.tar.gz#/%{gem_name}-%{version}.tar.gz
Patch0:         remove_jar.patch
BuildRequires:  git
BuildRequires:  ruby
Provides:       rubygem(concurrent-ruby) = %{version}-%{release}

%description
Modern concurrency tools including agents, futures, promises,
thread pools, supervisors, and more. Inspired by Erlang,
Clojure, Scala, Go, Java, JavaScript, and classic concurrency patterns.

%prep
%autosetup -p1 -n %{gem_name}-%{version}

%build
gem build %{gem_name}

%install
gem install -V --local --force --install-dir %{buildroot}/%{gemdir} %{gem_name}-%{version}.gem
#add lib folder to buildroot from Source0
cp -r lib/ %{buildroot}%{gem_instdir}/

%files
%defattr(-,root,root,-)
%license %{gemdir}/gems/%{gem_name}-%{version}/LICENSE.txt
%{gem_instdir}/lib
%{gemdir}

%changelog
<<<<<<< HEAD
* Wed Apr 20 2022 Neha Agarwal <nehaagarwal@microsoft.com> - 1.1.10-3
- Cleanup
=======
* Tue May 03 2022 Neha Agarwal <nehaagarwal@microsoft.com> - 1.1.10-3
- Add lib/ from source
>>>>>>> 337923bb

* Wed Apr 20 2022 Neha Agarwal <nehaagarwal@microsoft.com> - 1.1.10-2
- Add provides

* Fri Apr 15 2022 Neha Agarwal <nehaagarwal@microsoft.com> - 1.1.10-1
- License verified
- Included descriptions from Fedora 36 spec (license: MIT).
- Original version for CBL-Mariner<|MERGE_RESOLUTION|>--- conflicted
+++ resolved
@@ -3,7 +3,7 @@
 Summary:        Modern concurrency tools for Ruby
 Name:           rubygem-concurrent-ruby
 Version:        1.1.10
-Release:        3%{?dist}
+Release:        4%{?dist}
 License:        MIT
 Vendor:         Microsoft Corporation
 Distribution:   Mariner
@@ -38,13 +38,11 @@
 %{gemdir}
 
 %changelog
-<<<<<<< HEAD
-* Wed Apr 20 2022 Neha Agarwal <nehaagarwal@microsoft.com> - 1.1.10-3
+* Wed Apr 20 2022 Neha Agarwal <nehaagarwal@microsoft.com> - 1.1.10-4
 - Cleanup
-=======
+
 * Tue May 03 2022 Neha Agarwal <nehaagarwal@microsoft.com> - 1.1.10-3
 - Add lib/ from source
->>>>>>> 337923bb
 
 * Wed Apr 20 2022 Neha Agarwal <nehaagarwal@microsoft.com> - 1.1.10-2
 - Add provides
