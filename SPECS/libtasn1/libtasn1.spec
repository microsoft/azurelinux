--- conflicted
+++ resolved
@@ -58,43 +58,50 @@
 %{_mandir}/man3/*
 
 %changelog
-<<<<<<< HEAD
 * Tue Jul 20 2021 Muhammad Falak Wani <mwani@microsoft.com> - 4.14-3
 - Add an explicit provides for `libtasn1-tools`.
 - Add version-release to pkgconfig(libtans1)
 
-* Sat May 09 00:20:53 PST 2020 Nick Samson <nisamson@microsoft.com> - 4.14-2
-=======
 * Sat May 09 2020 Nick Samson <nisamson@microsoft.com> - 4.14-2
->>>>>>> a6f8e0a4
 - Added %%license line automatically
 
-*   Wed Apr 22 2020 Nicolas Ontiveros <niontive@microsoft.com> 4.14-1
--   Upgrade to version 4.14.
--   Fixed CVE-2018-1000654.
--   Remove sha1 macro.
--   Update URL.
--   Update Source0.
--   License verified.
-*   Tue Sep 03 2019 Mateusz Malisz <mamalisz@microsoft.com> 4.13-2
--   Initial CBL-Mariner import from Photon (license: Apache2).
-*   Mon Feb 12 2018 Xiaolin Li <xiaolinl@vmware.com> 4.13-1
--   Update to version 4.13 fix CVE-2018-6003.
-*   Tue Oct 10 2017 Priyesh Padmavilasom <ppadmavilasom@vmware.com> 4.12-1
--   update to 4.12 and apply patch for CVE-2017-10790
-*   Tue Apr 04 2017 Kumar Kaushik <kaushikk@vmware.com> 4.10-1
--   Upgrading version to 4.10
-*   Wed Dec 07 2016 Xiaolin Li <xiaolinl@vmware.com> 4.7-4
--   Moved man3 to devel subpackage.
-*   Wed Nov 30 2016 Dheeraj Shetty <dheerajs@vmware.com> 4.7-3
--   Added patch for CVE-2016-4008
-*   Tue May 24 2016 Priyesh Padmavilasom <ppadmavilasom@vmware.com> 4.7-2
--   GA - Bump release of all rpms
-*   Fri Jan 15 2016 Xiaolin Li <xiaolinl@vmware.com> 4.7-1
--   Updated to version 4.7
-*   Mon Oct 12 2015 Xiaolin Li <xiaolinl@vmware.com> 4.5-3
--   Moving static lib files to devel package.
-*   Fri Oct 9 2015 Xiaolin Li <xiaolinl@vmware.com> 4.5-2
--   Removing la files from packages.
-*   Fri Jun 19 2015 Divya Thaluru <dthaluru@vmware.com> 4.5-1
--   Initial build. First version+* Wed Apr 22 2020 Nicolas Ontiveros <niontive@microsoft.com> 4.14-1
+- Upgrade to version 4.14.
+- Fixed CVE-2018-1000654.
+- Remove sha1 macro.
+- Update URL.
+- Update Source0.
+- License verified.
+
+* Tue Sep 03 2019 Mateusz Malisz <mamalisz@microsoft.com> 4.13-2
+- Initial CBL-Mariner import from Photon (license: Apache2).
+
+* Mon Feb 12 2018 Xiaolin Li <xiaolinl@vmware.com> 4.13-1
+- Update to version 4.13 fix CVE-2018-6003.
+
+* Tue Oct 10 2017 Priyesh Padmavilasom <ppadmavilasom@vmware.com> 4.12-1
+- update to 4.12 and apply patch for CVE-2017-10790
+
+* Tue Apr 04 2017 Kumar Kaushik <kaushikk@vmware.com> 4.10-1
+- Upgrading version to 4.10
+
+* Wed Dec 07 2016 Xiaolin Li <xiaolinl@vmware.com> 4.7-4
+- Moved man3 to devel subpackage.
+
+* Wed Nov 30 2016 Dheeraj Shetty <dheerajs@vmware.com> 4.7-3
+- Added patch for CVE-2016-4008
+
+* Tue May 24 2016 Priyesh Padmavilasom <ppadmavilasom@vmware.com> 4.7-2
+- GA - Bump release of all rpms
+
+* Fri Jan 15 2016 Xiaolin Li <xiaolinl@vmware.com> 4.7-1
+- Updated to version 4.7
+
+* Mon Oct 12 2015 Xiaolin Li <xiaolinl@vmware.com> 4.5-3
+- Moving static lib files to devel package.
+
+* Fri Oct 9 2015 Xiaolin Li <xiaolinl@vmware.com> 4.5-2
+- Removing la files from packages.
+
+* Fri Jun 19 2015 Divya Thaluru <dthaluru@vmware.com> 4.5-1
+- Initial build. First version