--- conflicted
+++ resolved
@@ -1,20 +1,12 @@
 Summary:        International Components for Unicode.
 Name:           icu
-<<<<<<< HEAD
-Version:        64.2.0.2
-Release:        2%{?dist}
-License:        BSD AND MIT AND Public Domain AND naist-2003
-=======
 Version:        68.2.0.6
 Release:        1%{?dist}
 License:        BSD and MIT and Public Domain and naist-2003
 URL:            https://github.com/microsoft/icu
 Group:          System Environment/Libraries
->>>>>>> 0321aecb
 Vendor:         Microsoft Corporation
 Distribution:   Mariner
-Group:          System Environment/Libraries
-URL:            https://github.com/microsoft/icu
 #Source0:       %{url}/archive/v%{version}.tar.gz
 Source0:        %{name}-%{version}.tar.gz
 BuildRequires:  autoconf
@@ -69,17 +61,16 @@
 %{_libdir}/pkgconfig/*.pc
 
 %changelog
-<<<<<<< HEAD
+
+* Fri Apr 16 2021 CBL-Mariner Service Account <cblmargh@microsoft.com> - 68.2.0.6-1
+- Update to version  "68.2.0.6".
+- Explicitly listing provided shared libraries' versions.
+
+* Sun Apr 04 2021 CBL-Mariner Service Account <cblmargh@microsoft.com> - 68.2.0.1-1
+- Update to version  "68.2.0.1".
+
 * Tue Nov 03 2020 Joe Schmitt <joschmit@microsoft.com> - 64.2.0.2-2
 - Provide libicu and libicu-devel.
-=======
-*   Fri Apr 16 2021 CBL-Mariner Service Account <cblmargh@microsoft.com> - 68.2.0.6-1
--   Update to version  "68.2.0.6".
--   Explicitly listing provided shared libraries' versions.
-
-*   Sun Apr 04 2021 CBL-Mariner Service Account <cblmargh@microsoft.com> - 68.2.0.1-1
--   Update to version  "68.2.0.1".
->>>>>>> 0321aecb
 
 *   Fri Jul 31 2020 Nick Samson <nisamson@microsoft.com> 64.2.0.2-1
 -   Updated to 64.2.0.2.
