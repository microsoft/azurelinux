--- conflicted
+++ resolved
@@ -217,7 +217,7 @@
 Summary:        QEMU is a FAST! processor emulator
 Name:           qemu
 Version:        6.2.0
-Release:        25%{?dist}
+Release:        26%{?dist}
 License:        BSD AND CC-BY AND GPLv2+ AND LGPLv2+ AND MIT
 Vendor:         Microsoft Corporation
 Distribution:   Mariner
@@ -298,11 +298,8 @@
 Patch1027:      CVE-2024-3447.patch
 Patch1028:      CVE-2024-4467.patch
 Patch1029:      CVE-2024-6505.patch
-<<<<<<< HEAD
-Patch1030:      CVE-2024-7409.patch
-=======
 Patch1030:      CVE-2025-11234.patch
->>>>>>> 544e4315
+Patch1031:      CVE-2024-7409.patch
 
 # alsa audio output
 BuildRequires:  alsa-lib-devel
@@ -2337,13 +2334,11 @@
 
 
 %changelog
-<<<<<<< HEAD
-* Thu Aug 14 2025 Kshitiz Godara <kgodara@microsoft.com> - 6.2.0-25
+* Thu Aug 14 2025 Kshitiz Godara <kgodara@microsoft.com> - 6.2.0-26
 - Add Patch for CVE-2024-7409
-=======
+
 * Thu Oct 09 2025 Ratiranjan Behera <v-ratbehera@microsoft.com> - 6.2.0-25
 - Add patch for CVE-2025-11234
->>>>>>> 544e4315
 
 * Thu Apr 24 2025 Kshitiz Godara <kgodara@microsoft.com> - 6.2.0-24
 - Add patch for CVE-2024-3447
