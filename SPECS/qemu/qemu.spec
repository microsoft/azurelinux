--- conflicted
+++ resolved
@@ -428,7 +428,7 @@
 Summary: QEMU is a FAST! processor emulator
 Name: qemu
 Version: 8.2.0
-Release: 16%{?dist}
+Release: 17%{?dist}
 License: Apache-2.0 AND BSD-2-Clause AND BSD-3-Clause AND FSFAP AND GPL-1.0-or-later AND GPL-2.0-only AND GPL-2.0-or-later AND GPL-2.0-or-later WITH GCC-exception-2.0 AND LGPL-2.0-only AND LGPL-2.0-or-later AND LGPL-2.1-only AND LGPL-2.1-or-later AND MIT AND LicenseRef-Fedora-Public-Domain AND CC-BY-3.0
 URL: http://www.qemu.org/
 
@@ -3432,13 +3432,11 @@
 
 
 %changelog
-<<<<<<< HEAD
-* Thu May 22 2025 Kanishk Bansal <kanbansal@microsoft.com> - 8.2.0-16
+* Thu May 22 2025 Kanishk Bansal <kanbansal@microsoft.com> - 8.2.0-17
 - Bump to rebuild with updated glibc
-=======
+
 * Tue May 13 2025 Kshitiz Godara <kgodara@microsoft.com> - 8.2.0-16
 - Added patch for CVE-2024-26327 CVE-2024-26328
->>>>>>> d5b5683f
 
 * Mon May 12 2025 Andrew Phelps <anphel@microsoft.com> - 8.2.0-15
 - Bump to rebuild with updated glibc
