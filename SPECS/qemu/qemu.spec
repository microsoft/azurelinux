--- conflicted
+++ resolved
@@ -3433,13 +3433,11 @@
 
 
 %changelog
-<<<<<<< HEAD
-* Thu Aug 28 2025 Kanishk Bansal <kanbansal@microsoft.com> - 8.2.0-18
+* Thu Aug 28 2025 Kanishk Bansal <kanbansal@microsoft.com> - 8.2.0-19
 - Bump to rebuild with updated glibc
-=======
+
 * Thu Aug 14 2025 Kshitiz Godara <kgodara@microsoft.com> - 8.2.0-18
 - Added Patch for CVE-2024-7409
->>>>>>> 6a0fb938
 
 * Thu May 22 2025 Kanishk Bansal <kanbansal@microsoft.com> - 8.2.0-17
 - Bump to rebuild with updated glibc
