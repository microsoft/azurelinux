Vendor:         Microsoft Corporation
Distribution:   Azure Linux
# Provide a way to skip tests via rpmbuild `--without`
# This makes it easier to skip tests in copr repos, where
# the qemu test suite is historically flakey
%bcond_without check

# This spec is for AzLinux
%global azl_no_ui 1

%global __strip /bin/true
%global libfdt_version 1.6.0
%global libseccomp_version 2.4.0
%global libusbx_version 1.0.23
%global meson_version 0.61.3
%global usbredir_version 0.7.1
%if 0%{?azl}
%global ipxe_version 1.21.1
%else
%global ipxe_version 20200823-5.git4bd064de
%endif
%if 0%{?azl}
%global excluded_targets moxie-softmmu
%endif
%global have_memlock_limits 0
%global need_qemu_kvm 0
%ifarch %{ix86}
%global kvm_package   system-x86
# need_qemu_kvm should only ever be used by x86
%global need_qemu_kvm 1
%endif
%ifarch x86_64
%global kvm_package   system-x86
# need_qemu_kvm should only ever be used by x86
%global need_qemu_kvm 1
%endif
%ifarch %{power64}
%global have_memlock_limits 1
%global kvm_package   system-ppc
%endif
%ifarch s390x
%global kvm_package   system-s390x
%endif
%ifarch armv7hl
%global kvm_package   system-arm
%endif
%ifarch aarch64
%global kvm_package   system-aarch64
%endif
%ifarch %{mips}
%global kvm_package   system-mips
%endif
%ifarch riscv64
%global kvm_package   system-riscv
%endif

%global modprobe_kvm_conf %{_sourcedir}/kvm.conf
%ifarch s390x
    %global modprobe_kvm_conf %{_sourcedir}/kvm-s390x.conf
%endif
%ifarch %{ix86} x86_64
    %global modprobe_kvm_conf %{_sourcedir}/kvm-x86.conf
%endif

%global tools_only 0


%global user_static 1
%if 0%{?azl}
%global user_static 0
%endif

%global have_kvm 0
%if 0%{?kvm_package:1}
%global have_kvm 1
%endif

# On AzL numactl builds for arm and x86
%global have_numactl 1

%global have_spice 1
# Matches spice ExclusiveArch
%ifnarch %{ix86} x86_64 %{arm} aarch64
%global have_spice 0
%endif
%if 0%{?azl}
%global have_spice 0
%endif

# Matches xen ExclusiveArch
%global have_xen 0

%global have_liburing 0
%if 0%{?azl}
%global have_liburing 1
%endif

%global have_virgl 1
# 2.0 has this set, disabled till dep is available in 3.0
%if 0%{?azl}
%global have_virgl 0
%endif

%global have_pmem 0
%ifarch x86_64 %{power64}
%global have_pmem 1
%endif

%global have_jack 1
%if 0%{?azl}
%global have_jack 0
%endif

%global have_dbus_display 1
%if 0%{?azl}
%global have_dbus_display 0
%endif

%global have_libblkio 0

%global have_gvnc_devel %{defined fedora}
%if 0%{?azl}
%global have_gvnc_devel 0
%endif
%global have_sdl_image %{defined fedora}
%if 0%{?azl}
%global have_sdl_image 0
%endif
%global have_fdt 1
%global have_opengl 1
%if 0%{?azl_no_ui}
%global have_opengl 0
%endif
%global have_usbredir 1
%global enable_werror 0


# Matches edk2.spec ExclusiveArch
%global have_edk2 0
%ifarch %{ix86} x86_64 %{arm} aarch64
%global have_edk2 1
%endif
%if 0%{?azl}
%global have_edk2 0
%endif

# All modules should be listed here.
%define have_block_rbd 1
%ifarch %{ix86} %{arm}
%define have_block_rbd 0
%endif
# disable for azl till dependency is available
%if 0%{?azl}
%define have_block_rbd 0
%endif


%global have_block_gluster 1
%if 0%{?azl}
%global have_block_gluster 0
%endif

%define have_block_nfs 0
%if 0%{?azl}
%define have_block_nfs 1
%endif
%if 0%{?fedora}
%define have_block_nfs 1
%endif

%define have_librdma 1

%define have_libcacard 1
# enable when dependency available in 3.0
%if 0%{?azl}
%define have_libcacard 0
%endif

%define have_rutabaga_gfx 0

%global have_ui 1
%if 0%{?azl_no_ui}
%global have_ui 0
%endif

# LTO still has issues with qemu on armv7hl and aarch64
# https://bugzilla.redhat.com/show_bug.cgi?id=1952483
%global _lto_cflags %{nil}

%global firmwaredirs "%{_datadir}/qemu-firmware:%{_datadir}/ipxe/qemu:%{_datadir}/seavgabios:%{_datadir}/seabios"
%if 0%{?azl}
%ifarch x86_64
%global firmwaredirs "%{_datadir}/qemu-firmware:%{_datadir}/ipxe/qemu:%{_datadir}/seavgabios:%{_datadir}/seabios:%{_datadir}/sgabios"
%else
%global firmwaredirs "%{_datadir}/qemu-firmware"
%endif
%endif

%global qemudocdir %{_docdir}/%{name}
%if 0%{?azl}
%define evr %{version}-%{release}
%else
%define evr %{version}-%{release}
%endif

%if %{have_libblkio}
%define requires_block_blkio Requires: %{name}-block-blkio = %{evr}
%else
%define requires_block_blkio %{nil}
%endif
%define requires_block_curl Requires: %{name}-block-curl = %{evr}
%define requires_block_dmg Requires: %{name}-block-dmg = %{evr}
%if %{have_block_gluster}
%define requires_block_gluster Requires: %{name}-block-gluster = %{evr}
%define obsoletes_block_gluster %{nil}
%else
%define requires_block_gluster %{nil}
%define obsoletes_block_gluster Obsoletes: %{name}-block-gluster < %{evr}
%endif
%define requires_block_iscsi Requires: %{name}-block-iscsi = %{evr}
%if %{have_block_nfs}
%define requires_block_nfs Requires: %{name}-block-nfs = %{evr}
%define obsoletes_block_nfs %{nil}
%else
%define requires_block_nfs %{nil}
%define obsoletes_block_nfs Obsoletes: %{name}-block-nfs < %{evr}
%endif
%if %{have_block_rbd}
%define requires_block_rbd Requires: %{name}-block-rbd = %{evr}
%define obsoletes_block_rbd %{nil}
%else
%define requires_block_rbd %{nil}
%define obsoletes_block_rbd Obsoletes: %{name}-block-rbd < %{evr}
%endif
%if %{with libssh}
%define requires_block_ssh Requires: %{name}-block-ssh = %{evr}
%else
%define requires_block_ssh %{nil}
%endif
%define requires_audio_alsa Requires: %{name}-audio-alsa = %{evr}
%define requires_audio_oss Requires: %{name}-audio-oss = %{evr}
%if %{with pulseaudio}
%define pa_drv pa,
%define requires_audio_pa Requires: %{name}-audio-pa = %{evr}
%else
%define requires_audio_pa %{nil}
%endif
%if %{with pipewire}
%define requires_audio_pipewire Requires: %{name}-audio-pipewire = %{evr}
%else
%define requires_audio_pipewire %{nil}
%endif
%if %{with sdl}
%define sdl_drv sdl,
%define requires_audio_sdl Requires: %{name}-audio-sdl = %{evr}
%else
%define requires_audio_sdl %{nil}
%endif
%if %{with brltty}
%define requires_char_baum Requires: %{name}-char-baum = %{evr}
%else
%define requires_char_baum %{nil}
%endif
%define requires_device_usb_host Requires: %{name}-device-usb-host = %{evr}
%define requires_device_usb_redirect Requires: %{name}-device-usb-redirect = %{evr}
%define requires_ui_curses Requires: %{name}-ui-curses = %{evr}
%if %{have_ui}
%define requires_ui_gtk Requires: %{name}-ui-gtk = %{evr}
%define requires_ui_sdl Requires: %{name}-ui-sdl = %{evr}
%define requires_ui_egl_headless Requires: %{name}-ui-egl-headless = %{evr}
%define requires_ui_opengl Requires: %{name}-ui-opengl = %{evr}
%else
%define requires_ui_gtk %{nil}
%define requires_ui_sdl %{nil}
%define requires_ui_egl_headless %{nil}
%define requires_ui_opengl %{nil}
%endif
%define requires_device_display_virtio_gpu Requires: %{name}-device-display-virtio-gpu = %{evr}
%define requires_device_display_virtio_gpu_pci Requires: %{name}-device-display-virtio-gpu-pci = %{evr}
%define requires_device_display_virtio_gpu_ccw Requires: %{name}-device-display-virtio-gpu-ccw = %{evr}
%define requires_device_display_virtio_vga Requires: %{name}-device-display-virtio-vga = %{evr}
%define requires_device_display_virtio_vga_gl Requires: %{name}-device-display-virtio-vga-gl = %{evr}
%define requires_package_qemu_pr_helper Requires: qemu-pr-helper
%if 0%{azl}
%define requires_package_virtiofsd Requires: vhostuser-backend(fs)
%define obsoletes_package_virtiofsd Obsoletes: %{name}-virtiofsd < %{evr}
%else
%define requires_package_virtiofsd Requires: virtiofsd
%endif

%if %{have_virgl}
%define requires_device_display_vhost_user_gpu Requires: %{name}-device-display-vhost-user-gpu = %{evr}
%define requires_device_display_virtio_gpu_gl Requires: %{name}-device-display-virtio-gpu-gl = %{evr}
%define requires_device_display_virtio_gpu_pci_gl Requires: %{name}-device-display-virtio-gpu-pci-gl = %{evr}
%else
%define requires_device_display_vhost_user_gpu %{nil}
%define requires_device_display_virtio_gpu_gl %{nil}
%define requires_device_display_virtio_gpu_pci_gl %{nil}
%endif

%if %{have_rutabaga_gfx}
%define requires_device_display_virtio_gpu_rutabaga Requires: %{name}-device-display-virtio-gpu-rutabaga = %{evr}
%define requires_device_display_virtio_gpu_pci_rutabaga Requires: %{name}-device-display-virtio-gpu-pci-rutabaga = %{evr}
%define requires_device_display_virtio_vga_rutabaga Requires: %{name}-device-display-virtio-vga-rutabaga = %{evr}
%else
%define requires_device_display_virtio_gpu_rutabaga %{nil}
%define requires_device_display_virtio_gpu_pci_rutabaga %{nil}
%define requires_device_display_virtio_vga_rutabaga %{nil}
%endif

%if %{have_jack}
%define jack_drv jack,
%define requires_audio_jack Requires: %{name}-audio-jack = %{evr}
%else
%define requires_audio_jack %{nil}
%endif

%if %{have_dbus_display}
%define requires_audio_dbus Requires: %{name}-audio-dbus = %{evr}
%define requires_ui_dbus Requires: %{name}-ui-dbus = %{evr}
%else
%define requires_audio_dbus %{nil}
%define requires_ui_dbus %{nil}
%endif

%if %{have_spice}
%define requires_ui_spice_app Requires: %{name}-ui-spice-app = %{evr}
%define requires_ui_spice_core Requires: %{name}-ui-spice-core = %{evr}
%define requires_device_display_qxl Requires: %{name}-device-display-qxl = %{evr}
%define requires_audio_spice Requires: %{name}-audio-spice = %{evr}
%define requires_char_spice Requires: %{name}-char-spice = %{evr}
%else
%define requires_ui_spice_app %{nil}
%define requires_ui_spice_core %{nil}
%define requires_device_display_qxl %{nil}
%define requires_audio_spice %{nil}
%define requires_char_spice %{nil}
%endif

%if %{have_libcacard}
%define requires_device_usb_smartcard Requires: %{name}-device-usb-smartcard = %{evr}
%else
%define requires_device_usb_smartcard %{nil}
%endif

%global requires_all_modules \
%{requires_block_blkio} \
%{requires_block_curl} \
%{requires_block_dmg} \
%{requires_block_gluster} \
%{requires_block_iscsi} \
%{requires_block_nfs} \
%{requires_block_rbd} \
%{requires_block_ssh} \
%{requires_audio_alsa} \
%{requires_audio_dbus} \
%{requires_audio_oss} \
%{requires_audio_pa} \
%{requires_audio_pipewire} \
%{requires_audio_sdl} \
%{requires_audio_jack} \
%{requires_audio_spice} \
%{requires_ui_curses} \
%{requires_ui_gtk} \
%{requires_ui_sdl} \
%{requires_ui_egl_headless} \
%{requires_ui_opengl} \
%{requires_ui_spice_app} \
%{requires_ui_spice_core} \
%{requires_char_baum} \
%{requires_char_spice} \
%{requires_device_display_qxl} \
%{requires_device_display_vhost_user_gpu} \
%{requires_device_display_virtio_gpu} \
%{requires_device_display_virtio_gpu_ccw} \
%{requires_device_display_virtio_gpu_gl} \
%{requires_device_display_virtio_gpu_rutabaga} \
%{requires_device_display_virtio_gpu_pci} \
%{requires_device_display_virtio_gpu_pci_gl} \
%{requires_device_display_virtio_gpu_pci_rutabaga} \
%{requires_device_display_virtio_vga} \
%{requires_device_display_virtio_vga_gl} \
%{requires_device_display_virtio_vga_rutabaga} \
%{requires_device_usb_host} \
%{requires_device_usb_redirect} \
%{requires_device_usb_smartcard} \
%{requires_package_qemu_pr_helper} \
%{requires_package_virtiofsd} \

# Modules which can be conditionally built
%global obsoletes_some_modules \
%{obsoletes_block_gluster} \
%{obsoletes_block_rbd} \
%{obsoletes_package_virtiofsd} \
Obsoletes: %{name}-system-lm32 <= %{version}-%{release} \
Obsoletes: %{name}-system-lm32-core <= %{version}-%{release} \
Obsoletes: %{name}-system-moxie <= %{version}-%{release} \
Obsoletes: %{name}-system-moxie-core <= %{version}-%{release} \
Obsoletes: %{name}-system-unicore32 <= %{version}-%{release} \
Obsoletes: %{name}-system-unicore32-core <= %{version}-%{release} \
Obsoletes: sgabios-bin <= 1:0.20180715git-10.fc38

%if 0%{?rcver}
%global rcrel .%{rcver}
%global rcstr -%{rcver}
%endif

# Mariner builds all default targets except for Moxie, PPC, SPARC targets
# The Moxie exclusion is inherited from Fedora
# Both PPC and SPARC targets require packages that only build natively on the target platforms
# and Mariner cannot support that at the moment.
%bcond_with ppc_support
%bcond_with sparc_support
# Temporarily disabled features waiting for missing BRs:
%bcond_with brltty
%bcond_with capstone
%bcond_with libssh
%bcond_with pulseaudio
%bcond_with sdl
%bcond_with pipewire
%if %{without ppc_support}
%global excluded_targets %{excluded_targets},ppc-softmmu,ppc64-softmmu,ppc-linux-user,ppc64-linux-user,ppc64le-linux-user
%endif
%if %{without sparc_support}
%global excluded_targets %{excluded_targets},sparc-softmmu,sparc64-softmmu,sparc-linux-user,sparc32plus-linux-user,sparc64-linux-user
%endif

Summary: QEMU is a FAST! processor emulator
Name: qemu
Version: 8.2.0
Release: 19%{?dist}
License: Apache-2.0 AND BSD-2-Clause AND BSD-3-Clause AND FSFAP AND GPL-1.0-or-later AND GPL-2.0-only AND GPL-2.0-or-later AND GPL-2.0-or-later WITH GCC-exception-2.0 AND LGPL-2.0-only AND LGPL-2.0-or-later AND LGPL-2.1-only AND LGPL-2.1-or-later AND MIT AND LicenseRef-Fedora-Public-Domain AND CC-BY-3.0
URL: http://www.qemu.org/

Source0: https://download.qemu.org/%{name}-%{version}%{?rcstr}.tar.xz

# https://patchwork.kernel.org/project/qemu-devel/patch/20231128143647.847668-1-crobinso@redhat.com/
# Fix pvh.img ld build failure on fedora rawhide
Patch1:   0001-pc-bios-optionrom-Fix-pvh.img-ld-build-failure-on-fe.patch
Patch2:   0002-Disable-failing-tests-on-azl.patch
Patch3:   CVE-2023-6683.patch
Patch4:   CVE-2023-6693.patch
Patch5:   CVE-2021-20255.patch
Patch6:   CVE-2024-3447.patch
Patch7:   CVE-2024-4467.patch
Patch8:   CVE-2024-6505.patch
Patch9:   CVE-2024-4693.patch
Patch10:  CVE-2024-7730.patch
Patch11:  CVE-2024-3567.patch
Patch12:  CVE-2024-26327.patch
Patch13:  CVE-2024-26328.patch
Patch14:  CVE-2024-7409.patch

Source10: qemu-guest-agent.service
Source11: 99-qemu-guest-agent.rules
Source12: bridge.conf
Source17: qemu-ga.sysconfig
Source21: 95-kvm-memlock.conf
Source26: vhost.conf
Source27: kvm.conf
Source30: kvm-s390x.conf
Source31: kvm-x86.conf
Source36: README.tests

BuildRequires: bison
BuildRequires: cyrus-sasl-devel
BuildRequires: flex
BuildRequires: libaio-devel
BuildRequires: libattr-devel
%if %{have_libblkio}
BuildRequires: libblkio-devel
%endif
BuildRequires: libbpf-devel >= 1.0.0

# For virtiofs
BuildRequires: libcap-ng-devel
BuildRequires: libiscsi-devel
BuildRequires: libselinux-devel
BuildRequires: libslirp-devel
BuildRequires: libusbx-devel >= %{libusbx_version}
# For network block driver
BuildRequires: libcurl-devel
%if %{have_fdt}
BuildRequires: libfdt-devel >= %{libfdt_version}
%endif
%if %{have_pmem}
BuildRequires: libpmem-devel
%endif
# For VNC PNG support
BuildRequires: libpng-devel
%if %{have_block_rbd}
BuildRequires: librbd-devel
%endif

BuildRequires: libseccomp-devel >= %{libseccomp_version}
%if %{with libssh}
BuildRequires: libssh-devel
%endif

# For compressed guest memory dumps
BuildRequires: lzo-devel snappy-devel
# qemu-pr-helper multipath support (requires libudev too)
BuildRequires: device-mapper-multipath-devel
BuildRequires: meson >= %{meson_version}
# For NUMA memory binding
%if %{have_numactl}
BuildRequires: numactl-devel
%endif
BuildRequires: perl-Test-Harness
# Hard requirement for version >= 1.3
BuildRequires: pixman-devel
%if %{have_opengl}
BuildRequires: pkgconfig(epoxy)
BuildRequires: pkgconfig(libdrm)
BuildRequires: pkgconfig(gbm)
%endif
# qemu-keymap
BuildRequires: pkgconfig(xkbcommon)

BuildRequires: python3-devel
# Required for docs. Disable for AzLinux, to reduce python package dependencies
%if ! 0%{?azl}
BuildRequires: python3-sphinx
BuildRequires: python3-sphinx_rtd_theme
%endif
# For rdma
%if %{have_librdma}
BuildRequires: rdma-core-devel
%endif
BuildRequires: systemd-devel
# We need both because the 'stap' binary is probed for by configure
BuildRequires: systemtap
BuildRequires: systemtap-sdt-devel

%if %{have_usbredir}
BuildRequires: usbredir-devel >= %{usbredir_version}
%endif

BuildRequires: zlib-devel

# Fedora specific
%if "%{toolchain}" == "clang"
BuildRequires: clang
%else
BuildRequires: gcc
%endif
BuildRequires: make
# For autosetup git_am
BuildRequires: git
# -display sdl support
%if %{with sdl}
BuildRequires: SDL2-devel
%endif
%if %{with pulseaudio}
# pulseaudio audio output
BuildRequires: pulseaudio-libs-devel
%endif
# alsa audio output
BuildRequires: alsa-lib-devel
%if %{have_block_nfs}
# NFS drive support
BuildRequires: libnfs-devel
%endif
# curses display backend
BuildRequires: ncurses-devel
%if %{have_spice}
# spice graphics support
BuildRequires: spice-protocol
BuildRequires: spice-server-devel
%endif
# VNC JPEG support
BuildRequires: libjpeg-devel
%if %{with brltty}
# Braille device support
BuildRequires: brlapi-devel
%endif
%if %{have_block_gluster}
# gluster block driver
BuildRequires: glusterfs-api-devel
%endif
BuildRequires: gnutls-devel
# gtk related?
BuildRequires: glib2-devel
# GTK frontend
BuildRequires: gtk3-devel
BuildRequires: vte291-devel
# GTK translations
BuildRequires: gettext
%if %{have_xen}
# Xen support
BuildRequires: xen-devel
%endif
# reading bzip2 compressed dmg images
BuildRequires: bzip2-devel
# TLS test suite
BuildRequires: libtasn1-devel
%if %{have_libcacard}
# smartcard device
BuildRequires: libcacard-devel
%endif
%if %{have_virgl}
# virgl 3d support
BuildRequires: virglrenderer-devel
%endif
%if %{with capstone}
# preferred disassembler for TCG
BuildRequires: capstone-devel
%endif
# qemu-ga
BuildRequires: libudev-devel
# qauth infrastructure
BuildRequires: pam-devel
%if %{have_liburing}
# liburing support.
BuildRequires: liburing-devel
%endif
# zstd compression support
BuildRequires: libzstd-devel
# `hostname` used by test suite
# XXX: Fix me once hostname rpm is available
#BuildRequires: hostname
# nvdimm dax
BuildRequires: daxctl-devel
# fuse block device
BuildRequires: fuse-devel
%if %{have_jack}
# jack audio driver
BuildRequires: (pipewire-jack-audio-connection-kit-devel or jack-audio-connection-kit-devel)
%endif
BuildRequires: fuse3-devel
%if %{have_sdl_image}
BuildRequires: SDL2_image-devel
%endif
%if %{have_ui}
# Used by vnc-display-test
BuildRequires: pkgconfig(gvnc-1.0)
%endif
%if %{with pipewire}
# Used by pipewire audio backend
BuildRequires: pipewire-devel
%endif
# Used by cryptodev-backend-lkcf
BuildRequires: keyutils-libs-devel
#xdp-tools is available only for x86_64 on Azure Linux
%ifarch x86_64
# Used by net AF_XDP
BuildRequires: libxdp-devel
%endif
# used by virtio-gpu-rutabaga
%if %{have_rutabaga_gfx}
BuildRequires: rutabaga-gfx-ffi-devel
%endif

%if %{user_static}
BuildRequires: glibc-static >= 2.38-12%{?dist}
BuildRequires: glib2-static zlib-static
BuildRequires: pcre2-static
%endif

# Requires for the Fedora 'qemu' metapackage
Requires: %{name}-user = %{version}-%{release}
Requires: %{name}-system-aarch64 = %{version}-%{release}
Requires: %{name}-system-alpha = %{version}-%{release}
Requires: %{name}-system-arm = %{version}-%{release}
Requires: %{name}-system-avr = %{version}-%{release}
Requires: %{name}-system-cris = %{version}-%{release}
Requires: %{name}-system-loongarch64 = %{version}-%{release}
Requires: %{name}-system-m68k = %{version}-%{release}
Requires: %{name}-system-microblaze = %{version}-%{release}
Requires: %{name}-system-mips = %{version}-%{release}
Requires: %{name}-system-nios2 = %{version}-%{release}
Requires: %{name}-system-or1k = %{version}-%{release}
%if %{with ppc_support}
Requires: %{name}-system-ppc = %{version}-%{release}
%endif
Requires: %{name}-system-riscv = %{version}-%{release}
Requires: %{name}-system-rx = %{version}-%{release}
Requires: %{name}-system-s390x = %{version}-%{release}
Requires: %{name}-system-sh4 = %{version}-%{release}
%if %{with sparc_support}
Requires: %{name}-system-sparc = %{version}-%{release}
%endif
Requires: %{name}-system-tricore = %{version}-%{release}
%ifarch x86_64
Requires: %{name}-system-x86 = %{version}-%{release}
%endif
Requires: %{name}-system-xtensa = %{version}-%{release}
Requires: %{name}-img = %{version}-%{release}
Requires: %{name}-tools = %{version}-%{release}


%description
%{name} is an open source virtualizer that provides hardware
emulation for the KVM hypervisor. %{name} acts as a virtual
machine monitor together with the KVM kernel modules, and emulates the
hardware for a full system such as a PC and its associated peripherals.

%package common
Summary: QEMU common files needed by all QEMU targets
Requires(post): /usr/bin/getent
Requires(post): /usr/sbin/groupadd
Requires(post): /usr/sbin/useradd
Requires(post): systemd-units
Requires(preun): systemd-units
Requires(postun): systemd-units
%{obsoletes_some_modules}
%if %{?azl}
# AzLinux specific
%ifarch x86_64
Requires: ipxe >= %{ipxe_version}
%endif
%else
Requires: ipxe-roms-qemu >= %{ipxe_version}
%endif

%description common
%{name} is an open source virtualizer that provides hardware emulation for
the KVM hypervisor.

This package provides documentation and auxiliary programs used with %{name}.

# Azlinux - these are simple files that don't require python-spinx pkg
%package docs
Summary: %{name} documentation
BuildArch: noarch
%description docs
%{name}-docs provides documentation files regarding %{name}.

%package -n qemu-img
Summary: QEMU command line tool for manipulating disk images
%description -n qemu-img
This package provides a command line tool for manipulating disk images.


%package -n qemu-guest-agent
Summary: QEMU guest agent
Requires(post): systemd-units
Requires(preun): systemd-units
Requires(postun): systemd-units
%description -n qemu-guest-agent
%{name} is an open source virtualizer that provides hardware emulation for
the KVM hypervisor.

This package provides an agent to run inside guests, which communicates
with the host over a virtio-serial channel named "org.qemu.guest_agent.0"

This package does not need to be installed on the host OS.


%package tools
Summary: %{name} support tools
%description tools
%{name}-tools provides various tools related to %{name} usage.


%package -n qemu-pr-helper
Summary: qemu-pr-helper utility for %{name}
%description -n qemu-pr-helper
This package provides the qemu-pr-helper utility that is required for certain
SCSI features.


%package tests
Summary: tests for the %{name} package
Requires: %{name} = %{version}-%{release}

%define testsdir %{_libdir}/%{name}/tests-src

%description tests
The %{name}-tests rpm contains tests that can be used to verify
the functionality of the installed %{name} package

Install this package if you want access to the avocado_qemu
tests, or qemu-iotests.


%if %{have_libblkio}
%package  block-blkio
Summary: QEMU blkio block driver
Requires: %{name}-common%{?_isa} = %{version}-%{release}
%description block-blkio
This package provides the additional blkio block driver for QEMU.

Install this package if you want to access disks over vhost-user-blk, vdpa-blk,
and other transports using the libblkio library.
%endif


%package  block-curl
Summary: QEMU CURL block driver
Requires: %{name}-common%{?_isa} = %{version}-%{release}
%description block-curl
This package provides the additional CURL block driver for QEMU.

Install this package if you want to access remote disks over
http, https, ftp and other transports provided by the CURL library.


%package  block-iscsi
Summary: QEMU iSCSI block driver
Requires: %{name}-common%{?_isa} = %{version}-%{release}
%description block-iscsi
This package provides the additional iSCSI block driver for QEMU.

Install this package if you want to access iSCSI volumes.


%if %{have_block_rbd}
%package  block-rbd
Summary: QEMU Ceph/RBD block driver
Requires: %{name}-common%{?_isa} = %{version}-%{release}
%description block-rbd
This package provides the additional Ceph/RBD block driver for QEMU.

Install this package if you want to access remote Ceph volumes
using the rbd protocol.
%endif

%if %{with libssh}
%package  block-ssh
Summary: QEMU SSH block driver
Requires: %{name}-common%{?_isa} = %{version}-%{release}
%description block-ssh
This package provides the additional SSH block driver for QEMU.

Install this package if you want to access remote disks using
the Secure Shell (SSH) protocol.
%endif

%if %{have_opengl}
%package  ui-opengl
Summary: QEMU opengl support
Requires: %{name}-common%{?_isa} = %{version}-%{release}
Requires: mesa-libGL
Requires: mesa-libEGL
Requires: mesa-dri-drivers
%description ui-opengl
This package provides opengl support.
%endif


# Fedora specific
%package  block-dmg
Summary: QEMU block driver for DMG disk images
Requires: %{name}-common%{?_isa} = %{version}-%{release}
%description block-dmg
This package provides the additional DMG block driver for QEMU.

Install this package if you want to open '.dmg' files.


%if %{have_block_gluster}
%package  block-gluster
Summary: QEMU Gluster block driver
Requires: %{name}-common%{?_isa} = %{version}-%{release}
%description block-gluster
This package provides the additional Gluster block driver for QEMU.

Install this package if you want to access remote Gluster storage.
%endif


%if %{have_block_nfs}
%package  block-nfs
Summary: QEMU NFS block driver
Requires: %{name}-common%{?_isa} = %{version}-%{release}

%description block-nfs
This package provides the additional NFS block driver for QEMU.

Install this package if you want to access remote NFS storage.
%endif


%package  audio-alsa
Summary: QEMU ALSA audio driver
Requires: %{name}-common%{?_isa} = %{version}-%{release}
%description audio-alsa
This package provides the additional ALSA audio driver for QEMU.

%if %{have_dbus_display}
%package  audio-dbus
Summary: QEMU D-Bus audio driver
Requires: %{name}-common%{?_isa} = %{version}-%{release}
%description audio-dbus
This package provides the additional D-Bus audio driver for QEMU.
%endif

%package  audio-oss
Summary: QEMU OSS audio driver
Requires: %{name}-common%{?_isa} = %{version}-%{release}
%description audio-oss
This package provides the additional OSS audio driver for QEMU.

%if %{with pulseaudio}
%package  audio-pa
Summary: QEMU PulseAudio audio driver
Requires: %{name}-common%{?_isa} = %{version}-%{release}
%description audio-pa
This package provides the additional PulseAudio audio driver for QEMU.
%endif

%if %{with pipewire}
%package  audio-pipewire
Summary: QEMU Pipewire audio driver
Requires: %{name}-common%{?_isa} = %{version}-%{release}
%description audio-pipewire
This package provides the additional Pipewire audio driver for QEMU.
%endif

%if %{with sdl}
%package  audio-sdl
Summary: QEMU SDL audio driver
Requires: %{name}-common%{?_isa} = %{version}-%{release}
%description audio-sdl
This package provides the additional SDL audio driver for QEMU.
%endif

%if %{have_jack}
%package  audio-jack
Summary: QEMU Jack audio driver
Requires: %{name}-common%{?_isa} = %{version}-%{release}
%description audio-jack
This package provides the additional Jack audio driver for QEMU.
%endif

%if %{have_dbus_display}
%package  ui-dbus
Summary: QEMU D-Bus UI driver
Requires: %{name}-common%{?_isa} = %{version}-%{release}
%description ui-dbus
This package provides the additional D-Bus UI for QEMU.
%endif

%package  ui-curses
Summary: QEMU curses UI driver
Requires: %{name}-common%{?_isa} = %{version}-%{release}
%description ui-curses
This package provides the additional curses UI for QEMU.

%if %{have_ui}
%package  ui-gtk
Summary: QEMU GTK UI driver
Requires: %{name}-common%{?_isa} = %{version}-%{release}
Requires: %{name}-ui-opengl%{?_isa} = %{version}-%{release}
%description ui-gtk
This package provides the additional GTK UI for QEMU.

%package  ui-sdl
Summary: QEMU SDL UI driver
Requires: %{name}-common%{?_isa} = %{version}-%{release}
Requires: %{name}-ui-opengl%{?_isa} = %{version}-%{release}
%description ui-sdl
This package provides the additional SDL UI for QEMU.

%package  ui-egl-headless
Summary: QEMU EGL headless driver
Requires: %{name}-common%{?_isa} = %{version}-%{release}
Requires: %{name}-ui-opengl%{?_isa} = %{version}-%{release}
%description ui-egl-headless
This package provides the additional egl-headless UI for QEMU.
%endif

%if %{with brltty}
%package  char-baum
Summary: QEMU Baum chardev driver
Requires: %{name}-common%{?_isa} = %{version}-%{release}
%description char-baum
This package provides the Baum chardev driver for QEMU.
%endif

%package device-display-virtio-gpu
Summary: QEMU virtio-gpu display device
Requires: %{name}-common%{?_isa} = %{version}-%{release}
%description device-display-virtio-gpu
This package provides the virtio-gpu display device for QEMU.

%if %{have_virgl}
%package device-display-virtio-gpu-gl
Summary: QEMU virtio-gpu-gl display device
Requires: %{name}-common%{?_isa} = %{version}-%{release}
%description device-display-virtio-gpu-gl
This package provides the virtio-gpu-gl display device for QEMU.
%endif

%if %{have_rutabaga_gfx}
%package device-display-virtio-gpu-rutabaga
Summary: QEMU virtio-gpu-rutabaga display device
Requires: %{name}-common%{?_isa} = %{version}-%{release}
%description device-display-virtio-gpu-rutabaga
This package provides the virtio-gpu-rutabaga display device for QEMU.
%endif

%package device-display-virtio-gpu-pci
Summary: QEMU virtio-gpu-pci display device
Requires: %{name}-common%{?_isa} = %{version}-%{release}
%description device-display-virtio-gpu-pci
This package provides the virtio-gpu-pci display device for QEMU.

%if %{have_virgl}
%package device-display-virtio-gpu-pci-gl
Summary: QEMU virtio-gpu-pci-gl display device
Requires: %{name}-common%{?_isa} = %{version}-%{release}
%description device-display-virtio-gpu-pci-gl
This package provides the virtio-gpu-pci-gl display device for QEMU.
%endif

%if %{have_rutabaga_gfx}
%package device-display-virtio-gpu-pci-rutabaga
Summary: QEMU virtio-gpu-pci-rutabaga display device
Requires: %{name}-common%{?_isa} = %{version}-%{release}
%description device-display-virtio-gpu-pci-rutabaga
This package provides the virtio-gpu-pci-rutabaga display device for QEMU.
%endif

%package device-display-virtio-gpu-ccw
Summary: QEMU virtio-gpu-ccw display device
Requires: %{name}-common%{?_isa} = %{version}-%{release}
%description device-display-virtio-gpu-ccw
This package provides the virtio-gpu-ccw display device for QEMU.

%package device-display-virtio-vga
Summary: QEMU virtio-vga display device
Requires: %{name}-common%{?_isa} = %{version}-%{release}
%description device-display-virtio-vga
This package provides the virtio-vga display device for QEMU.

%package device-display-virtio-vga-gl
Summary: QEMU virtio-vga-gl display device
Requires: %{name}-common%{?_isa} = %{version}-%{release}
%description device-display-virtio-vga-gl
This package provides the virtio-vga-gl display device for QEMU.

%if %{have_rutabaga_gfx}
%package device-display-virtio-vga-rutabaga
Summary: QEMU virtio-vga-rutabaga display device
Requires: %{name}-common%{?_isa} = %{version}-%{release}
%description device-display-virtio-vga-rutabaga
This package provides the virtio-vga-rutabaga display device for QEMU.
%endif


%package device-usb-host
Summary: QEMU usb host device
Requires: %{name}-common%{?_isa} = %{version}-%{release}
%description device-usb-host
This package provides the USB pass through driver for QEMU.

%package device-usb-redirect
Summary: QEMU usbredir device
Requires: %{name}-common%{?_isa} = %{version}-%{release}
%description device-usb-redirect
This package provides the usbredir device for QEMU.

%if %{have_libcacard}
%package device-usb-smartcard
Summary: QEMU USB smartcard device
Requires: %{name}-common%{?_isa} = %{version}-%{release}
%description device-usb-smartcard
This package provides the USB smartcard device for QEMU.
%endif

%if %{have_virgl}
%package device-display-vhost-user-gpu
Summary: QEMU QXL display device
Requires: %{name}-common%{?_isa} = %{version}-%{release}
%description device-display-vhost-user-gpu
This package provides the vhost-user-gpu display device for QEMU.
%endif

%if %{have_spice}
%package  ui-spice-core
Summary: QEMU spice-core UI driver
Requires: %{name}-common%{?_isa} = %{version}-%{release}
Requires: %{name}-ui-opengl%{?_isa} = %{version}-%{release}
%description ui-spice-core
This package provides the additional spice-core UI for QEMU.

%package  ui-spice-app
Summary: QEMU spice-app UI driver
Requires: %{name}-common%{?_isa} = %{version}-%{release}
Requires: %{name}-ui-spice-core%{?_isa} = %{version}-%{release}
Requires: %{name}-char-spice%{?_isa} = %{version}-%{release}
%description ui-spice-app
This package provides the additional spice-app UI for QEMU.

%package device-display-qxl
Summary: QEMU QXL display device
Requires: %{name}-common%{?_isa} = %{version}-%{release}
Requires: %{name}-ui-spice-core%{?_isa} = %{version}-%{release}
%description device-display-qxl
This package provides the QXL display device for QEMU.

%package  char-spice
Summary: QEMU spice chardev driver
Requires: %{name}-common%{?_isa} = %{version}-%{release}
Requires: %{name}-ui-spice-core%{?_isa} = %{version}-%{release}
%description char-spice
This package provides the spice chardev driver for QEMU.

%package  audio-spice
Summary: QEMU spice audio driver
Requires: %{name}-common%{?_isa} = %{version}-%{release}
Requires: %{name}-ui-spice-core%{?_isa} = %{version}-%{release}
%description audio-spice
This package provides the spice audio driver for QEMU.
%endif


%if %{have_kvm}
%package kvm
Summary: QEMU metapackage for KVM support
Requires: qemu-%{kvm_package} = %{version}-%{release}
%description kvm
This is a meta-package that provides a qemu-system-<arch> package for native
architectures where kvm can be enabled. For example, in an x86 system, this
will install qemu-system-x86


%package kvm-core
Summary: QEMU metapackage for KVM support
Requires: qemu-%{kvm_package}-core = %{version}-%{release}
%description kvm-core
This is a meta-package that provides a qemu-system-<arch>-core package
for native architectures where kvm can be enabled. For example, in an
x86 system, this will install qemu-system-x86-core
%endif


%package user
Summary: QEMU user mode emulation of qemu targets
Requires: %{name}-common = %{version}-%{release}
%description user
This package provides the user mode emulation of qemu targets


%package user-binfmt
Summary: QEMU user mode emulation of qemu targets
Requires: %{name}-user = %{version}-%{release}
Requires(post): systemd-units
Requires(postun): systemd-units
# qemu-user-binfmt + qemu-user-static both provide binfmt rules
# Temporarily disable to get fedora CI working. Re-enable
# once this CI issue let's us deal with subpackage conflicts:
# https://pagure.io/fedora-ci/general/issue/184
#Conflicts: qemu-user-static
%description user-binfmt
This package provides the user mode emulation of qemu targets

#AzLinux specific
%package        ipxe
Summary:        PXE and EFI ROM images for qemu
Requires:       %{name}-common = %{version}-%{release}

%description ipxe
This package provides PXE and EFI ROM images for qemu

%if %{user_static}
%package user-static
Summary: QEMU user mode emulation of qemu targets static build
Requires(post): systemd-units
Requires(postun): systemd-units
# qemu-user-binfmt + qemu-user-static both provide binfmt rules
# Temporarily disable to get fedora CI working. Re-enable
# once this CI issue let's us deal with subpackage conflicts:
# https://pagure.io/fedora-ci/general/issue/184
#Conflicts: qemu-user-binfmt
#Provides: qemu-user-binfmt
Requires: qemu-user-static-aarch64
Requires: qemu-user-static-alpha
Requires: qemu-user-static-arm
Requires: qemu-user-static-cris
Requires: qemu-user-static-hexagon
Requires: qemu-user-static-hppa
Requires: qemu-user-static-loongarch64
Requires: qemu-user-static-m68k
Requires: qemu-user-static-microblaze
Requires: qemu-user-static-mips
Requires: qemu-user-static-nios2
Requires: qemu-user-static-or1k
Requires: qemu-user-static-ppc
Requires: qemu-user-static-riscv
Requires: qemu-user-static-s390x
Requires: qemu-user-static-sh4
Requires: qemu-user-static-sparc
Requires: qemu-user-static-x86
Requires: qemu-user-static-xtensa

%description user-static
This package provides the user mode emulation of qemu targets built as
static binaries

%package user-static-aarch64
Summary: QEMU user mode emulation of aarch64 qemu targets static build
%description user-static-aarch64
This package provides the aarch64 user mode emulation of qemu targets built as
static binaries

%package user-static-alpha
Summary: QEMU user mode emulation of alpha qemu targets static build
%description user-static-alpha
This package provides the alpha user mode emulation of qemu targets built as
static binaries

%package user-static-arm
Summary: QEMU user mode emulation of arm qemu targets static build
%description user-static-arm
This package provides the arm user mode emulation of qemu targets built as
static binaries

%package user-static-cris
Summary: QEMU user mode emulation of cris qemu targets static build
%description user-static-cris
This package provides the cris user mode emulation of qemu targets built as
static binaries

%package user-static-hexagon
Summary: QEMU user mode emulation of hexagon qemu targets static build
%description user-static-hexagon
This package provides the hexagon user mode emulation of qemu targets built as
static binaries

%package user-static-hppa
Summary: QEMU user mode emulation of hppa qemu targets static build
%description user-static-hppa
This package provides the hppa user mode emulation of qemu targets built as
static binaries

%package user-static-loongarch64
Summary: QEMU user mode emulation of loongarch64 qemu targets static build
%description user-static-loongarch64
This package provides the loongarch64 user mode emulation of qemu targets built as
static binaries

%package user-static-m68k
Summary: QEMU user mode emulation of m68k qemu targets static build
%description user-static-m68k
This package provides the m68k user mode emulation of qemu targets built as
static binaries

%package user-static-microblaze
Summary: QEMU user mode emulation of microblaze qemu targets static build
%description user-static-microblaze
This package provides the microblaze user mode emulation of qemu targets built as
static binaries

%package user-static-mips
Summary: QEMU user mode emulation of mips qemu targets static build
%description user-static-mips
This package provides the mips user mode emulation of qemu targets built as
static binaries

%package user-static-nios2
Summary: QEMU user mode emulation of nios2 qemu targets static build
%description user-static-nios2
This package provides the nios2 user mode emulation of qemu targets built as
static binaries

%package user-static-or1k
Summary: QEMU user mode emulation of or1k qemu targets static build
%description user-static-or1k
This package provides the or1k user mode emulation of qemu targets built as
static binaries

%package user-static-ppc
Summary: QEMU user mode emulation of ppc qemu targets static build
%description user-static-ppc
This package provides the ppc user mode emulation of qemu targets built as
static binaries

%package user-static-riscv
Summary: QEMU user mode emulation of riscv qemu targets static build
%description user-static-riscv
This package provides the riscv user mode emulation of qemu targets built as
static binaries

%package user-static-s390x
Summary: QEMU user mode emulation of s390x qemu targets static build
%description user-static-s390x
This package provides the s390x user mode emulation of qemu targets built as
static binaries

%package user-static-sh4
Summary: QEMU user mode emulation of sh4 qemu targets static build
%description user-static-sh4
This package provides the sh4 user mode emulation of qemu targets built as
static binaries
%endif

%package user-static-sparc
Summary: QEMU user mode emulation of sparc qemu targets static build
%description user-static-sparc
This package provides the sparc user mode emulation of qemu targets built as
static binaries

%package user-static-x86
Summary: QEMU user mode emulation of x86 qemu targets static build
%description user-static-x86
This package provides the x86 user mode emulation of qemu targets built as
static binaries

%package user-static-xtensa
Summary: QEMU user mode emulation of xtensa qemu targets static build
%description user-static-xtensa
This package provides the xtensa user mode emulation of qemu targets built as
static binaries


%package system-aarch64
Summary: QEMU system emulator for AArch64
Requires: %{name}-system-aarch64-core = %{version}-%{release}
%{requires_all_modules}
%description system-aarch64
This package provides the QEMU system emulator for AArch64.

%package system-aarch64-core
Summary: QEMU system emulator for AArch64
Requires: %{name}-common = %{version}-%{release}
%if %{have_edk2}
Requires: edk2-aarch64
%endif
Requires:       %{name}-ipxe = %{version}-%{release}

%description system-aarch64-core
This package provides the QEMU system emulator for AArch64.


%package system-alpha
Summary: QEMU system emulator for Alpha
Requires: %{name}-system-alpha-core = %{version}-%{release}
%{requires_all_modules}
%description system-alpha
This package provides the QEMU system emulator for Alpha systems.

%package system-alpha-core
Summary: QEMU system emulator for Alpha
Requires: %{name}-common = %{version}-%{release}
%description system-alpha-core
This package provides the QEMU system emulator for Alpha systems.


%package system-arm
Summary: QEMU system emulator for ARM
Requires: %{name}-system-arm-core = %{version}-%{release}
%{requires_all_modules}
%description system-arm
This package provides the QEMU system emulator for ARM systems.

%package system-arm-core
Summary: QEMU system emulator for ARM
Requires: %{name}-common = %{version}-%{release}
%if %{have_edk2}
Requires: edk2-arm
%endif
%description system-arm-core
This package provides the QEMU system emulator for ARM boards.


%package system-avr
Summary: QEMU system emulator for AVR
Requires: %{name}-system-avr-core = %{version}-%{release}
%{requires_all_modules}
%description system-avr
This package provides the QEMU system emulator for AVR systems.

%package system-avr-core
Summary: QEMU system emulator for AVR
Requires: %{name}-common = %{version}-%{release}
%description system-avr-core
This package provides the QEMU system emulator for AVR systems.


%package system-cris
Summary: QEMU system emulator for CRIS
Requires: %{name}-system-cris-core = %{version}-%{release}
%{requires_all_modules}
%description system-cris
This package provides the system emulator for CRIS systems.

%package system-cris-core
Summary: QEMU system emulator for CRIS
Requires: %{name}-common = %{version}-%{release}
%description system-cris-core
This package provides the system emulator for CRIS boards.


%package system-hppa
Summary: QEMU system emulator for HPPA
Requires: %{name}-system-hppa-core = %{version}-%{release}
%{requires_all_modules}
%description system-hppa
This package provides the QEMU system emulator for HPPA.

%package system-hppa-core
Summary: QEMU system emulator for hppa
Requires: %{name}-common = %{version}-%{release}
%description system-hppa-core
This package provides the QEMU system emulator for HPPA.


%package system-loongarch64
Summary: QEMU system emulator for LoongArch (LA64)
Requires: %{name}-system-loongarch64-core = %{version}-%{release}
%{requires_all_modules}
%description system-loongarch64
This package provides the QEMU system emulator for Loongson boards.

%package system-loongarch64-core
Summary: QEMU system emulator for LoongArch (LA64)
Requires: %{name}-common = %{version}-%{release}
%description system-loongarch64-core
This package provides the QEMU system emulator for Loongson boards.


%package system-m68k
Summary: QEMU system emulator for ColdFire (m68k)
Requires: %{name}-system-m68k-core = %{version}-%{release}
%{requires_all_modules}
%description system-m68k
This package provides the QEMU system emulator for ColdFire boards.

%package system-m68k-core
Summary: QEMU system emulator for ColdFire (m68k)
Requires: %{name}-common = %{version}-%{release}
%description system-m68k-core
This package provides the QEMU system emulator for ColdFire boards.


%package system-microblaze
Summary: QEMU system emulator for Microblaze
Requires: %{name}-system-microblaze-core = %{version}-%{release}
%{requires_all_modules}
%description system-microblaze
This package provides the QEMU system emulator for Microblaze boards.

%package system-microblaze-core
Summary: QEMU system emulator for Microblaze
Requires: %{name}-common = %{version}-%{release}
%description system-microblaze-core
This package provides the QEMU system emulator for Microblaze boards.


%package system-mips
Summary: QEMU system emulator for MIPS
Requires: %{name}-system-mips-core = %{version}-%{release}
%{requires_all_modules}
%description system-mips
This package provides the QEMU system emulator for MIPS systems.

%package system-mips-core
Summary: QEMU system emulator for MIPS
Requires: %{name}-common = %{version}-%{release}
%description system-mips-core
This package provides the QEMU system emulator for MIPS systems.


%package system-nios2
Summary: QEMU system emulator for nios2
Requires: %{name}-system-nios2-core = %{version}-%{release}
%{requires_all_modules}
%description system-nios2
This package provides the QEMU system emulator for NIOS2.

%package system-nios2-core
Summary: QEMU system emulator for nios2
Requires: %{name}-common = %{version}-%{release}
%description system-nios2-core
This package provides the QEMU system emulator for NIOS2.


%package system-or1k
Summary: QEMU system emulator for OpenRisc32
Requires: %{name}-system-or1k-core = %{version}-%{release}
%{requires_all_modules}
%description system-or1k
This package provides the QEMU system emulator for OpenRisc32 boards.

%package system-or1k-core
Summary: QEMU system emulator for OpenRisc32
Requires: %{name}-common = %{version}-%{release}
%description system-or1k-core
This package provides the QEMU system emulator for OpenRisc32 boards.

%if %{with ppc_support}
%package system-ppc
Summary: QEMU system emulator for PPC
Requires: %{name}-system-ppc-core = %{version}-%{release}
%{requires_all_modules}
%description system-ppc
This package provides the QEMU system emulator for PPC and PPC64 systems.

%package system-ppc-core
Summary: QEMU system emulator for PPC
Requires: %{name}-common = %{version}-%{release}
Requires: openbios
Requires: SLOF
Requires: seavgabios-bin
%description system-ppc-core
This package provides the QEMU system emulator for PPC and PPC64 systems.
%endif

%package system-riscv
Summary: QEMU system emulator for RISC-V
Requires: %{name}-system-riscv-core = %{version}-%{release}
%{requires_all_modules}
%description system-riscv
This package provides the QEMU system emulator for RISC-V systems.

%package system-riscv-core
Summary: QEMU system emulator for RISC-V
Requires: %{name}-common = %{version}-%{release}
%description system-riscv-core
This package provides the QEMU system emulator for RISC-V systems.


%package system-rx
Summary: QEMU system emulator for RX
Requires: %{name}-system-rx-core = %{version}-%{release}
%{requires_all_modules}
%description system-rx
This package provides the QEMU system emulator for RX systems.

%package system-rx-core
Summary: QEMU system emulator for RX
Requires: %{name}-common = %{version}-%{release}
%description system-rx-core
This package provides the QEMU system emulator for RX systems.


%package system-s390x
Summary: QEMU system emulator for S390
Requires: %{name}-system-s390x-core = %{version}-%{release}
%{requires_all_modules}
%description system-s390x
This package provides the QEMU system emulator for S390 systems.

%package system-s390x-core
Summary: QEMU system emulator for S390
Requires: %{name}-common = %{version}-%{release}
%description system-s390x-core
This package provides the QEMU system emulator for S390 systems.


%package system-sh4
Summary: QEMU system emulator for SH4
Requires: %{name}-system-sh4-core = %{version}-%{release}
%{requires_all_modules}
%description system-sh4
This package provides the QEMU system emulator for SH4 boards.

%package system-sh4-core
Summary: QEMU system emulator for SH4
Requires: %{name}-common = %{version}-%{release}
%description system-sh4-core
This package provides the QEMU system emulator for SH4 boards.

%if %{with sparc_support}
%package system-sparc
Summary: QEMU system emulator for SPARC
Requires: %{name}-system-sparc-core = %{version}-%{release}
%{requires_all_modules}
%description system-sparc
This package provides the QEMU system emulator for SPARC and SPARC64 systems.

%package system-sparc-core
Summary: QEMU system emulator for SPARC
Requires: %{name}-common = %{version}-%{release}
Requires: openbios
%description system-sparc-core
This package provides the QEMU system emulator for SPARC and SPARC64 systems.
%endif

%package system-tricore
Summary: QEMU system emulator for tricore
Requires: %{name}-system-tricore-core = %{version}-%{release}
%{requires_all_modules}
%description system-tricore
This package provides the QEMU system emulator for Tricore.

%package system-tricore-core
Summary: QEMU system emulator for tricore
Requires: %{name}-common = %{version}-%{release}
%description system-tricore-core
This package provides the QEMU system emulator for Tricore.

# Needed until CBL-Mariner starts cross-compiling 'ipxe', 'seabios' and 'sgabios' for other architectures.
%ifarch x86_64
%package system-x86
Summary: QEMU system emulator for x86
Requires: %{name}-system-x86-core = %{version}-%{release}
%{requires_all_modules}
%description system-x86
This package provides the QEMU system emulator for x86. When being run in a x86
machine that supports it, this package also provides the KVM virtualization
platform.

%package system-x86-core
Summary: QEMU system emulator for x86
Requires: %{name}-common = %{version}-%{release}
Requires: seabios-bin
Requires: seavgabios-bin
%if %{have_edk2}
Requires: edk2-ovmf
%endif
Requires:       %{name}-ipxe = %{version}-%{release}

%description system-x86-core
This package provides the QEMU system emulator for x86. When being run in a x86
machine that supports it, this package also provides the KVM virtualization
platform.
%endif

%package system-xtensa
Summary: QEMU system emulator for Xtensa
Requires: %{name}-system-xtensa-core = %{version}-%{release}
%{requires_all_modules}
%description system-xtensa
This package provides the QEMU system emulator for Xtensa boards.

%package system-xtensa-core
Summary: QEMU system emulator for Xtensa
Requires: %{name}-common = %{version}-%{release}
%description system-xtensa-core
This package provides the QEMU system emulator for Xtensa boards.


%prep
%autosetup -n qemu-%{version}%{?rcstr} -S git_am

%global qemu_kvm_build qemu_kvm_build
mkdir -p %{qemu_kvm_build}
%global static_builddir static_builddir
mkdir -p %{static_builddir}



%build
%define disable_everything         \\\
  --audio-drv-list=                \\\
  --disable-af-xdp                 \\\
  --disable-alsa                   \\\
  --disable-attr                   \\\
  --disable-auth-pam               \\\
  --disable-avx2                   \\\
  --disable-avx512f                \\\
  --disable-avx512bw               \\\
  --disable-blkio                  \\\
  --disable-block-drv-whitelist-in-tools \\\
  --disable-bochs                  \\\
  --disable-bpf                    \\\
  --disable-brlapi                 \\\
  --disable-bsd-user               \\\
  --disable-bzip2                  \\\
  --disable-cap-ng                 \\\
  --disable-capstone               \\\
  --disable-cfi                    \\\
  --disable-cfi-debug              \\\
  --disable-cloop                  \\\
  --disable-cocoa                  \\\
  --disable-colo-proxy             \\\
  --disable-coreaudio              \\\
  --disable-coroutine-pool         \\\
  --disable-crypto-afalg           \\\
  --disable-curl                   \\\
  --disable-curses                 \\\
  --disable-dbus-display           \\\
  --disable-debug-graph-lock       \\\
  --disable-debug-info             \\\
  --disable-debug-mutex            \\\
  --disable-debug-tcg              \\\
  --disable-dmg                    \\\
  --disable-docs                   \\\
  --disable-download               \\\
  --disable-dsound                 \\\
  --disable-fdt                    \\\
  --disable-fuse                   \\\
  --disable-fuse-lseek             \\\
  --disable-gcrypt                 \\\
  --disable-gettext                \\\
  --disable-gio                    \\\
  --disable-glusterfs              \\\
  --disable-gnutls                 \\\
  --disable-gtk                    \\\
  --disable-gtk-clipboard          \\\
  --disable-guest-agent            \\\
  --disable-guest-agent-msi        \\\
  --disable-hv-balloon             \\\
  --disable-hvf                    \\\
  --disable-iconv                  \\\
  --disable-jack                   \\\
  --disable-kvm                    \\\
  --disable-l2tpv3                 \\\
  --disable-libdaxctl              \\\
  --disable-libdw                  \\\
  --disable-libkeyutils            \\\
  --disable-libiscsi               \\\
  --disable-libnfs                 \\\
  --disable-libpmem                \\\
  --disable-libssh                 \\\
  --disable-libudev                \\\
  --disable-libusb                 \\\
  --disable-linux-aio              \\\
  --disable-linux-io-uring         \\\
  --disable-linux-user             \\\
  --disable-live-block-migration   \\\
  --disable-lto                    \\\
  --disable-lzfse                  \\\
  --disable-lzo                    \\\
  --disable-malloc-trim            \\\
  --disable-membarrier             \\\
  --disable-modules                \\\
  --disable-module-upgrades        \\\
  --disable-mpath                  \\\
  --disable-multiprocess           \\\
  --disable-netmap                 \\\
  --disable-nettle                 \\\
  --disable-numa                   \\\
  --disable-nvmm                   \\\
  --disable-opengl                 \\\
  --disable-oss                    \\\
  --disable-pa                     \\\
  --disable-parallels              \\\
  --disable-pie                    \\\
  --disable-pipewire               \\\
  --disable-pixman                 \\\
  --disable-plugins                \\\
  --disable-pvrdma                 \\\
  --disable-qcow1                  \\\
  --disable-qed                    \\\
  --disable-qom-cast-debug         \\\
  --disable-rbd                    \\\
  --disable-rdma                   \\\
  --disable-relocatable            \\\
  --disable-replication            \\\
  --disable-rutabaga-gfx           \\\
  --disable-rng-none               \\\
  --disable-safe-stack             \\\
  --disable-sanitizers             \\\
  --disable-sdl                    \\\
  --disable-sdl-image              \\\
  --disable-seccomp                \\\
  --disable-selinux                \\\
  --disable-slirp                  \\\
  --disable-slirp-smbd             \\\
  --disable-smartcard              \\\
  --disable-snappy                 \\\
  --disable-sndio                  \\\
  --disable-sparse                 \\\
  --disable-spice                  \\\
  --disable-spice-protocol         \\\
  --disable-strip                  \\\
  --disable-system                 \\\
  --disable-tcg                    \\\
  --disable-tools                  \\\
  --disable-tpm                    \\\
  --disable-tsan                   \\\
  --disable-u2f                    \\\
  --disable-usb-redir              \\\
  --disable-user                   \\\
  --disable-vpc                    \\\
  --disable-vde                    \\\
  --disable-vdi                    \\\
  --disable-vfio-user-server       \\\
  --disable-vhdx                   \\\
  --disable-vhost-crypto           \\\
  --disable-vhost-kernel           \\\
  --disable-vhost-net              \\\
  --disable-vhost-user             \\\
  --disable-vhost-user-blk-server  \\\
  --disable-vhost-vdpa             \\\
  --disable-virglrenderer          \\\
  --disable-virtfs                 \\\
  --disable-vnc                    \\\
  --disable-vnc-jpeg               \\\
  --disable-png                    \\\
  --disable-vnc-sasl               \\\
  --disable-vte                    \\\
  --disable-vvfat                  \\\
  --disable-werror                 \\\
  --disable-whpx                   \\\
  --disable-xen                    \\\
  --disable-xen-pci-passthrough    \\\
  --disable-xkbcommon              \\\
  --disable-zstd                   \\\
  --without-default-devices


run_configure() {
    ../configure  \
        --cc=%{__cc} \
        --cxx=/bin/false \
        --prefix="%{_prefix}" \
        --libdir="%{_libdir}" \
        --datadir="%{_datadir}" \
        --sysconfdir="%{_sysconfdir}" \
        --interp-prefix=%{_prefix}/qemu-%M \
        --localstatedir="%{_localstatedir}" \
        --docdir="%{_docdir}" \
        --libexecdir="%{_libexecdir}" \
        --extra-ldflags="%{build_ldflags}" \
%ifnarch %{arm}
        --extra-cflags="%{optflags}" \
%else
        --extra-cflags="%{optflags} -DSTAP_SDT_ARG_CONSTRAINT=g" \
%endif
        --with-pkgversion="%{name}-%{version}-%{release}" \
        --with-suffix="%{name}" \
        --firmwarepath="%firmwaredirs" \
        --enable-trace-backends=dtrace \
        --with-coroutine=ucontext \
        --tls-priority=@QEMU,SYSTEM \
        %{disable_everything} \
        "$@" \
    || ( cat config.log ; exit 1 )

    echo "config-host.mak contents:"
    echo "==="
    cat config-host.mak
    echo "==="
}

# --audio-drv-list=%{?pa_drv}%{?sdl_drv}alsa,%{?jack_drv}oss Same as CBLM 2.0

pushd %{qemu_kvm_build}
run_configure \
%if %{defined target_list}
  --target-list="%{target_list}" \
%endif
%if %{defined block_drivers_rw_list}
  --block-drv-rw-whitelist=%{block_drivers_rw_list} \
%endif
%if %{defined block_drivers_ro_list}
  --block-drv-ro-whitelist=%{block_drivers_ro_list} \
%endif
%ifarch x86_64
  --enable-af-xdp \
%endif
  --enable-alsa \
  --enable-attr \
%ifarch %{ix86} x86_64
  --enable-avx2 \
  --enable-avx512f \
  --enable-avx512bw \
%endif
%if %{have_libblkio}
  --enable-blkio \
%endif
  --enable-bpf \
  --enable-cap-ng \
%if %{with capstone}
  --enable-capstone \
%endif
  --enable-coroutine-pool \
  --enable-curl \
%if %{have_dbus_display}
  --enable-dbus-display \
%endif
  --enable-debug-info \
%if ! 0%{azl}
  --enable-docs \
%endif
%if %{have_fdt}
  --enable-fdt=system \
%endif
  --enable-gettext \
  --enable-gnutls \
  --enable-tools \
  --enable-guest-agent \
  --enable-iconv \
%if %{have_jack}
  --enable-jack \
%endif
  --enable-kvm \
  --enable-l2tpv3 \
  --enable-libiscsi \
%if %{have_pmem}
  --enable-libpmem \
%endif
%if %{with libssh}
  --enable-libssh \
%endif
  --enable-libusb \
  --enable-libudev \
  --enable-linux-aio \
%if "%{_lto_cflags}" != "%{nil}"
  --enable-lto \
%endif
  --enable-lzo \
  --enable-malloc-trim \
  --enable-modules \
  --enable-mpath \
%if %{have_numactl}
  --enable-numa \
%endif
%if %{have_opengl}
  --enable-opengl \
%endif
  --enable-oss \
%if %{with pulseaudio}
  --enable-pa \
%endif
  --enable-pie \
%if %{with pipewire}
  --enable-pipewire \
%endif
  --enable-pixman \
%if %{have_block_rbd}
  --enable-rbd \
%endif
  --enable-relocatable \
%if %{have_librdma}
  --enable-rdma \
%endif
  --enable-seccomp \
  --enable-selinux \
  --enable-slirp \
  --enable-slirp-smbd \
  --enable-snappy \
  --enable-system \
  --enable-tcg \
  --enable-tpm \
%if %{have_usbredir}
  --enable-usb-redir \
%endif
  --enable-vhost-kernel \
  --enable-vhost-net \
  --enable-vhost-user \
  --enable-vhost-user-blk-server \
  --enable-vhost-vdpa \
  --enable-vnc \
  --enable-png \
  --enable-vnc-sasl \
%if %{enable_werror}
  --enable-werror \
%endif
  --enable-xkbcommon \
  \
  \
  --audio-drv-list=%{?pa_drv}%{?sdl_drv}alsa,%{?jack_drv}oss \
  --target-list-exclude=moxie-softmmu \
  --with-default-devices \
  --enable-auth-pam \
  --enable-bochs \
  %if %{with brltty}
  --enable-brlapi \
  %endif
  --enable-bzip2 \
  --enable-cloop \
  --enable-curses \
  --enable-dmg \
  --enable-fuse \
  --enable-gio \
%if %{have_block_gluster}
  --enable-glusterfs \
%endif
%if %{have_ui}
  --enable-gtk \
%endif
  --enable-hv-balloon \
  --enable-libdaxctl \
  --enable-libdw \
  --enable-libkeyutils \
%if %{have_block_nfs}
  --enable-libnfs \
%endif
%if %{have_liburing}
  --enable-linux-io-uring \
%endif
  --enable-linux-user \
  --enable-live-block-migration \
  --enable-multiprocess \
  --enable-parallels \
%if %{have_librdma}
  --enable-pvrdma \
%endif
  --enable-qcow1 \
  --enable-qed \
  --enable-qom-cast-debug \
  --enable-replication \
%if %{have_rutabaga_gfx}
  --enable-rutabaga-gfx \
%endif
%if %{with sdl}
  --enable-sdl \
%if %{have_sdl_image}
  --enable-sdl-image \
%endif
%endif
%if %{have_libcacard}
  --enable-smartcard \
%endif
%if %{have_spice}
  --enable-spice \
  --enable-spice-protocol \
%endif
  --enable-vdi \
  --enable-vhost-crypto \
%if %{have_virgl}
  --enable-virglrenderer \
%endif
  --enable-vhdx \
  --enable-virtfs \
  --enable-virtfs-proxy-helper \
  --enable-vpc \
  --enable-vnc-jpeg \
  --enable-vte \
  --enable-vvfat \
%if %{have_xen}
  --enable-xen \
%ifarch x86_64
  --enable-xen-pci-passthrough \
%endif
%endif
  --enable-zstd

%if %{tools_only}
%make_build qemu-img
%make_build qemu-io
%make_build qemu-nbd
%make_build storage-daemon/qemu-storage-daemon

%make_build docs/qemu-img.1
%make_build docs/qemu-nbd.8
%make_build docs/qemu-storage-daemon.1
%make_build docs/qemu-storage-daemon-qmp-ref.7

%make_build qga/qemu-ga
%make_build docs/qemu-ga.8
# endif tools_only
%endif


%if !%{tools_only}
%make_build
popd

# Fedora build for qemu-user-static
%if %{user_static}
pushd %{static_builddir}

run_configure \
  --enable-attr \
  --enable-linux-user \
  --enable-tcg \
  --disable-install-blobs \
  --static

%make_build
popd  # static
%endif
# endif !tools_only
%endif



%install
# Install qemu-guest-agent service and udev rules
install -D -m 0644 %{_sourcedir}/qemu-guest-agent.service %{buildroot}%{_unitdir}/qemu-guest-agent.service
install -D -m 0644 %{_sourcedir}/qemu-ga.sysconfig %{buildroot}%{_sysconfdir}/sysconfig/qemu-ga
install -D -m 0644 %{_sourcedir}/99-qemu-guest-agent.rules %{buildroot}%{_udevrulesdir}/99-qemu-guest-agent.rules


# Install qemu-ga fsfreeze bits
mkdir -p %{buildroot}%{_sysconfdir}/qemu-ga/fsfreeze-hook.d
install -p scripts/qemu-guest-agent/fsfreeze-hook %{buildroot}%{_sysconfdir}/qemu-ga/fsfreeze-hook
mkdir -p %{buildroot}%{_datadir}/%{name}/qemu-ga/fsfreeze-hook.d/
install -p -m 0644 scripts/qemu-guest-agent/fsfreeze-hook.d/*.sample %{buildroot}%{_datadir}/%{name}/qemu-ga/fsfreeze-hook.d/
mkdir -p -v %{buildroot}%{_localstatedir}/log/qemu-ga/


%if %{tools_only}
pushd %{qemu_kvm_build}
install -D -p -m 0755 qga/qemu-ga %{buildroot}%{_bindir}/qemu-ga
install -D -p -m 0755 qemu-img %{buildroot}%{_bindir}/qemu-img
install -D -p -m 0755 qemu-io %{buildroot}%{_bindir}/qemu-io
install -D -p -m 0755 qemu-nbd %{buildroot}%{_bindir}/qemu-nbd
install -D -p -m 0755 storage-daemon/qemu-storage-daemon %{buildroot}%{_bindir}/qemu-storage-daemon

mkdir -p %{buildroot}%{_mandir}/man1/
mkdir -p %{buildroot}%{_mandir}/man7/
mkdir -p %{buildroot}%{_mandir}/man8/

install -D -p -m 644 docs/qemu-img.1* %{buildroot}%{_mandir}/man1
install -D -p -m 644 docs/qemu-nbd.8* %{buildroot}%{_mandir}/man8
install -D -p -m 644 docs/qemu-storage-daemon.1* %{buildroot}%{_mandir}/man1
install -D -p -m 644 docs/qemu-storage-daemon-qmp-ref.7* %{buildroot}%{_mandir}/man7
install -D -p -m 644 docs/qemu-ga.8* %{buildroot}%{_mandir}/man8
popd
# endif tools_only
%endif


%if !%{tools_only}
# Install rules to use the bridge helper with libvirt's virbr0
install -D -m 0644 %{_sourcedir}/bridge.conf %{buildroot}%{_sysconfdir}/%{name}/bridge.conf

# Install qemu-pr-helper service
install -m 0644 contrib/systemd/qemu-pr-helper.service %{buildroot}%{_unitdir}
install -m 0644 contrib/systemd/qemu-pr-helper.socket %{buildroot}%{_unitdir}

%if %{have_memlock_limits}
install -D -p -m 644 %{_sourcedir}/95-kvm-memlock.conf %{buildroot}%{_sysconfdir}/security/limits.d/95-kvm-memlock.conf
%endif

%if %{have_kvm}
install -D -p -m 0644 %{_sourcedir}/vhost.conf %{buildroot}%{_sysconfdir}/modprobe.d/vhost.conf
install -D -p -m 0644 %{modprobe_kvm_conf} %{buildroot}%{_sysconfdir}/modprobe.d/kvm.conf
%endif

# Copy some static data into place
install -D -p -m 0644 -t %{buildroot}%{qemudocdir} README.rst docs/interop/qmp-spec.rst
install -D -p -m 0644 qemu.sasl %{buildroot}%{_sysconfdir}/sasl2/%{name}.conf

install -m 0644 scripts/dump-guest-memory.py %{buildroot}%{_datadir}/%{name}


# Install simpletrace
install -m 0755 scripts/simpletrace.py %{buildroot}%{_datadir}/%{name}/simpletrace.py
mkdir -p %{buildroot}%{_datadir}/%{name}/tracetool
install -m 0644 -t %{buildroot}%{_datadir}/%{name}/tracetool scripts/tracetool/*.py
mkdir -p %{buildroot}%{_datadir}/%{name}/tracetool/backend
install -m 0644 -t %{buildroot}%{_datadir}/%{name}/tracetool/backend scripts/tracetool/backend/*.py
mkdir -p %{buildroot}%{_datadir}/%{name}/tracetool/format
install -m 0644 -t %{buildroot}%{_datadir}/%{name}/tracetool/format scripts/tracetool/format/*.py

# Ensure vhost-user directory is present even if built without virgl
mkdir -p %{buildroot}%{_datadir}/%{name}/vhost-user

# Create new directories and put them all under tests-src
mkdir -p %{buildroot}%{testsdir}/python
mkdir -p %{buildroot}%{testsdir}/tests
mkdir -p %{buildroot}%{testsdir}/tests/avocado
mkdir -p %{buildroot}%{testsdir}/tests/qemu-iotests
mkdir -p %{buildroot}%{testsdir}/scripts/qmp

# Install avocado_qemu tests
cp -R %{qemu_kvm_build}/tests/avocado/* %{buildroot}%{testsdir}/tests/avocado/

# Install qemu.py and qmp/ scripts required to run avocado_qemu tests
cp -R %{qemu_kvm_build}/python/qemu %{buildroot}%{testsdir}/python
cp -R %{qemu_kvm_build}/scripts/qmp/* %{buildroot}%{testsdir}/scripts/qmp
install -p -m 0755 tests/Makefile.include %{buildroot}%{testsdir}/tests/

# Install qemu-iotests
cp -R tests/qemu-iotests/* %{buildroot}%{testsdir}/tests/qemu-iotests/
cp -ur %{qemu_kvm_build}/tests/qemu-iotests/* %{buildroot}%{testsdir}/tests/qemu-iotests/

# Install our custom tests README
install -p -m 0644 %{_sourcedir}/README.tests %{buildroot}%{testsdir}/README


# Do the actual qemu tree install
pushd %{qemu_kvm_build}
%make_install
popd


# We need to make the block device modules and other qemu SO files executable
# otherwise RPM won't pick up their dependencies.
chmod +x %{buildroot}%{_libdir}/%{name}/*.so

# Remove docs we don't care about
find %{buildroot}%{qemudocdir} -name .buildinfo -delete
rm -rf %{buildroot}%{qemudocdir}/specs


# Provided by package openbios
rm -rf %{buildroot}%{_datadir}/%{name}/openbios-ppc
rm -rf %{buildroot}%{_datadir}/%{name}/openbios-sparc32
rm -rf %{buildroot}%{_datadir}/%{name}/openbios-sparc64
# Provided by package SLOF
rm -rf %{buildroot}%{_datadir}/%{name}/slof.bin
# AzLinux specific
#rm -rf %{buildroot}%{_datadir}/%{name}/efi*rom
# Provided by package seavgabios
rm -rf %{buildroot}%{_datadir}/%{name}/vgabios*bin
# Provided by package seabios
rm -rf %{buildroot}%{_datadir}/%{name}/bios*.bin
# Provided by edk2
rm -rf %{buildroot}%{_datadir}/%{name}/edk2*
rm -rf %{buildroot}%{_datadir}/%{name}/firmware

# Remove datadir files packaged with excluded targets for AzLinux
%if %{without ppc_support}
rm -rf %{buildroot}%{_datadir}/%{name}/bamboo.dtb
rm -rf %{buildroot}%{_datadir}/%{name}/canyonlands.dtb
rm -rf %{buildroot}%{_datadir}/%{name}/qemu_vga.ndrv
rm -rf %{buildroot}%{_datadir}/%{name}/skiboot.lid
rm -rf %{buildroot}%{_datadir}/%{name}/u-boot.e500
rm -rf %{buildroot}%{_datadir}/%{name}/u-boot-sam460-20100605.bin
rm -rf %{buildroot}%{_datadir}/%{name}/vof*.bin
rm -rf %{buildroot}%{_bindir}/qemu-ppc
rm -rf %{buildroot}%{_bindir}/qemu-ppc64
rm -rf %{buildroot}%{_bindir}/qemu-ppc64le
rm -rf %{buildroot}%{_bindir}/qemu-system-ppc
rm -rf %{buildroot}%{_bindir}/qemu-system-ppc64
rm -rf %{buildroot}%{_datadir}/systemtap/tapset/qemu-ppc.stp
rm -rf %{buildroot}%{_datadir}/systemtap/tapset/qemu-ppc-log.stp
rm -rf %{buildroot}%{_datadir}/systemtap/tapset/qemu-ppc-simpletrace.stp
rm -rf %{buildroot}%{_datadir}/systemtap/tapset/qemu-ppc64.stp
rm -rf %{buildroot}%{_datadir}/systemtap/tapset/qemu-ppc64-log.stp
rm -rf %{buildroot}%{_datadir}/systemtap/tapset/qemu-ppc64-simpletrace.stp
rm -rf %{buildroot}%{_datadir}/systemtap/tapset/qemu-system-ppc.stp
rm -rf %{buildroot}%{_datadir}/systemtap/tapset/qemu-system-ppc-log.stp
rm -rf %{buildroot}%{_datadir}/systemtap/tapset/qemu-system-ppc-simpletrace.stp
rm -rf %{buildroot}%{_datadir}/systemtap/tapset/qemu-system-ppc64.stp
rm -rf %{buildroot}%{_datadir}/systemtap/tapset/qemu-system-ppc64-log.stp
rm -rf %{buildroot}%{_datadir}/systemtap/tapset/qemu-system-ppc64-simpletrace.stp
rm -rf %{buildroot}%{_datadir}/systemtap/tapset/qemu-ppc64le.stp
rm -rf %{buildroot}%{_datadir}/systemtap/tapset/qemu-ppc64le-log.stp
rm -rf %{buildroot}%{_datadir}/systemtap/tapset/qemu-ppc64le-simpletrace.stp
%endif

%if %{without sparc_support}
rm -rf %{buildroot}%{_datadir}/%{name}/QEMU,tcx.bin
rm -rf %{buildroot}%{_datadir}/%{name}/QEMU,cgthree.bin
rm -rf %{buildroot}%{_bindir}/qemu-sparc
rm -rf %{buildroot}%{_bindir}/qemu-sparc32plus
rm -rf %{buildroot}%{_bindir}/qemu-sparc64
rm -rf %{buildroot}%{_bindir}/qemu-system-sparc
rm -rf %{buildroot}%{_bindir}/qemu-system-sparc64
rm -rf %{buildroot}%{_datadir}/systemtap/tapset/qemu-sparc.stp
rm -rf %{buildroot}%{_datadir}/systemtap/tapset/qemu-sparc-log.stp
rm -rf %{buildroot}%{_datadir}/systemtap/tapset/qemu-sparc-simpletrace.stp
rm -rf %{buildroot}%{_datadir}/systemtap/tapset/qemu-sparc32plus.stp
rm -rf %{buildroot}%{_datadir}/systemtap/tapset/qemu-sparc32plus-log.stp
rm -rf %{buildroot}%{_datadir}/systemtap/tapset/qemu-sparc32plus-simpletrace.stp
rm -rf %{buildroot}%{_datadir}/systemtap/tapset/qemu-sparc64.stp
rm -rf %{buildroot}%{_datadir}/systemtap/tapset/qemu-sparc64-log.stp
rm -rf %{buildroot}%{_datadir}/systemtap/tapset/qemu-sparc64-simpletrace.stp
rm -rf %{buildroot}%{_datadir}/systemtap/tapset/qemu-system-sparc.stp
rm -rf %{buildroot}%{_datadir}/systemtap/tapset/qemu-system-sparc-log.stp
rm -rf %{buildroot}%{_datadir}/systemtap/tapset/qemu-system-sparc-simpletrace.stp
rm -rf %{buildroot}%{_datadir}/systemtap/tapset/qemu-system-sparc64.stp
rm -rf %{buildroot}%{_datadir}/systemtap/tapset/qemu-system-sparc64-log.stp
rm -rf %{buildroot}%{_datadir}/systemtap/tapset/qemu-system-sparc64-simpletrace.stp

%endif

# Fedora specific stuff below
# %find_lang %{name}

%if ! %{azl}
# Generate qemu-system-* man pages
chmod -x %{buildroot}%{_mandir}/man1/*
for emu in %{buildroot}%{_bindir}/qemu-system-*; do
    ln -sf qemu.1.gz %{buildroot}%{_mandir}/man1/$(basename $emu).1.gz
 done
%endif

# Install kvm specific source bits, and qemu-kvm manpage
%ifarch x86_64
# Install kvm specific source bits, and qemu-kvm manpage
%if %{need_qemu_kvm}
%if ! 0%{azl}
ln -sf qemu.1.gz %{buildroot}%{_mandir}/man1/qemu-kvm.1.gz
%endif
ln -sf qemu-system-x86_64 %{buildroot}%{_bindir}/qemu-kvm
%endif
%else
# Needed until CBL-Mariner starts cross-compiling 'ipxe', 'seabios' and 'sgabios' for other architectures.
rm -rf %{buildroot}%{_bindir}/qemu-system-i386
rm -rf %{buildroot}%{_bindir}/qemu-system-x86_64
rm -rf %{buildroot}%{_libdir}/%{name}/accel-tcg-i386.so
rm -rf %{buildroot}%{_libdir}/%{name}/accel-tcg-x86_64.so
rm -rf %{buildroot}%{_datadir}/systemtap/tapset/qemu-system-i386*.stp
rm -rf %{buildroot}%{_datadir}/systemtap/tapset/qemu-system-x86_64*.stp
%if ! %{azl}
rm -rf %{buildroot}%{_mandir}/man1/qemu-system-i386.1*
rm -rf %{buildroot}%{_mandir}/man1/qemu-system-x86_64.1*
%endif
rm -rf %{buildroot}%{_datadir}/%{name}/kvmvapic.bin
rm -rf %{buildroot}%{_datadir}/%{name}/linuxboot.bin
rm -rf %{buildroot}%{_datadir}/%{name}/multiboot.bin
rm -rf %{buildroot}%{_datadir}/%{name}/multiboot_dma.bin
rm -rf %{buildroot}%{_datadir}/%{name}/pvh.bin
rm -rf %{buildroot}%{_datadir}/%{name}/qboot.rom
%endif

# Install binfmt
%global binfmt_dir %{buildroot}%{_exec_prefix}/lib/binfmt.d
mkdir -p %{binfmt_dir}

./scripts/qemu-binfmt-conf.sh --systemd ALL --exportdir %{binfmt_dir} --qemu-path %{_bindir}
for i in %{binfmt_dir}/*; do mv $i $(echo $i | sed 's/.conf/-dynamic.conf/'); done


# Install qemu-user-static tree
%if %{user_static}
%define static_buildroot %{buildroot}/static/
mkdir -p %{static_buildroot}

pushd %{static_builddir}
make DESTDIR=%{static_buildroot} install

# Duplicates what the main build installs and we don't
# need second copy with a -static suffix
rm -f %{static_buildroot}%{_bindir}/qemu-trace-stap
popd  # static

# Rename all QEMU user emulators to have a -static suffix
for src in %{static_buildroot}%{_bindir}/qemu-*; do
    mv $src %{buildroot}%{_bindir}/$(basename $src)-static; done

# Rename trace files to match -static suffix
for src in %{static_buildroot}%{_datadir}/systemtap/tapset/qemu-*.stp; do
  dst=`echo $src | sed -e 's/.stp/-static.stp/'`
  mv $src $dst
  perl -i -p -e 's/(qemu-\w+)/$1-static/g; s/(qemu\.user\.\w+)/$1.static/g' $dst
  mv $dst %{buildroot}%{_datadir}/systemtap/tapset
 done

for regularfmt in %{binfmt_dir}/*; do
  staticfmt="$(echo $regularfmt | sed 's/-dynamic/-static/g')"
  cat $regularfmt | tr -d '\n' | sed "s/:$/-static:F/" > $staticfmt
  done

rm -rf %{static_buildroot}
# endif user_static
 %endif
# end Fedora specific
# endif !tools_only
%endif



%check
# Disable iotests. RHEL has done this forever, and these
# tests have been flakey in the past
export MTESTARGS="--no-suite block"

%if %{with check}
%if !%{tools_only}

pushd %{qemu_kvm_build}
echo "Testing %{name}-build"
# ppc64le random qtest segfaults with no discernable pattern
#   Last check: 2023-10
#   Added: 2022-06
%ifnarch %{power64}
%make_build check
# For debugging tests use https://www.qemu.org/docs/master/devel/testing.html
# e.g.
# QTEST_LOG=1 make check-qtest-x86_64 V=1 OR
# make check-qtest-x86_64 V=1 for runs with trace off
%endif

popd

# endif !tools_only
%endif
# endif with check
%endif


%post -n qemu-guest-agent
%systemd_post qemu-guest-agent.service
%preun -n qemu-guest-agent
%systemd_preun qemu-guest-agent.service
%postun -n qemu-guest-agent
%systemd_postun_with_restart qemu-guest-agent.service


%if !%{tools_only}
%post common
getent group kvm >/dev/null || groupadd -g 36 -r kvm
getent group qemu >/dev/null || groupadd -g 107 -r qemu
getent passwd qemu >/dev/null || \
useradd -r -u 107 -g qemu -G kvm -d / -s /sbin/nologin \
  -c "qemu user" qemu






%post user-binfmt
/bin/systemctl --system try-restart systemd-binfmt.service &>/dev/null || :
%postun user-binfmt
/bin/systemctl --system try-restart systemd-binfmt.service &>/dev/null || :

%if %{user_static}
%post user-static-aarch64
/bin/systemctl --system try-restart systemd-binfmt.service &>/dev/null || :
%postun user-static-aarch64
/bin/systemctl --system try-restart systemd-binfmt.service &>/dev/null || :

%post user-static-alpha
/bin/systemctl --system try-restart systemd-binfmt.service &>/dev/null || :
%postun user-static-alpha
/bin/systemctl --system try-restart systemd-binfmt.service &>/dev/null || :

%post user-static-arm
/bin/systemctl --system try-restart systemd-binfmt.service &>/dev/null || :
%postun user-static-arm
/bin/systemctl --system try-restart systemd-binfmt.service &>/dev/null || :

%post user-static-cris
/bin/systemctl --system try-restart systemd-binfmt.service &>/dev/null || :
%postun user-static-cris
/bin/systemctl --system try-restart systemd-binfmt.service &>/dev/null || :

%post user-static-hexagon
/bin/systemctl --system try-restart systemd-binfmt.service &>/dev/null || :
%postun user-static-hexagon
/bin/systemctl --system try-restart systemd-binfmt.service &>/dev/null || :

%post user-static-hppa
/bin/systemctl --system try-restart systemd-binfmt.service &>/dev/null || :
%postun user-static-hppa
/bin/systemctl --system try-restart systemd-binfmt.service &>/dev/null || :

%post user-static-loongarch64
/bin/systemctl --system try-restart systemd-binfmt.service &>/dev/null || :
%postun user-static-loongarch64
/bin/systemctl --system try-restart systemd-binfmt.service &>/dev/null || :

%post user-static-m68k
/bin/systemctl --system try-restart systemd-binfmt.service &>/dev/null || :
%postun user-static-m68k
/bin/systemctl --system try-restart systemd-binfmt.service &>/dev/null || :

%post user-static-microblaze
/bin/systemctl --system try-restart systemd-binfmt.service &>/dev/null || :
%postun user-static-microblaze
/bin/systemctl --system try-restart systemd-binfmt.service &>/dev/null || :

%post user-static-mips
/bin/systemctl --system try-restart systemd-binfmt.service &>/dev/null || :
%postun user-static-mips
/bin/systemctl --system try-restart systemd-binfmt.service &>/dev/null || :

%post user-static-nios2
/bin/systemctl --system try-restart systemd-binfmt.service &>/dev/null || :
%postun user-static-nios2
/bin/systemctl --system try-restart systemd-binfmt.service &>/dev/null || :

%post user-static-or1k
/bin/systemctl --system try-restart systemd-binfmt.service &>/dev/null || :
%postun user-static-or1k
/bin/systemctl --system try-restart systemd-binfmt.service &>/dev/null || :

%post user-static-ppc
/bin/systemctl --system try-restart systemd-binfmt.service &>/dev/null || :
%postun user-static-ppc
/bin/systemctl --system try-restart systemd-binfmt.service &>/dev/null || :

%post user-static-riscv
/bin/systemctl --system try-restart systemd-binfmt.service &>/dev/null || :
%postun user-static-riscv
/bin/systemctl --system try-restart systemd-binfmt.service &>/dev/null || :

%post user-static-s390x
/bin/systemctl --system try-restart systemd-binfmt.service &>/dev/null || :
%postun user-static-s390x
/bin/systemctl --system try-restart systemd-binfmt.service &>/dev/null || :

%post user-static-sh4
/bin/systemctl --system try-restart systemd-binfmt.service &>/dev/null || :
%postun user-static-sh4
/bin/systemctl --system try-restart systemd-binfmt.service &>/dev/null || :
%endif

%post user-static-sparc
/bin/systemctl --system try-restart systemd-binfmt.service &>/dev/null || :
%postun user-static-sparc
/bin/systemctl --system try-restart systemd-binfmt.service &>/dev/null || :

%post user-static-x86
/bin/systemctl --system try-restart systemd-binfmt.service &>/dev/null || :
%postun user-static-x86
/bin/systemctl --system try-restart systemd-binfmt.service &>/dev/null || :

%post user-static-xtensa
/bin/systemctl --system try-restart systemd-binfmt.service &>/dev/null || :
%postun user-static-xtensa
/bin/systemctl --system try-restart systemd-binfmt.service &>/dev/null || :

# endif !tools_only
%endif



%files -n qemu-img
%{_bindir}/qemu-img
%{_bindir}/qemu-io
%{_bindir}/qemu-nbd
%{_bindir}/qemu-storage-daemon
%if ! %{azl}
%{_mandir}/man1/qemu-img.1*
%{_mandir}/man8/qemu-nbd.8*
%{_mandir}/man1/qemu-storage-daemon.1*
%{_mandir}/man7/qemu-storage-daemon-qmp-ref.7*
%endif

%files -n qemu-guest-agent
%license COPYING COPYING.LIB LICENSE
%doc README.rst
%{_bindir}/qemu-ga
%if ! %{azl}
%{_mandir}/man8/qemu-ga.8*
%endif
%{_unitdir}/qemu-guest-agent.service
%{_udevrulesdir}/99-qemu-guest-agent.rules
%config(noreplace) %{_sysconfdir}/sysconfig/qemu-ga
%{_sysconfdir}/qemu-ga
%{_datadir}/%{name}/qemu-ga
%dir %{_localstatedir}/log/qemu-ga


%if !%{tools_only}
%files
# Deliberately empty


%files -n qemu-pr-helper
%{_bindir}/qemu-pr-helper
%{_unitdir}/qemu-pr-helper.service
%{_unitdir}/qemu-pr-helper.socket
%if ! %{azl}
%{_mandir}/man8/qemu-pr-helper.8*
%endif

%files tools
%{_bindir}/qemu-keymap
%{_bindir}/qemu-edid
%{_bindir}/qemu-trace-stap
%{_datadir}/%{name}/simpletrace.py*
%{_datadir}/%{name}/tracetool/*.py*
%{_datadir}/%{name}/tracetool/backend/*.py*
%{_datadir}/%{name}/tracetool/format/*.py*
%{_datadir}/%{name}/dump-guest-memory.py*
%{_datadir}/%{name}/trace-events-all
%if ! %{azl}
%{_mandir}/man1/qemu-trace-stap.1*
%endif
# Fedora specific
%{_bindir}/elf2dmp

# includes licence, readme and other files
%files docs
%doc %{qemudocdir}

%files common
# azlinux: no lang files generated yet. -f %{name}.lang
%license COPYING COPYING.LIB LICENSE
%dir %{_datadir}/%{name}/
%dir %{_datadir}/%{name}/vhost-user/
%{_datadir}/icons/*
%{_datadir}/%{name}/keymaps/
%{_datadir}/%{name}/linuxboot_dma.bin
%attr(4755, -, -) %{_libexecdir}/qemu-bridge-helper
%if ! %{azl}
%{_mandir}/man1/%{name}.1*
%{_mandir}/man7/qemu-block-drivers.7*
%{_mandir}/man7/qemu-cpu-models.7*
%{_mandir}/man7/qemu-ga-ref.7*
%{_mandir}/man7/qemu-qmp-ref.7*
%endif
%dir %{_sysconfdir}/%{name}
%config(noreplace) %{_sysconfdir}/%{name}/bridge.conf
%if %{have_kvm}
%config(noreplace) %{_sysconfdir}/modprobe.d/kvm.conf
%config(noreplace) %{_sysconfdir}/modprobe.d/vhost.conf
%endif
%config(noreplace) %{_sysconfdir}/sasl2/%{name}.conf


# Fedora specific
%{_datadir}/applications/qemu.desktop
%exclude %{_datadir}/%{name}/qemu-nsis.bmp
%{_libexecdir}/virtfs-proxy-helper
%if ! %{azl}
%{_mandir}/man1/virtfs-proxy-helper.1*
%endif


%files tests
%{testsdir}
%{_libdir}/%{name}/accel-qtest-*.so

%if %{have_libblkio}
%files block-blkio
%{_libdir}/%{name}/block-blkio.so
%endif
%files block-curl
%{_libdir}/%{name}/block-curl.so
%files block-iscsi
%{_libdir}/%{name}/block-iscsi.so
%if %{have_block_rbd}
%files block-rbd
%{_libdir}/%{name}/block-rbd.so
%endif
%if %{with libssh}
%files block-ssh
%{_libdir}/%{name}/block-ssh.so
%endif
%if %{have_opengl}
%files ui-opengl
%{_libdir}/%{name}/ui-opengl.so
%endif


%files block-dmg
%{_libdir}/%{name}/block-dmg-bz2.so
%if %{have_block_gluster}
%files block-gluster
%{_libdir}/%{name}/block-gluster.so
%endif
%if %{have_block_nfs}
%files block-nfs
%{_libdir}/%{name}/block-nfs.so
%endif

%files audio-alsa
%{_libdir}/%{name}/audio-alsa.so
%if %{have_dbus_display}
%files audio-dbus
%{_libdir}/%{name}/audio-dbus.so
%endif
%files audio-oss
%{_libdir}/%{name}/audio-oss.so
%if %{with pulseaudio}
%files audio-pa
%{_libdir}/%{name}/audio-pa.so
%endif
%if %{with pipewire}
%files audio-pipewire
%{_libdir}/%{name}/audio-pipewire.so
%endif
%if %{with sdl}
%files audio-sdl
%{_libdir}/%{name}/audio-sdl.so
%endif
%if %{have_jack}
%files audio-jack
%{_libdir}/%{name}/audio-jack.so
%endif


%if %{have_dbus_display}
%files ui-dbus
%{_libdir}/%{name}/ui-dbus.so
%endif
%files ui-curses
%{_libdir}/%{name}/ui-curses.so
%if %{have_ui}
%files ui-gtk
%{_libdir}/%{name}/ui-gtk.so
%if %{with sdl}
%files ui-sdl
%{_libdir}/%{name}/ui-sdl.so
%endif
%files ui-egl-headless
%{_libdir}/%{name}/ui-egl-headless.so
%endif

%if %{with brltty}
%files char-baum
%{_libdir}/%{name}/chardev-baum.so
%endif

%if %{have_virgl}
%files device-display-virtio-gpu-gl
%{_libdir}/%{name}/hw-display-virtio-gpu-gl.so
%endif
%if %{have_rutabaga_gfx}
%files device-display-virtio-gpu-rutabaga
%{_libdir}/%{name}/hw-display-virtio-gpu-rutabaga.so
%endif
%if %{have_virgl}
%files device-display-virtio-gpu-pci-gl
%{_libdir}/%{name}/hw-display-virtio-gpu-pci-gl.so
%endif
%if %{have_rutabaga_gfx}
%files device-display-virtio-gpu-pci-rutabaga
%{_libdir}/%{name}/hw-display-virtio-gpu-pci-rutabaga.so
%endif

%files device-display-virtio-gpu
%{_libdir}/%{name}/hw-display-virtio-gpu.so
%files device-display-virtio-gpu-pci
%{_libdir}/%{name}/hw-display-virtio-gpu-pci.so
%files device-display-virtio-gpu-ccw
%{_libdir}/%{name}/hw-s390x-virtio-gpu-ccw.so
%files device-display-virtio-vga
%{_libdir}/%{name}/hw-display-virtio-vga.so
%files device-display-virtio-vga-gl
%{_libdir}/%{name}/hw-display-virtio-vga-gl.so

%if %{have_rutabaga_gfx}
%files device-display-virtio-vga-rutabaga
%{_libdir}/%{name}/hw-display-virtio-vga-rutabaga.so
%endif
%files device-usb-host
%{_libdir}/%{name}/hw-usb-host.so
%files device-usb-redirect
%{_libdir}/%{name}/hw-usb-redirect.so
%if %{have_libcacard}
%files device-usb-smartcard
%{_libdir}/%{name}/hw-usb-smartcard.so
%endif


%if %{have_virgl}
%files device-display-vhost-user-gpu
%{_datadir}/%{name}/vhost-user/50-qemu-gpu.json
%{_libexecdir}/vhost-user-gpu
%endif

%if %{have_spice}
%files audio-spice
%{_libdir}/%{name}/audio-spice.so
%files char-spice
%{_libdir}/%{name}/chardev-spice.so
%files device-display-qxl
%{_libdir}/%{name}/hw-display-qxl.so
%files ui-spice-core
%{_libdir}/%{name}/ui-spice-core.so
%files ui-spice-app
%{_libdir}/%{name}/ui-spice-app.so
%endif


%if %{have_kvm}
%files kvm
# Deliberately empty

%files kvm-core
# Deliberately empty
%endif


%files user
%{_bindir}/qemu-i386
%{_bindir}/qemu-x86_64
%{_bindir}/qemu-aarch64
%{_bindir}/qemu-aarch64_be
%{_bindir}/qemu-alpha
%{_bindir}/qemu-arm
%{_bindir}/qemu-armeb
%{_bindir}/qemu-cris
%{_bindir}/qemu-hppa
%{_bindir}/qemu-hexagon
%{_bindir}/qemu-loongarch64
%{_bindir}/qemu-m68k
%{_bindir}/qemu-microblaze
%{_bindir}/qemu-microblazeel
%{_bindir}/qemu-mips
%{_bindir}/qemu-mipsel
%{_bindir}/qemu-mips64
%{_bindir}/qemu-mips64el
%{_bindir}/qemu-mipsn32
%{_bindir}/qemu-mipsn32el
%{_bindir}/qemu-nios2
%{_bindir}/qemu-or1k
%if %{with ppc_support}
%{_bindir}/qemu-ppc
%{_bindir}/qemu-ppc64
%{_bindir}/qemu-ppc64le
%endif
%{_bindir}/qemu-riscv32
%{_bindir}/qemu-riscv64
%{_bindir}/qemu-s390x
%{_bindir}/qemu-sh4
%{_bindir}/qemu-sh4eb
%if %{with sparc_support}
%{_bindir}/qemu-sparc
%{_bindir}/qemu-sparc32plus
%{_bindir}/qemu-sparc64
%endif
%{_bindir}/qemu-xtensa
%{_bindir}/qemu-xtensaeb

%{_datadir}/systemtap/tapset/qemu-aarch64.stp
%{_datadir}/systemtap/tapset/qemu-aarch64-log.stp
%{_datadir}/systemtap/tapset/qemu-aarch64-simpletrace.stp
%{_datadir}/systemtap/tapset/qemu-aarch64_be.stp
%{_datadir}/systemtap/tapset/qemu-aarch64_be-log.stp
%{_datadir}/systemtap/tapset/qemu-aarch64_be-simpletrace.stp
%{_datadir}/systemtap/tapset/qemu-alpha.stp
%{_datadir}/systemtap/tapset/qemu-alpha-log.stp
%{_datadir}/systemtap/tapset/qemu-alpha-simpletrace.stp
%{_datadir}/systemtap/tapset/qemu-armeb.stp
%{_datadir}/systemtap/tapset/qemu-armeb-log.stp
%{_datadir}/systemtap/tapset/qemu-armeb-simpletrace.stp
%{_datadir}/systemtap/tapset/qemu-arm.stp
%{_datadir}/systemtap/tapset/qemu-arm-log.stp
%{_datadir}/systemtap/tapset/qemu-arm-simpletrace.stp
%{_datadir}/systemtap/tapset/qemu-cris.stp
%{_datadir}/systemtap/tapset/qemu-cris-log.stp
%{_datadir}/systemtap/tapset/qemu-cris-simpletrace.stp
%{_datadir}/systemtap/tapset/qemu-hexagon.stp
%{_datadir}/systemtap/tapset/qemu-hexagon-log.stp
%{_datadir}/systemtap/tapset/qemu-hexagon-simpletrace.stp
%{_datadir}/systemtap/tapset/qemu-hppa.stp
%{_datadir}/systemtap/tapset/qemu-hppa-log.stp
%{_datadir}/systemtap/tapset/qemu-hppa-simpletrace.stp
%{_datadir}/systemtap/tapset/qemu-i386.stp
%{_datadir}/systemtap/tapset/qemu-i386-log.stp
%{_datadir}/systemtap/tapset/qemu-i386-simpletrace.stp
%{_datadir}/systemtap/tapset/qemu-loongarch64.stp
%{_datadir}/systemtap/tapset/qemu-loongarch64-log.stp
%{_datadir}/systemtap/tapset/qemu-loongarch64-simpletrace.stp
%{_datadir}/systemtap/tapset/qemu-m68k.stp
%{_datadir}/systemtap/tapset/qemu-m68k-log.stp
%{_datadir}/systemtap/tapset/qemu-m68k-simpletrace.stp
%{_datadir}/systemtap/tapset/qemu-microblaze.stp
%{_datadir}/systemtap/tapset/qemu-microblaze-log.stp
%{_datadir}/systemtap/tapset/qemu-microblaze-simpletrace.stp
%{_datadir}/systemtap/tapset/qemu-microblazeel.stp
%{_datadir}/systemtap/tapset/qemu-microblazeel-log.stp
%{_datadir}/systemtap/tapset/qemu-microblazeel-simpletrace.stp
%{_datadir}/systemtap/tapset/qemu-mips.stp
%{_datadir}/systemtap/tapset/qemu-mips-log.stp
%{_datadir}/systemtap/tapset/qemu-mips-simpletrace.stp
%{_datadir}/systemtap/tapset/qemu-mips64el.stp
%{_datadir}/systemtap/tapset/qemu-mips64el-log.stp
%{_datadir}/systemtap/tapset/qemu-mips64el-simpletrace.stp
%{_datadir}/systemtap/tapset/qemu-mips64.stp
%{_datadir}/systemtap/tapset/qemu-mips64-log.stp
%{_datadir}/systemtap/tapset/qemu-mips64-simpletrace.stp
%{_datadir}/systemtap/tapset/qemu-mipsel.stp
%{_datadir}/systemtap/tapset/qemu-mipsel-log.stp
%{_datadir}/systemtap/tapset/qemu-mipsel-simpletrace.stp
%{_datadir}/systemtap/tapset/qemu-mipsn32.stp
%{_datadir}/systemtap/tapset/qemu-mipsn32-log.stp
%{_datadir}/systemtap/tapset/qemu-mipsn32-simpletrace.stp
%{_datadir}/systemtap/tapset/qemu-mipsn32el.stp
%{_datadir}/systemtap/tapset/qemu-mipsn32el-log.stp
%{_datadir}/systemtap/tapset/qemu-mipsn32el-simpletrace.stp
%{_datadir}/systemtap/tapset/qemu-nios2.stp
%{_datadir}/systemtap/tapset/qemu-nios2-log.stp
%{_datadir}/systemtap/tapset/qemu-nios2-simpletrace.stp
%{_datadir}/systemtap/tapset/qemu-or1k.stp
%{_datadir}/systemtap/tapset/qemu-or1k-log.stp
%{_datadir}/systemtap/tapset/qemu-or1k-simpletrace.stp
%if %{with ppc_support}
%{_datadir}/systemtap/tapset/qemu-ppc.stp
%{_datadir}/systemtap/tapset/qemu-ppc-log.stp
%{_datadir}/systemtap/tapset/qemu-ppc-simpletrace.stp
%{_datadir}/systemtap/tapset/qemu-ppc64.stp
%{_datadir}/systemtap/tapset/qemu-ppc64-log.stp
%{_datadir}/systemtap/tapset/qemu-ppc64-simpletrace.stp
%{_datadir}/systemtap/tapset/qemu-ppc64le.stp
%{_datadir}/systemtap/tapset/qemu-ppc64le-log.stp
%{_datadir}/systemtap/tapset/qemu-ppc64le-simpletrace.stp
%endif
%{_datadir}/systemtap/tapset/qemu-riscv32.stp
%{_datadir}/systemtap/tapset/qemu-riscv32-log.stp
%{_datadir}/systemtap/tapset/qemu-riscv32-simpletrace.stp
%{_datadir}/systemtap/tapset/qemu-riscv64.stp
%{_datadir}/systemtap/tapset/qemu-riscv64-log.stp
%{_datadir}/systemtap/tapset/qemu-riscv64-simpletrace.stp
%{_datadir}/systemtap/tapset/qemu-s390x.stp
%{_datadir}/systemtap/tapset/qemu-s390x-log.stp
%{_datadir}/systemtap/tapset/qemu-s390x-simpletrace.stp
%{_datadir}/systemtap/tapset/qemu-sh4.stp
%{_datadir}/systemtap/tapset/qemu-sh4-log.stp
%{_datadir}/systemtap/tapset/qemu-sh4-simpletrace.stp
%{_datadir}/systemtap/tapset/qemu-sh4eb.stp
%{_datadir}/systemtap/tapset/qemu-sh4eb-log.stp
%{_datadir}/systemtap/tapset/qemu-sh4eb-simpletrace.stp
%if %{with sparc_support}
%{_datadir}/systemtap/tapset/qemu-sparc.stp
%{_datadir}/systemtap/tapset/qemu-sparc-log.stp
%{_datadir}/systemtap/tapset/qemu-sparc-simpletrace.stp
%{_datadir}/systemtap/tapset/qemu-sparc32plus.stp
%{_datadir}/systemtap/tapset/qemu-sparc32plus-log.stp
%{_datadir}/systemtap/tapset/qemu-sparc32plus-simpletrace.stp
%{_datadir}/systemtap/tapset/qemu-sparc64.stp
%{_datadir}/systemtap/tapset/qemu-sparc64-log.stp
%{_datadir}/systemtap/tapset/qemu-sparc64-simpletrace.stp
%endif
%{_datadir}/systemtap/tapset/qemu-x86_64.stp
%{_datadir}/systemtap/tapset/qemu-x86_64-log.stp
%{_datadir}/systemtap/tapset/qemu-x86_64-simpletrace.stp
%{_datadir}/systemtap/tapset/qemu-xtensa.stp
%{_datadir}/systemtap/tapset/qemu-xtensa-log.stp
%{_datadir}/systemtap/tapset/qemu-xtensa-simpletrace.stp
%{_datadir}/systemtap/tapset/qemu-xtensaeb.stp
%{_datadir}/systemtap/tapset/qemu-xtensaeb-log.stp
%{_datadir}/systemtap/tapset/qemu-xtensaeb-simpletrace.stp


%files user-binfmt
%{_exec_prefix}/lib/binfmt.d/qemu-*-dynamic.conf

%if %{user_static}
%files user-static
%license COPYING COPYING.LIB LICENSE

%files user-static-aarch64
%{_bindir}/qemu-aarch64-static
%{_bindir}/qemu-aarch64_be-static
%{_datadir}/systemtap/tapset/qemu-aarch64-log-static.stp
%{_datadir}/systemtap/tapset/qemu-aarch64-simpletrace-static.stp
%{_datadir}/systemtap/tapset/qemu-aarch64-static.stp
%{_datadir}/systemtap/tapset/qemu-aarch64_be-log-static.stp
%{_datadir}/systemtap/tapset/qemu-aarch64_be-simpletrace-static.stp
%{_datadir}/systemtap/tapset/qemu-aarch64_be-static.stp
%ifnarch aarch64
%{_exec_prefix}/lib/binfmt.d/qemu-aarch64-static.conf
%endif
%{_exec_prefix}/lib/binfmt.d/qemu-aarch64_be-static.conf

%files user-static-alpha
%{_bindir}/qemu-alpha-static
%{_datadir}/systemtap/tapset/qemu-alpha-log-static.stp
%{_datadir}/systemtap/tapset/qemu-alpha-simpletrace-static.stp
%{_datadir}/systemtap/tapset/qemu-alpha-static.stp
%{_exec_prefix}/lib/binfmt.d/qemu-alpha-static.conf

%files user-static-arm
%{_bindir}/qemu-arm-static
%{_bindir}/qemu-armeb-static
%{_datadir}/systemtap/tapset/qemu-arm-log-static.stp
%{_datadir}/systemtap/tapset/qemu-arm-simpletrace-static.stp
%{_datadir}/systemtap/tapset/qemu-arm-static.stp
%{_datadir}/systemtap/tapset/qemu-armeb-log-static.stp
%{_datadir}/systemtap/tapset/qemu-armeb-simpletrace-static.stp
%{_datadir}/systemtap/tapset/qemu-armeb-static.stp
%ifnarch aarch64
%{_exec_prefix}/lib/binfmt.d/qemu-arm-static.conf
%endif
%{_exec_prefix}/lib/binfmt.d/qemu-armeb-static.conf

%files user-static-cris
%{_bindir}/qemu-cris-static
%{_datadir}/systemtap/tapset/qemu-cris-log-static.stp
%{_datadir}/systemtap/tapset/qemu-cris-simpletrace-static.stp
%{_datadir}/systemtap/tapset/qemu-cris-static.stp

%files user-static-hexagon
%{_bindir}/qemu-hexagon-static
%{_datadir}/systemtap/tapset/qemu-hexagon-log-static.stp
%{_datadir}/systemtap/tapset/qemu-hexagon-simpletrace-static.stp
%{_datadir}/systemtap/tapset/qemu-hexagon-static.stp
%{_exec_prefix}/lib/binfmt.d/qemu-hexagon-static.conf

%files user-static-hppa
%{_bindir}/qemu-hppa-static
%{_datadir}/systemtap/tapset/qemu-hppa-log-static.stp
%{_datadir}/systemtap/tapset/qemu-hppa-simpletrace-static.stp
%{_datadir}/systemtap/tapset/qemu-hppa-static.stp
%{_exec_prefix}/lib/binfmt.d/qemu-hppa-static.conf

%files user-static-loongarch64
%{_bindir}/qemu-loongarch64-static
%{_datadir}/systemtap/tapset/qemu-loongarch64-log-static.stp
%{_datadir}/systemtap/tapset/qemu-loongarch64-simpletrace-static.stp
%{_datadir}/systemtap/tapset/qemu-loongarch64-static.stp
%{_exec_prefix}/lib/binfmt.d/qemu-loongarch64-static.conf

%files user-static-m68k
%{_bindir}/qemu-m68k-static
%{_datadir}/systemtap/tapset/qemu-m68k-log-static.stp
%{_datadir}/systemtap/tapset/qemu-m68k-simpletrace-static.stp
%{_datadir}/systemtap/tapset/qemu-m68k-static.stp
%{_exec_prefix}/lib/binfmt.d/qemu-m68k-static.conf

%files user-static-microblaze
%{_bindir}/qemu-microblaze-static
%{_bindir}/qemu-microblazeel-static
%{_datadir}/systemtap/tapset/qemu-microblaze-log-static.stp
%{_datadir}/systemtap/tapset/qemu-microblaze-simpletrace-static.stp
%{_datadir}/systemtap/tapset/qemu-microblaze-static.stp
%{_datadir}/systemtap/tapset/qemu-microblazeel-log-static.stp
%{_datadir}/systemtap/tapset/qemu-microblazeel-simpletrace-static.stp
%{_datadir}/systemtap/tapset/qemu-microblazeel-static.stp
%{_exec_prefix}/lib/binfmt.d/qemu-microblaze-static.conf
%{_exec_prefix}/lib/binfmt.d/qemu-microblazeel-static.conf

%files user-static-mips
%{_bindir}/qemu-mips-static
%{_bindir}/qemu-mips64-static
%{_bindir}/qemu-mips64el-static
%{_bindir}/qemu-mipsel-static
%{_bindir}/qemu-mipsn32-static
%{_bindir}/qemu-mipsn32el-static
%{_datadir}/systemtap/tapset/qemu-mips-log-static.stp
%{_datadir}/systemtap/tapset/qemu-mips-simpletrace-static.stp
%{_datadir}/systemtap/tapset/qemu-mips-static.stp
%{_datadir}/systemtap/tapset/qemu-mips64-log-static.stp
%{_datadir}/systemtap/tapset/qemu-mips64-simpletrace-static.stp
%{_datadir}/systemtap/tapset/qemu-mips64-static.stp
%{_datadir}/systemtap/tapset/qemu-mips64el-log-static.stp
%{_datadir}/systemtap/tapset/qemu-mips64el-simpletrace-static.stp
%{_datadir}/systemtap/tapset/qemu-mips64el-static.stp
%{_datadir}/systemtap/tapset/qemu-mipsel-log-static.stp
%{_datadir}/systemtap/tapset/qemu-mipsel-simpletrace-static.stp
%{_datadir}/systemtap/tapset/qemu-mipsel-static.stp
%{_datadir}/systemtap/tapset/qemu-mipsn32-log-static.stp
%{_datadir}/systemtap/tapset/qemu-mipsn32-simpletrace-static.stp
%{_datadir}/systemtap/tapset/qemu-mipsn32-static.stp
%{_datadir}/systemtap/tapset/qemu-mipsn32el-log-static.stp
%{_datadir}/systemtap/tapset/qemu-mipsn32el-simpletrace-static.stp
%{_datadir}/systemtap/tapset/qemu-mipsn32el-static.stp
%{_exec_prefix}/lib/binfmt.d/qemu-mips-static.conf
%{_exec_prefix}/lib/binfmt.d/qemu-mips64-static.conf
%{_exec_prefix}/lib/binfmt.d/qemu-mips64el-static.conf
%{_exec_prefix}/lib/binfmt.d/qemu-mipsel-static.conf
%{_exec_prefix}/lib/binfmt.d/qemu-mipsn32-static.conf
%{_exec_prefix}/lib/binfmt.d/qemu-mipsn32el-static.conf

%files user-static-nios2
%{_bindir}/qemu-nios2-static
%{_datadir}/systemtap/tapset/qemu-nios2-log-static.stp
%{_datadir}/systemtap/tapset/qemu-nios2-simpletrace-static.stp
%{_datadir}/systemtap/tapset/qemu-nios2-static.stp

%files user-static-or1k
%{_bindir}/qemu-or1k-static
%{_datadir}/systemtap/tapset/qemu-or1k-log-static.stp
%{_datadir}/systemtap/tapset/qemu-or1k-simpletrace-static.stp
%{_datadir}/systemtap/tapset/qemu-or1k-static.stp
%{_exec_prefix}/lib/binfmt.d/qemu-or1k-static.conf

%files user-static-ppc
%{_bindir}/qemu-ppc-static
%{_bindir}/qemu-ppc64-static
%{_bindir}/qemu-ppc64le-static
%{_datadir}/systemtap/tapset/qemu-ppc-log-static.stp
%{_datadir}/systemtap/tapset/qemu-ppc-simpletrace-static.stp
%{_datadir}/systemtap/tapset/qemu-ppc-static.stp
%{_datadir}/systemtap/tapset/qemu-ppc64-log-static.stp
%{_datadir}/systemtap/tapset/qemu-ppc64-simpletrace-static.stp
%{_datadir}/systemtap/tapset/qemu-ppc64-static.stp
%{_datadir}/systemtap/tapset/qemu-ppc64le-log-static.stp
%{_datadir}/systemtap/tapset/qemu-ppc64le-simpletrace-static.stp
%{_datadir}/systemtap/tapset/qemu-ppc64le-static.stp
%{_exec_prefix}/lib/binfmt.d/qemu-ppc-static.conf
%{_exec_prefix}/lib/binfmt.d/qemu-ppc64-static.conf
%ifnarch ppc64le
%{_exec_prefix}/lib/binfmt.d/qemu-ppc64le-static.conf
%endif

%files user-static-riscv
%{_bindir}/qemu-riscv32-static
%{_bindir}/qemu-riscv64-static
%{_datadir}/systemtap/tapset/qemu-riscv32-log-static.stp
%{_datadir}/systemtap/tapset/qemu-riscv32-simpletrace-static.stp
%{_datadir}/systemtap/tapset/qemu-riscv32-static.stp
%{_datadir}/systemtap/tapset/qemu-riscv64-log-static.stp
%{_datadir}/systemtap/tapset/qemu-riscv64-simpletrace-static.stp
%{_datadir}/systemtap/tapset/qemu-riscv64-static.stp
%{_exec_prefix}/lib/binfmt.d/qemu-riscv32-static.conf
%ifnarch riscv64
%{_exec_prefix}/lib/binfmt.d/qemu-riscv64-static.conf
%endif

%files user-static-s390x
%{_bindir}/qemu-s390x-static
%{_datadir}/systemtap/tapset/qemu-s390x-log-static.stp
%{_datadir}/systemtap/tapset/qemu-s390x-simpletrace-static.stp
%{_datadir}/systemtap/tapset/qemu-s390x-static.stp
%ifnarch s390x
%{_exec_prefix}/lib/binfmt.d/qemu-s390x-static.conf
%endif

%files user-static-sh4
%{_bindir}/qemu-sh4-static
%{_bindir}/qemu-sh4eb-static
%{_datadir}/systemtap/tapset/qemu-sh4-log-static.stp
%{_datadir}/systemtap/tapset/qemu-sh4-simpletrace-static.stp
%{_datadir}/systemtap/tapset/qemu-sh4-static.stp
%{_datadir}/systemtap/tapset/qemu-sh4eb-log-static.stp
%{_datadir}/systemtap/tapset/qemu-sh4eb-simpletrace-static.stp
%{_datadir}/systemtap/tapset/qemu-sh4eb-static.stp
%{_exec_prefix}/lib/binfmt.d/qemu-sh4-static.conf
%{_exec_prefix}/lib/binfmt.d/qemu-sh4eb-static.conf

%files user-static-sparc
%{_bindir}/qemu-sparc-static
%{_bindir}/qemu-sparc32plus-static
%{_bindir}/qemu-sparc64-static
%{_datadir}/systemtap/tapset/qemu-sparc-log-static.stp
%{_datadir}/systemtap/tapset/qemu-sparc-simpletrace-static.stp
%{_datadir}/systemtap/tapset/qemu-sparc-static.stp
%{_datadir}/systemtap/tapset/qemu-sparc64-log-static.stp
%{_datadir}/systemtap/tapset/qemu-sparc64-simpletrace-static.stp
%{_datadir}/systemtap/tapset/qemu-sparc64-static.stp
%{_datadir}/systemtap/tapset/qemu-sparc32plus-log-static.stp
%{_datadir}/systemtap/tapset/qemu-sparc32plus-simpletrace-static.stp
%{_datadir}/systemtap/tapset/qemu-sparc32plus-static.stp
%{_exec_prefix}/lib/binfmt.d/qemu-sparc-static.conf
%{_exec_prefix}/lib/binfmt.d/qemu-sparc32plus-static.conf
%{_exec_prefix}/lib/binfmt.d/qemu-sparc64-static.conf

%files user-static-x86
%{_bindir}/qemu-i386-static
%{_bindir}/qemu-x86_64-static
%{_datadir}/systemtap/tapset/qemu-i386-log-static.stp
%{_datadir}/systemtap/tapset/qemu-i386-simpletrace-static.stp
%{_datadir}/systemtap/tapset/qemu-i386-static.stp
%{_datadir}/systemtap/tapset/qemu-x86_64-log-static.stp
%{_datadir}/systemtap/tapset/qemu-x86_64-simpletrace-static.stp
%{_datadir}/systemtap/tapset/qemu-x86_64-static.stp
%ifnarch %{ix86} x86_64
%{_exec_prefix}/lib/binfmt.d/qemu-i386-static.conf
%{_exec_prefix}/lib/binfmt.d/qemu-i486-static.conf
%{_exec_prefix}/lib/binfmt.d/qemu-x86_64-static.conf
%endif

%files user-static-xtensa
%{_bindir}/qemu-xtensa-static
%{_bindir}/qemu-xtensaeb-static
%{_datadir}/systemtap/tapset/qemu-xtensa-log-static.stp
%{_datadir}/systemtap/tapset/qemu-xtensa-simpletrace-static.stp
%{_datadir}/systemtap/tapset/qemu-xtensa-static.stp
%{_datadir}/systemtap/tapset/qemu-xtensaeb-log-static.stp
%{_datadir}/systemtap/tapset/qemu-xtensaeb-simpletrace-static.stp
%{_datadir}/systemtap/tapset/qemu-xtensaeb-static.stp
%{_exec_prefix}/lib/binfmt.d/qemu-xtensa-static.conf
%{_exec_prefix}/lib/binfmt.d/qemu-xtensaeb-static.conf

%endif


%files system-aarch64
%files system-aarch64-core
%{_bindir}/qemu-system-aarch64
%{_datadir}/systemtap/tapset/qemu-system-aarch64.stp
%{_datadir}/systemtap/tapset/qemu-system-aarch64-log.stp
%{_datadir}/systemtap/tapset/qemu-system-aarch64-simpletrace.stp
%if ! %{azl}
%{_mandir}/man1/qemu-system-aarch64.1*
%endif


%files system-alpha
%files system-alpha-core
%{_bindir}/qemu-system-alpha
%{_datadir}/systemtap/tapset/qemu-system-alpha.stp
%{_datadir}/systemtap/tapset/qemu-system-alpha-log.stp
%{_datadir}/systemtap/tapset/qemu-system-alpha-simpletrace.stp
%if ! %{azl}
%{_mandir}/man1/qemu-system-alpha.1*
%endif
%{_datadir}/%{name}/palcode-clipper


%files system-arm
%files system-arm-core
%{_bindir}/qemu-system-arm
%{_datadir}/%{name}/npcm7xx_bootrom.bin
%{_datadir}/systemtap/tapset/qemu-system-arm.stp
%{_datadir}/systemtap/tapset/qemu-system-arm-log.stp
%{_datadir}/systemtap/tapset/qemu-system-arm-simpletrace.stp
%if ! %{azl}
%{_mandir}/man1/qemu-system-arm.1*
%endif


%files system-avr
%files system-avr-core
%{_bindir}/qemu-system-avr
%{_datadir}/systemtap/tapset/qemu-system-avr.stp
%{_datadir}/systemtap/tapset/qemu-system-avr-log.stp
%{_datadir}/systemtap/tapset/qemu-system-avr-simpletrace.stp
%if ! %{azl}
%{_mandir}/man1/qemu-system-avr.1*
%endif


%files system-cris
%files system-cris-core
%{_bindir}/qemu-system-cris
%{_datadir}/systemtap/tapset/qemu-system-cris.stp
%{_datadir}/systemtap/tapset/qemu-system-cris-log.stp
%{_datadir}/systemtap/tapset/qemu-system-cris-simpletrace.stp
%if ! %{azl}
%{_mandir}/man1/qemu-system-cris.1*
%endif


%files system-hppa
%files system-hppa-core
%{_bindir}/qemu-system-hppa
%{_datadir}/systemtap/tapset/qemu-system-hppa.stp
%{_datadir}/systemtap/tapset/qemu-system-hppa-log.stp
%{_datadir}/systemtap/tapset/qemu-system-hppa-simpletrace.stp
%if ! %{azl}
%{_mandir}/man1/qemu-system-hppa.1*
%endif
%{_datadir}/%{name}/hppa-firmware.img


%files system-loongarch64
%files system-loongarch64-core
%{_bindir}/qemu-system-loongarch64
%{_datadir}/systemtap/tapset/qemu-system-loongarch64.stp
%{_datadir}/systemtap/tapset/qemu-system-loongarch64-log.stp
%{_datadir}/systemtap/tapset/qemu-system-loongarch64-simpletrace.stp
%if ! %{azl}
%{_mandir}/man1/qemu-system-loongarch64.1*
%endif


%files system-m68k
%files system-m68k-core
%{_bindir}/qemu-system-m68k
%{_datadir}/systemtap/tapset/qemu-system-m68k.stp
%{_datadir}/systemtap/tapset/qemu-system-m68k-log.stp
%{_datadir}/systemtap/tapset/qemu-system-m68k-simpletrace.stp
%if ! %{azl}
%{_mandir}/man1/qemu-system-m68k.1*
%endif


%files system-microblaze
%files system-microblaze-core
%{_bindir}/qemu-system-microblaze
%{_bindir}/qemu-system-microblazeel
%{_datadir}/systemtap/tapset/qemu-system-microblaze.stp
%{_datadir}/systemtap/tapset/qemu-system-microblaze-log.stp
%{_datadir}/systemtap/tapset/qemu-system-microblaze-simpletrace.stp
%{_datadir}/systemtap/tapset/qemu-system-microblazeel.stp
%{_datadir}/systemtap/tapset/qemu-system-microblazeel-log.stp
%{_datadir}/systemtap/tapset/qemu-system-microblazeel-simpletrace.stp
%if ! %{azl}
%{_mandir}/man1/qemu-system-microblaze.1*
%{_mandir}/man1/qemu-system-microblazeel.1*
%endif
%{_datadir}/%{name}/petalogix*.dtb


%files system-mips
%files system-mips-core
%{_bindir}/qemu-system-mips
%{_bindir}/qemu-system-mipsel
%{_bindir}/qemu-system-mips64
%{_bindir}/qemu-system-mips64el
%{_datadir}/systemtap/tapset/qemu-system-mips.stp
%{_datadir}/systemtap/tapset/qemu-system-mips-log.stp
%{_datadir}/systemtap/tapset/qemu-system-mips-simpletrace.stp
%{_datadir}/systemtap/tapset/qemu-system-mipsel.stp
%{_datadir}/systemtap/tapset/qemu-system-mipsel-log.stp
%{_datadir}/systemtap/tapset/qemu-system-mipsel-simpletrace.stp
%{_datadir}/systemtap/tapset/qemu-system-mips64.stp
%{_datadir}/systemtap/tapset/qemu-system-mips64-log.stp
%{_datadir}/systemtap/tapset/qemu-system-mips64-simpletrace.stp
%{_datadir}/systemtap/tapset/qemu-system-mips64el.stp
%{_datadir}/systemtap/tapset/qemu-system-mips64el-log.stp
%{_datadir}/systemtap/tapset/qemu-system-mips64el-simpletrace.stp
%if ! %{azl}
%{_mandir}/man1/qemu-system-mips.1*
%{_mandir}/man1/qemu-system-mipsel.1*
%{_mandir}/man1/qemu-system-mips64el.1*
%{_mandir}/man1/qemu-system-mips64.1*
%endif


%files system-nios2
%files system-nios2-core
%{_bindir}/qemu-system-nios2
%{_datadir}/systemtap/tapset/qemu-system-nios2.stp
%{_datadir}/systemtap/tapset/qemu-system-nios2-log.stp
%{_datadir}/systemtap/tapset/qemu-system-nios2-simpletrace.stp
%if ! %{azl}
%{_mandir}/man1/qemu-system-nios2.1*
%endif

%files system-or1k
%files system-or1k-core
%{_bindir}/qemu-system-or1k
%{_datadir}/systemtap/tapset/qemu-system-or1k.stp
%{_datadir}/systemtap/tapset/qemu-system-or1k-log.stp
%{_datadir}/systemtap/tapset/qemu-system-or1k-simpletrace.stp
%if ! %{azl}
%{_mandir}/man1/qemu-system-or1k.1*
%endif

%if %{with ppc_support}
%files system-ppc
%files system-ppc-core
%{_bindir}/qemu-system-ppc
%{_bindir}/qemu-system-ppc64
%{_datadir}/systemtap/tapset/qemu-system-ppc.stp
%{_datadir}/systemtap/tapset/qemu-system-ppc-log.stp
%{_datadir}/systemtap/tapset/qemu-system-ppc-simpletrace.stp
%{_datadir}/systemtap/tapset/qemu-system-ppc64.stp
%{_datadir}/systemtap/tapset/qemu-system-ppc64-log.stp
%{_datadir}/systemtap/tapset/qemu-system-ppc64-simpletrace.stp
%if ! %{azl}
%{_mandir}/man1/qemu-system-ppc.1*
%{_mandir}/man1/qemu-system-ppc64.1*
%endif
%{_datadir}/%{name}/bamboo.dtb
%{_datadir}/%{name}/canyonlands.dtb
%{_datadir}/%{name}/qemu_vga.ndrv
%{_datadir}/%{name}/skiboot.lid
%{_datadir}/%{name}/u-boot.e500
%{_datadir}/%{name}/u-boot-sam460-20100605.bin
%{_datadir}/%{name}/vof*.bin
%if %{have_memlock_limits}
%{_sysconfdir}/security/limits.d/95-kvm-memlock.conf
%endif
%endif

%files system-riscv
%files system-riscv-core
%{_bindir}/qemu-system-riscv32
%{_bindir}/qemu-system-riscv64
%{_datadir}/%{name}/opensbi-riscv*.bin
%{_datadir}/systemtap/tapset/qemu-system-riscv32.stp
%{_datadir}/systemtap/tapset/qemu-system-riscv32-log.stp
%{_datadir}/systemtap/tapset/qemu-system-riscv32-simpletrace.stp
%{_datadir}/systemtap/tapset/qemu-system-riscv64.stp
%{_datadir}/systemtap/tapset/qemu-system-riscv64-log.stp
%{_datadir}/systemtap/tapset/qemu-system-riscv64-simpletrace.stp
%if ! %{azl}
%{_mandir}/man1/qemu-system-riscv*.1*
%endif

%files system-rx
%files system-rx-core
%{_bindir}/qemu-system-rx
%{_datadir}/systemtap/tapset/qemu-system-rx.stp
%{_datadir}/systemtap/tapset/qemu-system-rx-log.stp
%{_datadir}/systemtap/tapset/qemu-system-rx-simpletrace.stp
%if ! %{azl}
%{_mandir}/man1/qemu-system-rx.1*
%endif

%files system-s390x
%files system-s390x-core
%{_bindir}/qemu-system-s390x
%{_datadir}/systemtap/tapset/qemu-system-s390x.stp
%{_datadir}/systemtap/tapset/qemu-system-s390x-log.stp
%{_datadir}/systemtap/tapset/qemu-system-s390x-simpletrace.stp
%if ! %{azl}
%{_mandir}/man1/qemu-system-s390x.1*
%endif
%{_datadir}/%{name}/s390-ccw.img
%{_datadir}/%{name}/s390-netboot.img


%files system-sh4
%files system-sh4-core
%{_bindir}/qemu-system-sh4
%{_bindir}/qemu-system-sh4eb
%{_datadir}/systemtap/tapset/qemu-system-sh4.stp
%{_datadir}/systemtap/tapset/qemu-system-sh4-log.stp
%{_datadir}/systemtap/tapset/qemu-system-sh4-simpletrace.stp
%{_datadir}/systemtap/tapset/qemu-system-sh4eb.stp
%{_datadir}/systemtap/tapset/qemu-system-sh4eb-log.stp
%{_datadir}/systemtap/tapset/qemu-system-sh4eb-simpletrace.stp
%if ! %{azl}
%{_mandir}/man1/qemu-system-sh4.1*
%{_mandir}/man1/qemu-system-sh4eb.1*
%endif

%if %{with sparc_support}
%files system-sparc
%files system-sparc-core
%{_bindir}/qemu-system-sparc
%{_bindir}/qemu-system-sparc64
%{_datadir}/systemtap/tapset/qemu-system-sparc.stp
%{_datadir}/systemtap/tapset/qemu-system-sparc-log.stp
%{_datadir}/systemtap/tapset/qemu-system-sparc-simpletrace.stp
%{_datadir}/systemtap/tapset/qemu-system-sparc64.stp
%{_datadir}/systemtap/tapset/qemu-system-sparc64-log.stp
%{_datadir}/systemtap/tapset/qemu-system-sparc64-simpletrace.stp
%{_mandir}/man1/qemu-system-sparc.1*
%{_mandir}/man1/qemu-system-sparc64.1*
%{_datadir}/%{name}/QEMU,tcx.bin
%{_datadir}/%{name}/QEMU,cgthree.bin
%endif

%files system-tricore
%files system-tricore-core
%{_bindir}/qemu-system-tricore
%{_datadir}/systemtap/tapset/qemu-system-tricore.stp
%{_datadir}/systemtap/tapset/qemu-system-tricore-log.stp
%{_datadir}/systemtap/tapset/qemu-system-tricore-simpletrace.stp
%if ! %{azl}
%{_mandir}/man1/qemu-system-tricore.1*
%endif

%files ipxe
%{_datadir}/%{name}/pxe*rom
%{_datadir}/%{name}/efi*rom

%ifarch x86_64
%files system-x86
%files system-x86-core
%{_bindir}/qemu-system-i386
%{_bindir}/qemu-system-x86_64
%{_libdir}/%{name}/accel-tcg-i386.so
%{_libdir}/%{name}/accel-tcg-x86_64.so
%{_datadir}/systemtap/tapset/qemu-system-i386.stp
%{_datadir}/systemtap/tapset/qemu-system-i386-log.stp
%{_datadir}/systemtap/tapset/qemu-system-i386-simpletrace.stp
%{_datadir}/systemtap/tapset/qemu-system-x86_64.stp
%{_datadir}/systemtap/tapset/qemu-system-x86_64-log.stp
%{_datadir}/systemtap/tapset/qemu-system-x86_64-simpletrace.stp
%if ! %{azl}
%{_mandir}/man1/qemu-system-i386.1*
%{_mandir}/man1/qemu-system-x86_64.1*
%endif
%{_datadir}/%{name}/kvmvapic.bin
%{_datadir}/%{name}/linuxboot.bin
%{_datadir}/%{name}/multiboot.bin
%{_datadir}/%{name}/multiboot_dma.bin
%{_datadir}/%{name}/pvh.bin
%{_datadir}/%{name}/qboot.rom
%if %{need_qemu_kvm}
%{_bindir}/qemu-kvm
%if ! %{azl}
%{_mandir}/man1/qemu-kvm.1*
%endif
%endif
%endif


%files system-xtensa
%files system-xtensa-core
%{_bindir}/qemu-system-xtensa
%{_bindir}/qemu-system-xtensaeb
%{_datadir}/systemtap/tapset/qemu-system-xtensa.stp
%{_datadir}/systemtap/tapset/qemu-system-xtensa-log.stp
%{_datadir}/systemtap/tapset/qemu-system-xtensa-simpletrace.stp
%{_datadir}/systemtap/tapset/qemu-system-xtensaeb.stp
%{_datadir}/systemtap/tapset/qemu-system-xtensaeb-log.stp
%{_datadir}/systemtap/tapset/qemu-system-xtensaeb-simpletrace.stp
%if ! %{azl}
%{_mandir}/man1/qemu-system-xtensa.1*
%{_mandir}/man1/qemu-system-xtensaeb.1*
%endif
# endif !tools_only
%endif


%changelog
<<<<<<< HEAD
* Thu Aug 28 2025 Kanishk Bansal <kanbansal@microsoft.com> - 8.2.0-19
=======
* Mon Aug 25 2025 Andrew Phelps <anphel@microsoft.com> - 8.2.0-19
>>>>>>> 6d2deb1d
- Bump to rebuild with updated glibc

* Thu Aug 14 2025 Kshitiz Godara <kgodara@microsoft.com> - 8.2.0-18
- Added Patch for CVE-2024-7409

* Thu May 22 2025 Kanishk Bansal <kanbansal@microsoft.com> - 8.2.0-17
- Bump to rebuild with updated glibc

* Tue May 13 2025 Kshitiz Godara <kgodara@microsoft.com> - 8.2.0-16
- Added patch for CVE-2024-26327 CVE-2024-26328

* Mon May 12 2025 Andrew Phelps <anphel@microsoft.com> - 8.2.0-15
- Bump to rebuild with updated glibc

* Mon May 05 2025 Kshitiz Godara <kgodara@microsoft.com> - 8.2.0-14
- Added patch for CVE-2024-6505 CVE-2024-4467 CVE-2024-4693 CVE-2024-7730 CVE-2024-3447 CVE-2024-3567

* Thu Mar 20 2025 Kevin Lockwood <v-klockwood@microsoft.com> - 8.2.0-13
- Add patch for CVE-2023-6683
- Add patch for CVE-2023-6693
- Add patch for CVE-2021-20255

* Tue Feb 25 2025 Chris Co <chrco@microsoft.com> - 8.2.0-12
- Bump to rebuild with updated glibc

* Mon Aug 26 2024 Rachel Menge <rachelmenge@microsoft.com> - 8.2.0-11
- Update to build dep latest glibc-static version

* Wed Aug 21 2024 Chris Co <chrco@microsoft.com> - 8.2.0-10
- Bump to rebuild with updated glibc

* Wed Jun 19 2024 Sharath Srikanth Chellappa <sharathsr@microsoft.com> - 8.2.0-9
- Enable vnc related packages/dependencies required for Kubevirt
- Removing the have_ui flag to install virtio required components.

* Wed May 22 2024 Suresh Babu Chalamalasetty <schalam@microsoft.com> - 8.2.0-8
- update to build dep latest glibc-static version

* Thu May 16 2024 Daniel McIlvaney <damcilva@microsoft.com> - 8.2.0-7
- Sanitize license files

* Mon May 13 2024 Chris Co <chrco@microsoft.com> - 8.2.0-6
- Update to build dep latest glibc-static version

* Mon Apr 01 2024 Kanika Nema <kanikanema@microsoft.com> - 8.2.0-5
- Disable eventfd based migration tests as they hang when run as part of check.
- Diable TLS PSK tests as they fail.
- Remove patch that disables all migration tests.

* Wed Mar 20 2024 Betty Lakes <bettylakes@microsoft.com> - 8.2.0-4
- Apply patch to disable migration tests that were getting stuck
- Move from pcre to pcre2

* Mon Mar 11 2024 Dan Streetman <ddstreet@microsoft.com> - 8.2.0-3
- Update to build dep latest glibc-static version

* Mon Mar 11 2024 Kanika Nema <kanikanema@microsoft.com> - 8.2.0-2
- Fix spec for ARM builds and minor cleanup

* Mon Feb 19 2024 Kanika Nema <kanikanema@microsoft.com>  - 8.2.0-1
- Initial CBL-Mariner import from Fedora 40 (license: MIT)
- License verified
- Remove epoch to work with Azlinux release numbering
- Add a global variable 'azl' to conditionally turn on/off config options
- Disable packages based on CBLM 2.0 settings - ppc/sparc,
  brltty, libssh, pulseaudio, sdl
- Disable all UI related subpackages (under have_ui variable)
- Disable manpages to reduce dependency on python-sphinx

* Tue Dec 05 2023 Richard W.M. Jones <rjones@redhat.com> - 2:8.2.0-0.2.rc2
- Bump and rebuild for xen 4.18.0

* Sat Dec 02 2023 Cole Robinson <crobinso@redhat.com> - 8.2.0-0.1-rc2
- Rebase to qemu 8.2.0-rc2

* Wed Nov 29 2023 Richard W.M. Jones <rjones@redhat.com> - 2:8.1.2-3
- Bump and rebuild for xen 4.18.0

* Tue Nov 28 2023 Richard W.M. Jones <rjones@redhat.com> - 2:8.1.2-2
- Bump and rebuild for capstone 5.0.1
- Backport patch from crobinso to fix build on Rawhide

* Tue Oct 17 2023 Cole Robinson <crobinso@redhat.com> - 8.1.2-1
- Update to version 8.1.2

* Tue Sep 26 2023 Cole Robinson <crobinso@redhat.com> - 8.1.1-1
- Rebase to qemu 8.1.1

* Thu Aug 24 2023 Cole Robinson <crobinso@redhat.com> - 8.1.0-2
- Make qemu-docs noarch

* Wed Aug 23 2023 Cole Robinson <crobinso@redhat.com> - 8.1.0-1
- Rebase to qemu 8.1.0 GA

* Mon Aug 21 2023 Davide Cavalca <dcavalca@fedoraproject.org> - 8.1.0-0.2-rc4
- Adjust virtiofsd requires for el9 and older

* Sun Aug 20 2023 Cole Robinson <crobinso@redhat.com> - 8.1.0-0.1-rc4
- Rebase to qemu 8.1.0-rc4

* Thu Jul 20 2023 Camilla Conte <cconte@redhat.com> - 2:8.0.3-1
- New upstream release 8.0.3

* Mon Jul 03 2023 Camilla Conte <cconte@redhat.com> - 2:8.0.2-1
- New upstream release 8.0.2
- Fix arabic keyboard layout name

* Thu Jun 01 2023 Richard W.M. Jones <rjones@redhat.com> - 2:8.0.0-4
- Rebuild for libnfs soname bump

* Thu Apr 27 2023 Daniel P. Berrangé <berrange@redhat.com> - 8.0.0-3
- Drop sgabios-bin requirement and related baggage

* Tue Apr 25 2023 Daniel P. Berrangé <berrange@redhat.com> - 8.0.0-2
- Obsolete qemu-virtiofsd on i686 (rhbz #2189368)

* Thu Apr 20 2023 Eduardo Lima (Etrunko) <etrunko@redhat.com> - 8.0.0-1
- Rebase to qemu 8.0.0

* Wed Apr 19 2023 Eduardo Lima (Etrunko) <etrunko@redhat.com> - 7.2.1-1
- Rebase to qemu 7.2.1

* Mon Feb 27 2023 Richard W.M. Jones <rjones@redhat.com> - 7.2.0-7
- Fix virtio-blk-pci detect-zeroes=unmap (RHBZ#2173357)
- Fix build with glib2 2.75.3 (RHBZ#2173639)
- Disable the tests on i686

* Tue Jan 31 2023 Stefan Hajnoczi <stefanha@redhat.com> - 7.2.0-6
- Enable libblkio

* Fri Jan 20 2023 Fedora Release Engineering <releng@fedoraproject.org> - 2:7.2.0-5
- Rebuilt for https://fedoraproject.org/wiki/Fedora_38_Mass_Rebuild

* Wed Jan 11 2023 Richard W.M. Jones <rjones@redhat.com> - 2:7.2.0-4
- Rebuild for xen-4.17.0, second attempt

* Tue Jan 10 2023 Daniel P. Berrangé <berrange@redhat.com> - 7.2.0-3
- Fix compat with linux > 6.1 headers
- Re-enable iotests

* Tue Jan 03 2023 Richard W.M. Jones <rjones@redhat.com> - 2:7.2.0-2
- Rebuild for xen-4.17.0

* Mon Dec 19 2022 Eduardo Lima (Etrunko) <etrunko@redhat.com> - 7.2.0-1
- Rebase to qemu 7.2.0

* Fri Nov 11 2022 Eduardo Lima (Etrunko) <etrunko@redhat.com> - 7.1.0-4
- Update libbpf dependency

* Thu Sep 08 2022 Davide Cavalca <dcavalca@fedoraproject.org> - 7.1.0-3
- Unconditionally enable capstone-devel

* Thu Sep 08 2022 Davide Cavalca <dcavalca@fedoraproject.org> - 7.1.0-2
- Bump required meson version

* Wed Aug 31 2022 Eduardo Lima (Etrunko) <etrunko@redhat.com> - 7.1.0-1
- Rebase to qemu 7.1.0

* Tue Aug  2 2022 Daniel P. Berrangé <berrange@redhat.com> - 7.0.0-9
- Fix compat with glibc 2.36 headers

* Mon Jul 25 2022 Paolo Bonzini <pbonzini@redhat.com> - 2:7.0.0-8
- Replace pcre-static dependency with pcre2-static, to adjust for glib switching

* Fri Jul 22 2022 Fedora Release Engineering <releng@fedoraproject.org> - 2:7.0.0-7
- Rebuilt for https://fedoraproject.org/wiki/Fedora_37_Mass_Rebuild

* Sat Jun 11 2022 Cole Robinson <crobinso@redhat.com> - 7.0.0-6
- Adjust for Xen dropping 32bit arches

* Mon Jun 06 2022 Daniel J Walsh <dwalsh@redhat.com> - 7.0.0-5
- Split qemu-user-static into per-arch subpackages (bz 2061584)

* Thu Jun 02 2022 Cole Robinson <crobinso@redhat.com> - 7.0.0-4
- Fix virtio-scsi hang (bz #2079347)
- Add dep on virtio-gpu-ccw (bz #2091964)

* Tue May 17 2022 Cole Robinson <crobinso@redhat.com> - 7.0.0-3
- Make qemu-common own /usr/share/qemu/vhost-user (bz 2086836)
- Add virtiofsd to qemu-system-* deps (bz 2083155)
- Add qemu-pr-helper to qemu-system-* deps

* Tue May  3 2022 Daniel P. Berrangé <berrange@redhat.com> - 7.0.0-2
- Drop redundant qemu-trace-stap copy from qemu-user-static (rhbz#2061584)
- Remove qemu-common dep from qemu-user-static (rhbz#2061584)

* Fri Apr 08 2022 Eduardo Lima (Etrunko) <etrunko@redhat.com> - 7.0.0-1
- Rebase to qemu 7.0.0-1

* Wed Apr 06 2022 Richard W.M. Jones <rjones@redhat.com> - 2:6.2.0-8
- acpi: fix QEMU crash when started with SLIC table (RHBZ#2072303)

* Fri Apr 01 2022 Neal Gompa <ngompa@fedoraproject.org> - 2:6.2.0-7
- Backport virtiofsd changes to fix crashes on F36+
  Resolves: rhbz#2070066

* Fri Apr 01 2022 Richard W.M. Jones <rjones@redhat.com> - 2:6.2.0-6
- Bump and rebuild for SONAME change in libmpathpersist (RHBZ#2069778)

* Thu Feb 10 2022 Cole Robinson <crobinso@redhat.com> - 6.2.0-5
- Split out qemu-virtiofsd subpackage

* Wed Feb 09 2022 Eduardo Lima (Etrunko) <etrunko@redhat.com> - 2:6.2.0-4
- virtiofsd: Drop membership of all supplementary groups (CVE-2022-0358)
  Resolves: rhbz#2044863

* Wed Feb 2 2022 Paolo Bonzini <pbonzini@redhat.com> - 2:6.2.0-3
- Fix non-SGX builds

* Fri Jan 21 2022 Fedora Release Engineering <releng@fedoraproject.org> - 2:6.2.0-2.1
- Rebuilt for https://fedoraproject.org/wiki/Fedora_36_Mass_Rebuild

* Tue Jan 11 2022 Richard W.M. Jones <rjones@redhat.com> - 2:6.2.0-2
- Bump release and rebuild for new xen

* Wed Dec 15 2021 Eduardo Lima (Etrunko) <etrunko@redhat.com> - 6.2.0-1
- Rebase to qemu 6.2.0

* Thu Dec 09 2021 Eduardo Lima (Etrunko) <etrunko@redhat.com> - 6.2.0-0.1-rc4
- Rebase to qemu 6.2.0-rc4

* Fri Dec 03 2021 Eduardo Lima (Etrunko) <etrunko@redhat.com> - 6.2.0-0.1-rc3
- Rebase to qemu 6.2.0-rc3

* Thu Nov 25 2021 Daniel P. Berrangé <berrange@redhat.com> - 6.1.0-13
- Fix iovec limits with scsi-generic

* Wed Nov 24 2021 Richard W.M. Jones <rjones@redhat.com> - 6.1.0-12
- Add support for qemu-nbd --selinux-relabel option (RHBZ#1984938)
- Define STAP_SDT_ARG_CONSTRAINT=g on %%{arm}, workaround for:
  https://gcc.gnu.org/bugzilla/show_bug.cgi?id=103395

* Mon Nov 08 2021 Adam Williamson <awilliam@redhat.com> - 6.1.0-10
- Fix snapshot creation with qxl graphics

* Fri Oct 08 2021 Cole Robinson <crobinso@redhat.com> - 6.1.0-9
- Fix tcg PVH test with binutils 2.36+

* Wed Oct 06 2021 Cole Robinson <crobinso@redhat.com> - 6.1.0-8
- Fix qemu crash with vnc + libvirt virDomainOpenConsole

* Sun Sep 12 2021 Richard W.M. Jones <rjones@redhat.com> - 6.1.0-7
- Alternate fix for assertion on armv7hl (RHBZ#1999878)

* Wed Sep 01 2021 Richard W.M. Jones <rjones@redhat.com> - 6.1.0-6
- Fix assertion on armv7hl (RHBZ#1999878)

* Tue Aug 31 2021 Richard W.M. Jones <rjones@redhat.com> - 6.1.0-5
- Fix -cpu max (RHBZ#1999700)

* Fri Aug 27 2021 Richard W.M. Jones <rjones@redhat.com> - 6.1.0-4
- Disable gcrypt (for real this time).

* Fri Aug 27 2021 Richard W.M. Jones <rjones@redhat.com> - 6.1.0-3
- Revert "Disable gcrypt" which seems to disable gnutls (RHBZ#1998452)

* Thu Aug 26 2021 Richard W.M. Jones <rjones@redhat.com> - 6.1.0-2
- Fix dependency pci_gl -> pci-gl and vga_gl -> vga-gl (RHBZ#1997855)

* Tue Aug 24 2021 Eduardo Lima (Etrunko) <etrunko@redhat.com> - 6.1.0-1
- Rebase to qemu 6.1.0

* Tue Aug 10 2021 Eduardo Lima (Etrunko) <etrunko@redhat.com> - 6.1.0-0.3-rc4
- Rebase to qemu 6.1.0-rc4

* Tue Aug 10 2021 Eduardo Lima (Etrunko) <etrunko@redhat.com> - 6.1.0-0.2-rc3
- Rebase to qemu 6.1.0-rc3

* Mon Aug 9 2021 Eduardo Lima (Etrunko) <etrunko@redhat.com> - 6.1.0-0.1-rc2
- Rebase to qemu 6.1.0-rc2

* Thu Jul 29 2021 Cole Robinson <crobinso@redhat.com> - 6.0.0-12
- Drop python3 shebang fixup for tests rpm
- Parallelize make check
- Explicitly disable c++ build

* Fri Jul 23 2021 Richard W.M. Jones <rjones@redhat.com> - 6.0.0-11
- Fix dependencies of qemu metapackage.

* Fri Jul 23 2021 Fedora Release Engineering <releng@fedoraproject.org> - 2:6.0.0-10.1
- Rebuilt for https://fedoraproject.org/wiki/Fedora_35_Mass_Rebuild

* Sun Jul 18 2021 Cole Robinson <crobinso@redhat.com> - 6.0.0-10
- Split out qemu-pr-helper and qemu-tools subpackages

* Wed Jul 07 2021 Cole Robinson <crobinso@redhat.com> - 6.0.0-9
- Use standard fedora build macros
- Access roms directly in ipxe, seabios, seavgabios directories

* Wed Jun 30 2021 Cole Robinson <crobinso@redhat.com> - 6.0.0-8
- Relax meson version to fix building on older Fedora
- More attempts to get CI working

* Wed Jun 23 2021 Cole Robinson <crobinso@redhat.com> - 6.0.0-7
- Add qemu-tests package
- Move qemu-sanity-check test to fedora CI
- Add s390x and generic kvm modprobe file from RHEL
- Add vhost modprobe file from RHEL
- Distribute tracetool, simpletrace, dump-guest-memory tools

* Wed Jun 16 2021 Cole Robinson <crobinso@redhat.com> - 6.0.0-6
- Build against fuse3 and SDL2_image
- Move qemu-storage-daemon to qemu-img subpackage

* Mon Jun 07 2021 Cole Robinson <crobinso@redhat.com> - 6.0.0-5
- Rebuild for xen 4.15

* Tue Jun 01 2021 Cole Robinson <crobinso@redhat.com> - 2:6.0.0-4
- Split out qemu-device-display-vhost-user-gpu subpackage
- Split out qemu-docs subpackage

* Wed May 19 2021 Paolo Bonzini <pbonzini@redhat.com> - 2:6.0.0-3
- add another patch to fix configuration files

* Wed May 19 2021 Paolo Bonzini <pbonzini@redhat.com> - 2:6.0.0-2
- fix spice option from configuration file
- fix object option from configuration file
- allow not specifying size in -m when using -M memory-backend

* Wed May 12 2021 Cole Robinson <crobinso@redhat.com> - 2:6.0.0-1
- Rebase to qemu 6.0.0 GA

* Wed Apr 21 2021 Cole Robinson <crobinso@redhat.com> - 2:6.0.0-0.3.rc4
- Rebase to qemu 6.0.0-rc4

* Wed Apr 14 2021 Richard W.M. Jones <rjones@redhat.com> - 2:6.0.0-0.2.rc2
- Rebuild for updated liburing.

* Tue Apr 06 2021 Cole Robinson <aintdiscole@gmail.com> - 6.0.0-0.1.rc2
- Rebase to qemu 6.0.0-rc2

* Tue Mar 02 2021 Zbigniew Jędrzejewski-Szmek <zbyszek@in.waw.pl> - 2:5.2.0-6.1
- Rebuilt for updated systemd-rpm-macros
  See https://pagure.io/fesco/issue/2583.

* Mon Mar 01 2021 Cole Robinson <aintdiscole@gmail.com> - 5.2.0-6
- Fix building on centos stream in copr

* Wed Jan 27 2021 Fedora Release Engineering <releng@fedoraproject.org> - 2:5.2.0-5.1
- Rebuilt for https://fedoraproject.org/wiki/Fedora_34_Mass_Rebuild

* Mon Jan 11 2021 Paolo Bonzini <pbonzini@redhat.com> - 2:5.2.0-5
- Use symlink for qemu-kvm.
- Fix make check on bash 5.1.<|MERGE_RESOLUTION|>--- conflicted
+++ resolved
@@ -428,7 +428,7 @@
 Summary: QEMU is a FAST! processor emulator
 Name: qemu
 Version: 8.2.0
-Release: 19%{?dist}
+Release: 20%{?dist}
 License: Apache-2.0 AND BSD-2-Clause AND BSD-3-Clause AND FSFAP AND GPL-1.0-or-later AND GPL-2.0-only AND GPL-2.0-or-later AND GPL-2.0-or-later WITH GCC-exception-2.0 AND LGPL-2.0-only AND LGPL-2.0-or-later AND LGPL-2.1-only AND LGPL-2.1-or-later AND MIT AND LicenseRef-Fedora-Public-Domain AND CC-BY-3.0
 URL: http://www.qemu.org/
 
@@ -3433,11 +3433,10 @@
 
 
 %changelog
-<<<<<<< HEAD
-* Thu Aug 28 2025 Kanishk Bansal <kanbansal@microsoft.com> - 8.2.0-19
-=======
+* Thu Aug 28 2025 Kanishk Bansal <kanbansal@microsoft.com> - 8.2.0-20
+- Bump to rebuild with updated glibc
+
 * Mon Aug 25 2025 Andrew Phelps <anphel@microsoft.com> - 8.2.0-19
->>>>>>> 6d2deb1d
 - Bump to rebuild with updated glibc
 
 * Thu Aug 14 2025 Kshitiz Godara <kgodara@microsoft.com> - 8.2.0-18
