Summary:        Metapackage with core sets of packages for distroless containers.
Name:           distroless-packages
Version:        0.1
Release:        3%{?dist}
License:        MIT
Vendor:         Microsoft Corporation
Distribution:   Mariner
Group:          System Environment/Base
URL:            https://aka.ms/cbl-mariner

%description
Metapackage holding sets of core packages for different applications.

%package minimal
Summary:        The smallest useful package list.
Requires:       filesystem
Requires:       mariner-release
Requires:       tzdata

%description minimal
%{summary}
Created using a minimal set of packages.

%package base
Summary:        Metapackage defining the basic set of packages (no kernel) used to create a "distroless" container.
Requires:       %{name}-minimal = %{version}-%{release}
Requires:       filesystem
Requires:       glibc-iconv
Requires:       iana-etc
Requires:       mariner-release
Requires:       openssl
Requires:       openssl-libs
Requires:       tzdata

%description base
%{summary}

%package debug
Summary:        Debug packages for distroless
Requires:       %{name}-minimal = %{version}-%{release}
Requires:       busybox

%description debug
%{summary} This version features busybox for easier debugging.

%prep

%build

%files minimal

%files base

%files debug

%changelog
<<<<<<< HEAD
* Mon Apr 01 2024 Pawel Winogrodzki <pawelwi@microsoft.com> - 0.1-4
- Remove dependency on "prebuilt-ca-certificates-base".

=======
>>>>>>> 5d9f282b
* Wed Nov 16 2022 Mandeep Plaha <mandeepplaha@microsoft.com> - 0.1-3
- Replace prebuilt-ca-certificates-base with prebuilt-ca-certificates in minimal
- Add tzdata to minimal
- License verified

* Thu Oct 15 2020 Mateusz Malisz <mamalisz@microsoft.com> - 0.1-2
- Extend the set of requirements for the base image
- Add debug package with busybox

* Tue Sep 01 2020 Jon Slobodzian <joslobo@microsoft.com> - 0.1-1
- Original version for CBL-Mariner<|MERGE_RESOLUTION|>--- conflicted
+++ resolved
@@ -1,7 +1,7 @@
 Summary:        Metapackage with core sets of packages for distroless containers.
 Name:           distroless-packages
 Version:        0.1
-Release:        3%{?dist}
+Release:        4%{?dist}
 License:        MIT
 Vendor:         Microsoft Corporation
 Distribution:   Mariner
@@ -54,12 +54,9 @@
 %files debug
 
 %changelog
-<<<<<<< HEAD
 * Mon Apr 01 2024 Pawel Winogrodzki <pawelwi@microsoft.com> - 0.1-4
 - Remove dependency on "prebuilt-ca-certificates-base".
 
-=======
->>>>>>> 5d9f282b
 * Wed Nov 16 2022 Mandeep Plaha <mandeepplaha@microsoft.com> - 0.1-3
 - Replace prebuilt-ca-certificates-base with prebuilt-ca-certificates in minimal
 - Add tzdata to minimal
