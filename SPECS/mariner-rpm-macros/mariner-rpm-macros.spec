--- conflicted
+++ resolved
@@ -6,7 +6,7 @@
 Summary:        Mariner specific rpm macro files
 Name:           mariner-rpm-macros
 Version:        1.0
-Release:        14%{?dist}
+Release:        15%{?dist}
 License:        GPL+
 Vendor:         Microsoft Corporation
 Distribution:   Mariner
@@ -105,13 +105,11 @@
 %{_rpmconfigdir}/macros.d/macros.check
 
 %changelog
-<<<<<<< HEAD
-* Thu Feb 25 2021 Henry Li <lihl@microsoft.com> - 1.0-14
+* Thu Feb 25 2021 Henry Li <lihl@microsoft.com> - 1.0-15
 - Add _smp_build_cpus and relevant macros.
-=======
+
 * Thu Feb 25 2021 Joe Schmitt <joschmit@microsoft.com> - 1.0-14
 - Add forge macros and scripts.
->>>>>>> 362ff316
 
 * Fri Feb 05 2021 Joe Schmitt <joschmit@microsoft.com> - 1.0-13
 - Import brp-python-bytecompile, compileall2.py, macros.pybytecompile, and python byte compilation in macros from Fedora 32 (license: MIT).
