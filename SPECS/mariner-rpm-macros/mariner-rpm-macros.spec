--- conflicted
+++ resolved
@@ -6,7 +6,7 @@
 Summary:        Mariner specific rpm macro files
 Name:           mariner-rpm-macros
 Version:        2.0
-Release:        21%{?dist}
+Release:        22%{?dist}
 License:        GPL+ AND MIT
 Vendor:         Microsoft Corporation
 Distribution:   Mariner
@@ -125,13 +125,11 @@
 %{_rpmconfigdir}/macros.d/macros.check
 
 %changelog
-<<<<<<< HEAD
-* Mon Mar 20 2023 Mykhailo Bykhovtsev <mbykhovtsev> - 2.0-21
+* Tue Jun 06 2023 Mykhailo Bykhovtsev <mbykhovtsev@microsft.com> - 2.0-22
 - Add python test macro
-=======
+
 * Tue May 09 2023 Andy Zaugg <azaugg@linkedin.com> - 2.0-21
 - Set __python macro to python3 interpreter
->>>>>>> 245611d3
 
 * Mon Dec 05 2022 Andrew Phelps <anphel@microsoft.com> - 2.0-20
 - Add support to build with ccache when 'mariner_ccache_enabled' is set.
