%define pkidir %{_sysconfdir}/pki
%define catrustdir %{pkidir}/ca-trust
%define classic_tls_bundle ca-bundle.crt
%define openssl_format_trust_bundle ca-bundle.trust.crt
%define java_bundle java/cacerts

%define p11_format_base_bundle ca-bundle.trust.base.p11-kit

%define p11_format_microsoft_bundle ca-bundle.trust.microsoft.p11-kit

# List of packages triggering legacy certs generation if 'ca-certificates-legacy'
# is installed.
%global watched_pkgs %{name}, %{name}-base

# Rebuilding cert bundles with source certificates.
%global refresh_bundles \
%{_bindir}/update-ca-trust

# Converts certdata.txt files to p11-kit format bundles.
# Arguments:
# %1 - the source certdata.txt file;
%define convert_certdata() \
WORKDIR=$(basename %{1}.d) \
mkdir -p $WORKDIR/certs \
mkdir $WORKDIR/java \
pushd $WORKDIR/certs \
 pwd $WORKDIR \
 cp %{1} certdata.txt \
 python3 %{SOURCE4} >c2p.log 2>c2p.err \
popd \
%{SOURCE19} $WORKDIR %{openssl_format_trust_bundle} %{SOURCE3}

# Installs bundle files to the right directories.
# Arguments:
# %1 - the source certdata.txt file;
# %2 - output p11-kit format bundle name;
%define install_bundles() \
WORKDIR=$(basename %{1}.d) \
install -p -m 644 $WORKDIR/%{openssl_format_trust_bundle} %{buildroot}%{_datadir}/pki/ca-trust-source/%{2} \
touch -r %{SOURCE23} %{buildroot}%{_datadir}/pki/ca-trust-source/%{2}

Summary:        Certificate Authority certificates
Name:           ca-certificates

# When updating, "Epoch, "Version", AND "Release" tags must be updated in the "prebuilt-ca-certificates*" packages as well.
Epoch:          1
Version:        2.0.0
Release:        5%{?dist}
License:        MPLv2.0
Vendor:         Microsoft Corporation
Distribution:   Mariner
Group:          System Environment/Security
URL:            https://docs.microsoft.com/en-us/security/trusted-root/program-requirements
Source2:        update-ca-trust
Source3:        trust-fixes
Source4:        certdata2pem.py
Source10:       update-ca-trust.8.txt
Source11:       README.usr
Source12:       README.etc
Source13:       README.extr
Source14:       README.java
Source15:       README.openssl
Source16:       README.pem
Source17:       README.edk2
Source18:       README.src
Source19:       pem2bundle.sh
Source20:       LICENSE
Source21:       certdata.base.txt
Source22:       bundle2pem.sh
# The certdata.microsoft.txt is provided by Microsoft's Trusted Root Program.
Source23:       certdata.microsoft.txt

BuildRequires:  /bin/ln
BuildRequires:  asciidoc
BuildRequires:  coreutils
BuildRequires:  docbook-dtd-xml
BuildRequires:  docbook-style-xsl
BuildRequires:  libxslt
BuildRequires:  openssl
BuildRequires:  perl
BuildRequires:  python3

Requires:       %{name}-shared = %{epoch}:%{version}-%{release}
Requires(post): %{name}-tools = %{epoch}:%{version}-%{release}
Requires(post): coreutils
Requires(postun): %{name}-tools = %{epoch}:%{version}-%{release}

Provides:       ca-certificates-microsoft = %{version}-%{release}
Provides:       ca-certificates-mozilla = %{version}-%{release}

BuildArch:      noarch

%description
The Public Key Inrastructure is used for many security issues in
a Linux system. In order for a certificate to be trusted, it must be
signed by a trusted agent called a Certificate Authority (CA).
The certificates loaded by this section are from the list of CAs trusted
through the Microsoft Trusted Root Program and formats it into a form
used by OpenSSL-1.0.1e. The certificates can also be used by other
applications either directly of indirectly through OpenSSL.

%package shared
Summary:        A set of directories and files required by all certificate packages.
Group:          System Environment/Security

%description shared
%{summary}

%package base
Summary:        Basic set of trusted CAs required to authenticate the packages repository.
Group:          System Environment/Security

Requires:       %{name}-shared = %{epoch}:%{version}-%{release}
Requires(post): %{name}-tools = %{epoch}:%{version}-%{release}
Requires(post): coreutils
Requires(postun): %{name}-tools = %{epoch}:%{version}-%{release}

%description base
%{summary}

%package tools
Summary:        Cert generation tools.
Group:          System Environment/Security

Requires:       p11-kit >= 0.23.10
Requires:       p11-kit-trust >= 0.23.10

%description tools
Set of scripts to generate certificates out of a certdata.txt file.

%package legacy
Summary:        Support for legacy certificates configuration.
Group:          System Environment/Security

Requires:       %{name}-shared = %{epoch}:%{version}-%{release}

%description legacy
Provides a legacy version of ca-bundle.crt in the format of "[hash].0 -> [hash].pem"
pairs under %{pkidir}/tls/certs.

%prep -q
mkdir %{name}

%build
cp -p %{SOURCE20} .

%convert_certdata %{SOURCE21}
%convert_certdata %{SOURCE23}

#manpage
cp %{SOURCE10} %{name}/update-ca-trust.8.txt
asciidoc.py -v -d manpage -b docbook %{name}/update-ca-trust.8.txt
xsltproc --nonet -o %{name}/update-ca-trust.8 %{_sysconfdir}/asciidoc/docbook-xsl/manpage.xsl %{name}/update-ca-trust.8.xml

%install
mkdir -p -m 755 %{buildroot}%{pkidir}/tls/certs
mkdir -p -m 755 %{buildroot}%{pkidir}/java
mkdir -p -m 755 %{buildroot}%{_sysconfdir}/ssl
mkdir -p -m 755 %{buildroot}%{catrustdir}/source
mkdir -p -m 755 %{buildroot}%{catrustdir}/source/anchors
mkdir -p -m 755 %{buildroot}%{catrustdir}/source/blacklist
mkdir -p -m 755 %{buildroot}%{catrustdir}/extracted
mkdir -p -m 755 %{buildroot}%{catrustdir}/extracted/pem
mkdir -p -m 755 %{buildroot}%{catrustdir}/extracted/openssl
mkdir -p -m 755 %{buildroot}%{catrustdir}/extracted/java
mkdir -p -m 755 %{buildroot}%{catrustdir}/extracted/edk2
mkdir -p -m 755 %{buildroot}%{_datadir}/pki/ca-trust-source
mkdir -p -m 755 %{buildroot}%{_datadir}/pki/ca-trust-source/anchors
mkdir -p -m 755 %{buildroot}%{_datadir}/pki/ca-trust-source/blacklist
mkdir -p -m 755 %{buildroot}%{_bindir}
mkdir -p -m 755 %{buildroot}%{_mandir}/man8

install -p -m 644 %{name}/update-ca-trust.8 %{buildroot}%{_mandir}/man8
install -p -m 644 %{SOURCE11} %{buildroot}%{_datadir}/pki/ca-trust-source/README
install -p -m 644 %{SOURCE12} %{buildroot}%{catrustdir}/README
install -p -m 644 %{SOURCE13} %{buildroot}%{catrustdir}/extracted/README
install -p -m 644 %{SOURCE14} %{buildroot}%{catrustdir}/extracted/java/README
install -p -m 644 %{SOURCE15} %{buildroot}%{catrustdir}/extracted/openssl/README
install -p -m 644 %{SOURCE16} %{buildroot}%{catrustdir}/extracted/pem/README
install -p -m 644 %{SOURCE17} %{buildroot}%{catrustdir}/extracted/edk2/README
install -p -m 644 %{SOURCE18} %{buildroot}%{catrustdir}/source/README

# base certs
%install_bundles %{SOURCE21} %{p11_format_base_bundle}

# Microsoft certs
%install_bundles %{SOURCE23} %{p11_format_microsoft_bundle}

# TODO: consider to dynamically create the update-ca-trust script from within
#       this .spec file, in order to have the output file+directory names at once place only.
install -p -m 755 %{SOURCE2} %{buildroot}%{_bindir}/update-ca-trust

install -p -m 755 %{SOURCE22} %{buildroot}%{_bindir}/bundle2pem.sh

# touch ghosted files that will be extracted dynamically
# Set chmod 444 to use identical permission
touch %{buildroot}%{catrustdir}/extracted/pem/tls-ca-bundle.pem
chmod 444 %{buildroot}%{catrustdir}/extracted/pem/tls-ca-bundle.pem
touch %{buildroot}%{catrustdir}/extracted/pem/email-ca-bundle.pem
chmod 444 %{buildroot}%{catrustdir}/extracted/pem/email-ca-bundle.pem
touch %{buildroot}%{catrustdir}/extracted/pem/objsign-ca-bundle.pem
chmod 444 %{buildroot}%{catrustdir}/extracted/pem/objsign-ca-bundle.pem
touch %{buildroot}%{catrustdir}/extracted/openssl/%{openssl_format_trust_bundle}
chmod 444 %{buildroot}%{catrustdir}/extracted/openssl/%{openssl_format_trust_bundle}
touch %{buildroot}%{catrustdir}/extracted/%{java_bundle}
chmod 444 %{buildroot}%{catrustdir}/extracted/%{java_bundle}
touch %{buildroot}%{catrustdir}/extracted/edk2/cacerts.bin
chmod 444 %{buildroot}%{catrustdir}/extracted/edk2/cacerts.bin

# Directory links for compatibility with 3rd-party tools
mkdir -p %{buildroot}%{_libdir}/ssl
for link in "%{_sysconfdir}/ssl/certs" "%{_libdir}/ssl/certs"; do
  ln -s %{pkidir}/tls/certs "%{buildroot}$link"
done

# Legacy file names and links for compatibility with 3rd-party tools
for link in "%{classic_tls_bundle}" ca-certificates.crt; do
  ln -s %{catrustdir}/extracted/pem/tls-ca-bundle.pem "%{buildroot}%{pkidir}/tls/certs/$link"
done
ln -s %{catrustdir}/extracted/pem/tls-ca-bundle.pem \
    %{buildroot}%{pkidir}/tls/cert.pem
ln -s %{catrustdir}/extracted/openssl/%{openssl_format_trust_bundle} \
    %{buildroot}%{pkidir}/tls/certs/%{openssl_format_trust_bundle}
ln -s %{catrustdir}/extracted/%{java_bundle} \
    %{buildroot}%{pkidir}/%{java_bundle}

%post
%{refresh_bundles}

%post base
%{refresh_bundles}

%postun
%{refresh_bundles}

%postun base
%{refresh_bundles}

%postun legacy
# During build time it is unknown what files will get created by the
# 'legacy' subpackage's triggers, so we cannot inform RPM to delete
# them for us through the '%%files' section and the '%%ghost' macro.
rm -f %{pkidir}/tls/certs/*.{0,pem}

# If the 'legacy' subpackage is installed, we need to always refresh the
# single PEM-encoded certificates every time a certificate bundle gets modified.
# The cert bundle gets modified whenever one of the packages from %%{watched_pkgs}
# get installed, removed, or updated.
%triggerin -n %{name}-legacy -- %{watched_pkgs}
%{_bindir}/bundle2pem.sh %{pkidir}/tls/certs/%{classic_tls_bundle}

%triggerpostun -n %{name}-legacy -- %{watched_pkgs}
%{_bindir}/bundle2pem.sh %{pkidir}/tls/certs/%{classic_tls_bundle}

%files
# Microsoft certs bundle file with trust
%{_datadir}/pki/ca-trust-source/%{p11_format_microsoft_bundle}

%files base
%{_datadir}/pki/ca-trust-source/%{p11_format_base_bundle}

%files shared
%license LICENSE

# symlinks for old locations
%{pkidir}/tls/cert.pem
%{pkidir}/tls/certs/%{classic_tls_bundle}
%{pkidir}/tls/certs/%{openssl_format_trust_bundle}
%{pkidir}/tls/certs/ca-certificates.crt
%{pkidir}/%{java_bundle}

# symlink directory
%{_sysconfdir}/ssl/certs
%{_libdir}/ssl/certs

# README files
%{_datadir}/pki/ca-trust-source/README
%{catrustdir}/README
%{catrustdir}/extracted/README
%{catrustdir}/extracted/edk2/README
%{catrustdir}/extracted/java/README
%{catrustdir}/extracted/openssl/README
%{catrustdir}/extracted/pem/README
%{catrustdir}/source/README

%dir %{_datadir}/pki
%dir %{_datadir}/pki/ca-trust-source
%dir %{_datadir}/pki/ca-trust-source/anchors
%dir %{_datadir}/pki/ca-trust-source/blacklist
%dir %{_sysconfdir}/ssl
%dir %{catrustdir}
%dir %{catrustdir}/extracted
%dir %{catrustdir}/extracted/edk2
%dir %{catrustdir}/extracted/java
%dir %{catrustdir}/extracted/pem
%dir %{catrustdir}/extracted/openssl
%dir %{catrustdir}/source
%dir %{catrustdir}/source/anchors
%dir %{catrustdir}/source/blacklist
%dir %{pkidir}/java
%dir %{pkidir}/tls
%dir %{pkidir}/tls/certs

%ghost %{catrustdir}/extracted/pem/tls-ca-bundle.pem
%ghost %{catrustdir}/extracted/pem/email-ca-bundle.pem
%ghost %{catrustdir}/extracted/pem/objsign-ca-bundle.pem
%ghost %{catrustdir}/extracted/openssl/%{openssl_format_trust_bundle}
%ghost %{catrustdir}/extracted/%{java_bundle}
%ghost %{catrustdir}/extracted/edk2/cacerts.bin

%files tools
# update/extract tool
%{_bindir}/update-ca-trust

%{_mandir}/man8/update-ca-trust.8.gz

%files legacy
%{_bindir}/bundle2pem.sh

%changelog
<<<<<<< HEAD
* Mon Jun 27 2022 Pawel Winogrodzki <pawelwi@microsoft.com> - 2.0.0-5
- Bumping release to match with "prebuilt-*" packages.
=======
* Wed Jun 29 2022 CBL-Mariner Service Account <cblmargh@microsoft.com> - 2.0.0-5
- Updating Microsoft trusted root CAs.
>>>>>>> f019e7cd

* Thu Jun 02 2022 Pawel Winogrodzki <pawelwi@microsoft.com> - 2.0.0-4
- Making 'Release' match with 'prebuilt-ca-certificates'.

* Fri May 20 2022 CBL-Mariner Service Account <cblmargh@microsoft.com> - 2.0.0-3
- Updating Microsoft trusted root CAs.

* Fri May 06 2022 CBL-Mariner Service Account <cblmargh@microsoft.com> - 2.0.0-2
- Updating Microsoft trusted root CAs.

* Wed Dec 15 2021 Pawel Winogrodzki <pawelwi@microsoft.com> - 1:2.0.0-1
- Making 'Release' match with 'prebuilt-ca-certificates-base'.
- Updating 'URL' and 'Version' tags for CBL-Mariner 2.0.

* Tue Oct 12 2021 Pawel Winogrodzki <pawelwi@microsoft.com> - 20200720-20
- Making 'Release' match with 'prebuilt-ca-certificates*'.

* Thu Sep 23 2021 Pawel Winogrodzki <pawelwi@microsoft.com> - 20200720-19
- Removing Mozilla certs and making Microsoft's the default ones.
- Removed support for legacy certdata.txt fields.
- Removed the use of checked-in "nssckbi.h".

* Mon Sep 13 2021 CBL-Mariner Service Account <cblmargh@microsoft.com> - 20200720-18
- Updating Microsoft trusted root CAs.

* Fri Aug 20 2021 Pawel Winogrodzki <pawelwi@microsoft.com> - 20200720-17
- Adding directory and files links for compatibility reasons.

* Fri Aug 20 2021 Pawel Winogrodzki <pawelwi@microsoft.com> - 20200720-16
- Removing the 'ca-legacy' script along with the empty files and broken links it generated.

* Wed Jul 07 2021 CBL-Mariner Service Account <cblmargh@microsoft.com> - 20200720-15
- Updating Microsoft trusted root CAs.

* Thu Jun 03 2021 CBL-Mariner Service Account <cblmargh@microsoft.com> - 20200720-14
- Updating Microsoft trusted root CAs.

* Fri Mar 12 2021 CBL-Mariner Servicing Account <cblmargh@microsoft.com> - 20200720-13
- Updating Microsoft trusted root CAs.

* Sat Mar 06 2021 CBL-Mariner Servicing Account <clbmargh@microsoft.com> - 20200720-12
- Updating Microsoft trusted root CAs.

* Mon Feb 08 2021 Pawel Winogrodzki <pawelwi@microsoft.com> - 20200720-11
- Removing the deprecated "Microsoft IT TLS CA 2" CA from the list of trusted anchors.
- Added explicit version info for the "Provides".

* Tue Nov 10 2020 Pawel Winogrodzki <pawelwi@microsoft.com> - 20200720-10
- Updating Microsoft trusted root CAs.

* Wed Oct 21 2020 Pawel Winogrodzki <pawelwi@microsoft.com> - 20200720-9
- Switching to the correct source for the Microsoft bundle.

* Mon Sep 13 2020 Pawel Winogrodzki <pawelwi@microsoft.com> - 20200720-8
- Aligning 'nssckbi.h' with the used 'certdata.txt' version for the Mozilla bundle.

* Mon Sep 13 2020 Pawel Winogrodzki <pawelwi@microsoft.com> - 20200720-7
- Removing unused 'Requires*'.

* Wed Sep 09 2020 Pawel Winogrodzki <pawelwi@microsoft.com> - 20200720-6
- Adding 2 Microsoft-trusted, intermediate CAs into 'ca-certificates-base'.

* Mon Aug 24 2020 Pawel Winogrodzki <pawelwi@microsoft.com> - 20200720-5
- Adding 'ca-certificates-legacy' to support apps, which only work with
  a single cert per *.pem file.  Adding a new 'ca-certificates-microsoft' subpackage with CAs trusted through
  the Microsoft Trusted Root Program.  Converting common steps into parametrized macros.

* Tue Aug 11 2020 Pawel Winogrodzki <pawelwi@microsoft.com> - 20200720-4
- Updating base certificates to current intermediate CAs.
- Re-assigning ownership of legacy bundles from '*-shared' to subpackages creating them.
- Removing commented lines.

* Fri Jul 31 2020 Pawel Winogrodzki <pawelwi@microsoft.com> - 20200720-3
- Changing base certificates to trust packages.microsoft.com.

* Fri Jul 31 2020 Pawel Winogrodzki <pawelwi@microsoft.com> - 20200720-2
- Removed redundant 'ca-bundle.trust.p11-kit' certs bundle.
- Removed unnecessary pre-install step.
- Moved license and config to 'ca-certificates-shared' subpackage
  to guarantee these to be always present regardless of the installed
  certificates bundle.

* Thu Jul 23 2020 Pawel Winogrodzki <pawelwi@microsoft.com> - 20200720-1
- Updating certdata.txt to Mozilla version from 2020/07/20.

* Thu Jul 23 2020 Pawel Winogrodzki <pawelwi@microsoft.com> - 20200428-4
- Fixing installation of 'ca-certificates-base` subpackage by making
  shared files and directory structure a 'Requires' for all certificate packages.
- Updating '%%uninstall_clean_up' macro to use pk11kit tooling.
- Reordering (Build)Requires to increase clarity.

* Tue May 26 2020 Paul Monson <paulmon@microsoft.com> - 20200428-3
- Initial CBL-Mariner import from Fedora 27 (license: MIT).
- License verified.
- Updated Mozilla certdata.txt to latest version from the "FIREFOX_76_0_RELEASE" release.
- Added a '-base` sub package with certificates allowing for verification of the packages repository.
- Merged the '-pki' sub package into 'ca-certificates'.
- Updated the "URL" tag.
- Moved scripts to separate sources and the "ca-certificates-tools" subpackage.
- Added "rebuild-ca-bundle.sh" script.
- Creating a separate set of "ca-certificates-base" subpackages to keep certs separate.
- Fixing post-install script by moving "openssl" from "Requires" to "Requires(post)".

*Wed Jun 19 2019 Bob Relyea <rrelyea@redhat.com> 2019.2.32-1.0
 - Update to CKBI 2.32 from NSS 3.44
   Removing:
    # Certificate "Visa eCommerce Root"
    # Certificate "AC Raiz Certicamara S.A."
    # Certificate "Certplus Root CA G1"
    # Certificate "Certplus Root CA G2"
    # Certificate "OpenTrust Root CA G1"
    # Certificate "OpenTrust Root CA G2"
    # Certificate "OpenTrust Root CA G3"
   Adding:
    # Certificate "GTS Root R1"
    # Certificate "GTS Root R2"
    # Certificate "GTS Root R3"
    # Certificate "GTS Root R4"
    # Certificate "UCA Global G2 Root"
    # Certificate "UCA Extended Validation Root"
    # Certificate "Certigna Root CA"
    # Certificate "emSign Root CA - G1"
    # Certificate "emSign ECC Root CA - G3"
    # Certificate "emSign Root CA - C1"
    # Certificate "emSign ECC Root CA - C3"
    # Certificate "Hongkong Post Root CA 3"

* Mon Sep 24 2018 Bob Relyea <rrelyea@redhat.com> - 2018.2.26-2
- Update to CKBI 2.26 from NSS 3.39

* Thu Jul 12 2018 Fedora Release Engineering <releng@fedoraproject.org> - 2018.2.24-6
- Rebuilt for https://fedoraproject.org/wiki/Fedora_29_Mass_Rebuild

* Thu Jun 28 2018 Kai Engert <kaie@redhat.com> - 2018.2.24-5
- Ported scripts to python3

* Mon Jun 11 2018 Daiki Ueno <dueno@redhat.com> - 2018.2.24-4
- Extract certificate bundle in EDK2 format, suggested by Laszlo Ersek

* Mon Jun 04 2018 Kai Engert <kaie@redhat.com> - 2018.2.24-3
- Adjust ghost file permissions, rhbz#1564432

* Fri May 18 2018 Kai Engert <kaie@redhat.com> - 2018.2.24-2
- Update to CKBI 2.24 from NSS 3.37

* Wed Mar 14 2018 Iryna Shcherbina <ishcherb@redhat.com> - 2018.2.22-4
- Update Python 2 dependency declarations to new packaging standards
  (See https://fedoraproject.org/wiki/FinalizingFedoraSwitchtoPython3)

* Fri Feb 23 2018 Patrick Uiterwijk <puiterwijk@redhat.com> - 2018.2.22-3
- Add post dep on coreutils for ln(1)

* Tue Feb 06 2018 Kai Engert <kaie@redhat.com> - 2018.2.22-2
- Update to CKBI 2.22 from NSS 3.35

* Mon Jan 22 2018 Kai Engert <kaie@redhat.com> - 2017.2.20-6
- Depend on bash, grep, sed. Required for ca-legacy script execution.
- p11-kit is already required at %%post execution time. (rhbz#1537127)

* Fri Jan 19 2018 Kai Engert <kaie@redhat.com> - 2017.2.20-5
- Use the force, script! (Which sln did by default).

* Fri Jan 19 2018 Kai Engert <kaie@redhat.com> - 2017.2.20-4
- stop using sln in ca-legacy script.

* Fri Jan 19 2018 Kai Engert <kaie@redhat.com> - 2017.2.20-3
- Use ln -s, because sln was removed from glibc. rhbz#1536349

* Mon Nov 27 2017 Kai Engert <kaie@redhat.com> - 2017.2.20-2
- Update to CKBI 2.20 from NSS 3.34.1

* Tue Aug 15 2017 Kai Engert <kaie@redhat.com> - 2017.2.16-4
- Set P11_KIT_NO_USER_CONFIG=1 to prevent p11-kit from reading user
  configuration files (rhbz#1478172).

* Wed Jul 26 2017 Fedora Release Engineering <releng@fedoraproject.org> - 2017.2.16-3
- Rebuilt for https://fedoraproject.org/wiki/Fedora_27_Mass_Rebuild

* Wed Jul 19 2017 Kai Engert <kaie@redhat.com> - 2017.2.16-2
- Update to (yet unreleased) CKBI 2.16 which is planned for NSS 3.32.
  Mozilla removed all trust bits for code signing.

* Wed Apr 26 2017 Kai Engert <kaie@redhat.com> - 2017.2.14-2
- Update to CKBI 2.14 from NSS 3.30.2

* Thu Feb 23 2017 Kai Engert <kaie@redhat.com> - 2017.2.11-5
- For CAs trusted by Mozilla, set attribute nss-mozilla-ca-policy: true
- Set attribute modifiable: false
- Require p11-kit 0.23.4

* Mon Feb 13 2017 Kai Engert <kaie@redhat.com> - 2017.2.11-4
- Changed the packaged bundle to use the flexible p11-kit-object-v1 file format,
  as a preparation to fix bugs in the interaction between p11-kit-trust and
  Mozilla applications, such as Firefox, Thunderbird etc.
- Changed update-ca-trust to add comments to extracted PEM format files.
- Added an utility to help with comparing output of the trust dump command.

* Fri Feb 10 2017 Fedora Release Engineering <releng@fedoraproject.org> - 2017.2.11-3
- Rebuilt for https://fedoraproject.org/wiki/Fedora_26_Mass_Rebuild

* Wed Jan 11 2017 Kai Engert <kaie@redhat.com> - 2017.2.11-2
- Update to CKBI 2.11 from NSS 3.28.1

* Thu Sep 29 2016 Kai Engert <kaie@redhat.com> - 2016.2.10-2
- Update to CKBI 2.10 from NSS 3.27

* Tue Aug 16 2016 Kai Engert <kaie@redhat.com> - 2016.2.9-3
- Revert to the unmodified upstream CA list, changing the legacy trust
  to an empty list. Keeping the ca-legacy tool and existing config,
  however, the configuration has no effect after this change.

* Tue Aug 16 2016 Kai Engert <kaie@redhat.com> - 2016.2.9-2
- Update to CKBI 2.9 from NSS 3.26 with legacy modifications

* Fri Jul 15 2016 Kai Engert <kaie@redhat.com> - 2016.2.8-2
- Update to CKBI 2.8 from NSS 3.25 with legacy modifications

* Tue May 10 2016 Kai Engert <kaie@redhat.com> - 2016.2.7-5
- Only create backup files if there is an original file (bug 999017).

* Tue May 10 2016 Kai Engert <kaie@redhat.com> - 2016.2.7-4
- Use sln, not ln, to avoid the dependency on coreutils.

* Mon Apr 25 2016 Kai Engert <kaie@redhat.com> - 2016.2.7-3
- Fix typos in a manual page and in a README file.

* Wed Mar 16 2016 Kai Engert <kaie@redhat.com> - 2016.2.7-2
- Update to CKBI 2.7 from NSS 3.23 with legacy modifications

* Wed Feb 03 2016 Fedora Release Engineering <releng@fedoraproject.org> - 2015.2.6-3
- Rebuilt for https://fedoraproject.org/wiki/Fedora_24_Mass_Rebuild

* Mon Nov 23 2015 Kai Engert <kaie@redhat.com> - 2015.2.6-2
- Update to CKBI 2.6 from NSS 3.21 with legacy modifications

* Thu Aug 13 2015 Kai Engert <kaie@redhat.com> - 2015.2.5-2
- Update to CKBI 2.5 from NSS 3.19.3 with legacy modifications

* Wed Jun 17 2015 Fedora Release Engineering <rel-eng@lists.fedoraproject.org> - 2015.2.4-3
- Rebuilt for https://fedoraproject.org/wiki/Fedora_23_Mass_Rebuild

* Tue May 05 2015 Kai Engert <kaie@redhat.com> - 2015.2.4-2
- Update to CKBI 2.4 from NSS 3.18.1 with legacy modifications

* Tue May 05 2015 Kai Engert <kaie@redhat.com> - 2015.2.3-4
- Fixed a typo in the ca-legacy manual page.

* Tue Mar 31 2015 Kai Engert <kaie@redhat.com> - 2015.2.3-3
- Don't use "enable" as a value for the legacy configuration, instead
  of the value "default", to make it clear that this preference isn't
  a promise to keep certificates enabled, but rather that we only
  keep them enabled as long as it's considered necessary.
- Changed the configuration file, the ca-legacy utility and filenames
  to use the term "default" (instead of the term "enable").
- Added a manual page for the ca-legacy utility.
- Fixed the ca-legacy utility to handle absence of the configuration
  setting and treat absence as the default setting.

* Fri Mar 20 2015 Kai Engert <kaie@redhat.com> - 2015.2.3-2
- Update to CKBI 2.3 from NSS 3.18 with legacy modifications
- Fixed a mistake in the legacy handling of the upstream 2.2 release:
  Removed two AOL certificates from the legacy group, because
  upstream didn't remove them as part of phasing out 1024-bit
  certificates, which means it isn't necessary to keep them.
- Fixed a mistake in the legacy handling of the upstream 2.1 release:
  Moved two NetLock certificates into the legacy group.

* Tue Dec 16 2014 Kai Engert <kaie@redhat.com> - 2014.2.2-2
- Update to CKBI 2.2 from NSS 3.17.3 with legacy modifications
- Update project URL
- Cleanup

* Sat Nov 15 2014 Peter Lemenkov <lemenkov@gmail.com> - 2014.2.1-7
- Restore Requires: coreutils

* Fri Nov 14 2014 Peter Lemenkov <lemenkov@gmail.com> - 2014.2.1-6
- A proper fix for rhbz#1158343

* Wed Oct 29 2014 Kai Engert <kaie@redhat.com> - 2014.2.1-5
- add Requires: coreutils (rhbz#1158343)

* Tue Oct 28 2014 Kai Engert <kaie@redhat.com> - 2014.2.1-4
- Introduce the ca-legacy utility and a ca-legacy.conf configuration file.
  By default, legacy roots required for OpenSSL/GnuTLS compatibility
  are kept enabled. Using the ca-legacy utility, the legacy roots can be
  disabled. If disabled, the system will use the trust set as provided
  by the upstream Mozilla CA list. (See also: rhbz#1158197)

* Sun Sep 21 2014 Kai Engert <kaie@redhat.com> - 2014.2.1-3
- Temporarily re-enable several legacy root CA certificates because of
  compatibility issues with software based on OpenSSL/GnuTLS,
  see rhbz#1144808

* Thu Aug 14 2014 Kai Engert <kaie@redhat.com> - 2014.2.1-2
- Update to CKBI 2.1 from NSS 3.16.4
- Fix rhbz#1130226

* Sat Jun 07 2014 Fedora Release Engineering <rel-eng@lists.fedoraproject.org> - 2013.1.97-3
- Rebuilt for https://fedoraproject.org/wiki/Fedora_21_Mass_Rebuild

* Wed Mar 19 2014 Kai Engert <kaie@redhat.com> - 2013.1.97-2
- Update to CKBI 1.97 from NSS 3.16

* Mon Feb 10 2014 Kai Engert <kaie@redhat.com> - 2013.1.96-3
- Remove openjdk build dependency

* Sat Jan 25 2014 Ville Skyttä <ville.skytta@iki.fi> - 2013.1.96-2
- Own the %%{_datadir}/pki dir.

* Thu Jan 09 2014 Kai Engert <kaie@redhat.com> - 2013.1.96-1
- Update to CKBI 1.96 from NSS 3.15.4

* Tue Dec 17 2013 Kai Engert <kaie@redhat.com> - 2013.1.95-1
- Update to CKBI 1.95 from NSS 3.15.3.1

* Fri Sep 06 2013 Kai Engert <kaie@redhat.com> - 2013.1.94-18
- Update the Entrust root stapled extension for compatibility with
  p11-kit version 0.19.2, patch by Stef Walter, rhbz#988745

* Tue Sep 03 2013 Kai Engert <kaie@redhat.com> - 2013.1.94-17
- merge manual improvement from f19

* Sat Aug 03 2013 Fedora Release Engineering <rel-eng@lists.fedoraproject.org> - 2013.1.94-16
- Rebuilt for https://fedoraproject.org/wiki/Fedora_20_Mass_Rebuild

* Tue Jul 09 2013 Kai Engert <kaie@redhat.com> - 2013.1.94-15
- clarification updates to manual page

* Mon Jul 08 2013 Kai Engert <kaie@redhat.com> - 2013.1.94-14
- added a manual page and related build requirements
- simplify the README files now that we have a manual page
- set a certificate alias in trusted bundle (thanks to Ludwig Nussel)

* Mon May 27 2013 Kai Engert <kaie@redhat.com> - 2013.1.94-13
- use correct command in README files, rhbz#961809

* Mon May 27 2013 Kai Engert <kaie@redhat.com> - 2013.1.94-12
- update to version 1.94 provided by NSS 3.15 (beta)

* Mon Apr 22 2013 Kai Engert <kaie@redhat.com> - 2012.87-12
- Use both label and serial to identify cert during conversion, rhbz#927601
- Add myself as contributor to certdata2.pem.py and remove use of rcs/ident.
  (thanks to Michael Shuler for suggesting to do so)
- Update source URLs and comments, add source file for version information.

* Tue Mar 19 2013 Kai Engert <kaie@redhat.com> - 2012.87-11
- adjust to changed and new functionality provided by p11-kit 0.17.3
- updated READMEs to describe the new directory-specific treatment of files
- ship a new file that contains certificates with neutral trust
- ship a new file that contains distrust objects, and also staple a
  basic constraint extension to one legacy root contained in the
  Mozilla CA list
- adjust the build script to dynamically produce most of above files
- add and own the anchors and blacklist subdirectories
- file generate-cacerts.pl is no longer required

* Fri Mar 08 2013 Kai Engert <kaie@redhat.com> - 2012.87-9
- Major rework for the Fedora SharedSystemCertificates feature.
- Only ship a PEM bundle file using the BEGIN TRUSTED CERTIFICATE file format.
- Require the p11-kit package that contains tools to automatically create
  other file format bundles.
- Convert old file locations to symbolic links that point to dynamically
  generated files.
- Old files, which might have been locally modified, will be saved in backup
  files with .rpmsave extension.
- Added a update-ca-certificates script which can be used to regenerate
  the merged trusted output.
- Refer to the various README files that have been added for more detailed
  explanation of the new system.
- No longer require rsc for building.
- Add explanation for the future version numbering scheme,
  because the old numbering scheme was based on upstream using cvs,
  which is no longer true, and therefore can no longer be used.
- Includes changes from rhbz#873369.

* Thu Mar 07 2013 Kai Engert <kaie@redhat.com> - 2012.87-2.fc19.1
- Ship trust bundle file in /usr/share/pki/ca-trust-source/, temporarily in addition.
  This location will soon become the only place containing this file.

* Wed Feb 13 2013 Fedora Release Engineering <rel-eng@lists.fedoraproject.org> - 2012.87-2
- Rebuilt for https://fedoraproject.org/wiki/Fedora_19_Mass_Rebuild

* Fri Jan 04 2013 Paul Wouters <pwouters@redhat.com> - 2012.87-1
- Updated to r1.87 to blacklist mis-issued turktrust CA certs

* Wed Oct 24 2012 Paul Wouters <pwouters@redhat.com> - 2012.86-2
- Updated blacklist with 20 entries (Diginotar, Trustwave, Comodo(?)
- Fix to certdata2pem.py to also check for CKT_NSS_NOT_TRUSTED

* Tue Oct 23 2012 Paul Wouters <pwouters@redhat.com> - 2012.86-1
- update to r1.86

* Mon Jul 23 2012 Joe Orton <jorton@redhat.com> - 2012.85-2
- add openssl to BuildRequires

* Mon Jul 23 2012 Joe Orton <jorton@redhat.com> - 2012.85-1
- update to r1.85

* Wed Jul 18 2012 Fedora Release Engineering <rel-eng@lists.fedoraproject.org> - 2012.81-2
- Rebuilt for https://fedoraproject.org/wiki/Fedora_18_Mass_Rebuild

* Mon Feb 13 2012 Joe Orton <jorton@redhat.com> - 2012.81-1
- update to r1.81

* Thu Jan 12 2012 Fedora Release Engineering <rel-eng@lists.fedoraproject.org> - 2011.80-2
- Rebuilt for https://fedoraproject.org/wiki/Fedora_17_Mass_Rebuild

* Wed Nov  9 2011 Joe Orton <jorton@redhat.com> - 2011.80-1
- update to r1.80
- fix handling of certs with dublicate Subject names (#733032)

* Thu Sep  1 2011 Joe Orton <jorton@redhat.com> - 2011.78-1
- update to r1.78, removing trust from DigiNotar root (#734679)

* Wed Aug  3 2011 Joe Orton <jorton@redhat.com> - 2011.75-1
- update to r1.75

* Wed Apr 20 2011 Joe Orton <jorton@redhat.com> - 2011.74-1
- update to r1.74

* Tue Feb 08 2011 Fedora Release Engineering <rel-eng@lists.fedoraproject.org> - 2011.70-2
- Rebuilt for https://fedoraproject.org/wiki/Fedora_15_Mass_Rebuild

* Wed Jan 12 2011 Joe Orton <jorton@redhat.com> - 2011.70-1
- update to r1.70

* Tue Nov  9 2010 Joe Orton <jorton@redhat.com> - 2010.65-3
- update to r1.65

* Wed Apr  7 2010 Joe Orton <jorton@redhat.com> - 2010.63-3
- package /etc/ssl/certs symlink for third-party apps (#572725)

* Wed Apr  7 2010 Joe Orton <jorton@redhat.com> - 2010.63-2
- rebuild

* Wed Apr  7 2010 Joe Orton <jorton@redhat.com> - 2010.63-1
- update to certdata.txt r1.63
- use upstream RCS version in Version

* Fri Mar 19 2010 Joe Orton <jorton@redhat.com> - 2010-4
- fix ca-bundle.crt (#575111)

* Thu Mar 18 2010 Joe Orton <jorton@redhat.com> - 2010-3
- update to certdata.txt r1.58
- add /etc/pki/tls/certs/ca-bundle.trust.crt using 'TRUSTED CERTICATE' format
- exclude ECC certs from the Java cacerts database
- catch keytool failures
- fail parsing certdata.txt on finding untrusted but not blacklisted cert

* Fri Jan 15 2010 Joe Orton <jorton@redhat.com> - 2010-2
- fix Java cacert database generation: use Subject rather than Issuer
  for alias name; add diagnostics; fix some alias names.

* Mon Jan 11 2010 Joe Orton <jorton@redhat.com> - 2010-1
- adopt Python certdata.txt parsing script from Debian

* Fri Jul 24 2009 Fedora Release Engineering <rel-eng@lists.fedoraproject.org> - 2009-2
- Rebuilt for https://fedoraproject.org/wiki/Fedora_12_Mass_Rebuild

* Wed Jul 22 2009 Joe Orton <jorton@redhat.com> 2009-1
- update to certdata.txt r1.53

* Mon Feb 23 2009 Fedora Release Engineering <rel-eng@lists.fedoraproject.org> - 2008-8
- Rebuilt for https://fedoraproject.org/wiki/Fedora_11_Mass_Rebuild

* Tue Oct 14 2008 Joe Orton <jorton@redhat.com> 2008-7
- update to certdata.txt r1.49

* Wed Jun 25 2008 Thomas Fitzsimmons <fitzsim@redhat.com> - 2008-6
- Change generate-cacerts.pl to produce pretty aliases.

* Mon Jun  2 2008 Joe Orton <jorton@redhat.com> 2008-5
- include /etc/pki/tls/cert.pem symlink to ca-bundle.crt

* Tue May 27 2008 Joe Orton <jorton@redhat.com> 2008-4
- use package name for temp dir, recreate it in prep

* Tue May 27 2008 Joe Orton <jorton@redhat.com> 2008-3
- fix source script perms
- mark packaged files as config(noreplace)

* Tue May 27 2008 Joe Orton <jorton@redhat.com> 2008-2
- add (but don't use) mkcabundle.pl
- tweak description
- use /usr/bin/keytool directly; BR java-openjdk

* Tue May 27 2008 Joe Orton <jorton@redhat.com> 2008-1
- Initial build (#448497)<|MERGE_RESOLUTION|>--- conflicted
+++ resolved
@@ -45,7 +45,7 @@
 # When updating, "Epoch, "Version", AND "Release" tags must be updated in the "prebuilt-ca-certificates*" packages as well.
 Epoch:          1
 Version:        2.0.0
-Release:        5%{?dist}
+Release:        6%{?dist}
 License:        MPLv2.0
 Vendor:         Microsoft Corporation
 Distribution:   Mariner
@@ -318,13 +318,11 @@
 %{_bindir}/bundle2pem.sh
 
 %changelog
-<<<<<<< HEAD
-* Mon Jun 27 2022 Pawel Winogrodzki <pawelwi@microsoft.com> - 2.0.0-5
+* Mon Jun 29 2022 Pawel Winogrodzki <pawelwi@microsoft.com> - 2.0.0-6
 - Bumping release to match with "prebuilt-*" packages.
-=======
+
 * Wed Jun 29 2022 CBL-Mariner Service Account <cblmargh@microsoft.com> - 2.0.0-5
 - Updating Microsoft trusted root CAs.
->>>>>>> f019e7cd
 
 * Thu Jun 02 2022 Pawel Winogrodzki <pawelwi@microsoft.com> - 2.0.0-4
 - Making 'Release' match with 'prebuilt-ca-certificates'.
