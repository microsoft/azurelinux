--- conflicted
+++ resolved
@@ -3,26 +3,17 @@
 %global gem_name bundler
 Summary:        manages an application's dependencies
 Name:           rubygem-bundler
-<<<<<<< HEAD
-Version:        1.16.4
-Release:        5%{?dist}
-=======
 Version:        2.1.4
-Release:        1%{?dist}
->>>>>>> 2f96fa40
+Release:        2%{?dist}
 License:        MIT
 Vendor:         Microsoft Corporation
 Distribution:   Mariner
 Group:          Development/Languages
 URL:            https://rubygems.org/gems/%{gem_name}/versions/%{version}
 Source0:        https://rubygems.org/downloads/%{gem_name}-%{version}.gem
-<<<<<<< HEAD
-BuildRequires:  ruby > 2.1.0
+BuildRequires:  ruby
 Provides:       rubygem(bundler) = %{version}-%{release}
 Provides:       %{name}-doc = %{version}-%{release}
-=======
-BuildRequires:  ruby
->>>>>>> 2f96fa40
 
 %description
 Bundler manages an application's dependencies through its entire life
@@ -42,27 +33,10 @@
 %{gemdir}
 
 %changelog
-<<<<<<< HEAD
-* Thu Mar 11 2021 Henry Li <lihl@microsoft.com> - 1.16.4-5
-- Add provides for rubygem(bundler) and rubygem-bundler-doc
+* Fri Apr 02 2021 Thomas Crain <thcrain@microsoft.com> - 2.1.4-2
+- Merge the following releases from dev to 1.0 spec
+- lihl@microsoft.com, 1.16.4-5: Add provides for rubygem(bundler) and rubygem-bundler-doc
 
-*   Thu May 28 2020 Pawel Winogrodzki <pawelwi@microsoft.com> 1.16.4-4
--   Removed "sha1" macro.
--   Removed redundant "Provides" tag.
--   License verified.
-
-*   Wed May 27 2020 Pawel Winogrodzki <pawelwi@microsoft.com> 1.16.4-3
--   Adding the "%%license" macro.
-
-*   Tue May 19 2020 Pawel Winogrodzki <pawelwi@microsoft.com> 1.16.4-2
--   Initial CBL-Mariner import from Photon (license: Apache2).
-
-*   Tue Sep 11 2018 srinidhira0 <srinidhir@vmware.com> 1.16.4-1
--   Update to version 1.16.4
-
-*   Mon Aug 13 2018 Srinidhi Rao <srinidhir@vmware.com> 1.16.3-1
--   Initial build
-=======
 * Mon Jan 04 2021 Henry Li <lihl@microsoft.com> - 2.1.4-1
 - Upgrade to version 2.1.4
 
@@ -81,5 +55,4 @@
 - Update to version 1.16.4
 
 * Mon Aug 13 2018 Srinidhi Rao <srinidhir@vmware.com> 1.16.3-1
-- Initial build
->>>>>>> 2f96fa40
+- Initial build