--- conflicted
+++ resolved
@@ -49,11 +49,7 @@
 BuildRequires:  python3-packaging
 BuildRequires:  python3-importlib-metadata
 
-<<<<<<< HEAD
-%if %{with_check}
-=======
 %if 0%{?with_check}
->>>>>>> a1fd18c9
 BuildRequires:  python3-test
 BuildRequires:  python3-pytest
 BuildRequires:  python3-Cython
@@ -90,11 +86,8 @@
 Recommends:     ImageMagick
 Recommends:     graphviz
 
-<<<<<<< HEAD
-=======
 Provides:       python3dist(sphinx)
 
->>>>>>> a1fd18c9
 %description -n python%{python3_pkgversion}-sphinx
 Sphinx makes it easy to create intelligent and beautiful documentation.
 
@@ -118,17 +111,10 @@
 
 %prep
 %autosetup -n sphinx-%{version} -p1
-<<<<<<< HEAD
 
 # We don't have ImageMagick at the moment
 rm tests/test_ext_imgconverter.py
 
-=======
-
-# We don't have ImageMagick at the moment
-rm tests/test_ext_imgconverter.py
-
->>>>>>> a1fd18c9
 # Sphinx' tests import from each other, this feature is not supported by
 # the 'importlib' import mode in pytest. Upstream mitigates this by invoking
 # `python -m pytest` rather than `pytest` directly, but in the context of the
@@ -240,12 +226,9 @@
 - Import build and install section from Fedora 40 (license: MIT).
 - Disable some tests due to incompatible dependencies (html5lib, graphviz).
 
-<<<<<<< HEAD
-=======
 * Fri Feb 16 2024 Andrew Phelps <anphel@microsoft.com> - 4.4.0-3
 - Add Provides python3dist(sphinx)
 
->>>>>>> a1fd18c9
 * Fri Mar 25 2022 Pawel Winogrodzki <pawelwi@microsoft.com> - 4.4.0-2
 - Initial CBL-Mariner import from Fedora 36 (license: MIT).
 - Removing epoch.
