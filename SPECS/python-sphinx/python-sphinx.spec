# Unset -s on python shebang to allow RPM-installed sphinx to be used
# with user-installed modules (#1903763)
%undefine py3_shebang_flags

Summary:        Python documentation generator
Name:           python-sphinx
<<<<<<< HEAD
Version:        7.2.6
Release:        1%{?dist}

# Unless otherwise noted, the license for code is BSD-2-Clause
=======
Version:        4.4.0
Release:        3%{?dist}
# Unless otherwise noted, the license for code is BSD
# sphinx/util/inspect.py has bits licensed with PSF license v2 (Python)
>>>>>>> 6cf8b132
# sphinx/themes/haiku/static/haiku.css_t has bits licensed with MIT
License:        BSD-2-Clause AND MIT
Vendor:         Microsoft Corporation
Distribution:   Azure Linux
URL:            https://www.sphinx-doc.org/
Source0:        https://github.com/sphinx-doc/sphinx/archive/refs/tags/v%{version}.tar.gz#/Sphinx-%{version}.tar.gz

BuildArch:      noarch

BuildRequires:  dos2unix
BuildRequires:  make
BuildRequires:  pyproject-rpm-macros
BuildRequires:  python3-devel
BuildRequires:  python3-pip
BuildRequires:  python3-wheel
BuildRequires:  python3-flit-core

BuildRequires:  gcc
BuildRequires:  gettext
BuildRequires:  graphviz
BuildRequires:  python3-attrs
BuildRequires:  python3-pluggy
BuildRequires:  texinfo

BuildRequires:  python3-sphinxcontrib-applehelp
BuildRequires:  python3-sphinxcontrib-devhelp
BuildRequires:  python3-sphinxcontrib-htmlhelp
BuildRequires:  python3-sphinxcontrib-jsmath
BuildRequires:  python3-sphinxcontrib-qthelp
BuildRequires:  python3-sphinxcontrib-serializinghtml
BuildRequires:  python3-jinja2
BuildRequires:  python3-pygments
BuildRequires:  python3-docutils
BuildRequires:  python3-snowballstemmer
BuildRequires:  python3-babel
BuildRequires:  python3-sphinx-theme-alabaster
BuildRequires:  python3-imagesize
BuildRequires:  python3-requests
BuildRequires:  python3-packaging
BuildRequires:  python3-importlib-metadata

%if %{with_check}
BuildRequires:  python3-test
BuildRequires:  python3-pytest
BuildRequires:  python3-Cython
BuildRequires:  python3-six
%endif

%description
Sphinx makes it easy to create intelligent and beautiful documentation.

Sphinx uses reStructuredText as its markup language, and many of its
strength come from the power and straightforwardness of reStructuredText
and its parsing and translating suite, the Docutils.

%package -n python%{python3_pkgversion}-sphinx
Summary:        Python documentation generator

Requires:       python3-sphinxcontrib-applehelp
Requires:       python3-sphinxcontrib-devhelp
Requires:       python3-sphinxcontrib-htmlhelp
Requires:       python3-sphinxcontrib-jsmath
Requires:       python3-sphinxcontrib-qthelp
Requires:       python3-sphinxcontrib-serializinghtml
Requires:       python3-jinja2
Requires:       python3-pygments
Requires:       python3-docutils
Requires:       python3-snowballstemmer
Requires:       python3-babel
Requires:       python3-sphinx-theme-alabaster
Requires:       python3-imagesize
Requires:       python3-requests
Requires:       python3-packaging
Requires:       python3-importlib-metadata

Recommends:     ImageMagick
Recommends:     graphviz

<<<<<<< HEAD
=======
Provides:       bundled(css3-mediaqueries) = 1.0

Provides:       python3dist(sphinx)

>>>>>>> 6cf8b132
%description -n python%{python3_pkgversion}-sphinx
Sphinx makes it easy to create intelligent and beautiful documentation.

Sphinx uses reStructuredText as its markup language, and many of its
strength come from the power and straightforwardness of reStructuredText
and its parsing and translating suite, the Docutils.

%package doc
Summary:        Documentation for %{name}
License:        BSD-2-Clause
Recommends:     python%{python3_pkgversion}-sphinx = %{version}-%{release}

%description doc
Sphinx makes it easy to create intelligent and beautiful documentation.

Sphinx uses reStructuredText as its markup language, and many of its
strength come from the power and straightforwardness of reStructuredText
and its parsing and translating suite, the Docutils.

This package contains documentation in the HTML format.

%prep
%autosetup -n sphinx-%{version} -p1

# We don't have ImageMagick at the moment
rm tests/test_ext_imgconverter.py

# Sphinx' tests import from each other, this feature is not supported by
# the 'importlib' import mode in pytest. Upstream mitigates this by invoking
# `python -m pytest` rather than `pytest` directly, but in the context of the
# RPM build we explicitly want to test the installed library rather than the
# one from PWD.
# https://github.com/sphinx-doc/sphinx/issues/11740
sed -i '/"--import-mode=importlib",/d' pyproject.toml

%build
%pyproject_wheel

export PYTHONPATH=$PWD
pushd doc
export SPHINXBUILD="%{python3} ../sphinx/cmd/build.py"
make html SPHINXBUILD="$SPHINXBUILD"
make man SPHINXBUILD="$SPHINXBUILD"
rm -rf _build/html/.buildinfo
# Those files are copied to _build/html/_images and loaded to the
# html pages from there - we can safely remove the duplicated and unused files
rm -rf _build/html/_static/themes _build/html/_static/tutorial
rm -f _build/html/_static/more.png _build/html/_static/translation.svg
mv _build/html ..
popd

%install
%pyproject_install

# For backwards compatibility. Remove with care, if at all
for i in sphinx-{apidoc,autogen,build,quickstart}; do
    ln -s %{_bindir}/$i %{buildroot}%{_bindir}/$i-%{python3_version}
    ln -s %{_bindir}/$i %{buildroot}%{_bindir}/$i-3
done

# Clean up non-python files
rm -f %{buildroot}%{python3_sitelib}/sphinx/locale/.DS_Store
rm -rf %{buildroot}%{python3_sitelib}/sphinx/locale/.tx

pushd doc
# Deliver man pages
install -d %{buildroot}%{_mandir}/man1
for f in _build/man/sphinx-*.1;
do
    cp -p $f %{buildroot}%{_mandir}/man1/$(basename $f)
done
popd

# Move language files to /usr/share;
# patch to support this incorporated in 0.6.6
pushd %{buildroot}%{python3_sitelib}

for lang in `find sphinx/locale -maxdepth 1 -mindepth 1 -type d -not -path '*/\.*' -printf "%f "`;
do
  test $lang == __pycache__ && continue
  install -d %{buildroot}%{_datadir}/sphinx/locale/$lang
  install -d %{buildroot}%{_datadir}/locale/$lang/LC_MESSAGES
  mv sphinx/locale/$lang/LC_MESSAGES/sphinx.js \
     %{buildroot}%{_datadir}/sphinx/locale/$lang/
  mv sphinx/locale/$lang/LC_MESSAGES/sphinx.mo \
    %{buildroot}%{_datadir}/locale/$lang/LC_MESSAGES/
  rm -rf sphinx/locale/$lang
done
popd

# Create the sphinxcontrib directory, so we can own it
# See https://bugzilla.redhat.com/show_bug.cgi?id=1669790 for rationale
mkdir %{buildroot}%{python3_sitelib}/sphinxcontrib

%find_lang sphinx

# Language files; Since these are javascript, it's not immediately obvious to
# find_lang that they need to be marked with a language.
(cd %{buildroot} && find . -name 'sphinx.js') | sed -e 's|^.||' | sed -e \
  's:\(.*/locale/\)\([^/_]\+\)\(.*\.js$\):%lang(\2) \1\2\3:' \
  >> sphinx.lang

%check
pip install --upgrade \
  exceptiongroup \
  filelock \
  html5lib \
  iniconfig \
  tomli \
  "pygments>=2.14"

# ignoring some tests due to incompatible dependencies
# html5lib: test_build_html, test_build_latex
# graphviz: test_ext_graphviz, test_ext_inheritance_diagram
%pytest \
  --ignore tests/test_build_html.py \
  --ignore tests/test_build_latex.py \
  --ignore tests/test_ext_graphviz.py \
  --ignore tests/test_ext_inheritance_diagram.py

%files -n python%{python3_pkgversion}-sphinx -f sphinx.lang
%license LICENSE
%doc AUTHORS CHANGES EXAMPLES README.rst
%{_bindir}/sphinx-*
%{python3_sitelib}/sphinx/
%dir %{python3_sitelib}/sphinxcontrib/
%{python3_sitelib}/sphinx-%{version}.dist-info/
%dir %{_datadir}/sphinx/
%dir %{_datadir}/sphinx/locale
%dir %{_datadir}/sphinx/locale/*
%{_mandir}/man1/sphinx-*

%changelog
<<<<<<< HEAD
* Wed Feb 21 2024 Thien Trung Vuong <tvuong@microsoft.com> - 7.2.6-1
- Upgrade to version 7.2.6.
- Import build and install section from Fedora 40 (license: MIT).
- Disable some tests due to incompatible dependencies (html5lib, graphviz).
=======
* Fri Feb 16 2024 Andrew Phelps <anphel@microsoft.com> - 4.4.0-3
- Add Provides python3dist(sphinx)
>>>>>>> 6cf8b132

* Fri Mar 25 2022 Pawel Winogrodzki <pawelwi@microsoft.com> - 4.4.0-2
- Initial CBL-Mariner import from Fedora 36 (license: MIT).
- Removing epoch.
- License verified.
- Removed the "*-sphinx-latex" subpackage and thus support for LaTeX due to missing dependencies.
- Removed bundled JS components.
- Removed docs subpackage due to missing BRs.

* Tue Feb 01 2022 Karolina Surma <ksurma@redhat.com> - 1:4.4.0-1
- Update to 4.4.0
- Fixes rhbz#2033955

* Fri Jan 21 2022 Fedora Release Engineering <releng@fedoraproject.org> - 1:4.3.1-2
- Rebuilt for https://fedoraproject.org/wiki/Fedora_36_Mass_Rebuild

* Mon Nov 29 2021 Karolina Surma <ksurma@redhat.com> - 1:4.3.1-1
- Update to 4.3.1
- Fixes rhbz#2027059

* Fri Nov 19 2021 Karolina Surma <ksurma@redhat.com> - 1:4.3.0-1
- Update to 4.3.0
- Fixes rhbz#2022111

* Fri Sep 17 2021 Karolina Surma <ksurma@redhat.com> - 1:4.2.0-1
- Update to 4.2.0
- Fixes rhbz#2003427

* Thu Sep 16 2021 Karolina Surma <ksurma@redhat.com> - 1:4.1.2-3
- Display typing objects correctly with Python 3.10 (fix FTBFS)
- Generate correct reference to parent class if class has `_name` attribute
- Enable previously deselected test

* Wed Aug 18 2021 Karolina Surma <ksurma@redhat.com> - 1:4.1.2-2
- Patch python-sphinx to work with python-pygments >=2.10

* Mon Aug 02 2021 Karolina Surma <ksurma@redhat.com> - 1:4.1.2-1
- Update to 4.1.2
- Fixes rhbz#1979326
- Backport commit to fix python-sphinx with Python 3.10-rc1

* Fri Jul 23 2021 Fedora Release Engineering <releng@fedoraproject.org> - 1:4.0.2-4
- Rebuilt for https://fedoraproject.org/wiki/Fedora_35_Mass_Rebuild

* Fri Jun 11 2021 Karolina Surma <ksurma@redhat.com> - 1:4.0.2-1
- Update to 4.0.2
- Fixes rhbz#1948279

* Thu Jun 03 2021 Python Maint <python-maint@redhat.com> - 1:3.5.4-3
- Rebuilt for Python 3.10

* Wed Jun 02 2021 Python Maint <python-maint@redhat.com> - 1:3.5.4-2
- Bootstrap for Python 3.10

* Mon May 10 2021 Karolina Surma <ksurma@redhat.com> - 1:3.5.4-1
- Update to 3.5.4
- Fixes rhbz#1949477

* Thu Apr 01 2021 Karolina Surma <ksurma@redhat.com> - 1:3.5.3-1
- Update to 3.5.3
- Fixes rhbz#1941161

* Wed Mar 10 2021 Charalampos Stratakis <cstratak@redhat.com> - 1:3.5.2-1
- Update 3.5.2
- Fixes rhbz#1928459

* Wed Jan 27 2021 Fedora Release Engineering <releng@fedoraproject.org> - 1:3.4.3-2
- Rebuilt for https://fedoraproject.org/wiki/Fedora_34_Mass_Rebuild

* Tue Jan 19 2021 Charalampos Stratakis <cstratak@redhat.com> - 1:3.4.3-1
- Update to 3.4.3
- Fixes rhbz#1909494

* Sat Dec 05 2020 Mattia Verga <mattia.verga@protonmail.com> - 1:3.3.1-2
- Unset -s from python shebang
- Fixes: rhbz#1903763

* Mon Nov 23 2020 Miro Hrončok <mhroncok@redhat.com> - 1:3.3.1-1
- Update to 3.3.1
- Fixes: rhbz#1893752

* Wed Oct 14 2020 Tomas Hrnciar <thrnciar@redhat.com> - 1:3.2.1-2
- Backport commit to fix python-sphinx with python-pygments v2.7.1

* Tue Aug 18 2020 Miro Hrončok <mhroncok@redhat.com> - 1:3.2.1-1
- Update to 3.2.1
- Remove compatibility symbolic links from /usr/libexec/
- Fixes rhbz#1867294

* Fri Aug 07 2020 Miro Hrončok <mhroncok@redhat.com> - 1:3.1.2-1
- Update to 3.1.2
- Fixes rhbz#1853901

* Wed Jul 29 2020 Fedora Release Engineering <releng@fedoraproject.org> - 1:3.1.1-2
- Rebuilt for https://fedoraproject.org/wiki/Fedora_33_Mass_Rebuild

* Tue Jun 30 2020 Charalampos Stratakis <cstratak@redhat.com> - 1:3.1.1-1
- Update to 3.1.1 (#1783776)

* Sat May 23 2020 Miro Hrončok <mhroncok@redhat.com> - 1:2.2.2-4
- Rebuilt for Python 3.9

* Fri May 22 2020 Miro Hrončok <mhroncok@redhat.com> - 1:2.2.2-3
- Bootstrap for Python 3.9

* Thu Jan 30 2020 Fedora Release Engineering <releng@fedoraproject.org> - 1:2.2.2-2
- Rebuilt for https://fedoraproject.org/wiki/Fedora_32_Mass_Rebuild

* Tue Dec 10 2019 Miro Hrončok <mhroncok@redhat.com> - 1:2.2.2-1
- Update to 2.2.2 (rhbz#1743018)

* Thu Oct 03 2019 Miro Hrončok <mhroncok@redhat.com> - 1:2.1.2-6
- Rebuilt for Python 3.8.0rc1 (#1748018)

* Fri Aug 16 2019 Miro Hrončok <mhroncok@redhat.com> - 1:2.1.2-5
- Rebuilt for Python 3.8

* Thu Aug 15 2019 Miro Hrončok <mhroncok@redhat.com> - 1:2.1.2-4
- Bootstrap for Python 3.8

* Thu Aug 15 2019 Richard Shaw <hobbes1069@gmail.com> - 1:2.1.2-3
- Rebuild for Python 3.8.

* Fri Jul 26 2019 Fedora Release Engineering <releng@fedoraproject.org> - 1:2.1.2-2
- Rebuilt for https://fedoraproject.org/wiki/Fedora_31_Mass_Rebuild

* Sun Jun 23 2019 Miro Hrončok <mhroncok@redhat.com> - 1:2.1.2-1
- Update to 2.1.2 (#1716158)

* Wed Apr 10 2019 Miro Hrončok <mhroncok@redhat.com> - 1:2.0.1-1
- Update to 2.0.1 (#1697544)
- Own the sphinxcontrib directory (#1669790)

* Wed Mar 27 2019 Charalampos Stratakis <cstratak@redhat.com> - 1:2.0.0~b2-1
- Update to 2.0.0b2

* Wed Feb 27 2019 Miro Hrončok <mhroncok@redhat.com> - 1:2.0.0~b1-1
- Update to 2.0.0b1
- Drop Python 2 package
- https://fedoraproject.org/wiki/Changes/Sphinx2

* Thu Feb 07 2019 Alfredo Moralejo <amoralej@redhat.com> - 1:1.8.4-1
- Update to 1.8.4.

* Sat Feb 02 2019 Fedora Release Engineering <releng@fedoraproject.org> - 1:1.7.6-3
- Rebuilt for https://fedoraproject.org/wiki/Fedora_30_Mass_Rebuild

* Sun Nov 18 2018 Zbigniew Jędrzejewski-Szmek <zbyszek@in.waw.pl> - 1:1.7.6-2
- Drop explicit locale setting for python3, use C.UTF-8 for python2
  See https://fedoraproject.org/wiki/Changes/Remove_glibc-langpacks-all_from_buildroot

* Mon Jul 23 2018 Marcel Plch <mplch@redhat.com> - 1:1.7.6-1
- Update to 1.7.6

* Fri Jul 13 2018 Miro Hrončok <mhroncok@redhat.com> - 1:1.7.5-6
- Remove unused dependencies on xapian and simplejson

* Thu Jul  5 2018 Zbigniew Jędrzejewski-Szmek <zbyszek@in.waw.pl> - 1:1.7.5-5
- Add patch to fix build if alabaster theme is installed
- Add patch for #1589868

* Mon Jul 02 2018 Miro Hrončok <mhroncok@redhat.com> - 1:1.7.5-4
- Enable tests

* Mon Jul 02 2018 Miro Hrončok <mhroncok@redhat.com> - 1:1.7.5-3
- Enable websupport

* Mon Jul 02 2018 Miro Hrončok <mhroncok@redhat.com> - 1:1.7.5-2
- Rebuilt for Python 3.7

* Tue Jun 19 2018 Charalampos Stratakis <cstratak@redhat.com> - 1:1.7.5-1
- Update to 1.7.5 (bz#1570451)

* Mon Jun 18 2018 Miro Hrončok <mhroncok@redhat.com> - 1:1.7.2-5
- Rebuilt for Python 3.7

* Fri Jun 15 2018 Miro Hrončok <mhroncok@redhat.com> - 1:1.7.2-4
- Bootstrap for Python 3.7

* Thu Jun 14 2018 Miro Hrončok <mhroncok@redhat.com> - 1:1.7.2-3
- Bootstrap for Python 3.7

* Wed Apr 11 2018 Petr Viktorin <pviktori@redhat.com> - 1:1.7.2-2
- Conditionalize the ImageMagick build dependency & tests

* Wed Apr 11 2018 Petr Viktorin <pviktori@redhat.com> - 1:1.7.2-1
- Update to 1.7.2 (bz#1558968)

* Tue Mar 13 2018 Charalampos Stratakis <cstratak@redhat.com> - 1:1.7.1-1
- Update to 1.7.1 (bz#1534802)

* Fri Feb 09 2018 Fedora Release Engineering <releng@fedoraproject.org> - 1:1.6.6-2
- Rebuilt for https://fedoraproject.org/wiki/Fedora_28_Mass_Rebuild

* Tue Jan 09 2018 Charalampos Stratakis <cstratak@redhat.com> - 1:1.6.6-1
- Update to 1.6.6 (bz#1532435)

* Mon Dec 11 2017 Iryna Shcherbina <ishcherb@redhat.com> - 1:1.6.5-2
- Fix ambiguous Python 2 dependency declarations
  (See https://fedoraproject.org/wiki/FinalizingFedoraSwitchtoPython3)

* Mon Nov 06 2017 Charalampos Stratakis <cstratak@redhat.com> - 1:1.6.5-1
- Update to 1.6.5 (bz#1508237)

* Mon Oct 09 2017 Troy Dawson <tdawson@redhat.com> - 1:1.6.4-2
- Cleanup spec file conditionals

* Tue Sep 26 2017 Charalampos Stratakis <cstratak@redhat.com> - 1:1.6.4-1
- Update to 1.6.4 (bz#1426928)

* Wed Sep 20 2017 Charalampos Stratakis <cstratak@redhat.com> - 1:1.6.3-3
- Provide the epoch tag in order to keep the upgrade path clean.

* Thu Jul 27 2017 Fedora Release Engineering <releng@fedoraproject.org> - 1.6.3-2
- Rebuilt for https://fedoraproject.org/wiki/Fedora_27_Mass_Rebuild

* Thu Jul 20 2017 Charalampos Stratakis <cstratak@redhat.com> - - 1.6.3-1
- Update to 1.6.3 (bz#1426928)

* Sat Feb 18 2017 Toshio Kuratomi <toshio@fedoraproject.org> - - 1.5.2-2
- Cleanup source files that should not be installed
- Fix the __init__.pyc that was byte compiled for the wrong python

* Fri Feb 17 2017 Toshio Kuratomi <toshio@fedoraproject.org> - - 1.5.2-1
- Update to 1.5.2
- Remove a few latex dependencies that are no longer needed
- Remove xapian patch; now in upstream tarball

* Sat Feb 11 2017 Fedora Release Engineering <releng@fedoraproject.org> - 1.5.1-6
- Rebuilt for https://fedoraproject.org/wiki/Fedora_26_Mass_Rebuild

* Tue Jan 31 2017 Toshio Kuratomi <toshio@fedoraproject.org> - - 1.5.1-5
- environment-modules is less featureful than Lmod.
  - Select the default version in a different way since environment-modules
    didn't understand the symlink
  - Ignore error messsages in the shell startup script as environment-modules
    prints an error message if a module has already been loaded.  The command
    is doing the right thing for this case except that it's also printing an
    error message.

* Thu Jan 26 2017 Toshio Kuratomi <toshio@fedoraproject.org> - - 1.5.1-4
- Add recipe for setting the system default to the README.fedora

* Wed Jan 18 2017 Toshio Kuratomi <toshio@fedoraproject.org> - - 1.5.1-3
- Move the unversioned executables into the python2 package as they are now
  using python2 to run

* Wed Jan 18 2017 Toshio Kuratomi <toshio@fedoraproject.org> - - 1.5.1-2
- Add README.fedora so people know how to use environment-modules to switch.
- Change the default to be the python2 version to match with the guidelines
- Switch to generic environment(modules) instead of Lmod specifically.

* Fri Dec 30 2016 Orion Poplawski <orion@cora.nwra.com> - 1.5.1-1
- Update to 1.5.1

* Fri Dec 30 2016 Toshio Kuratomi <toshio@fedoraproject.org> - 1.4.9-2
- Remove alternatives.  Alternatives should only be used for a very small
  number of packages (system daemons which also have a compatible command line
  interface).
- Use environment-modules to switch between the python2 and python3 packages
  *but* be aware that no amount of manual switching can get this 100% right.
  The code has to be fixed upstream, not in packaging.

* Tue Dec 13 2016 Charalampos Stratakis <cstratak@redhat.com> - 1.4.9-1
- Update to 1.4.9
- Enable python3 tests

* Mon Dec 12 2016 Charalampos Stratakis <cstratak@redhat.com> - 1.4.8-3
- Rebuild for Python 3.6
- Disable python3 tests for now

* Thu Oct 6 2016 Avram Lubkin <aviso@fedoraproject.org> - 1.4.8-2
- Added tex(luatex85.sty) dependency to support TexLive 2016

* Thu Oct 6 2016 Avram Lubkin <aviso@fedoraproject.org> - 1.4.8-1
- Update to 1.4.8
- Alternatives fails for scripts sometimes (bz#1382405)

* Sun Sep 4 2016 Avram Lubkin <aviso@fedoraproject.org> - 1.4.6-2
- Alternatives fails for man pages due to existing files

* Fri Sep 2 2016 Avram Lubkin <aviso@fedoraproject.org> - 1.4.6-1
- Update to 1.4.6 (bz#1370810)
- Fix unversioned Obsoletes
- Add alternatives slaves for man pages

* Fri Aug 12 2016 Avram Lubkin <aviso@fedoraproject.org> - 1.4.5-1
- Update to 1.4.5 (bz#1356336)
- Remove Recommends for latex, locale, and doc subpackages (bz#1366624)
- Remove Requires from locale subpackage (bz#1366624)
- Set executable scripts via alternatives  (bz#1321413)
- Change graphviz Requires to Recommends (bz#1366706)

* Sun Jul 03 2016 Avram Lubkin <aviso@fedoraproject.org> - 1.4.4-2
- doc and locale no longer specifically require python2-sphinx
- Colapsed python3-sphinx-latex into python-latex

* Sun Jun 12 2016 Avram Lubkin <aviso@fedoraproject.org> - 1.4.4-1
- Updated to 1.4.4
- Added python-sphinx-locale for common locale files

* Thu Feb 04 2016 Fedora Release Engineering <releng@fedoraproject.org> - 1.3.1-5
- Rebuilt for https://fedoraproject.org/wiki/Fedora_24_Mass_Rebuild

* Fri Nov 27 2015 Zbigniew Jędrzejewski-Szmek <zbyszek@in.waw.pl> - 1.3.1-4
- Obsolete napoleon extension, it is now packaged with sphinx (#1286275)
- Rename python2-Sphinx to python2-sphinx
- Add conflicts to disallow parallel installation of different versions,
  which causes file conflicts because of the shared documentation files.

* Wed Nov 25 2015 Zbigniew Jędrzejewski-Szmek <zbyszek@in.waw.pl> - 1.3.1-3
- Restore using python2 scripts by default (#1285535)

* Wed Nov 25 2015 Zbigniew Jędrzejewski-Szmek <zbyszek@in.waw.pl> - 1.3.1-2
- Fix requirements of python2- subpackage
- Provide sphinx-*-{3.5,3} symlinks for each script

* Tue Nov 24 2015 Julien Enselme <jujens@jujens.eu> - 1.3.1-1
- Update to 1.3.1 (#1136284)
- Update to new guidelines
- Make the default executable use python3

* Tue Oct 13 2015 Robert Kuska <rkuska@redhat.com> - 1.2.3-5
- Rebuilt for Python3.5 rebuild
- add patch to reflect that Python3.5 dropped HTMLParserError

* Mon Jul 20 2015 Michel Alexandre Salim <salimma@fedoraproject.org> - 1.2.3-4
- Fix line encoding of bundled jquery.js

* Mon Jul 20 2015 Michel Alexandre Salim <salimma@fedoraproject.org> - 1.2.3-3
- Re-introduce LaTeX subpackage, solely for pulling in LaTeX dependencies

* Thu Jun 18 2015 Fedora Release Engineering <rel-eng@lists.fedoraproject.org> - 1.2.3-2
- Rebuilt for https://fedoraproject.org/wiki/Fedora_23_Mass_Rebuild

* Thu Feb  5 2015 Michel Alexandre Salim <salimma@fedoraproject.org> - 1.2.3-1
- Update to 1.2.3
- Mark license file with %%license instead of %%doc

* Thu Feb  5 2015 Michel Alexandre Salim <salimma@fedoraproject.org> - 1.2.2-10
- Complete LaTeX builder deps (fixes bz#882166)
- Make test output verbose
- Add BRs needed to enable all tests

* Tue Feb  3 2015 Michel Alexandre Salim <salimma@fedoraproject.org> - 1.2.2-9
- python3-sphinx package also Provides: python3-sphinx-latex

* Tue Feb  3 2015 Michel Alexandre Salim <salimma@fedoraproject.org> - 1.2.2-8
- If a separate LaTeX subpackage is not generated, the main package should have
  a virtual Provides: for it (bz#1187989)

* Tue Jan 27 2015 Michel Alexandre Salim <salimma@fedoraproject.org> - 1.2.2-7
- Disable separate LaTeX builder for now (bz#1185574)

* Thu Jan 22 2015 Michel Alexandre Salim <salimma@fedoraproject.org> - 1.2.2-6
- Split off LaTeX builder into its own subpackages, to remove TeXLive
  dependencies from the main package.
  Thanks to Robert Kuska <rkuska@redhat.com> for feedback
- Clean up python3-sphinx's locale files, they ended up in the python2 package.
  Share the locale files in /usr/share instead

* Sat Jun 07 2014 Fedora Release Engineering <rel-eng@lists.fedoraproject.org> - 1.2.2-5
- Rebuilt for https://fedoraproject.org/wiki/Fedora_21_Mass_Rebuild

* Tue May 27 2014 Bohuslav Kabrda <bkabrda@redhat.com> - 1.2.2-4
- Don't own the -3 scripts by python 2 package

* Thu May 22 2014 Bohuslav Kabrda <bkabrda@redhat.com> - 1.2.2-3
- Add sphinx-*-3 links to scripts
Resolves: #1098109

* Fri May  9 2014 Orion Poplawski <orion@cora.nwra.com> - 1.2.2-2
- Rebuild for Python 3.4

* Fri May  9 2014 Orion Poplawski <orion@cora.nwra.com> - 1.2.2-1
- Update to 1.2.2

* Thu Feb 13 2014 Michel Salim <salimma@fedoraproject.org> - 1.2.1-1
- Update to 1.2.1

* Sun Aug 04 2013 Fedora Release Engineering <rel-eng@lists.fedoraproject.org> - 1.1.3-8
- Rebuilt for https://fedoraproject.org/wiki/Fedora_20_Mass_Rebuild

* Sat Mar  9 2013 Michel Salim <salimma@fedoraproject.org> - 1.1.3-7
- Fix inheritance_diagram quoting bug, exposed by the newer, stricter dot

* Thu Feb 14 2013 Fedora Release Engineering <rel-eng@lists.fedoraproject.org> - 1.1.3-6
- Rebuilt for https://fedoraproject.org/wiki/Fedora_19_Mass_Rebuild

* Tue Aug 21 2012 Toshio Kuratomi <toshio@fedoraproject.org> - 1.1.3-5
- Fix for use of sphinx's manpage writer with docutils-0.10

* Mon Aug  6 2012 Michel Salim <salimma@fedoraproject.org> - 1.1.3-4
- Rebuild for Python 3.3

* Fri Aug  3 2012 David Malcolm <dmalcolm@redhat.com> - 1.1.3-3
- remove rhel logic from with_python3 conditional

* Sat Jul 21 2012 Fedora Release Engineering <rel-eng@lists.fedoraproject.org> - 1.1.3-2
- Rebuilt for https://fedoraproject.org/wiki/Fedora_18_Mass_Rebuild

* Thu Apr  5 2012 Michel Salim <salimma@fedoraproject.org> - 1.1.3-1
- Update to 1.1.3

* Sun Feb  5 2012 Michel Salim <salimma@fedoraproject.org> - 1.1.2-5
- Move python3 runtime dependencies to the right subpackage
- Properly exclude python3 binaries

* Sat Jan 14 2012 Fedora Release Engineering <rel-eng@lists.fedoraproject.org> - 1.1.2-4
- Rebuilt for https://fedoraproject.org/wiki/Fedora_17_Mass_Rebuild

* Sat Dec 17 2011 Michel Salim <salimma@fedoraproject.org> - 1.1.2-3
- BR on texlive-latex for LaTeX tests

* Thu Dec  8 2011 Michel Salim <salimma@fedoraproject.org> - 1.1.2-2
- Enable python3 subpackage

* Mon Nov 28 2011 Toshio Kuratomi <toshio@fedoraproject.org> - 1.1.2-1
- Update to upstream 1.1.2

* Wed Feb 09 2011 Fedora Release Engineering <rel-eng@lists.fedoraproject.org> - 1.0.7-2
- Rebuilt for https://fedoraproject.org/wiki/Fedora_15_Mass_Rebuild

* Tue Jan 18 2011 Toshio Kuratomi <toshio@fedoraproject.org> - 1.0.7-1
- Update to upstream 1.0.7

* Mon Jan 17 2011 Toshio Kuratomi <toshio@fedoraproject.org> - 1.0.6-1
- Update to upstream 1.0.6

* Mon Nov  1 2010 Michel Salim <salimma@fedoraproject.org> - 1.0.4-3
- Fix -doc Makefile to allow regeneration of .rst files

* Mon Nov  1 2010 Michel Salim <salimma@fedoraproject.org> - 1.0.4-2
- Actually include *.js locale files
- Generate manpages

* Fri Sep 17 2010 Michel Salim <salimma@fedoraproject.org> - 1.0.4-1
- Update to 1.0.4
- Remove BuildRoot and %%clean declarations

* Thu Jul 22 2010 David Malcolm <dmalcolm@redhat.com> - 1.0-0.1.b2.1
- Rebuilt for https://fedoraproject.org/wiki/Features/Python_2.7/MassRebuild

* Mon May 31 2010 Toshio Kuratomi <toshio@fedoraproject.org> - 1.0-0.2.b2
- Update to 1.0 beta 2
- Fixes problem building html documentation in non-English locales

* Wed May 26 2010 Michel Salim <salimma@fedoraproject.org> - 1.0-0.1.b1
- Update to 1.0 beta 1

* Tue May 25 2010 Michel Salim <salimma@fedoraproject.org> - 0.6.6-1
- Update to 0.6.6

* Fri May 21 2010 Toshio Kuratomi <toshio@fedoraproject.org> - 0.6.5-2
- Few minor tweaks to Gareth's spec file update

* Mon May 10 2010 Gareth Armstrong <gareth.armstrong@hp.com> - 0.6.5-1.hp
- Update to 0.6.5
- Initial import of python-sphinx from Fedora Rawhide for use in HP CMS
- Enforce that Sphinx requires Python 2.4 or later via an explicit BR
- Minor tweaks to spec file
- Move language files to %%{_datadir}, idea borrowed from Debian's sphinx
  package
- Deliver man pages for sphinx-build & sphinx-quickstart
- Deliver rst documentation files to reST directory in doc sub-package
- Add %%check section for Python2 and add BR on python-nose

* Wed Jan 13 2010 Toshio Kuratomi <toshio@fedoraproject.org> - 0.6.4-1
- Update to 0.6.4
- Fixes a problem using autodoc with pylons projects.

* Fri Sep  4 2009 Michel Salim <salimma@fedoraproject.org> - 0.6.3-1
- Update to 0.6.3

* Mon Aug 17 2009 Toshio Kuratomi <toshio@fedoraproject.org> - 0.6.2-1
- Update to 0.6.2 -- upstream bugfix requested inside bz#512438

* Sun Jul 26 2009 Fedora Release Engineering <rel-eng@lists.fedoraproject.org> - 0.6.1-3
- Rebuilt for https://fedoraproject.org/wiki/Fedora_12_Mass_Rebuild

* Fri Jun 05 2009 Luke Macken <lmacken@redhat.com> - 0.6.1-2
- Add a patch to use our own setuptools package

* Fri Apr 17 2009 Michel Salim <salimma@fedoraproject.org> - 0.6.1-1
- Update to 0.6.1

* Thu Feb 26 2009 Fedora Release Engineering <rel-eng@lists.fedoraproject.org> - 0.5.1-2
- Rebuilt for https://fedoraproject.org/wiki/Fedora_11_Mass_Rebuild

* Fri Jan  2 2009 Michel Salim <salimma@fedoraproject.org> - 0.5.1-1
- Update to 0.5.1

* Sat Nov 29 2008 Ignacio Vazquez-Abrams <ivazqueznet+rpm@gmail.com> - 0.5-2
- Rebuild for Python 2.6

* Mon Nov 24 2008 Michel Salim <salimma@fedoraproject.org> - 0.5-1
- Update to 0.5

* Fri Oct 10 2008 Michel Salim <salimma@fedoraproject.org> - 0.4.3-1
- Update to 0.4.3

* Wed Aug 27 2008 Toshio Kuratomi <toshio@fedoraproject.org> - 0.4.2-1.1
- Fix for EL-5 build.

* Mon Aug 25 2008 Michel Salim <salimma@fedoraproject.org> - 0.4.2-1
- Update to 0.4.2

* Mon May 26 2008 Michel Salim <salimma@fedoraproject.org> - 0.3-1
- Update to 0.3

* Fri May  2 2008 Michel Salim <salimma@fedoraproject.org> - 0.1.61950-3
- Split documentation into subpackage
- Exclude C files (not built by default anyway)

* Wed Apr 16 2008 José Matos <jamatos@fc.up.pt> - 0.1.61950-2
- Build html documentation, include it and include the rst
  documentation.

* Thu Mar 27 2008 Michel Salim <michel.sylvan@gmail.com> 0.1.61950-1
- Initial package<|MERGE_RESOLUTION|>--- conflicted
+++ resolved
@@ -4,17 +4,10 @@
 
 Summary:        Python documentation generator
 Name:           python-sphinx
-<<<<<<< HEAD
 Version:        7.2.6
 Release:        1%{?dist}
 
 # Unless otherwise noted, the license for code is BSD-2-Clause
-=======
-Version:        4.4.0
-Release:        3%{?dist}
-# Unless otherwise noted, the license for code is BSD
-# sphinx/util/inspect.py has bits licensed with PSF license v2 (Python)
->>>>>>> 6cf8b132
 # sphinx/themes/haiku/static/haiku.css_t has bits licensed with MIT
 License:        BSD-2-Clause AND MIT
 Vendor:         Microsoft Corporation
@@ -93,13 +86,8 @@
 Recommends:     ImageMagick
 Recommends:     graphviz
 
-<<<<<<< HEAD
-=======
-Provides:       bundled(css3-mediaqueries) = 1.0
-
 Provides:       python3dist(sphinx)
 
->>>>>>> 6cf8b132
 %description -n python%{python3_pkgversion}-sphinx
 Sphinx makes it easy to create intelligent and beautiful documentation.
 
@@ -233,15 +221,13 @@
 %{_mandir}/man1/sphinx-*
 
 %changelog
-<<<<<<< HEAD
 * Wed Feb 21 2024 Thien Trung Vuong <tvuong@microsoft.com> - 7.2.6-1
 - Upgrade to version 7.2.6.
 - Import build and install section from Fedora 40 (license: MIT).
 - Disable some tests due to incompatible dependencies (html5lib, graphviz).
-=======
+
 * Fri Feb 16 2024 Andrew Phelps <anphel@microsoft.com> - 4.4.0-3
 - Add Provides python3dist(sphinx)
->>>>>>> 6cf8b132
 
 * Fri Mar 25 2022 Pawel Winogrodzki <pawelwi@microsoft.com> - 4.4.0-2
 - Initial CBL-Mariner import from Fedora 36 (license: MIT).
