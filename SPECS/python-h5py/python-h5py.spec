%global commit a8e82bcd63de14daddbc84c250a36c0ee8c850f6
%global shortcommit %(c=%{commit}; echo ${c:0:7})
%global _description\
The h5py package provides both a high- and low-level interface to the\
HDF5 library from Python. The low-level interface is intended to be a\
complete wrapping of the HDF5 API, while the high-level component\
supports access to HDF5 files, data sets and groups using established\
Python and NumPy concepts.\
\
A strong emphasis on automatic conversion between Python (Numpy)\
data types and data structures and their HDF5 equivalents vastly\
simplifies the process of reading and writing data from Python.
Summary:        A Python interface to the HDF5 library
Name:           h5py
<<<<<<< HEAD
Version:        3.7.0
Release:        5%{?dist}
=======
Version:        3.10.0
Release:        1%{?dist}
>>>>>>> a952e5f2
License:        BSD
Vendor:         Microsoft Corporation
Distribution:   Mariner
URL:            https://www.h5py.org/
Source0:        https://files.pythonhosted.org/packages/source/h/h5py/h5py-%{version}.tar.gz

BuildRequires:  gcc
BuildRequires:  hdf5-devel >= 1.14.4
BuildRequires:  liblzf-devel
BuildRequires:  python%{python3_pkgversion}-Cython >= 0.23
BuildRequires:  python%{python3_pkgversion}-cached_property
BuildRequires:  python%{python3_pkgversion}-devel >= 3.2
BuildRequires:  python%{python3_pkgversion}-numpy >= 1.7
BuildRequires:  python%{python3_pkgversion}-pip
BuildRequires:  python%{python3_pkgversion}-pkgconfig
BuildRequires:  python%{python3_pkgversion}-setuptools
BuildRequires:  python%{python3_pkgversion}-six
BuildRequires:  python%{python3_pkgversion}-sphinx

%description %{_description}

%package     -n python%{python3_pkgversion}-h5py
%{?python_provide:%python_provide python%{python3_pkgversion}-h5py}
Summary:        %{summary}
Requires:       hdf5 >= 1.14.4
Requires:       python%{python3_pkgversion}-cached_property
Requires:       python%{python3_pkgversion}-numpy >= 1.7
Requires:       python%{python3_pkgversion}-six

%description -n python%{python3_pkgversion}-h5py %{_description}

%prep
%setup -q -c -n %{name}-%{version}

mv %{name}-%{version} serial
cd serial
%{__python3} api_gen.py
cd -
for x in mpich openmpi
do
  cp -al serial $x
done


%build
# Upstream requires a specific numpy without this
export H5PY_SETUP_REQUIRES=0
export H5PY_SYSTEM_LZF=1
# serial
export CFLAGS="%{optflags} -fopenmp"
cd serial
%py3_build
cd -

# MPI
export CC=mpicc
export HDF5_MPI="ON"

%install
# Upstream requires a specific numpy without this
export H5PY_SETUP_REQUIRES=0
export H5PY_SYSTEM_LZF=1

# serial part must be last (not to overwrite files)
cd serial
%py3_install
rm -rf %{buildroot}%{python3_sitearch}/h5py/tests
cd -



%files -n python%{python3_pkgversion}-h5py
%license serial/licenses/*.txt

%doc serial/README.rst serial/examples
%{python3_sitearch}/%{name}/
%{python3_sitearch}/%{name}-%{version}-*.egg-info

%changelog
<<<<<<< HEAD
=======
* Thu May 23 2024 Riken Maharjan <rmaharjan@microsoft.com> - 3.10.0-1
- Update to 3.10.0 to match hdf5 1.14.4

>>>>>>> a952e5f2
* Mon May 20 2024 George Mileka <gmileka@microsoft.com> - 3.7.0-5
- Bumping the release version so that this package is re-built with the newer
  1.14.4 hdf5 libraries. This ensures that the matching 1.14.4 .so files Will
  be used at run time.

* Tue Nov 01 2022 Riken Maharjan <rmaharjan@microsoft.com> - 3.7.0-4
- License verified
- Initial CBL-Mariner import from Fedora 37 (license: MIT).

* Thu Jul 21 2022 Fedora Release Engineering <releng@fedoraproject.org> - 3.7.0-3
- Rebuilt for https://fedoraproject.org/wiki/Fedora_37_Mass_Rebuild

* Mon Jun 13 2022 Python Maint <python-maint@redhat.com> - 3.7.0-2
- Rebuilt for Python 3.11

* Tue May 24 2022 Terje Rosten <terje.rosten@ntnu.no> - 3.7.0-1
- Update to 3.7.0

* Sun Jan 23 2022 Terje Rosten <terje.rosten@ntnu.no> - 3.6.0-1
- Update to 3.6.0

* Thu Jan 20 2022 Fedora Release Engineering <releng@fedoraproject.org> - 3.4.0-4
- Rebuilt for https://fedoraproject.org/wiki/Fedora_36_Mass_Rebuild

* Sun Nov 21 2021 Orion Poplawski <orion@nwra.com> - 3.4.0-3
- Rebuild for hdf5 1.12.1

* Sun Oct 03 2021 Terje Rosten <terje.rosten@ntnu.no> - 3.4.0-2
- Revert an upstream commit that caused crash in PySCF (rhbz#2009628)

* Sat Sep 18 2021 Terje Rosten <terje.rosten@ntnu.no> - 3.4.0-1
- Update to 3.4.0

* Tue Aug 10 2021 Orion Poplawski <orion@nwra.com> - 3.2.1-4
- Rebuild for hdf5 1.10.7

* Thu Jul 22 2021 Fedora Release Engineering <releng@fedoraproject.org> - 3.2.1-3
- Rebuilt for https://fedoraproject.org/wiki/Fedora_35_Mass_Rebuild

* Fri Jun 04 2021 Python Maint <python-maint@redhat.com> - 3.2.1-2
- Rebuilt for Python 3.10

* Tue Mar 09 2021 Orion Poplawski <orion@nwra.com> - 3.2.1-1
- Update to 3.2.1

* Tue Jan 26 2021 Fedora Release Engineering <releng@fedoraproject.org> - 3.1.0-2
- Rebuilt for https://fedoraproject.org/wiki/Fedora_34_Mass_Rebuild

* Sat Nov 07 2020 Terje Rosten <terje.rosten@ntnu.no> - 3.1.0-1
- Update to 3.1.0

* Fri Oct 30 2020 Orion Poplawski <orion@nwra.com> - 3.0.0-1
- Update to 3.0.0

* Mon Jul 27 2020 Terje Rosten <terje.rosten@ntnu.no> - 2.10.0-4
- Add openmpi and mpich subpackages

* Thu Jun 25 2020 Orion Poplawski <orion@cora.nwra.com> - 2.10.0-3
- Rebuild for hdf5 1.10.6

* Tue May 26 2020 Miro Hrončok <mhroncok@redhat.com> - 2.10.0-2
- Rebuilt for Python 3.9

* Sun May 17 2020 Terje Rosten <terje.rosten@ntnu.no> - 2.10.0-1
- Add commits from 2.10.x branch

* Wed Jan 29 2020 Fedora Release Engineering <releng@fedoraproject.org> - 2.9.0-8
- Rebuilt for https://fedoraproject.org/wiki/Fedora_32_Mass_Rebuild

* Thu Oct 03 2019 Miro Hrončok <mhroncok@redhat.com> - 2.9.0-7
- Rebuilt for Python 3.8.0rc1 (#1748018)

* Mon Aug 19 2019 Miro Hrončok <mhroncok@redhat.com> - 2.9.0-6
- Rebuilt for Python 3.8

* Thu Jul 25 2019 Fedora Release Engineering <releng@fedoraproject.org> - 2.9.0-5
- Rebuilt for https://fedoraproject.org/wiki/Fedora_31_Mass_Rebuild

* Sat Mar 16 2019 Orion Poplawski <orion@nwra.com> - 2.9.0-4
- Rebuild for hdf5 1.10.5

* Fri Feb 01 2019 Fedora Release Engineering <releng@fedoraproject.org> - 2.9.0-3
- Rebuilt for https://fedoraproject.org/wiki/Fedora_30_Mass_Rebuild

* Mon Jan 14 2019 Miro Hrončok <mhroncok@redhat.com> - 2.9.0-2
- Subpackage python2-h5py has been removed
  See https://fedoraproject.org/wiki/Changes/Mass_Python_2_Package_Removal

* Mon Jan 7 2019 Orion Poplawski <orion@nwra.com> - 2.9.0-1
- Update to 2.9.0
- Drop python2 for Fedora 30+ (bug #1663834)

* Fri Jul 13 2018 Fedora Release Engineering <releng@fedoraproject.org> - 2.8.0-3
- Rebuilt for https://fedoraproject.org/wiki/Fedora_29_Mass_Rebuild

* Tue Jun 19 2018 Miro Hrončok <mhroncok@redhat.com> - 2.8.0-2
- Rebuilt for Python 3.7

* Tue Jun 05 2018 Terje Rosten <terje.rosten@ntnu.no> - 2.8.0-1
- Update to 2.8.0

* Thu Mar 01 2018 Iryna Shcherbina <ishcherb@redhat.com> - 2.7.1-4
- Update Python 2 dependency declarations to new packaging standards
  (See https://fedoraproject.org/wiki/FinalizingFedoraSwitchtoPython3)
- Minor clean up

* Tue Feb 13 2018 Christian Dersch <lupinix@mailbox.org> - 2.7.1-3
- Added patch h5py-Dont-reorder-compound-types (required for new numpy>=1.14)

* Wed Feb 07 2018 Fedora Release Engineering <releng@fedoraproject.org> - 2.7.1-2
- Rebuilt for https://fedoraproject.org/wiki/Fedora_28_Mass_Rebuild

* Mon Sep 04 2017 Terje Rosten <terje.rosten@ntnu.no> - 2.7.1-1
- Update to 2.7.1

* Wed Aug 02 2017 Fedora Release Engineering <releng@fedoraproject.org> - 2.7.0-4
- Rebuilt for https://fedoraproject.org/wiki/Fedora_27_Binutils_Mass_Rebuild

* Wed Jul 26 2017 Fedora Release Engineering <releng@fedoraproject.org> - 2.7.0-3
- Rebuilt for https://fedoraproject.org/wiki/Fedora_27_Mass_Rebuild

* Fri Jul 07 2017 Igor Gnatenko <ignatenko@redhat.com> - 2.7.0-2
- Rebuild due to bug in RPM (RHBZ #1468476)

* Mon Mar 20 2017 Orion Poplawski <orion@cora.nwra.com> - 2.7.0-1
- Update to 2.7.0

* Fri Feb 10 2017 Fedora Release Engineering <releng@fedoraproject.org> - 2.6.0-7
- Rebuilt for https://fedoraproject.org/wiki/Fedora_26_Mass_Rebuild

* Mon Dec 19 2016 Miro Hrončok <mhroncok@redhat.com> - 2.6.0-6
- Rebuild for Python 3.6

* Tue Dec 06 2016 Orion Poplawski <orion@cora.nwra.com> - 2.6.0-5
- Rebuild for hdf5 1.8.18

* Tue Dec 06 2016 Orion Poplawski <orion@cora.nwra.com> - 2.6.0-4
- Rebuild for hdf5 1.8.18

* Tue Jul 19 2016 Fedora Release Engineering <rel-eng@lists.fedoraproject.org> - 2.6.0-3
- https://fedoraproject.org/wiki/Changes/Automatic_Provides_for_Python_RPM_Packages

* Wed Jun 29 2016 Orion Poplawski <orion@cora.nwra.com> - 2.6.0-2
- Rebuild for hdf5 1.8.17

* Sun Apr 10 2016 Orion Poplawski <orion@cora.nwra.com> - 2.6.0-1
- Update to 2.6.0
- Modernize spec and ship python2-h5py package

* Wed Mar 23 2016 Orion Poplawski <orion@cora.nwra.com> - 2.5.0-8
- Tests run okay now

* Wed Feb 03 2016 Fedora Release Engineering <releng@fedoraproject.org> - 2.5.0-7
- Rebuilt for https://fedoraproject.org/wiki/Fedora_24_Mass_Rebuild

* Thu Jan 21 2016 Orion Poplawski <orion@cora.nwra.com> - 2.5.0-6
- Rebuild for hdf5 1.8.16

* Tue Nov 10 2015 Fedora Release Engineering <rel-eng@lists.fedoraproject.org> - 2.5.0-5
- Rebuilt for https://fedoraproject.org/wiki/Changes/python3.5

* Wed Jun 17 2015 Fedora Release Engineering <rel-eng@lists.fedoraproject.org> - 2.5.0-4
- Rebuilt for https://fedoraproject.org/wiki/Fedora_23_Mass_Rebuild

* Mon May 18 2015 Terje Rosten <terje.rosten@ntnu.no> - 2.5.0-3
- Add six and pkgconfig dep (thanks Orion!)

* Sun May 17 2015 Orion Poplawski <orion@cora.nwra.com> - 2.5.0-2
- Rebuild for hdf5 1.8.15

* Mon Apr 13 2015 Orion Poplawski <orion@cora.nwra.com> - 2.5.0-1
- Update to 2.5.0

* Wed Jan 7 2015 Orion Poplawski <orion@cora.nwra.com> - 2.4.0-1
- Update to 2.4.0

* Sat Aug 16 2014 Fedora Release Engineering <rel-eng@lists.fedoraproject.org> - 2.3.1-2
- Rebuilt for https://fedoraproject.org/wiki/Fedora_21_22_Mass_Rebuild

* Wed Jun 25 2014 Orion Poplawski <orion@cora.nwra.com> - 2.3.1-1
- Update to 2.3.1

* Tue Jun 10 2014 Orion Poplawski <orion@cora.nwra.com> - 2.3.0-4
- Rebuild for hdf 1.8.13

* Sat Jun 07 2014 Fedora Release Engineering <rel-eng@lists.fedoraproject.org> - 2.3.0-3
- Rebuilt for https://fedoraproject.org/wiki/Fedora_21_Mass_Rebuild

* Fri May 9 2014 Orion Poplawski <orion@cora.nwra.com> - 2.3.0-2
- Rebuild for Python 3.4

* Tue Apr 22 2014 Orion Poplawski <orion@cora.nwra.com> - 2.3.0-1
- Update to 2.3.0

* Sun Jan 5 2014 Orion Poplawski <orion@cora.nwra.com> - 2.2.1-2
- Rebuild for hdf5 1.8.12
- Add requires for hdf5 version

* Thu Dec 19 2013 Orion Poplawski <orion@cora.nwra.com> - 2.2.1-1
- 2.2.1

* Thu Sep 26 2013 Terje Rosten <terje.rosten@ntnu.no> - 2.2.0-1
- 2.2.0

* Sat Aug 03 2013 Fedora Release Engineering <rel-eng@lists.fedoraproject.org> - 2.1.3-2
- Rebuilt for https://fedoraproject.org/wiki/Fedora_20_Mass_Rebuild

* Mon Jun 10 2013 Terje Rosten <terje.rosten@ntnu.no> - 2.1.3-1
- 2.1.3
- add Python 3 import patches (#962250)

* Thu May 16 2013 Orion Poplawski <orion@cora.nwra.com> - 2.1.0-3
- rebuild for hdf5 1.8.11

* Thu Feb 14 2013 Fedora Release Engineering <rel-eng@lists.fedoraproject.org> - 2.1.0-2
- rebuilt for https://fedoraproject.org/wiki/Fedora_19_Mass_Rebuild

* Thu Dec 06 2012 Terje Rosten <terje.rosten@ntnu.no> - 2.1.0-1
- 2.1.0
- add Python 3 subpackage

* Thu Jul 19 2012 Fedora Release Engineering <rel-eng@lists.fedoraproject.org> - 2.0.1-2
- rebuilt for https://fedoraproject.org/wiki/Fedora_18_Mass_Rebuild

* Tue Jan 24 2012 Terje Rosten <terje.rosten@ntnu.no> - 2.0.1-1
- 2.0.1
- docs is removed
- rebase patch

* Fri Jan 13 2012 Fedora Release Engineering <rel-eng@lists.fedoraproject.org> - 1.3.1-5
- rebuilt for https://fedoraproject.org/wiki/Fedora_17_Mass_Rebuild

* Mon May 23 2011 Terje Rosten <terje.rosten@ntnu.no> - 1.3.1-4
- add patch from Steve Traylen (thanks!) to use system liblzf

* Thu Jan 13 2011 Terje Rosten <terje.rosten@ntnu.no> - 1.3.1-3
- fix buildroot
- add filter
- don't remove egg-info files
- remove explicit hdf5 req

* Sun Jan  2 2011 Terje Rosten <terje.rosten@ntnu.no> - 1.3.1-2
- build and ship docs as html

* Mon Dec 27 2010 Terje Rosten <terje.rosten@ntnu.no> - 1.3.1-1
- 1.3.1
- license is BSD only
- run tests
- new url

* Sat Jul  4 2009 Joseph Smidt <josephsmidt@gmail.com> - 1.2.0-1
- initial RPM release<|MERGE_RESOLUTION|>--- conflicted
+++ resolved
@@ -12,13 +12,8 @@
 simplifies the process of reading and writing data from Python.
 Summary:        A Python interface to the HDF5 library
 Name:           h5py
-<<<<<<< HEAD
-Version:        3.7.0
-Release:        5%{?dist}
-=======
 Version:        3.10.0
 Release:        1%{?dist}
->>>>>>> a952e5f2
 License:        BSD
 Vendor:         Microsoft Corporation
 Distribution:   Mariner
@@ -98,12 +93,9 @@
 %{python3_sitearch}/%{name}-%{version}-*.egg-info
 
 %changelog
-<<<<<<< HEAD
-=======
 * Thu May 23 2024 Riken Maharjan <rmaharjan@microsoft.com> - 3.10.0-1
 - Update to 3.10.0 to match hdf5 1.14.4
 
->>>>>>> a952e5f2
 * Mon May 20 2024 George Mileka <gmileka@microsoft.com> - 3.7.0-5
 - Bumping the release version so that this package is re-built with the newer
   1.14.4 hdf5 libraries. This ensures that the matching 1.14.4 .so files Will
