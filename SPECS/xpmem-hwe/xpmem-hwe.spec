--- conflicted
+++ resolved
@@ -13,11 +13,7 @@
 %global KVERSION %{target_kernel_version_full}
 %global K_SRC /lib/modules/%{target_kernel_version_full}/build
 
-<<<<<<< HEAD
 %{!?_mofed_full_version: %define _mofed_full_version 25.07-1%{release_suffix}%{?dist}}
-=======
-%{!?_mofed_full_version: %define _mofed_full_version 24.10-24%{release_suffix}%{?dist}}
->>>>>>> a053fd4e
 
 # %{!?KVERSION: %global KVERSION %(uname -r)}
 %{!?KVERSION: %global KVERSION %{target_kernel_version_full}}
@@ -47,7 +43,7 @@
 Summary:	 Cross-partition memory
 Name:		 xpmem-hwe
 Version:	 2.7.4
-Release:	 24%{release_suffix}%{?dist}
+Release:	 25%{release_suffix}%{?dist}
 License:	 GPLv2 and LGPLv2.1
 Group:		 System Environment/Libraries
 Vendor:          Microsoft Corporation
@@ -210,15 +206,13 @@
 %endif
 
 %changelog
-<<<<<<< HEAD
-* Tue Nov 04 2025 Suresh Babu Chalamalasetty <schalam@microsoft.com> - 2.7.4-24_6.12.50.2-1
+* Tue Nov 04 2025 Suresh Babu Chalamalasetty <schalam@microsoft.com> - 2.7.4-25_6.12.57.1-1
 - Build with OFED 25.07.0.9.7.1.
 - Enable build on x86_64 kernel hwe.
 - Update source path
-=======
+
 * Wed Nov 05 2025 Siddharth Chintamaneni <sidchintamaneni@gmail.com> - 2.7.4-24_6.12.57.1.1
 - Bump to match kernel-hwe
->>>>>>> a053fd4e
 
 * Fri Oct 10 2025 Pawel Winogrodzki <pawelwi@microsoft.com> - 2.7.4-23_6.12.50.2-1
 - Adjusted package dependencies on user space components.
