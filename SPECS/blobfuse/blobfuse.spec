--- conflicted
+++ resolved
@@ -1,12 +1,7 @@
 Summary:        FUSE adapter - Azure Storage Blobs
 Name:           blobfuse
-<<<<<<< HEAD
-Version:        1.4.4
-Release:        2%{?dist}
-=======
 Version:        1.4.5
 Release:        1%{?dist}
->>>>>>> 520bb328
 License:        MIT
 Vendor:         Microsoft Corporation
 Distribution:   Mariner
@@ -51,12 +46,9 @@
 %{_bindir}/blobfuse
 
 %changelog
-<<<<<<< HEAD
-=======
 * Sat Sep 17 2022 Muhammad Falak <mwani@microsoft.com> - 1.4.5-1
 - Bump version to 1.4.5
 
->>>>>>> 520bb328
 * Mon Aug 22 2022 Olivia Crain <oliviacrain@microsoft.com> - 1.4.4-2
 - Bump release to rebuild against Go 1.18.5
 
