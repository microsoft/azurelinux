--- conflicted
+++ resolved
@@ -46,35 +46,29 @@
 %{_libexecdir}/valgrind/*
 
 %changelog
-<<<<<<< HEAD
 * Thu Jan 07 2021 Joe Schmitt <joschmit@microsoft.com> - 3.15.0-4
 - Provide valgrind-devel.
 
 * Mon Jun 01 2020 Henry Beberman <henry.beberman@microsoft.com> - 3.15.0-3
 - Fix compilation by disabling -fstack-protector-strong
 
-*   Sat May 09 00:21:13 PST 2020 Nick Samson <nisamson@microsoft.com> - 3.15.0-2
-=======
-*   Mon Jun 01 2020 Henry Beberman <henry.beberman@microsoft.com> - 3.15.0-3
--   Fix compilation by disabling -fstack-protector-strong
-*   Sat May 09 2020 Nick Samson <nisamson@microsoft.com> - 3.15.0-2
->>>>>>> a6f8e0a4
--   Added %%license line automaticall
+* Sat May 09 00:21:13 PST 2020 Nick Samson <nisamson@microsoft.com> - 3.15.0-2
+- Added %%license line automaticall
 
-*   Wed Mar 18 2020 Henry Beberman <henry.beberman@microsoft.com> 3.15.0-1
--   Update to 3.15.0. Fix Source0 URL. Removed patch fixed upstream. License verified.
+* Wed Mar 18 2020 Henry Beberman <henry.beberman@microsoft.com> 3.15.0-1
+- Update to 3.15.0. Fix Source0 URL. Removed patch fixed upstream. License verified.
 
-*   Tue Sep 03 2019 Mateusz Malisz <mamalisz@microsoft.com> 3.13.0-2
--   Initial CBL-Mariner import from Photon (license: Apache2).
+* Tue Sep 03 2019 Mateusz Malisz <mamalisz@microsoft.com> 3.13.0-2
+- Initial CBL-Mariner import from Photon (license: Apache2).
 
-*   Wed Sep 12 2018 Anish Swaminathan <anishs@vmware.com> 3.13.0-1
--   Update to version 3.13.0
+* Wed Sep 12 2018 Anish Swaminathan <anishs@vmware.com> 3.13.0-1
+- Update to version 3.13.0
 
-*   Tue Sep 19 2017 Bo Gan <ganb@vmware.com> 3.12.0-2
--   Fix make check issue
+* Tue Sep 19 2017 Bo Gan <ganb@vmware.com> 3.12.0-2
+- Fix make check issue
 
-*   Wed Apr 05 2017 Xiaolin Li <xiaolinl@vmware.com> 3.12.0-1
--   Updated to version 3.12.0.
+* Wed Apr 05 2017 Xiaolin Li <xiaolinl@vmware.com> 3.12.0-1
+- Updated to version 3.12.0.
 
-*   Fri Aug 05 2016 Kumar Kaushik <kaushikk@vmware.com> 3.11.0-1
--   Initial Build.+* Fri Aug 05 2016 Kumar Kaushik <kaushikk@vmware.com> 3.11.0-1
+- Initial Build.