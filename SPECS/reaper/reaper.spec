--- conflicted
+++ resolved
@@ -45,11 +45,8 @@
 Patch10:        CVE-2024-45590.patch
 Patch11:        CVE-2024-21538.patch
 Patch12:        CVE-2020-28458.patch
-<<<<<<< HEAD
 Patch13:        CVE-2024-52798.patch
-=======
-Patch13:        CVE-2020-24025.patch
->>>>>>> e71170c2
+Patch14:        CVE-2020-24025.patch
 
 BuildRequires:  git
 BuildRequires:  javapackages-tools
@@ -187,13 +184,8 @@
 %{_unitdir}/cassandra-%{name}.service
 
 %changelog
-<<<<<<< HEAD
-* Tue Feb 11 2025 Sreeniavsulu Malavathula <v-smalavathu@microsoft.com> - 3.1.1-16
-- Patch to fix CVE-2024-52798 in node_modules
-=======
 * Mon Feb 17 2025 Kanishk Bansal <kanbansal@microsoft.com> - 3.1.1-16
-- Patch CVE-2020-24025
->>>>>>> e71170c2
+- Patch CVE-2020-24025 and CVE-2024-52798 
 
 * Sat Nov 16 2024 Sudipta Pandit <sudpandit@microsoft.com> - 3.1.1-15
 - Patch CVE-2024-21538 in node modules
