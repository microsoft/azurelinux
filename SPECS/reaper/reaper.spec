%global debug_package %{nil}

%define local_n_release 1
%define local_srcui_release 1

Summary:        Reaper for cassandra is a tool for running Apache Cassandra repairs against single or multi-site clusters.
Name:           reaper
Version:        3.1.1
Release:        16%{?dist}
License:        ASL 2.0
Vendor:         Microsoft Corporation
Distribution:   Mariner
Group:          Applications/System
URL:            https://cassandra-reaper.io/
Source0:        https://github.com/thelastpickle/cassandra-reaper/archive/refs/tags/%{version}.tar.gz#/cassandra-reaper-%{version}.tar.gz
# Building reaper from sources downloads artifacts related to maven/node/etc.
# These artifacts need to be downloaded as caches in order to build reaper using maven in offline mode.
# Below is the list of cached sources.
# bower-components downloaded under src/ui
# NOTE: USE "reaper_build_caches.sh" TO RE-GENERATE BUILD CACHES.
Source1:        reaper-bower-components-%{version}-%{local_srcui_release}.tar.gz
# node_modules downloaded under src/ui
Source2:        reaper-srcui-node-modules-%{version}-%{local_srcui_release}.tar.gz
# m2 cache
Source4:        reaper-m2-cache-%{version}.tar.gz
# node_modules downloaded to /usr/local/lib
Source6:        reaper-local-lib-node-modules-%{version}.tar.gz
# v14.18.0 node binary under /usr/local
Source7:        reaper-local-n-%{version}-%{local_n_release}.tar.gz
# Patches the src/ui/node_modules/ws/lib/websocket-server.js file, which comes
# from the "reaper-srcui-node-modules*" tarball.
# The src/ui/node_modules/ws/package.json file suggest we're on the
# 6.x version of "ws". Patch for this version taken from here:
# https://github.com/websockets/ws/commit/eeb76d313e2a00dd5247ca3597bba7877d064a63
Patch0:         CVE-2024-37890.patch
Patch1:         CVE-2023-42282.patch
Patch2:         CVE-2017-18214.patch
Patch3:         CVE-2024-42459.patch
Patch4:         CVE-2024-43796.patch
Patch5:         CVE-2024-45296.patch
Patch6:         CVE-2024-43799.patch
Patch7:         CVE-2024-43800.patch
Patch8:         CVE-2024-47764.patch
Patch9:         CVE-2024-48949.patch
Patch10:        CVE-2024-45590.patch
Patch11:        CVE-2024-21538.patch
Patch12:        CVE-2020-28458.patch
<<<<<<< HEAD
<<<<<<< HEAD
=======
Patch13:        CVE-2024-52798.patch
Patch14:        CVE-2020-24025.patch
>>>>>>> 1fe7fd917 ([Medium] reaper: Fix CVE-2024-52798 (#12308))
=======
Patch13:        CVE-2020-24025.patch
>>>>>>> eb3db745

BuildRequires:  git
BuildRequires:  javapackages-tools
BuildRequires:  maven
BuildRequires:  msopenjdk-11
BuildRequires:  nodejs
BuildRequires:  python3
BuildRequires:  rsync
BuildRequires:  systemd-rpm-macros
BuildRequires:  openssl-devel
Requires:       msopenjdk-11
Requires(pre):  %{_sbindir}/groupadd
Requires(pre):  %{_sbindir}/useradd
Provides:       reaper = %{version}-%{release}
# Building reaper only for x86_64 architecture for now, as build caches are x86_64 specific.
ExclusiveArch:  x86_64

%description
Cassandra reaper is an open source tool that aims to schedule and orchestrate repairs of Apache Cassandra clusters.

%prep
%autosetup -N -n cassandra-%{name}-%{version}

echo "Installing bower_components and npm_modules caches."
for source in "%{SOURCE1}" "%{SOURCE2}"; do
    tar -C src/ui -xf "$source"
done

echo "Installing the m2 cache."
tar -C "$HOME" -xf "%{SOURCE4}"

# Reaper build fails when trying to install node-sass@4.9.0/node-gyp@3.8.0 and build node native addons using mariner default node@16.14.2/npm@8.5.0.
# ERROR:
# npm ERR! Building: /usr/bin/node /usr/src/mariner/BUILD/cassandra-reaper-3.1.1/src/ui/node_modules/node-gyp/bin/node-gyp.js rebuild --verbose --libsass_ext= --libsass_cflags= --libsass_l dflags= --libsass_library=" - python/python2 not found. node-gyp 3.8.0 does not support python3.
# Howerver, using node@14.18.0/npm@6.14.15 does not cause this issue.
# There is no way to remove node-sass dependency from builds, hence we need to install local node/npm and caches to be able to build reaper.
# NOTE: This issue was also faced on Fedora Fc37 when trying to build reaper.
# NOTE: node-sass seems to be deprecated, the spec and build process will be modified once reaper removes its dependencies as well.

# Extracting to intermediate folder to apply patch.
tmp_local_dir=tmp_local
mkdir -p $tmp_local_dir/{bin,lib}
pushd $tmp_local_dir
echo "Installing node_modules"
tar -C ./lib/ -xf %{SOURCE6}

echo "Installing n version 14.18.0"
tar -xf %{SOURCE7}

echo "Creating symlinks under local/bin"
ln -sf ../lib/node_modules/bower/bin/bower bin/bower
ln -sf ../lib/node_modules/npm/bin/npm-cli.js bin/npm
ln -sf ../lib/node_modules/npm/bin/npx-cli.js bin/npx

cp n/versions/node/14.18.0/bin/node bin

ls -al
popd

%autopatch -p1

rsync -azvhr $tmp_local_dir/ "%{_prefix}/local"
rm -rf $tmp_local_dir

%build
export JAVA_HOME="%{_libdir}/jvm/msopenjdk-11"
export LD_LIBRARY_PATH="%{_libdir}/jvm/msopenjdk-11/lib/jli"

# Building using maven in offline mode.
mvn -DskipTests package -o

%install
mkdir -p %{buildroot}%{_datadir}/cassandra-%{name}
mkdir -p %{buildroot}%{_sbindir}
mkdir -p %{buildroot}%{_sysconfdir}/init.d
mkdir -p %{buildroot}%{_sysconfdir}/cassandra-%{name}
mkdir -p %{buildroot}%{_sysconfdir}/cassandra-%{name}/configs
mkdir -p %{buildroot}%{_sysconfdir}/bash_completion.d
mkdir -p %{buildroot}%{_unitdir}
mkdir -p %{buildroot}%{_datadir}/licenses/%{name}

pushd src/packaging

cp resource/cassandra-reaper.yaml %{buildroot}%{_sysconfdir}/cassandra-%{name}/
cp resource/cassandra-reaper*.yaml %{buildroot}%{_sysconfdir}/cassandra-%{name}/configs
cp resource/cassandra-reaper-ssl.properties %{buildroot}%{_sysconfdir}/cassandra-%{name}/configs
cp ../server/target/cassandra-reaper-%{version}.jar %{buildroot}%{_datadir}/cassandra-%{name}
cp bin/* %{buildroot}%{_sbindir}
cp etc/bash_completion.d/spreaper %{buildroot}%{_sysconfdir}/bash_completion.d/
cp debian/reaper.init %{buildroot}%{_sysconfdir}/init.d/cassandra-%{name}

# modify service unit ExecStart to point to binary copied under /sbin. This fixes permission errors when
# starting reaper service as custom user.
sed 's/\(^ExecStart\)\(.*$\)/\1=\/sbin\/cassandra-reaper/' < debian/cassandra-%{name}.service > debian/cassandra-%{name}.new.service
cp debian/cassandra-%{name}.new.service %{buildroot}/%{_unitdir}/cassandra-%{name}.service
chmod 0644 %{buildroot}/%{_unitdir}/cassandra-%{name}.service
chmod 7555 %{buildroot}%{_sysconfdir}/init.d/cassandra-%{name}

popd

%pre
getent group reaper > /dev/null || groupadd -r reaper
getent passwd reaper > /dev/null || useradd -r -g reaper -s /sbin/nologin -d /var/empty -c 'cassandra reaper user' reaper || :

%post
mkdir -p %{_localstatedir}/log/cassandra-%{name}/
touch %{_localstatedir}/log/cassandra-%{name}/reaper.log
chown -R reaper: %{_localstatedir}/log/cassandra-%{name}/
%systemd_post cassandra-%{name}.service

%preun
%systemd_preun cassandra-%{name}.service

%postun
%systemd_postun_with_restart cassandra-%{name}.service
if [ $1 -eq 0 ] ; then
    /usr/sbin/userdel reaper
fi

%files
%license LICENSE.txt
%{_sysconfdir}/cassandra-%{name}/cassandra-reaper.yaml
%{_sysconfdir}/cassandra-%{name}/configs/cassandra-reaper-astra.yaml
%{_sysconfdir}/cassandra-%{name}/configs/cassandra-reaper-cassandra-sidecar.yaml
%{_sysconfdir}/cassandra-%{name}/configs/cassandra-reaper-cassandra-ssl.yaml
%{_sysconfdir}/cassandra-%{name}/configs/cassandra-reaper-cassandra.yaml
%{_sysconfdir}/cassandra-%{name}/configs/cassandra-reaper-memory.yaml
%{_sysconfdir}/cassandra-%{name}/configs/cassandra-reaper.yaml
%{_sysconfdir}/cassandra-%{name}/configs/cassandra-reaper-ssl.properties
%{_datadir}/cassandra-%{name}/cassandra-reaper-%{version}.jar
%{_sbindir}/cassandra-%{name}
%{_sbindir}/spreaper
%{_sysconfdir}/bash_completion.d/spreaper
%{_sysconfdir}/init.d/cassandra-%{name}
%{_unitdir}/cassandra-%{name}.service

%changelog
<<<<<<< HEAD
<<<<<<< HEAD
=======
* Mon Feb 17 2025 Kanishk Bansal <kanbansal@microsoft.com> - 3.1.1-16
- Patch CVE-2020-24025 and CVE-2024-52798 

>>>>>>> 1fe7fd917 ([Medium] reaper: Fix CVE-2024-52798 (#12308))
=======
* Mon Feb 17 2025 Kanishk Bansal <kanbansal@microsoft.com> - 3.1.1-16
- Patch CVE-2020-24025

>>>>>>> eb3db745
* Sat Nov 16 2024 Sudipta Pandit <sudpandit@microsoft.com> - 3.1.1-15
- Patch CVE-2024-21538 in node modules
- Patch CVE-2020-28458 in bower components

* Fri Oct 18 2024 Rohit Rawat <rohitrawat@microsoft.com> - 3.1.1-14
- Patch CVE-2024-45590 in body-parser module

* Thu Oct 15 2024 Rohit Rawat <rohitrawat@microsoft.com> - 3.1.1-13
- CVE-2024-45296: upgrade path-to-regexp from 0.1.7 to 1.1.11 in reaper-srcui-node-modules
- CVE-2024-43799: patch send in reaper-srcui-node-modules
- CVE-2024-43800: patch serve-static in reaper-srcui-node-modules
- CVE-2024-47764: patch cookie in reaper-srcui-node-modules
- CVE-2024-48949: patch elliptic in reaper-srcui-node-modules

* Wed Sep 25 2024 Rohit Rawat <rohitrawat@microsoft.com> - 3.1.1-12
- Patch CVE-2024-43796 in express module

* Tue Aug 20 2024 Cameron Baird <cameronbaird@microsoft.com> - 3.1.1-11
- Introduce DER-signature-decoding-correction.patch to address CVE-2024-42459,
- CVE-2024-42460, CVE-2024-42461

* Tue Jul 09 2024 Pawel Winogrodzki <pawelwi@microsoft.com> - 3.1.1-10
- Patching CVE-2024-37890, CVE-2023-42282, and CVE-2017-18214.

* Thu May 23 2024 Archana Choudhary <archana1@microsoft.com> - 3.1.1-9
- Repackage and update src/ui node modules and bower components to 3.1.1-1
- Address CVE-2024-4068 by upgrading the version of the npm module "braces" to 3.0.3
- Remove patch for CVE-2023-28155 as request npm module upgraded to 2.88.2
- Remove patch for CVE-2018-11694 as node-sass npm module upgraded to 4.14.1
- Remove patch for CVE-2022-37601 as loader-utils npm module upgraded to 1.4.2
- Remove patch for CVE-2023-26159 as follow-redirects npm module upgraded to 1.15.6

* Thu Jan 11 2024 Henry Li <lihl@microsoft.com> - 3.1.1-8
- Apply patch to resolve CVE-2023-26159

* Thu Aug 17 2023 Bala <balakumaran.kannan@microsoft.com> - 3.1.1-7
- Make openssl as BR and remove openssl from local-n bundle to fix CVE-2023-0286

* Fri Aug 04 2023 Sumedh Sharma <sumsharma@microsoft.com> - 3.1.1-6
- Patch CVE-2018-11694 in libsass module

* Thu May 25 2023 Tobias Brick <tobiasb@microsoft.com> - 3.1.1-5
- Patch CVE-2023-28155 for request npm module

* Tue May 23 2023 Bala <balakumaran.kannan@microsoft.com> - 3.1.1-4
- Update CVE-2022-37601.patch to patch two other occurances of the same CVE

* Wed Apr 19 2023 Bala <balakumaran.kannan@microsoft.com> - 3.1.1-3
- Patch CVE-2022-37601 for webpack/loader-utils npm module

* Tue Sep 06 2022 Sumedh Sharma <sumsharma@microsoft.com> - 3.1.1-2
- Adding Runtime requirement on msopenjdk.
- Fix adding cassandra reaper custom user/group
- Fix issues with starting unit service due to permission errors when executing binaries copied
  to /usr/local/bin (by default, subdir bin does not allow any other user/group to access except root)
  Copying reaper binaries to /usr/sbin instead.
- Add post steps during uninstallation to stop service and remove custom user/group.

* Mon Jun 13 2022 Sumedh Sharma <sumsharma@microsoft.com> - 3.1.1-1
- Original version for CBL-Mariner (license: MIT)
- License verified<|MERGE_RESOLUTION|>--- conflicted
+++ resolved
@@ -45,15 +45,8 @@
 Patch10:        CVE-2024-45590.patch
 Patch11:        CVE-2024-21538.patch
 Patch12:        CVE-2020-28458.patch
-<<<<<<< HEAD
-<<<<<<< HEAD
-=======
 Patch13:        CVE-2024-52798.patch
 Patch14:        CVE-2020-24025.patch
->>>>>>> 1fe7fd917 ([Medium] reaper: Fix CVE-2024-52798 (#12308))
-=======
-Patch13:        CVE-2020-24025.patch
->>>>>>> eb3db745
 
 BuildRequires:  git
 BuildRequires:  javapackages-tools
@@ -191,18 +184,9 @@
 %{_unitdir}/cassandra-%{name}.service
 
 %changelog
-<<<<<<< HEAD
-<<<<<<< HEAD
-=======
 * Mon Feb 17 2025 Kanishk Bansal <kanbansal@microsoft.com> - 3.1.1-16
 - Patch CVE-2020-24025 and CVE-2024-52798 
 
->>>>>>> 1fe7fd917 ([Medium] reaper: Fix CVE-2024-52798 (#12308))
-=======
-* Mon Feb 17 2025 Kanishk Bansal <kanbansal@microsoft.com> - 3.1.1-16
-- Patch CVE-2020-24025
-
->>>>>>> eb3db745
 * Sat Nov 16 2024 Sudipta Pandit <sudpandit@microsoft.com> - 3.1.1-15
 - Patch CVE-2024-21538 in node modules
 - Patch CVE-2020-28458 in bower components
