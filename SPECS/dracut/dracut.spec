%define dracutlibdir        %{_libdir}/%{name}
%global __requires_exclude  pkg-config

Summary:        dracut to create initramfs
Name:           dracut
Version:        102
<<<<<<< HEAD
Release:        5%{?dist}
=======
Release:        6%{?dist}
>>>>>>> a1bad828
# The entire source code is GPLv2+
# except install/* which is LGPLv2+
License:        GPLv2+ AND LGPLv2+
Vendor:         Microsoft Corporation
Distribution:   Azure Linux
Group:          System Environment/Base
URL:            https://github.com/dracut-ng/dracut-ng/wiki

Source0:        https://github.com/dracut-ng/dracut-ng/archive/refs/tags/%{version}.tar.gz#/%{name}-%{version}.tar.gz
Source1:        https://www.gnu.org/licenses/lgpl-2.1.txt
Source3:        megaraid.conf
Source4:        20overlayfs/module-setup.sh
Source5:        20overlayfs/overlayfs-mount.sh
Source6:        00-hostonly.conf
Source7:        00-hyperv.conf
Source8:        00-virtio.conf
Source9:        00-vrf.conf
Source10:       00-xen.conf
Source11:       50-noxattr.conf

# allow-liveos-overlay-no-user-confirmation-prompt.patch has been introduced by
# the Mariner team to allow skipping the user confirmation prompt during boot
# when the overlay of the liveos is backed by ram. This allows the machine to
# boot without being blocked on user input in such a scenario.
Patch:          allow-liveos-overlay-no-user-confirmation-prompt.patch
Patch:          0006-dracut.sh-validate-instmods-calls.patch
Patch:          0011-Remove-reference-to-kernel-module-zlib-in-fips-module.patch
Patch:          0012-fix-dracut-functions-avoid-awk-in-get_maj_min.patch
Patch:          0013-revert-fix-crypt-unlock-encrypted-devices-by-default.patch
Patch:          0014-fix-systemd-pcrphase-in-hostonly-mode-do-not-try-to-include-systemd-pcrphase.patch
Patch:          0015-fix-systemd-pcrphase-make-tpm2-tss-an-optional-dependency.patch

BuildRequires:  bash
BuildRequires:  kmod-devel
BuildRequires:  pkg-config
BuildRequires:  asciidoc
BuildRequires:  systemd-rpm-macros

Requires:       bash >= 4
Requires:       kmod
Requires:       sed
Requires:       grep
Requires:       xz
Requires:       gzip
Requires:       cpio
Requires:       filesystem
Requires:       util-linux
Requires:       findutils
Requires:       procps-ng
Requires:       systemd
Requires:       systemd-udev
# Our toolkit cannot handle OR requirements
#Requires:       (coreutils or coreutils-selinux)
Requires:       coreutils

%description
dracut contains tools to create a bootable initramfs for 2.6 Linux kernels.
Unlike existing implementations, dracut does hard-code as little as possible
into the initramfs. dracut contains various modules which are driven by the
event-based udev. Having root on MD, DM, LVM2, LUKS is supported as well as
NFS, iSCSI, NBD, FCoE with the dracut-network package.

%package fips
Summary:        dracut modules to build a dracut initramfs with an integrity check
Requires:       %{name} = %{version}-%{release}
Requires:       libkcapi-hmaccalc
Requires:       nss

%description fips
This package requires everything which is needed to build an
initramfs with dracut, which does an integrity check.

%package hostonly
Summary:        dracut configuration needed to build an initramfs with hostonly enabled
Requires:       %{name} = %{version}-%{release}

%description hostonly
This package contains dracut configuration needed to build an initramfs with hostonly enabled

%package hyperv
Summary:        dracut configuration needed to build an initramfs with hyperv guest drivers
Requires:       %{name} = %{version}-%{release}

%description hyperv
This package contains dracut configuration needed to build an initramfs with hyperv guest drivers

%package megaraid
Summary:        dracut configuration needed to build an initramfs with MegaRAID driver support
Requires:       %{name} = %{version}-%{release}

%description megaraid
This package contains dracut configuration needed to build an initramfs with MegaRAID driver support.

%package noxattr
Summary:        dracut configuration needed to disable preserving of xattr file metadata
Requires:       %{name} = %{version}-%{release}

%description noxattr
This package contains dracut configuration needed to disable preserving of xattr file metadata.

%package tools
Summary:        dracut tools to build the local initramfs
Requires:       %{name} = %{version}-%{release}

%description tools
This package contains tools to assemble the local initrd and host configuration.

%package overlayfs
Summary:        dracut module to build a dracut initramfs with OverlayFS support
Requires:       %{name} = %{version}-%{release}

%description overlayfs
This package contains dracut module needed to build an initramfs with OverlayFS support.

%package virtio
Summary:        dracut configuration needed to build an initramfs with virtio guest drivers
Requires:       %{name} = %{version}-%{release}

%description virtio
This package contains dracut configuration needed to build an initramfs with virtio guest drivers

%package vrf
Summary:        dracut configuration needed to build an initramfs with the vrf driver
Requires:       %{name} = %{version}-%{release}

%description vrf
This package contains dracut configuration needed to build an initramfs with the vrf driver

%package xen
Summary:        dracut configuration needed to build an initramfs with xen guest drivers
Requires:       %{name} = %{version}-%{release}

%description xen
This package contains dracut configuration needed to build an initramfs with xen guest drivers

%prep
%autosetup -p1 -n %{name}-ng-%{version}
cp %{SOURCE1} .

%build
%configure \
    --systemdsystemunitdir=%{_unitdir} \
    --bashcompletiondir=$(pkg-config --variable=completionsdir bash-completion) \
    --libdir=%{_libdir} \
    --disable-documentation

%make_build

%install
%make_install %{?_smp_mflags} libdir=%{_libdir}

echo "DRACUT_VERSION=%{version}-%{release}" > %{buildroot}%{dracutlibdir}/%{name}-version.sh


# we do not support dash in the initramfs
rm -fr -- %{buildroot}%{dracutlibdir}/modules.d/00dash

# remove gentoo specific modules
rm -fr -- %{buildroot}%{dracutlibdir}/modules.d/96securityfs \
          %{buildroot}%{dracutlibdir}/modules.d/97masterkey \
          %{buildroot}%{dracutlibdir}/modules.d/98integrity

mkdir -p %{buildroot}/boot/%{name} \
         %{buildroot}%{_sharedstatedir}/%{name}/overlay \
         %{buildroot}%{_var}/log \
         %{buildroot}%{_var}/opt/%{name}/log \
         %{buildroot}%{_sharedstatedir}/initramfs \
         %{buildroot}%{_sbindir}

install -m 0644 dracut.conf.d/fips.conf.example %{buildroot}%{_sysconfdir}/dracut.conf.d/40-fips.conf
> %{buildroot}%{_sysconfdir}/system-fips

install -m 0644 %{SOURCE3} %{buildroot}%{_sysconfdir}/dracut.conf.d/50-megaraid.conf
install -m 0644 %{SOURCE6} %{buildroot}%{_sysconfdir}/dracut.conf.d/00-hostonly.conf
install -m 0644 %{SOURCE7} %{buildroot}%{_sysconfdir}/dracut.conf.d/00-hyperv.conf
install -m 0644 %{SOURCE8} %{buildroot}%{_sysconfdir}/dracut.conf.d/00-virtio.conf
install -m 0644 %{SOURCE9} %{buildroot}%{_sysconfdir}/dracut.conf.d/00-vrf.conf
install -m 0644 %{SOURCE10} %{buildroot}%{_sysconfdir}/dracut.conf.d/00-xen.conf
install -m 0644 %{SOURCE11} %{buildroot}%{_sysconfdir}/dracut.conf.d/50-noxattr.conf

mkdir -p %{buildroot}%{dracutlibdir}/modules.d/20overlayfs/
install -p -m 0755 %{SOURCE4} %{buildroot}%{dracutlibdir}/modules.d/20overlayfs/
install -p -m 0755 %{SOURCE5} %{buildroot}%{dracutlibdir}/modules.d/20overlayfs/

touch %{buildroot}%{_var}/opt/%{name}/log/%{name}.log
ln -srv %{buildroot}%{_var}/opt/%{name}/log/%{name}.log %{buildroot}%{_var}/log/

# create compat symlink
ln -srv %{buildroot}%{_bindir}/%{name} %{buildroot}%{_sbindir}/%{name}

%files
%defattr(-,root,root,0755)
%{_bindir}/%{name}
%{_bindir}/lsinitrd
# compat symlink
%{_sbindir}/%{name}
%{_datadir}/bash-completion/completions/%{name}
%{_datadir}/bash-completion/completions/lsinitrd
%dir %{dracutlibdir}
%dir %{dracutlibdir}/modules.d
%{dracutlibdir}/modules.d/*
%exclude %{_libdir}/kernel
%exclude %{dracutlibdir}/modules.d/20overlayfs
%{_libdir}/%{name}/%{name}-init.sh
%{_datadir}/pkgconfig/%{name}.pc
%{dracutlibdir}/%{name}-functions.sh
%{dracutlibdir}/%{name}-functions
%{dracutlibdir}/%{name}-version.sh
%{dracutlibdir}/%{name}-logger.sh
%{dracutlibdir}/%{name}-initramfs-restore
%{dracutlibdir}/%{name}-install
%{dracutlibdir}/skipcpio
%{dracutlibdir}/%{name}-util
%config(noreplace) %{_sysconfdir}/%{name}.conf
%dir %{_sysconfdir}/%{name}.conf.d
%dir %{dracutlibdir}/%{name}.conf.d
%dir %{_var}/opt/%{name}/log
%attr(0644,root,root) %ghost %config(missingok,noreplace) %{_var}/opt/%{name}/log/%{name}.log
%{_var}/log/%{name}.log
%dir %{_sharedstatedir}/initramfs
%{_unitdir}/%{name}-shutdown.service
%{_unitdir}/sysinit.target.wants/%{name}-shutdown.service
%{_unitdir}/%{name}-cmdline.service
%{_unitdir}/%{name}-initqueue.service
%{_unitdir}/%{name}-mount.service
%{_unitdir}/%{name}-pre-mount.service
%{_unitdir}/%{name}-pre-pivot.service
%{_unitdir}/%{name}-pre-trigger.service
%{_unitdir}/%{name}-pre-udev.service
%{_unitdir}/dracut-shutdown-onfailure.service
%{_unitdir}/initrd.target.wants/%{name}-cmdline.service
%{_unitdir}/initrd.target.wants/%{name}-initqueue.service
%{_unitdir}/initrd.target.wants/%{name}-mount.service
%{_unitdir}/initrd.target.wants/%{name}-pre-mount.service
%{_unitdir}/initrd.target.wants/%{name}-pre-pivot.service
%{_unitdir}/initrd.target.wants/%{name}-pre-trigger.service
%{_unitdir}/initrd.target.wants/%{name}-pre-udev.service

%files fips
%defattr(-,root,root,0755)
%{dracutlibdir}/modules.d/01fips
%{_sysconfdir}/dracut.conf.d/40-fips.conf
%config(missingok) %{_sysconfdir}/system-fips

%files hostonly
%defattr(-,root,root,0755)
%{_sysconfdir}/dracut.conf.d/00-hostonly.conf

%files hyperv
%defattr(-,root,root,0755)
%{_sysconfdir}/dracut.conf.d/00-hyperv.conf

%files megaraid
%defattr(-,root,root,0755)
%{_sysconfdir}/dracut.conf.d/50-megaraid.conf

%files noxattr
%defattr(-,root,root,0755)
%{_sysconfdir}/dracut.conf.d/50-noxattr.conf

%files tools
%defattr(-,root,root,0755)

%files overlayfs
%dir %{dracutlibdir}/modules.d/20overlayfs
%{dracutlibdir}/modules.d/20overlayfs/*

%files virtio
%defattr(-,root,root,0755)
%{_sysconfdir}/dracut.conf.d/00-virtio.conf

%files vrf
%defattr(-,root,root,0755)
%{_sysconfdir}/dracut.conf.d/00-vrf.conf

%files xen
%defattr(-,root,root,0755)
%{_sysconfdir}/dracut.conf.d/00-xen.conf

%{_bindir}/%{name}-catimages
%dir /boot/%{name}
%dir %{_sharedstatedir}/%{name}
%dir %{_sharedstatedir}/%{name}/overlay

%changelog
<<<<<<< HEAD
=======
* Thu Oct 10 2024 Thien Trung Vuong <tvuong@microsoft.com> - 102-6
- Add patch to make tpm2-tss an optional dependency for systemd-pcrphase

>>>>>>> a1bad828
* Sun Oct 06 2024 Jon Slobodzian <joslobo@microsoft.com> - 102-5
- Bump version to build with latest systemd

* Mon Aug 19 2024 Cameron Baird <cameronbaird@microsoft.com> - 102-4
- Drop 0002-disable-xattr.patch
- Introduce dracut-noxattr subpackage to expose this behavior as an option

* Thu Aug 08 2024 Cameron Baird <cameronbaird@microsoft.com> - 102-3
- Drop 0007-feat-dracut.sh-support-multiple-config-dirs.patch

* Tue Aug 06 2024 Thien Trung Vuong <tvuong@microsoft.com> - 102-2
- Add fix for initrd not showing prompt when root device is locked

* Tue Jun 25 2024 Cameron Baird <cameronbaird@microsoft.com> - 102-1
- Update to 102

* Fri Jun 7 2024 Daniel McIlvaney <damcilva@microsoft.com> - 059-20
- Suppress missing awk errors on size-constrained images

* Thu May 30 2024 Chris Gunn <chrisgun@microsoft.com> - 059-19
- Split defaults into separate subpackages: hostonly, hyperv, virtio, vrf, and xen

* Tue May 28 2024 Cameron Baird <cameronbaird@microsoft.com> - 059-18
- Remove reference to zlib from dracut-fips module setup to address
    pedantic initramfs regeneration behavior

* Fri May 03 2024 Rachel Menge <rachelmenge@microsoft.com> - 059-17
- Patch microcode output check based on CONFIG_MICROCODE_AMD/INTEL

* Wed Mar 27 2024 Cameron Baird <cameronbaird@microsoft.com> - 059-16
- Remove x86-specific xen-acpi-processor driver from defaults

* Fri Mar 22 2024 Lanze Liu <lanzeliu@microsoft.com> - 059-15
- Exclude overlayfs module from main dracut package

* Wed Mar 06 2024 Chris Gunn <chrisgun@microsoft.com> - 059-14
- Move defaults to /etc/dracut.conf.d/00-defaults.conf file
- Add VM guest drivers to default config

* Fri Feb 23 2024 Chris Gunn <chrisgun@microsoft.com> - 059-13
- Remove mkinitrd script
- Set hostonly as default in /etc/dracut.conf

* Wed Feb 07 2024 Dan Streetman <ddstreet@ieee.org> - 059-12
- update to 059

* Wed Jan 03 2024 Susant Sahani <susant.sahani@broadcom.com> 059-11
- Include systemd-executor if available

* Tue Oct 03 2023 Shreenidhi Shedi <sshedi@vmware.com> 059-10
- Add gzip, procps-ng, xz to requires

* Thu Jul 27 2023 Piyush Gupta <gpiyush@vmware.com> 059-9
- fix(dracut-systemd): rootfs-generator cannot write outside of generator dir

* Mon Jul 17 2023 Shreenidhi Shedi <sshedi@vmware.com> 059-8
- Fix a bug in finding installed kernel versions during mkinitrd

* Tue Apr 25 2023 Shreenidhi Shedi <sshedi@vmware.com> 059-7
- Code improvements in multiple conf dir support

* Sat Apr 1 2023 Laszlo Gombos <laszlo.gombos@gmail.com> 059-6
- Update wiki link and remove obsolete references

* Wed Mar 15 2023 Shreenidhi Shedi <sshedi@vmware.com> 059-5
- Add systemd-udev to requires

* Wed Mar 08 2023 Shreenidhi Shedi <sshedi@vmware.com> 059-4
- Add /etc/dracut.conf.d to conf dirs list during initrd creation
- Drop multiple conf file support

* Wed Mar 01 2023 Shreenidhi Shedi <sshedi@vmware.com> 059-3
- Fix mkinitrd verbose & add a sanity check

* Wed Jan 25 2023 Shreenidhi Shedi <sshedi@vmware.com> 059-2
- Fix requires
* Mon Jan 02 2023 Shreenidhi Shedi <sshedi@vmware.com> 059-1
- Upgrade to v059

* Wed Sep 28 2022 Shreenidhi Shedi <sshedi@vmware.com> 057-1
- Upgrade to v057

* Mon Jan 29 2024 Lanze Liu <lanzeliu@microsoft.com> - 055-7
- Add overlayfs sub-package.

* Wed Jan 24 2024 George Mileka <gmileka@microsoft.com> - 055-6
- Add an option to supress user confirmation prompt for ram overlays.

* Thu Apr 27 2023 Daniel McIlvaney <damcilva@microsoft.com> - 055-5
- Avoid using JIT'd perl in grep since it is blocked by SELinux.

* Fri Mar 31 2023 Vince Perri <viperri@microsoft.com> - 055-4
- Add dracut-megaraid package.

* Tue Oct 04 2022 Pawel Winogrodzki <pawelwi@microsoft.com> - 055-3
- Fixing default log location.

* Thu Dec 16 2021 Pawel Winogrodzki <pawelwi@microsoft.com> - 055-2
- Removing the explicit %%clean stage.

* Wed Dec 01 2021 Henry Beberman <henry.beberman@microsoft.com> - 055-1
- Update to version 055. Port mkinitrd forward for compatibility.

* Wed Sep 29 2021 Pawel Winogrodzki <pawelwi@microsoft.com> - 049-8
- Added missing BR on "systemd-rpm-macros".

* Thu Sep 23 2021 Pawel Winogrodzki <pawelwi@microsoft.com> - 049-7
- Adding 'Provides' for 'dracut-caps'.

* Mon Apr 26 2021 Thomas Crain <thcrain@microsoft.com> - 049-6
- Replace incorrect %%{_lib} usage with %%{_libdir}

* Fri Feb 12 2021 Nicolas Ontiveros <niontive@microsoft.com> - 049-5
- Enable kernel crypto testing in dracut-fips

* Wed Feb 10 2021 Nicolas Ontiveros <niontive@microsoft.com> - 049-4
- Move 40-fips.conf to /etc/dracut.conf.d/

* Mon Feb 01 2021 Nicolas Ontiveros <niontive@microsoft.com> - 049-3
- Add dracut-fips package.
- Disable kernel crypto testing in dracut-fips.

*   Wed Apr 08 2020 Nicolas Ontiveros <niontive@microsoft.com> 049-2
-   Remove toybox from requires.

*   Thu Mar 26 2020 Nicolas Ontiveros <niontive@microsoft.com> 049-1
-   Update version to 49. License verified.

*   Tue Sep 03 2019 Mateusz Malisz <mamalisz@microsoft.com> 048-2
-   Initial CBL-Mariner import from Photon (license: Apache2).

*   Mon Oct 01 2018 Alexey Makhalov <amakhalov@vmware.com> 048-1
-   Version update

*   Thu Dec 28 2017 Divya Thaluru <dthaluru@vmware.com>  045-6
-   Fixed the log file directory structure

*   Mon Sep 18 2017 Alexey Makhalov <amakhalov@vmware.com> 045-5
-   Requires coreutils/util-linux/findutils or toybox,
    /bin/grep, /bin/sed

*   Fri Jun 23 2017 Xiaolin Li <xiaolinl@vmware.com> 045-4
-   Add kmod-devel to BuildRequires

*   Fri May 26 2017 Bo Gan <ganb@vmware.com> 045-3
-   Fix dependency

*   Thu Apr 27 2017 Bo Gan <ganb@vmware.com> 045-2
-   Disable xattr for cp

*   Wed Apr 12 2017 Chang Lee <changlee@vmware.com> 045-1
-   Updated to 045

*   Wed Jan 25 2017 Harish Udaiya Kumar <hudaiyakumr@vmware.com> 044-6
-   Added the patch for bash 4.4 support.

*   Wed Nov 23 2016 Anish Swaminathan <anishs@vmware.com>  044-5
-   Add systemd initrd root device target to list of modules

*   Fri Oct 07 2016 ChangLee <changlee@vmware.com> 044-4
-   Modified %check

*   Tue May 24 2016 Priyesh Padmavilasom <ppadmavilasom@vmware.com> 044-3
-   GA - Bump release of all rpms

*   Thu Apr 25 2016 Gengsheng Liu <gengshengl@vmware.com> 044-2
-   Fix incorrect systemd directory.

*   Thu Feb 25 2016 Kumar Kaushik <kaushikk@vmware.com> 044-1
-   Updating Version.<|MERGE_RESOLUTION|>--- conflicted
+++ resolved
@@ -4,11 +4,7 @@
 Summary:        dracut to create initramfs
 Name:           dracut
 Version:        102
-<<<<<<< HEAD
-Release:        5%{?dist}
-=======
 Release:        6%{?dist}
->>>>>>> a1bad828
 # The entire source code is GPLv2+
 # except install/* which is LGPLv2+
 License:        GPLv2+ AND LGPLv2+
@@ -294,12 +290,9 @@
 %dir %{_sharedstatedir}/%{name}/overlay
 
 %changelog
-<<<<<<< HEAD
-=======
 * Thu Oct 10 2024 Thien Trung Vuong <tvuong@microsoft.com> - 102-6
 - Add patch to make tpm2-tss an optional dependency for systemd-pcrphase
 
->>>>>>> a1bad828
 * Sun Oct 06 2024 Jon Slobodzian <joslobo@microsoft.com> - 102-5
 - Bump version to build with latest systemd
 
