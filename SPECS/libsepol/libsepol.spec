--- conflicted
+++ resolved
@@ -110,12 +110,8 @@
 
 *   Fri May 29 2020 Nicolas Ontiveros <niontive@microsoft.com> 2.9-4
 -   Use "systemd-bootstrap" to break circular dependencies.
-<<<<<<< HEAD
 
-*   Sat May 09 00:21:36 PST 2020 Nick Samson <nisamson@microsoft.com> 2.9-3
-=======
 *   Sat May 09 2020 Nick Samson <nisamson@microsoft.com> 2.9-3
->>>>>>> a6f8e0a4
 -   Added %%license line automatically
 
 *   Tue Mar 24 2020 Henry Beberman <henry.beberman@microsoft.com> 2.9-2
