--- conflicted
+++ resolved
@@ -4,11 +4,7 @@
 Summary:        Utilities from the general purpose cryptography library with TLS implementation
 Name:           openssl
 Version:        1.1.1k
-<<<<<<< HEAD
 Release:        26%{?dist}
-=======
-Release:        25%{?dist}
->>>>>>> 76da9ef9
 License:        OpenSSL
 Vendor:         Microsoft Corporation
 Distribution:   Mariner
@@ -171,10 +167,7 @@
 %patch34 -p1
 %patch35 -p1
 %patch36 -p1
-<<<<<<< HEAD
 %patch37 -p1
-=======
->>>>>>> 76da9ef9
 
 %build
 # Add -Wa,--noexecstack here so that libcrypto's assembler modules will be
@@ -364,13 +357,11 @@
 %postun libs -p /sbin/ldconfig
 
 %changelog
-<<<<<<< HEAD
 * Mon Aug 21 2023 Dallas Delaney <dadelan@microsoft.com> - 1.1.1k-26
 - Patch CVE-2023-3817
-=======
+
 * Mon Aug 21 2023 Aadhar Agarwal <aadagarwal@microsoft.com> -  1.1.1k-25
 - Apply patch for CVE-2023-2650, the patch was added in 1.1.1k-24, but was not applied
->>>>>>> 76da9ef9
 
 * Tue Jun 06 2023 Daniel McIlvaney <damcilva@microsoft.com> -  1.1.1k-24
 - Patch CVE-2023-2650
