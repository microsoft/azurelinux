# Don't depend on bash by default
%define __requires_exclude ^/(bin|usr/bin).*$
%define soversion 1.1
Summary:        Utilities from the general purpose cryptography library with TLS implementation
Name:           openssl
Version:        1.1.1k
Release:        10%{?dist}
License:        OpenSSL
Vendor:         Microsoft Corporation
Distribution:   Mariner
Group:          System Environment/Security
URL:            https://www.openssl.org/
# We have to remove certain patented algorithms from the openssl source
# tarball with the hobble-openssl script which is included below.
# The original openssl upstream tarball cannot be shipped in the .src.rpm.
Source0:        %{name}-%{version}-hobbled.tar.xz
Source1:        hobble-openssl
Source2:        ec_curve.c
Source3:        ectest.c
Source4:        ideatest.c
Patch0:         openssl-1.1.1-no-html.patch
# CVE only applies when Apache HTTP Server version 2.4.37 or less.
Patch1:         CVE-2019-0190.nopatch
Patch2:         0001-Replacing-deprecated-functions-with-NULL-or-highest.patch
Patch3:         openssl-1.1.1-ec-curves.patch
Patch4:         openssl-1.1.1-no-brainpool.patch
Patch5:         openssl-1.1.1-fips.patch
Patch6:         openssl-1.1.1-version-override.patch
Patch7:         openssl-1.1.1-seclevel.patch
Patch8:         openssl-1.1.1-fips-post-rand.patch
Patch9:         openssl-1.1.1-evp-kdf.patch
Patch10:        openssl-1.1.1-ssh-kdf.patch
Patch11:        openssl-1.1.1-krb5-kdf.patch
Patch12:        openssl-1.1.1-edk2-build.patch
Patch13:        openssl-1.1.1-fips-crng-test.patch
Patch14:        openssl-1.1.1-fips-drbg-selftest.patch
Patch15:        openssl-1.1.1-fips-dh.patch
Patch16:        openssl-1.1.1-s390x-ecc.patch
Patch17:        openssl-1.1.1-kdf-selftest.patch
Patch18:        openssl-1.1.1-fips-curves.patch
Patch19:        openssl-1.1.1-sp80056arev3.patch
Patch20:        openssl-1.1.1-jitterentropy.patch
Patch21:        openssl-1.1.1-drbg-seed.patch
Patch22:        openssl-1.1.1-fips-SymCrypt.patch
Patch23:        CVE-2021-3711.patch
Patch24:        CVE-2021-3712.patch
BuildRequires:  perl-Test-Warnings
BuildRequires:  perl-Text-Template
BuildRequires:  perl(FindBin)
BuildRequires:  perl(lib)
Requires:       %{name}-libs = %{version}-%{release}
Requires:       glibc
Requires:       libgcc
Conflicts:      httpd <= 2.4.37
%if %{with_check}
BuildRequires:  perl
BuildRequires:  perl(Math::BigInt)
BuildRequires:  perl(Test::Harness)
%endif

%description
The OpenSSL toolkit provides support for secure communications between
machines. OpenSSL includes a certificate management tool and shared
libraries which provide various cryptographic algorithms and
protocols.

%package libs
Summary:        A general purpose cryptography library with TLS implementation
Group:          System Environment/Libraries

%description libs
OpenSSL is a toolkit for supporting cryptography. The openssl-libs
package contains the libraries that are used by various applications which
support cryptographic algorithms and protocols.

%package devel
Summary:        Development Libraries for openssl
Group:          Development/Libraries
Requires:       %{name}-libs = %{version}-%{release}
Requires:       openssl = %{version}-%{release}

%description devel
OpenSSL is a toolkit for supporting cryptography. The openssl-devel
package contains include files needed to develop applications which
support various cryptographic algorithms and protocols.

%package static
Summary:        Libraries for static linking of applications which will use OpenSSL
Group:          Development/Libraries
Requires:       %{name}-devel = %{version}-%{release}

%description static
OpenSSL is a toolkit for supporting cryptography. The openssl-static
package contains static libraries needed for static linking of
applications which support various cryptographic algorithms and
protocols.

%package perl
Summary:        Perl scripts provided with OpenSSL
Group:          Applications/Internet
Requires:       openssl = %{version}-%{release}
Requires:       perl-interpreter

%description perl
OpenSSL is a toolkit for supporting cryptography. The openssl-perl
package provides Perl scripts for converting certificates and keys
from other formats to the formats used by the OpenSSL toolkit.

%prep
%setup -q

# The hobble_openssl is called here redundantly, just to be sure.
# The tarball has already the sources removed.
%{SOURCE1} > /dev/null

cp %{SOURCE2} crypto/ec/
cp %{SOURCE3} test/
cp %{SOURCE4} test/

%patch0  -p1
%patch2  -p1
%patch3  -p1
%patch4  -p1
%patch5  -p1
%patch6  -p1
%patch7  -p1
%patch8  -p1
%patch9  -p1
%patch10 -p1
%patch11 -p1
%patch12 -p1
%patch13 -p1
%patch14 -p1
%patch15 -p1
%patch16 -p1
%patch17 -p1
%patch18 -p1
%patch19 -p1
%patch20 -p1
%patch21 -p1
# %patch22 -p1
%patch23 -p1
%patch24 -p1

%build
# Add -Wa,--noexecstack here so that libcrypto's assembler modules will be
# marked as not requiring an executable stack.
# Also add -DPURIFY to make using valgrind with openssl easier as we do not
# want to depend on the uninitialized memory as a source of entropy anyway.
# Also add -O0 to enable optimization, which is needed for jitterentropy
NEW_RPM_OPT_FLAGS="%{optflags} -Wa,--noexecstack -Wa,--generate-missing-build-notes=yes -DPURIFY $RPM_LD_FLAGS -O0"

export HASHBANGPERL=%{_bindir}/perl

# The Configure script already knows to use -fPIC and
# RPM_OPT_FLAGS, so we can skip specifiying them here.

# See https://wiki.openssl.org/index.php/Compilation_and_Installation for configure options

# NOTE: the 'no-<prot>-method' switches are not used by design. The changes inside 'Patch2'
#       make sure that protocols disabled through 'no-<prot>' will still be unaccessible.
#       This is a workaround until OpenSSL issue #7048 is officially resolved.
#       Issue link: https://github.com/openssl/openssl/issues/7048.
#       For more details please read the comment inside the patch.
./config \
    --prefix=%{_prefix} --openssldir=%{_sysconfdir}/pki/tls --libdir=lib \
    shared \
    no-aria \
    enable-bf \
    no-blake2 \
    enable-camellia \
    no-capieng \
    enable-cast \
    no-chacha \
    enable-cms \
    no-comp \
    enable-ct \
    enable-deprecated \
    enable-des \
    enable-dh \
    enable-dsa \
    no-dtls1 \
    no-ec2m \
    enable-ec_nistp_64_gcc_128 \
    enable-ecdh \
    enable-ecdsa \
    no-gost \
    no-idea \
    no-mdc2 \
    no-md2 \
    enable-md4 \
    no-poly1305 \
    enable-rc2 \
    enable-rc4 \
    enable-rc5 \
    no-rfc3779 \
    enable-rmd160 \
    no-sctp \
    no-seed \
    no-siphash \
    no-sm2 \
    no-sm3 \
    no-sm4 \
    no-ssl \
    no-ssl3 \
    no-weak-ssl-ciphers \
    no-whirlpool \
    no-zlib \
    no-zlib-dynamic \
    $NEW_RPM_OPT_FLAGS \
    '-DDEVRANDOM="\"/dev/urandom\""'

perl ./configdata.pm -d

make all

# Clean up the .pc files
for i in libcrypto.pc libssl.pc openssl.pc ; do
  sed -i '/^Libs.private:/{s/-L[^ ]* //;s/-Wl[^ ]* //}' $i
done

# Add generation of HMAC checksum of the final stripped library
%define __spec_install_post \
    %{?__debug_package:%{__debug_install_post}} \
    %{__arch_install_post} \
    %__os_install_post \
    crypto/fips/fips_standalone_hmac %{buildroot}%{_libdir}/libcrypto.so.%{version} >%{buildroot}%{_libdir}/.libcrypto.so.%{version}.hmac \
    ln -sf .libcrypto.so.%{version}.hmac %{buildroot}%{_libdir}/.libcrypto.so.%{soversion}.hmac \
    crypto/fips/fips_standalone_hmac %{buildroot}%{_libdir}/libssl.so.%{version} >%{buildroot}%{_libdir}/.libssl.so.%{version}.hmac \
    ln -sf .libssl.so.%{version}.hmac %{buildroot}%{_libdir}/.libssl.so.%{soversion}.hmac \
%{nil}

%check
make test

%install
[ %{buildroot} != "/" ] && rm -rf %{buildroot}/*
install -d %{buildroot}{%{_bindir},%{_includedir},%{_libdir},%{_mandir},%{_libdir}/openssl,%{_pkgdocdir}}
make DESTDIR=%{buildroot} MANDIR=%{_mandir} MANSUFFIX=ssl install
rename so.%{soversion} so.%{version} %{buildroot}%{_libdir}/*.so.%{soversion}
for lib in %{buildroot}%{_libdir}/*.so.%{version} ; do
	chmod 755 ${lib}
	ln -s -f `basename ${lib}` %{buildroot}%{_libdir}/`basename ${lib} .%{version}`
	ln -s -f `basename ${lib}` %{buildroot}%{_libdir}/`basename ${lib} .%{version}`.%{soversion}
done
mkdir -p %{buildroot}%{_sysconfdir}/pki/tls/certs

# Move runable perl scripts to bindir
mv %{buildroot}%{_sysconfdir}/pki/tls/misc/*.pl %{buildroot}%{_bindir}
mv %{buildroot}%{_sysconfdir}/pki/tls/misc/tsget %{buildroot}%{_bindir}

# Rename man pages so that they don't conflict with other system man pages.
pushd %{buildroot}%{_mandir}
ln -s -f config.5 man5/openssl.cnf.5
for manpage in man*/* ; do
	if [ -L ${manpage} ]; then
		TARGET=`ls -l ${manpage} | awk '{ print $NF }'`
		ln -snf ${TARGET}ssl ${manpage}ssl
		rm -f ${manpage}
	else
		mv ${manpage} ${manpage}ssl
	fi
done
for conflict in passwd rand ; do
	rename ${conflict} ssl${conflict} man*/${conflict}*
# Fix dangling symlinks
	manpage=man1/openssl-${conflict}.*
	if [ -L ${manpage} ] ; then
		ln -snf ssl${conflict}.1ssl ${manpage}
	fi
done
popd

mkdir -m755 %{buildroot}%{_sysconfdir}/pki/CA
mkdir -m700 %{buildroot}%{_sysconfdir}/pki/CA/private
mkdir -m755 %{buildroot}%{_sysconfdir}/pki/CA/certs
mkdir -m755 %{buildroot}%{_sysconfdir}/pki/CA/crl
mkdir -m755 %{buildroot}%{_sysconfdir}/pki/CA/newcerts

rm -f %{buildroot}%{_sysconfdir}/pki/tls/openssl.cnf.dist
rm -f %{buildroot}%{_sysconfdir}/pki/tls/ct_log_list.cnf.dist

%files
%{!?_licensedir:%global license %%doc}
%license LICENSE
%doc FAQ NEWS README README.FIPS
%{_bindir}/openssl
%{_mandir}/man1*/*
%{_mandir}/man5*/*
%{_mandir}/man7*/*
%exclude %{_mandir}/man1*/*.pl*
%exclude %{_mandir}/man1*/tsget*
%exclude %{_mandir}/man1*/openssl-tsget*

%files libs
%dir %{_sysconfdir}/pki/tls
%dir %{_sysconfdir}/pki/tls/certs
%dir %{_sysconfdir}/pki/tls/misc
%dir %{_sysconfdir}/pki/tls/private
%config(noreplace) %{_sysconfdir}/pki/tls/openssl.cnf
%config(noreplace) %{_sysconfdir}/pki/tls/ct_log_list.cnf
%attr(0755,root,root) %{_libdir}/*.so*
%attr(0755,root,root) %{_libdir}/engines-%{soversion}
%attr(0644,root,root) %{_libdir}/.libcrypto.so.*.hmac
%attr(0644,root,root) %{_libdir}/.libssl.so.*.hmac

%files devel
%doc CHANGES doc/dir-locals.example.el doc/openssl-c-indent.el
%{_includedir}/openssl
%{_mandir}/man3*/*
%{_libdir}/pkgconfig/*.pc

%files static
%{_libdir}/*.a

%files perl
%{_bindir}/c_rehash
%{_bindir}/*.pl
%{_bindir}/tsget
%{_mandir}/man1*/*.pl*
%{_mandir}/man1*/tsget*
%{_mandir}/man1*/openssl-tsget*
%dir %{_sysconfdir}/pki/CA
%dir %{_sysconfdir}/pki/CA/private
%dir %{_sysconfdir}/pki/CA/certs
%dir %{_sysconfdir}/pki/CA/crl
%dir %{_sysconfdir}/pki/CA/newcerts

%post   libs -p /sbin/ldconfig
%postun libs -p /sbin/ldconfig
%changelog
<<<<<<< HEAD
* Thu Mar 10 2022 Max Brodeur-Urbas <maxbr@microsoft.com> - 1.1.1k-11
- dmihai@microsoft.com, 1.1.1k-6: Enable support for TLS 1 and TLS 1.1
- niontive@microsoft.com, 1.1.1k-7: Patch CVE-2021-3711 and CVE-2021-3712.

=======
>>>>>>> 89d6cfd5
* Mon Mar 07 2022 Muhammad Falak <mwani@microsoft.com> - 1.1.1k-10
- Add an explicit BR on `perl{(Test::Harness), (Math::BigInt)}` to enable ptest

* Mon Feb 14 2022 Samuel Lee <saml@microsoft.com> - 1.1.1k-9
- Add optional patch to use SymCrypt as default engine

* Sun Jan 23 2022 Jon Slobodzian <joslobo@microsoft.com> - 1.1.1k-8
- Add build requires for perl dependencies

* Mon Jan 03 2022 Suresh Babu Chalamalasetty <schalam@microsoft.com> - 1.1.1k-7
- Add build requires perl for tests.

* Thu Dec 16 2021 Pawel Winogrodzki <pawelwi@microsoft.com> - 1.1.1k-6
- Removing the explicit %%clean stage.

* Thu Jul 22 2021 Nicolas Ontiveros <niontive@microsoft.com> - 1.1.1k-5
- In FIPS mode, perform Linux RNG concatenation even if adin/pers functions
- aren't defined in given DRBG

* Tue Jun 15 2021 Nicolas Ontiveros <niontive@microsoft.com> - 1.1.1k-4
- In FIPS mode, use jitterentropy for DRBG nonce.
- In FIPS mode, concatenate Linux RNG with personalization string during DRBG instantiation
- In FIPS mode, concatenate Linux RNG with additional input string during DRBG reseed

* Tue May 18 2021 Nicolas Ontiveros <niontive@microsoft.com> - 1.1.1k-3
- In FIPS mode, use only jitterentropy for entropy pool

* Tue May 11 2021 Nicolas Ontiveros <niontive@microsoft.com> - 1.1.1k-2
- Remove FIPS DRBG rewire patch

* Mon Mar 29 2021 Nicolas Ontiveros <niontive@microsoft.com> - 1.1.1k-1
- Update to version 1.1.1k

* Tue Mar 23 2021 Nicolas Ontiveros <niontive@microsoft.com> - 1.1.1g-15
- Patch CVE-2021-3449 and CVE-2021-3450

* Wed Mar 17 2021 Nicolas Ontiveros <niontive@microsoft.com> - 1.1.1g-14
- Fix bugs in SP800-56a Rev.3 patch, including oridinal test

* Thu Mar 11 2021 Nicolas Ontiveros <niontive@microsoft.com> - 1.1.1g-13
- Add changes for SP800-56a rev. 3 compliance

* Wed Feb 03 2021 Nicolas Ontiveros <niontive@microsoft.com> - 1.1.1g-12
- Apply FIPS patches from CentOS 8.

* Wed Jan 13 2021 Nicolas Ontiveros <niontive@microsoft.com> - 1.1.1g-11
- Add ec-curves and no-brainpool patches from Fedora to fix ecdsa and ssl_new tests.

* Fri Jan 08 2021 Nicolas Ontiveros <niontive@microsoft.com> - 1.1.1g-10
- Remove source code and support for EC2M.
- Remove source code for IDEA.
- Use "hobbled" tarball

* Thu Dec 10 2020 Mateusz Malisz <mamalisz@microsoft.com> - 1.1.1g-9
- Remove binaries (such as bash) from requires list

* Wed Dec 09 2020 Joe Schmitt <joschmit@microsoft.com> - 1.1.1g-8
- Patch CVE-2020-1971.

* Tue Nov 10 2020 Johnson George <johgeorg@microsoft.com> 1.1.1g-7
- Updated the config option to enable package test

* Tue Jul 28 2020 Pawel Winogrodzki <pawelwi@microsoft.com> 1.1.1g-6
- Replacing removal of functions through the 'no-<prot>-method' option
  with returning a method negotiating the highest supported protocol
  version for TLS and NULL for SSLv3 in order to prevent
  link-time breaks from dependent binaries.

* Thu Jun 11 2020 Joe Schmitt <joschmit@microsoft.com> 1.1.1g-5
- Enable RC2 ciphers in config settings.

* Wed Apr 29 2020 Paul Monson <paulmon@microsoft.com> 1.1.1g-4
- Update config settings.

* Tue Apr 21 2020 Paul Monson <paulmon@microsoft.com> 1.1.1g-3
- Update to OpenSSL 1.1.1g.
- Accidently skipped releases 1 and 2.

* Mon Apr 06 2020 Andrew Phelps <anphel@microsoft.com> 1.1.1d-3
- Fix Source0 URL

* Sun Apr 05 2020 Paul Monson <paulmon@microsoft.com> 1.1.1d-2
- Removing ca-certificates to break a circular dependency

* Tue Mar 03 2020 Paul Monson <paulmon@microsoft.com> 1.1.1d-1
- Initial CBL-Mariner import from Fedora 27 (license: MIT).
- License verified.

* Thu Oct  3 2019 Tomáš Mráz <tmraz@redhat.com> 1.1.1d-2
- re-enable the stitched AES-CBC-SHA implementations
- make AES-GCM work in FIPS mode again
- enable TLS-1.2 AES-CCM ciphers in FIPS mode
- fix openssl speed errors in FIPS mode

* Fri Sep 13 2019 Tomáš Mráz <tmraz@redhat.com> 1.1.1d-1
- update to the 1.1.1d release

* Fri Sep  6 2019 Tomáš Mráz <tmraz@redhat.com> 1.1.1c-6
- upstream fix for status request extension non-compliance (#1737471)

* Thu Jul 25 2019 Fedora Release Engineering <releng@fedoraproject.org> - 1:1.1.1c-5
- Rebuilt for https://fedoraproject.org/wiki/Fedora_31_Mass_Rebuild

* Mon Jun 24 2019 Tomáš Mráz <tmraz@redhat.com> 1.1.1c-4
- do not try to use EC groups disallowed in FIPS mode
  in TLS
- fix Valgrind regression with constant-time code

* Mon Jun  3 2019 Tomáš Mráz <tmraz@redhat.com> 1.1.1c-3
- add upstream patch to defer sending KeyUpdate after
  pending writes are complete

* Thu May 30 2019 Tomáš Mráz <tmraz@redhat.com> 1.1.1c-2
- fix use of uninitialized memory

* Wed May 29 2019 Tomáš Mráz <tmraz@redhat.com> 1.1.1c-1
- update to the 1.1.1c release

* Fri May 10 2019 Tomáš Mráz <tmraz@redhat.com> 1.1.1b-10
- Another attempt at the AES-CCM regression fix

* Fri May 10 2019 Tomáš Mráz <tmraz@redhat.com> 1.1.1b-9
- Fix two small regressions
- Change the ts application default hash to SHA256

* Tue May  7 2019 Tomáš Mráz <tmraz@redhat.com> 1.1.1b-8
- FIPS compliance fixes

* Mon May  6 2019 Tomáš Mráz <tmraz@redhat.com> 1.1.1b-7
- add S390x chacha20-poly1305 assembler support from master branch

* Fri May  3 2019 Tomáš Mráz <tmraz@redhat.com> 1.1.1b-6
- apply new bugfixes from upstream 1.1.1 branch

* Tue Apr 16 2019 Tomáš Mráz <tmraz@redhat.com> 1.1.1b-5
- fix for BIO_get_mem_ptr() regression in 1.1.1b (#1691853)

* Wed Mar 27 2019 Tomáš Mráz <tmraz@redhat.com> 1.1.1b-4
- drop unused BuildRequires and Requires in the -devel subpackage

* Fri Mar 15 2019 Tomáš Mráz <tmraz@redhat.com> 1.1.1b-3
- fix regression in EVP_PBE_scrypt() (#1688284)
- fix incorrect help message in ca app (#1553206)

* Fri Mar  1 2019 Tomáš Mráz <tmraz@redhat.com> 1.1.1b-2
- use .include = syntax in the config file to allow it
  to be parsed by 1.0.2 version (#1668916)

* Thu Feb 28 2019 Tomáš Mráz <tmraz@redhat.com> 1.1.1b-1
- update to the 1.1.1b release
- EVP_KDF API backport from master
- SSH KDF implementation for EVP_KDF API backport from master

* Fri Feb 01 2019 Fedora Release Engineering <releng@fedoraproject.org> - 1:1.1.1a-2
- Rebuilt for https://fedoraproject.org/wiki/Fedora_30_Mass_Rebuild

* Tue Jan 15 2019 Tomáš Mráz <tmraz@redhat.com> 1.1.1a-1
- update to the 1.1.1a release

* Fri Nov  9 2018 Tomáš Mráz <tmraz@redhat.com> 1.1.1-7
- use /dev/urandom for seeding the RNG in FIPS POST

* Fri Oct 12 2018 Tomáš Mráz <tmraz@redhat.com> 1.1.1-6
- fix SECLEVEL 3 support
- fix some issues found in Coverity scan

* Thu Sep 27 2018 Charalampos Stratakis <cstratak@redhat.com> - 1:1.1.1-5
- Correctly invoke sed for defining OPENSSL_NO_SSL3

* Thu Sep 27 2018 Tomáš Mráz <tmraz@redhat.com> 1.1.1-4
- define OPENSSL_NO_SSL3 so the newly built dependencies do not
  have access to SSL3 API calls anymore

* Mon Sep 17 2018 Tomáš Mráz <tmraz@redhat.com> 1.1.1-3
- reinstate accidentally dropped patch for weak ciphersuites

* Fri Sep 14 2018 Tomáš Mráz <tmraz@redhat.com> 1.1.1-2
- for consistent support of security policies we build
  RC4 support in TLS (not default) and allow SHA1 in SECLEVEL 2

* Thu Sep 13 2018 Tomáš Mráz <tmraz@redhat.com> 1.1.1-1
- update to the final 1.1.1 version

* Thu Sep  6 2018 Tomáš Mráz <tmraz@redhat.com> 1.1.1-0.pre9.3
- do not try to initialize RNG in cleanup if it was not initialized
  before (#1624554)
- use only /dev/urandom if getrandom() is not available
- disable SM4

* Wed Aug 29 2018 Tomáš Mráz <tmraz@redhat.com> 1.1.1-0.pre9.2
- fix dangling symlinks to manual pages
- make SSLv3_method work

* Wed Aug 22 2018 Tomáš Mráz <tmraz@redhat.com> 1.1.1-0.pre9.1
- update to the latest 1.1.1 beta version

* Mon Aug 13 2018 Tomáš Mráz <tmraz@redhat.com> 1.1.1-0.pre8.4
- bidirectional shutdown fixes from upstream

* Mon Aug 13 2018 Tomáš Mráz <tmraz@redhat.com> 1.1.1-0.pre8.3
- do not put error on stack when using fixed protocol version
  with the default config (#1615098)

* Fri Jul 27 2018 Tomáš Mráz <tmraz@redhat.com> 1.1.1-0.pre8.2
- load crypto policy config file from the default config

* Wed Jul 25 2018 Tomáš Mráz <tmraz@redhat.com> 1.1.1-0.pre8
- update to the latest 1.1.1 beta version

* Fri Jul 13 2018 Fedora Release Engineering <releng@fedoraproject.org> - 1:1.1.0h-6
- Rebuilt for https://fedoraproject.org/wiki/Fedora_29_Mass_Rebuild

* Tue Jun 19 2018 Tomáš Mráz <tmraz@redhat.com> 1.1.0h-5
- fix FIPS RSA key generation failure

* Mon Jun  4 2018 Tomáš Mráz <tmraz@redhat.com> 1.1.0h-4
- ppc64le is not multilib arch (#1584994)

* Tue Apr  3 2018 Tomáš Mráz <tmraz@redhat.com> 1.1.0h-3
- fix regression of c_rehash (#1562953)

* Thu Mar 29 2018 Tomáš Mráz <tmraz@redhat.com> 1.1.0h-2
- fix FIPS symbol versions

* Thu Mar 29 2018 Tomáš Mráz <tmraz@redhat.com> 1.1.0h-1
- update to upstream version 1.1.0h
- add Recommends for openssl-pkcs11

* Fri Feb 23 2018 Tomáš Mráz <tmraz@redhat.com> 1.1.0g-6
- one more try to apply RPM_LD_FLAGS properly (#1541033)
- dropped unneeded starttls xmpp patch (#1417017)

* Thu Feb 08 2018 Fedora Release Engineering <releng@fedoraproject.org> - 1:1.1.0g-5
- Rebuilt for https://fedoraproject.org/wiki/Fedora_28_Mass_Rebuild

* Thu Feb  1 2018 Tomáš Mráz <tmraz@redhat.com> 1.1.0g-4
- apply RPM_LD_FLAGS properly (#1541033)

* Thu Jan 11 2018 Tomáš Mráz <tmraz@redhat.com> 1.1.0g-3
- silence the .rnd write failure as that is auxiliary functionality (#1524833)

* Thu Dec 14 2017 Tomáš Mráz <tmraz@redhat.com> 1.1.0g-2
- put the Makefile.certificate in pkgdocdir and drop the requirement on make

* Fri Nov  3 2017 Tomáš Mráz <tmraz@redhat.com> 1.1.0g-1
- update to upstream version 1.1.0g

* Thu Aug 03 2017 Fedora Release Engineering <releng@fedoraproject.org> - 1:1.1.0f-9
- Rebuilt for https://fedoraproject.org/wiki/Fedora_27_Binutils_Mass_Rebuild

* Thu Jul 27 2017 Fedora Release Engineering <releng@fedoraproject.org> - 1:1.1.0f-8
- Rebuilt for https://fedoraproject.org/wiki/Fedora_27_Mass_Rebuild

* Mon Jul 17 2017 Tomáš Mráz <tmraz@redhat.com> 1:1.1.0f-7
- make s_client and s_server work with -ssl3 option (#1471783)

* Thu Jul 13 2017 Petr Pisar <ppisar@redhat.com> - 1:1.1.0f-6
- perl dependency renamed to perl-interpreter
  <https://fedoraproject.org/wiki/Changes/perl_Package_to_Install_Core_Modules>

* Mon Jun 26 2017 Tomáš Mráz <tmraz@redhat.com> 1.1.0f-5
- disable verification of all insecure hashes

* Fri Jun 23 2017 Tomáš Mráz <tmraz@redhat.com> 1.1.0f-4
- make DTLS work (#1462541)

* Thu Jun 15 2017 Tomáš Mráz <tmraz@redhat.com> 1.1.0f-3
- enable 3DES SSL ciphersuites, RC4 is kept disabled (#1453066)

* Mon Jun  5 2017 Tomáš Mráz <tmraz@redhat.com> 1.1.0f-2
- only release thread-local key if we created it (from upstream) (#1458775)

* Fri Jun  2 2017 Tomáš Mráz <tmraz@redhat.com> 1.1.0f-1
- update to upstream version 1.1.0f
- SRP and GOST is now allowed, note that GOST support requires
  adding GOST engine which is not part of openssl anymore

* Thu Feb 16 2017 Tomáš Mráz <tmraz@redhat.com> 1.1.0e-1
- update to upstream version 1.1.0e
- add documentation of the PROFILE=SYSTEM special cipher string (#1420232)

* Sat Feb 11 2017 Fedora Release Engineering <releng@fedoraproject.org> - 1:1.1.0d-3
- Rebuilt for https://fedoraproject.org/wiki/Fedora_26_Mass_Rebuild

* Wed Feb  1 2017 Tomáš Mráz <tmraz@redhat.com> 1.1.0d-2
- applied upstream fixes (fix regression in X509_CRL_digest)

* Thu Jan 26 2017 Tomáš Mráz <tmraz@redhat.com> 1.1.0d-1
- update to upstream version 1.1.0d

* Thu Dec 22 2016 Tomáš Mráz <tmraz@redhat.com> 1.1.0c-5
- preserve new line in fd BIO BIO_gets() as other BIOs do

* Fri Dec  2 2016 Tomáš Mráz <tmraz@redhat.com> 1.1.0c-4
- FIPS mode fixes for TLS

* Wed Nov 30 2016 Tomáš Mráz <tmraz@redhat.com> 1.1.0c-3
- revert SSL_read() behavior change - patch from upstream (#1394677)
- fix behavior on client certificate request in renegotiation (#1393579)

* Tue Nov 22 2016 Tomáš Mráz <tmraz@redhat.com> 1.1.0c-2
- EC curve NIST P-224 is now allowed, still kept disabled in TLS due
  to less than optimal security

* Fri Nov 11 2016 Tomáš Mráz <tmraz@redhat.com> 1.1.0c-1
- update to upstream version 1.1.0c

* Fri Nov  4 2016 Tomáš Mráz <tmraz@redhat.com> 1.1.0b-4
- use a random seed if the supplied one did not generate valid
  parameters in dsa_builtin_paramgen2()

* Wed Oct 12 2016 Tomáš Mráz <tmraz@redhat.com> 1.1.0b-3
- do not break contract on return value when using dsa_builtin_paramgen2()

* Wed Oct 12 2016 Tomáš Mráz <tmraz@redhat.com> 1.1.0b-2
- fix afalg failure on big endian

* Tue Oct 11 2016 Tomáš Mráz <tmraz@redhat.com> 1.1.0b-1
- update to upstream version 1.1.0b

* Fri Oct 07 2016 Richard W.M. Jones <rjones@redhat.com> - 1:1.0.2j-2
- Add flags for riscv64.

* Mon Sep 26 2016 Tomáš Mráz <tmraz@redhat.com> 1.0.2j-1
- minor upstream release 1.0.2j fixing regression from previous release

* Sat Sep 24 2016 David Woodhouse <dwmw2@infradead.org> 1.0.2i-2
- Fix enginesdir in libcrypto.c (#1375361)

* Thu Sep 22 2016 Tomáš Mráz <tmraz@redhat.com> 1.0.2i-1
- minor upstream release 1.0.2i fixing security issues
- move man pages for perl based scripts to perl subpackage (#1377617)

* Wed Aug 10 2016 Tomáš Mráz <tmraz@redhat.com> 1.0.2h-3
- fix regression in Cisco AnyConnect VPN support (#1354588)

* Mon Jun 27 2016 Tomáš Mráz <tmraz@redhat.com> 1.0.2h-2
- require libcrypto in libssl.pc (#1301301)

* Tue May  3 2016 Tomáš Mráz <tmraz@redhat.com> 1.0.2h-1
- minor upstream release 1.0.2h fixing security issues

* Tue Mar 29 2016 Tomáš Mráz <tmraz@redhat.com> 1.0.2g-4
- disable SSLv2 support altogether (without ABI break)

* Mon Mar  7 2016 Tom Callaway <spot@fedoraproject.org> - 1.0.2g-3
- enable RC5

* Wed Mar  2 2016 Tomáš Mráz <tmraz@redhat.com> 1.0.2g-2
- reenable SSL2 in the build to avoid ABI break (it does not
  make the openssl vulnerable to DROWN attack)

* Tue Mar  1 2016 Tomáš Mráz <tmraz@redhat.com> 1.0.2g-1
- minor upstream release 1.0.2g fixing security issues

* Thu Feb 04 2016 Fedora Release Engineering <releng@fedoraproject.org> - 1:1.0.2f-2
- Rebuilt for https://fedoraproject.org/wiki/Fedora_24_Mass_Rebuild

* Thu Jan 28 2016 Tomáš Mráz <tmraz@redhat.com> 1.0.2f-1
- minor upstream release 1.0.2f fixing security issues
- add support for MIPS secondary architecture

* Fri Jan 15 2016 Tomáš Mráz <tmraz@redhat.com> 1.0.2e-5
- document some options of openssl speed command

* Fri Dec 18 2015 Tomáš Mráz <tmraz@redhat.com> 1.0.2e-4
- enable sctp support in DTLS

* Tue Dec  8 2015 Tomáš Mráz <tmraz@redhat.com> 1.0.2e-3
- remove unimplemented EC method from header (#1289599)

* Mon Dec  7 2015 Tomáš Mráz <tmraz@redhat.com> 1.0.2e-2
- the fast nistp implementation works only on little endian architectures

* Fri Dec  4 2015 Tomáš Mráz <tmraz@redhat.com> 1.0.2e-1
- minor upstream release 1.0.2e fixing moderate severity security issues
- enable fast assembler implementation for NIST P-256 and P-521
  elliptic curves (#1164210)
- filter out unwanted link options from the .pc files (#1257836)
- do not set serial to 0 in Makefile.certificate (#1135719)

* Mon Nov 16 2015 Tomáš Mráz <tmraz@redhat.com> 1.0.2d-3
- fix sigill on some AMD CPUs (#1278194)

* Wed Aug 12 2015 Tom Callaway <spot@fedoraproject.org> 1.0.2d-2
- re-enable secp256k1 (bz1021898)

* Thu Jul  9 2015 Tomáš Mráz <tmraz@redhat.com> 1.0.2d-1
- minor upstream release 1.0.2d fixing a high severity security issue

* Tue Jul  7 2015 Tomáš Mráz <tmraz@redhat.com> 1.0.2c-3
- fix the aarch64 build

* Thu Jun 18 2015 Fedora Release Engineering <rel-eng@lists.fedoraproject.org> - 1:1.0.2c-2
- Rebuilt for https://fedoraproject.org/wiki/Fedora_23_Mass_Rebuild

* Mon Jun 15 2015 Tomáš Mráz <tmraz@redhat.com> 1.0.2c-1
- minor upstream release 1.0.2c fixing multiple security issues

* Thu May  7 2015 Peter Robinson <pbrobinson@fedoraproject.org> 1.0.2a-4
- Add aarch64 sslarch details

* Thu May  7 2015 Tomáš Mráz <tmraz@redhat.com> 1.0.2a-3
- fix some 64 bit build targets

* Tue Apr 28 2015 Tomáš Mráz <tmraz@redhat.com> 1.0.2a-2
- add alternative certificate chain discovery support from upstream

* Thu Apr 23 2015 Tomáš Mráz <tmraz@redhat.com> 1.0.2a-1
- rebase to 1.0.2 branch

* Thu Apr  9 2015 Tomáš Mráz <tmraz@redhat.com> 1.0.1k-7
- drop the AES-GCM restriction of 2^32 operations because the IV is
  always 96 bits (32 bit fixed field + 64 bit invocation field)

* Thu Mar 19 2015 Tomáš Mráz <tmraz@redhat.com> 1.0.1k-6
- fix CVE-2015-0209 - potential use after free in d2i_ECPrivateKey()
- fix CVE-2015-0286 - improper handling of ASN.1 boolean comparison
- fix CVE-2015-0287 - ASN.1 structure reuse decoding memory corruption
- fix CVE-2015-0289 - NULL dereference decoding invalid PKCS#7 data
- fix CVE-2015-0293 - triggerable assert in SSLv2 server

* Mon Mar 16 2015 Tomáš Mráz <tmraz@redhat.com> 1.0.1k-5
- fix bug in the CRYPTO_128_unwrap()

* Fri Feb 27 2015 Tomáš Mráz <tmraz@redhat.com> 1.0.1k-4
- fix bug in the RFC 5649 support (#1185878)

* Sat Feb 21 2015 Till Maas <opensource@till.name> - 1:1.0.1k-3
- Rebuilt for Fedora 23 Change
  https://fedoraproject.org/wiki/Changes/Harden_all_packages_with_position-independent_code

* Thu Jan 15 2015 Tomáš Mráz <tmraz@redhat.com> 1.0.1k-2
- test in the non-FIPS RSA keygen for minimal distance of p and q
  similarly to the FIPS RSA keygen

* Fri Jan  9 2015 Tomáš Mráz <tmraz@redhat.com> 1.0.1k-1
- new upstream release fixing multiple security issues

* Thu Nov 20 2014 Tomáš Mráz <tmraz@redhat.com> 1.0.1j-3
- disable SSLv3 by default again (mail servers and possibly
  LDAP servers should probably allow it explicitly for legacy
  clients)

* Tue Oct 21 2014 Tomáš Mráz <tmraz@redhat.com> 1.0.1j-2
- update the FIPS RSA keygen to be FIPS 186-4 compliant

* Thu Oct 16 2014 Tomáš Mráz <tmraz@redhat.com> 1.0.1j-1
- new upstream release fixing multiple security issues

* Fri Oct 10 2014 Tomáš Mráz <tmraz@redhat.com> 1.0.1i-5
- copy negotiated digests when switching certs by SNI (#1150032)

* Mon Sep  8 2014 Tomáš Mráz <tmraz@redhat.com> 1.0.1i-4
- add support for RFC 5649

* Sun Aug 17 2014 Fedora Release Engineering <rel-eng@lists.fedoraproject.org> - 1:1.0.1i-3
- Rebuilt for https://fedoraproject.org/wiki/Fedora_21_22_Mass_Rebuild

* Wed Aug 13 2014 Tomáš Mráz <tmraz@redhat.com> 1.0.1i-2
- drop RSA X9.31 from RSA FIPS selftests
- add Power 8 optimalizations

* Thu Aug  7 2014 Tomáš Mráz <tmraz@redhat.com> 1.0.1i-1
- new upstream release fixing multiple moderate security issues
- for now disable only SSLv2 by default

* Fri Jul 18 2014 Tom Callaway <spot@fedoraproject.org> 1.0.1h-6
- fix license handling

* Mon Jun 30 2014 Tomáš Mráz <tmraz@redhat.com> 1.0.1h-5
- disable SSLv2 and SSLv3 protocols by default (can be enabled
  via appropriate SSL_CTX_clear_options() call)

* Wed Jun 11 2014 Tomáš Mráz <tmraz@redhat.com> 1.0.1h-4
- use system profile for default cipher list

* Tue Jun 10 2014 Tomáš Mráz <tmraz@redhat.com> 1.0.1h-3
- make FIPS mode keygen bit length restriction enforced only when
  OPENSSL_ENFORCE_MODULUS_BITS is set
- fix CVE-2014-0224 fix that broke EAP-FAST session resumption support

* Sat Jun 07 2014 Fedora Release Engineering <rel-eng@lists.fedoraproject.org> - 1:1.0.1h-2
- Rebuilt for https://fedoraproject.org/wiki/Fedora_21_Mass_Rebuild

* Thu Jun  5 2014 Tomáš Mráz <tmraz@redhat.com> 1.0.1h-1
- new upstream release 1.0.1h

* Sat May 31 2014 Peter Robinson <pbrobinson@fedoraproject.org> 1.0.1g-2
- Drop obsolete and irrelevant docs
- Move devel docs to appropriate package

* Wed May  7 2014 Tomáš Mráz <tmraz@redhat.com> 1.0.1g-1
- new upstream release 1.0.1g
- do not include ECC ciphersuites in SSLv2 client hello (#1090952)
- fail on hmac integrity check if the .hmac file is empty

* Mon Apr 07 2014 Dennis Gilmore <dennis@ausil.us> - 1.0.1e-44
- pull in upstream patch for CVE-2014-0160
- removed CHANGES file portion from patch for expediency

* Thu Apr  3 2014 Tomáš Mráz <tmraz@redhat.com> 1.0.1e-43
- add support for ppc64le architecture (#1072633)

* Mon Mar 17 2014 Tomáš Mráz <tmraz@redhat.com> 1.0.1e-42
- properly detect encryption failure in BIO
- use 2048 bit RSA key in FIPS selftests

* Fri Feb 14 2014 Tomáš Mráz <tmraz@redhat.com> 1.0.1e-41
- use the key length from configuration file if req -newkey rsa is invoked

* Thu Feb 13 2014 Tomáš Mráz <tmraz@redhat.com> 1.0.1e-40
- print ephemeral key size negotiated in TLS handshake (#1057715)
- add DH_compute_key_padded needed for FIPS CAVS testing

* Thu Feb  6 2014 Tomáš Mráz <tmraz@redhat.com> 1.0.1e-39
- make expiration and key length changeable by DAYS and KEYLEN
  variables in the certificate Makefile (#1058108)
- change default hash to sha256 (#1062325)

* Wed Jan 22 2014 Tomáš Mráz <tmraz@redhat.com> 1.0.1e-38
- make 3des strength to be 128 bits instead of 168 (#1056616)

* Tue Jan  7 2014 Tomáš Mráz <tmraz@redhat.com> 1.0.1e-37
- fix CVE-2013-4353 - Invalid TLS handshake crash
- fix CVE-2013-6450 - possible MiTM attack on DTLS1

* Fri Dec 20 2013 Tomáš Mráz <tmraz@redhat.com> 1.0.1e-36
- fix CVE-2013-6449 - crash when version in SSL structure is incorrect
- more FIPS validation requirement changes

* Wed Dec 18 2013 Tomáš Mráz <tmraz@redhat.com> 1.0.1e-35
- drop weak ciphers from the default TLS ciphersuite list
- add back some symbols that were dropped with update to 1.0.1 branch
- more FIPS validation requirement changes

* Tue Nov 19 2013 Tomáš Mráz <tmraz@redhat.com> 1.0.1e-34
- fix locking and reseeding problems with FIPS drbg

* Fri Nov 15 2013 Tomáš Mráz <tmraz@redhat.com> 1.0.1e-33
- additional changes required for FIPS validation

* Wed Nov 13 2013 Tomáš Mráz <tmraz@redhat.com> 1.0.1e-32
- disable verification of certificate, CRL, and OCSP signatures
  using MD5 if OPENSSL_ENABLE_MD5_VERIFY environment variable
  is not set

* Fri Nov  8 2013 Tomáš Mráz <tmraz@redhat.com> 1.0.1e-31
- add back support for secp521r1 EC curve
- add aarch64 to Configure (#969692)

* Tue Oct 29 2013 Tomáš Mráz <tmraz@redhat.com> 1.0.1e-30
- fix misdetection of RDRAND support on Cyrix CPUS (from upstream) (#1022346)

* Thu Oct 24 2013 Tomáš Mráz <tmraz@redhat.com> 1.0.1e-29
- do not advertise ECC curves we do not support (#1022493)

* Wed Oct 16 2013 Tomáš Mráz <tmraz@redhat.com> 1.0.1e-28
- only ECC NIST Suite B curves support
- drop -fips subpackage

* Mon Oct 14 2013 Tom Callaway <spot@fedoraproject.org> - 1.0.1e-27
- resolve bugzilla 319901 (phew! only took 6 years & 9 days)

* Fri Sep 27 2013 Tomáš Mráz <tmraz@redhat.com> 1.0.1e-26
- make DTLS1 work in FIPS mode
- avoid RSA and DSA 512 bits and Whirlpool in 'openssl speed' in FIPS mode

* Mon Sep 23 2013 Tomáš Mráz <tmraz@redhat.com> 1.0.1e-25
- avoid dlopening libssl.so from libcrypto (#1010357)

* Fri Sep 20 2013 Tomáš Mráz <tmraz@redhat.com> 1.0.1e-24
- fix small memory leak in FIPS aes selftest

* Thu Sep 19 2013 Tomáš Mráz <tmraz@redhat.com> 1.0.1e-23
- fix segfault in openssl speed hmac in the FIPS mode

* Thu Sep 12 2013 Tomáš Mráz <tmraz@redhat.com> 1.0.1e-22
- document the nextprotoneg option in manual pages
  original patch by Hubert Kario

* Tue Sep 10 2013 Kyle McMartin <kyle@redhat.com> 1.0.1e-21
- [arm] use elf auxv to figure out armcap.c instead of playing silly
  games with SIGILL handlers. (#1006474)

* Wed Sep  4 2013 Tomas Mraz <tmraz@redhat.com> 1.0.1e-20
- try to avoid some races when updating the -fips subpackage

* Mon Sep  2 2013 Tomas Mraz <tmraz@redhat.com> 1.0.1e-19
- use version-release in .hmac suffix to avoid overwrite
  during upgrade

* Thu Aug 29 2013 Tomas Mraz <tmraz@redhat.com> 1.0.1e-18
- allow deinitialization of the FIPS mode

* Thu Aug 29 2013 Tomas Mraz <tmraz@redhat.com> 1.0.1e-17
- always perform the FIPS selftests in library constructor
  if FIPS module is installed

* Tue Aug 27 2013 Tomas Mraz <tmraz@redhat.com> 1.0.1e-16
- add -fips subpackage that contains the FIPS module files

* Fri Aug 16 2013 Tomas Mraz <tmraz@redhat.com> 1.0.1e-15
- fix use of rdrand if available
- more commits cherry picked from upstream
- documentation fixes

* Sat Aug 03 2013 Petr Pisar <ppisar@redhat.com> - 1:1.0.1e-14
- Perl 5.18 rebuild

* Fri Jul 26 2013 Tomas Mraz <tmraz@redhat.com> 1.0.1e-13
- additional manual page fix
- use symbol versioning also for the textual version

* Thu Jul 25 2013 Tomas Mraz <tmraz@redhat.com> 1.0.1e-12
- additional manual page fixes

* Fri Jul 19 2013 Tomas Mraz <tmraz@redhat.com> 1.0.1e-11
- use _prefix macro

* Wed Jul 17 2013 Petr Pisar <ppisar@redhat.com> - 1:1.0.1e-10
- Perl 5.18 rebuild

* Thu Jul 11 2013 Tomas Mraz <tmraz@redhat.com> 1.0.1e-9
- add openssl.cnf.5 manpage symlink to config.5

* Wed Jul 10 2013 Tomas Mraz <tmraz@redhat.com> 1.0.1e-8
- add relro linking flag

* Wed Jul 10 2013 Tomas Mraz <tmraz@redhat.com> 1.0.1e-7
- add support for the -trusted_first option for certificate chain verification

* Fri May  3 2013 Tomas Mraz <tmraz@redhat.com> 1.0.1e-6
- fix build of manual pages with current pod2man (#959439)

* Sun Apr 21 2013 Peter Robinson <pbrobinson@fedoraproject.org> 1.0.1e-5
- Enable ARM optimised build

* Mon Mar 18 2013 Tomas Mraz <tmraz@redhat.com> 1.0.1e-4
- fix random bad record mac errors (#918981)

* Tue Feb 19 2013 Tomas Mraz <tmraz@redhat.com> 1.0.1e-3
- fix up the SHLIB_VERSION_NUMBER

* Tue Feb 19 2013 Tomas Mraz <tmraz@redhat.com> 1.0.1e-2
- disable ZLIB loading by default (due to CRIME attack)

* Tue Feb 19 2013 Tomas Mraz <tmraz@redhat.com> 1.0.1e-1
- new upstream version

* Wed Jan 30 2013 Tomas Mraz <tmraz@redhat.com> 1.0.1c-12
- more fixes from upstream
- fix errors in manual causing build failure (#904777)

* Fri Dec 21 2012 Tomas Mraz <tmraz@redhat.com> 1.0.1c-11
- add script for renewal of a self-signed cert by Philip Prindeville (#871566)
- allow X509_issuer_and_serial_hash() produce correct result in
  the FIPS mode (#881336)

* Thu Dec  6 2012 Tomas Mraz <tmraz@redhat.com> 1.0.1c-10
- do not load default verify paths if CApath or CAfile specified (#884305)

* Tue Nov 20 2012 Tomas Mraz <tmraz@redhat.com> 1.0.1c-9
- more fixes from upstream CVS
- fix DSA key pairwise check (#878597)

* Thu Nov 15 2012 Tomas Mraz <tmraz@redhat.com> 1.0.1c-8
- use 1024 bit DH parameters in s_server as 512 bit is not allowed
  in FIPS mode and it is quite weak anyway

* Mon Sep 10 2012 Tomas Mraz <tmraz@redhat.com> 1.0.1c-7
- add missing initialization of str in aes_ccm_init_key (#853963)
- add important patches from upstream CVS
- use the secure_getenv() with new glibc

* Fri Jul 20 2012 Fedora Release Engineering <rel-eng@lists.fedoraproject.org> - 1:1.0.1c-6
- Rebuilt for https://fedoraproject.org/wiki/Fedora_18_Mass_Rebuild

* Fri Jul 13 2012 Tomas Mraz <tmraz@redhat.com> 1.0.1c-5
- use __getenv_secure() instead of __libc_enable_secure

* Fri Jul 13 2012 Tomas Mraz <tmraz@redhat.com> 1.0.1c-4
- do not move libcrypto to /lib
- do not use environment variables if __libc_enable_secure is on
- fix strict aliasing problems in modes

* Thu Jul 12 2012 Tomas Mraz <tmraz@redhat.com> 1.0.1c-3
- fix DSA key generation in FIPS mode (#833866)
- allow duplicate FIPS_mode_set(1)
- enable build on ppc64 subarch (#834652)

* Wed Jul 11 2012 Tomas Mraz <tmraz@redhat.com> 1.0.1c-2
- fix s_server with new glibc when no global IPv6 address (#839031)
- make it build with new Perl

* Tue May 15 2012 Tomas Mraz <tmraz@redhat.com> 1.0.1c-1
- new upstream version

* Thu Apr 26 2012 Tomas Mraz <tmraz@redhat.com> 1.0.1b-1
- new upstream version

* Fri Apr 20 2012 Tomas Mraz <tmraz@redhat.com> 1.0.1a-1
- new upstream version fixing CVE-2012-2110

* Wed Apr 11 2012 Tomas Mraz <tmraz@redhat.com> 1.0.1-3
- add Kerberos 5 libraries to pkgconfig for static linking (#807050)

* Thu Apr  5 2012 Tomas Mraz <tmraz@redhat.com> 1.0.1-2
- backports from upstream CVS
- fix segfault when /dev/urandom is not available (#809586)

* Wed Mar 14 2012 Tomas Mraz <tmraz@redhat.com> 1.0.1-1
- new upstream release

* Mon Mar  5 2012 Tomas Mraz <tmraz@redhat.com> 1.0.1-0.3.beta3
- add obsoletes to assist multilib updates (#799636)

* Wed Feb 29 2012 Tomas Mraz <tmraz@redhat.com> 1.0.1-0.2.beta3
- epoch bumped to 1 due to revert to 1.0.0g on Fedora 17
- new upstream release from the 1.0.1 branch
- fix s390x build (#798411)
- versioning for the SSLeay symbol (#794950)
- add -DPURIFY to build flags (#797323)
- filter engine provides
- split the libraries to a separate -libs package
- add make to requires on the base package (#783446)

* Tue Feb  7 2012 Tomas Mraz <tmraz@redhat.com> 1.0.1-0.1.beta2
- new upstream release from the 1.0.1 branch, ABI compatible
- add documentation for the -no_ign_eof option

* Thu Jan 19 2012 Tomas Mraz <tmraz@redhat.com> 1.0.0g-1
- new upstream release fixing CVE-2012-0050 - DoS regression in
  DTLS support introduced by the previous release (#782795)

* Thu Jan  5 2012 Tomas Mraz <tmraz@redhat.com> 1.0.0f-1
- new upstream release fixing multiple CVEs

* Tue Nov 22 2011 Tomas Mraz <tmraz@redhat.com> 1.0.0e-4
- move the libraries needed for static linking to Libs.private

* Thu Nov  3 2011 Tomas Mraz <tmraz@redhat.com> 1.0.0e-3
- do not use AVX instructions when osxsave bit not set
- add direct known answer tests for SHA2 algorithms

* Wed Sep 21 2011 Tomas Mraz <tmraz@redhat.com> 1.0.0e-2
- fix missing initialization of variable in CHIL engine

* Wed Sep  7 2011 Tomas Mraz <tmraz@redhat.com> 1.0.0e-1
- new upstream release fixing CVE-2011-3207 (#736088)

* Wed Aug 24 2011 Tomas Mraz <tmraz@redhat.com> 1.0.0d-8
- drop the separate engine for Intel acceleration improvements
  and merge in the AES-NI, SHA1, and RC4 optimizations
- add support for OPENSSL_DISABLE_AES_NI environment variable
  that disables the AES-NI support

* Tue Jul 26 2011 Tomas Mraz <tmraz@redhat.com> 1.0.0d-7
- correct openssl cms help output (#636266)
- more tolerant starttls detection in XMPP protocol (#608239)

* Wed Jul 20 2011 Tomas Mraz <tmraz@redhat.com> 1.0.0d-6
- add support for newest Intel acceleration improvements backported
  from upstream by Intel in form of a separate engine

* Thu Jun  9 2011 Tomas Mraz <tmraz@redhat.com> 1.0.0d-5
- allow the AES-NI engine in the FIPS mode

* Tue May 24 2011 Tomas Mraz <tmraz@redhat.com> 1.0.0d-4
- add API necessary for CAVS testing of the new DSA parameter generation

* Thu Apr 28 2011 Tomas Mraz <tmraz@redhat.com> 1.0.0d-3
- add support for VIA Padlock on 64bit arch from upstream (#617539)
- do not return bogus values from load_certs (#652286)

* Tue Apr  5 2011 Tomas Mraz <tmraz@redhat.com> 1.0.0d-2
- clarify apps help texts for available digest algorithms (#693858)

* Thu Feb 10 2011 Tomas Mraz <tmraz@redhat.com> 1.0.0d-1
- new upstream release fixing CVE-2011-0014 (OCSP stapling vulnerability)

* Tue Feb 08 2011 Fedora Release Engineering <rel-eng@lists.fedoraproject.org> - 1.0.0c-4
- Rebuilt for https://fedoraproject.org/wiki/Fedora_15_Mass_Rebuild

* Fri Feb  4 2011 Tomas Mraz <tmraz@redhat.com> 1.0.0c-3
- add -x931 parameter to openssl genrsa command to use the ANSI X9.31
  key generation method
- use FIPS-186-3 method for DSA parameter generation
- add OPENSSL_FIPS_NON_APPROVED_MD5_ALLOW environment variable
  to allow using MD5 when the system is in the maintenance state
  even if the /proc fips flag is on
- make openssl pkcs12 command work by default in the FIPS mode

* Mon Jan 24 2011 Tomas Mraz <tmraz@redhat.com> 1.0.0c-2
- listen on ipv6 wildcard in s_server so we accept connections
  from both ipv4 and ipv6 (#601612)
- fix openssl speed command so it can be used in the FIPS mode
  with FIPS allowed ciphers

* Fri Dec  3 2010 Tomas Mraz <tmraz@redhat.com> 1.0.0c-1
- new upstream version fixing CVE-2010-4180

* Tue Nov 23 2010 Tomas Mraz <tmraz@redhat.com> 1.0.0b-3
- replace the revert for the s390x bignum asm routines with
  fix from upstream

* Mon Nov 22 2010 Tomas Mraz <tmraz@redhat.com> 1.0.0b-2
- revert upstream change in s390x bignum asm routines

* Tue Nov 16 2010 Tomas Mraz <tmraz@redhat.com> 1.0.0b-1
- new upstream version fixing CVE-2010-3864 (#649304)

* Tue Sep  7 2010 Tomas Mraz <tmraz@redhat.com> 1.0.0a-3
- make SHLIB_VERSION reflect the library suffix

* Wed Jun 30 2010 Tomas Mraz <tmraz@redhat.com> 1.0.0a-2
- openssl man page fix (#609484)

* Fri Jun  4 2010 Tomas Mraz <tmraz@redhat.com> 1.0.0a-1
- new upstream patch release, fixes CVE-2010-0742 (#598738)
  and CVE-2010-1633 (#598732)

* Wed May 19 2010 Tomas Mraz <tmraz@redhat.com> 1.0.0-5
- pkgconfig files now contain the correct libdir (#593723)

* Tue May 18 2010 Tomas Mraz <tmraz@redhat.com> 1.0.0-4
- make CA dir readable - the private keys are in private subdir (#584810)

* Fri Apr  9 2010 Tomas Mraz <tmraz@redhat.com> 1.0.0-3
- a few fixes from upstream CVS
- move libcrypto to /lib (#559953)

* Tue Apr  6 2010 Tomas Mraz <tmraz@redhat.com> 1.0.0-2
- set UTC timezone on pod2man run (#578842)
- make X509_NAME_hash_old work in FIPS mode

* Tue Mar 30 2010 Tomas Mraz <tmraz@redhat.com> 1.0.0-1
- update to final 1.0.0 upstream release

* Tue Feb 16 2010 Tomas Mraz <tmraz@redhat.com> 1.0.0-0.22.beta5
- make TLS work in the FIPS mode

* Fri Feb 12 2010 Tomas Mraz <tmraz@redhat.com> 1.0.0-0.21.beta5
- gracefully handle zero length in assembler implementations of
  OPENSSL_cleanse (#564029)
- do not fail in s_server if client hostname not resolvable (#561260)

* Wed Jan 20 2010 Tomas Mraz <tmraz@redhat.com> 1.0.0-0.20.beta5
- new upstream release

* Thu Jan 14 2010 Tomas Mraz <tmraz@redhat.com> 1.0.0-0.19.beta4
- fix CVE-2009-4355 - leak in applications incorrectly calling
  CRYPTO_free_all_ex_data() before application exit (#546707)
- upstream fix for future TLS protocol version handling

* Wed Jan 13 2010 Tomas Mraz <tmraz@redhat.com> 1.0.0-0.18.beta4
- add support for Intel AES-NI

* Thu Jan  7 2010 Tomas Mraz <tmraz@redhat.com> 1.0.0-0.17.beta4
- upstream fix compression handling on session resumption
- various null checks and other small fixes from upstream
- upstream changes for the renegotiation info according to the latest draft

* Mon Nov 23 2009 Tomas Mraz <tmraz@redhat.com> 1.0.0-0.16.beta4
- fix non-fips mingw build (patch by Kalev Lember)
- add IPV6 fix for DTLS

* Fri Nov 20 2009 Tomas Mraz <tmraz@redhat.com> 1.0.0-0.15.beta4
- add better error reporting for the unsafe renegotiation

* Fri Nov 20 2009 Tomas Mraz <tmraz@redhat.com> 1.0.0-0.14.beta4
- fix build on s390x

* Wed Nov 18 2009 Tomas Mraz <tmraz@redhat.com> 1.0.0-0.13.beta4
- disable enforcement of the renegotiation extension on the client (#537962)
- add fixes from the current upstream snapshot

* Fri Nov 13 2009 Tomas Mraz <tmraz@redhat.com> 1.0.0-0.12.beta4
- keep the beta status in version number at 3 so we do not have to rebuild
  openssh and possibly other dependencies with too strict version check

* Thu Nov 12 2009 Tomas Mraz <tmraz@redhat.com> 1.0.0-0.11.beta4
- update to new upstream version, no soname bump needed
- fix CVE-2009-3555 - note that the fix is bypassed if SSL_OP_ALL is used
  so the compatibility with unfixed clients is not broken. The
  protocol extension is also not final.

* Fri Oct 16 2009 Tomas Mraz <tmraz@redhat.com> 1.0.0-0.10.beta3
- fix use of freed memory if SSL_CTX_free() is called before
  SSL_free() (#521342)

* Thu Oct  8 2009 Tomas Mraz <tmraz@redhat.com> 1.0.0-0.9.beta3
- fix typo in DTLS1 code (#527015)
- fix leak in error handling of d2i_SSL_SESSION()

* Wed Sep 30 2009 Tomas Mraz <tmraz@redhat.com> 1.0.0-0.8.beta3
- fix RSA and DSA FIPS selftests
- reenable fixed x86_64 camellia assembler code (#521127)

* Fri Sep  4 2009 Tomas Mraz <tmraz@redhat.com> 1.0.0-0.7.beta3
- temporarily disable x86_64 camellia assembler code (#521127)

* Mon Aug 31 2009 Tomas Mraz <tmraz@redhat.com> 1.0.0-0.6.beta3
- fix openssl dgst -dss1 (#520152)

* Wed Aug 26 2009 Tomas Mraz <tmraz@redhat.com> 1.0.0-0.5.beta3
- drop the compat symlink hacks

* Sat Aug 22 2009 Tomas Mraz <tmraz@redhat.com> 1.0.0-0.4.beta3
- constify SSL_CIPHER_description()

* Fri Aug 21 2009 Tomas Mraz <tmraz@redhat.com> 1.0.0-0.3.beta3
- fix WWW:Curl:Easy reference in tsget

* Fri Aug 21 2009 Tomas Mraz <tmraz@redhat.com> 1.0.0-0.2.beta3
- enable MD-2

* Thu Aug 20 2009 Tomas Mraz <tmraz@redhat.com> 1.0.0-0.1.beta3
- update to new major upstream release

* Sat Jul 25 2009 Fedora Release Engineering <rel-eng@lists.fedoraproject.org> - 0.9.8k-7
- Rebuilt for https://fedoraproject.org/wiki/Fedora_12_Mass_Rebuild

* Wed Jul 22 2009 Bill Nottingham <notting@redhat.com>
- do not build special 'optimized' versions for i686, as that's the base
  arch in Fedora now

* Tue Jun 30 2009 Tomas Mraz <tmraz@redhat.com> 0.9.8k-6
- abort if selftests failed and random number generator is polled
- mention EVP_aes and EVP_sha2xx routines in the manpages
- add README.FIPS
- make CA dir absolute path (#445344)
- change default length for RSA key generation to 2048 (#484101)

* Thu May 21 2009 Tomas Mraz <tmraz@redhat.com> 0.9.8k-5
- fix CVE-2009-1377 CVE-2009-1378 CVE-2009-1379
  (DTLS DoS problems) (#501253, #501254, #501572)

* Tue Apr 21 2009 Tomas Mraz <tmraz@redhat.com> 0.9.8k-4
- support compatibility DTLS mode for CISCO AnyConnect (#464629)

* Fri Apr 17 2009 Tomas Mraz <tmraz@redhat.com> 0.9.8k-3
- correct the SHLIB_VERSION define

* Wed Apr 15 2009 Tomas Mraz <tmraz@redhat.com> 0.9.8k-2
- add support for multiple CRLs with same subject
- load only dynamic engine support in FIPS mode

* Wed Mar 25 2009 Tomas Mraz <tmraz@redhat.com> 0.9.8k-1
- update to new upstream release (minor bug fixes, security
  fixes and machine code optimizations only)

* Thu Mar 19 2009 Tomas Mraz <tmraz@redhat.com> 0.9.8j-10
- move libraries to /usr/lib (#239375)

* Fri Mar 13 2009 Tomas Mraz <tmraz@redhat.com> 0.9.8j-9
- add a static subpackage

* Thu Feb 26 2009 Fedora Release Engineering <rel-eng@lists.fedoraproject.org> - 0.9.8j-8
- Rebuilt for https://fedoraproject.org/wiki/Fedora_11_Mass_Rebuild

* Mon Feb  2 2009 Tomas Mraz <tmraz@redhat.com> 0.9.8j-7
- must also verify checksum of libssl.so in the FIPS mode
- obtain the seed for FIPS rng directly from the kernel device
- drop the temporary symlinks

* Mon Jan 26 2009 Tomas Mraz <tmraz@redhat.com> 0.9.8j-6
- drop the temporary triggerpostun and symlinking in post
- fix the pkgconfig files and drop the unnecessary buildrequires
  on pkgconfig as it is a rpmbuild dependency (#481419)

* Sat Jan 17 2009 Tomas Mraz <tmraz@redhat.com> 0.9.8j-5
- add temporary triggerpostun to reinstate the symlinks

* Sat Jan 17 2009 Tomas Mraz <tmraz@redhat.com> 0.9.8j-4
- no pairwise key tests in non-fips mode (#479817)

* Fri Jan 16 2009 Tomas Mraz <tmraz@redhat.com> 0.9.8j-3
- even more robust test for the temporary symlinks

* Fri Jan 16 2009 Tomas Mraz <tmraz@redhat.com> 0.9.8j-2
- try to ensure the temporary symlinks exist

* Thu Jan 15 2009 Tomas Mraz <tmraz@redhat.com> 0.9.8j-1
- new upstream version with necessary soname bump (#455753)
- temporarily provide symlink to old soname to make it possible to rebuild
  the dependent packages in rawhide
- add eap-fast support (#428181)
- add possibility to disable zlib by setting
- add fips mode support for testing purposes
- do not null dereference on some invalid smime files
- add buildrequires pkgconfig (#479493)

* Sun Aug 10 2008 Tomas Mraz <tmraz@redhat.com> 0.9.8g-11
- do not add tls extensions to server hello for SSLv3 either

* Mon Jun  2 2008 Joe Orton <jorton@redhat.com> 0.9.8g-10
- move root CA bundle to ca-certificates package

* Wed May 28 2008 Tomas Mraz <tmraz@redhat.com> 0.9.8g-9
- fix CVE-2008-0891 - server name extension crash (#448492)
- fix CVE-2008-1672 - server key exchange message omit crash (#448495)

* Tue May 27 2008 Tomas Mraz <tmraz@redhat.com> 0.9.8g-8
- super-H arch support
- drop workaround for bug 199604 as it should be fixed in gcc-4.3

* Mon May 19 2008 Tom "spot" Callaway <tcallawa@redhat.com> 0.9.8g-7
- sparc handling

* Mon Mar 10 2008 Joe Orton <jorton@redhat.com> 0.9.8g-6
- update to new root CA bundle from mozilla.org (r1.45)

* Wed Feb 20 2008 Fedora Release Engineering <rel-eng@fedoraproject.org> - 0.9.8g-5
- Autorebuild for GCC 4.3

* Thu Jan 24 2008 Tomas Mraz <tmraz@redhat.com> 0.9.8g-4
- merge review fixes (#226220)
- adjust the SHLIB_VERSION_NUMBER to reflect library name (#429846)

* Thu Dec 13 2007 Tomas Mraz <tmraz@redhat.com> 0.9.8g-3
- set default paths when no explicit paths are set (#418771)
- do not add tls extensions to client hello for SSLv3 (#422081)

* Tue Dec  4 2007 Tomas Mraz <tmraz@redhat.com> 0.9.8g-2
- enable some new crypto algorithms and features
- add some more important bug fixes from openssl CVS

* Mon Dec  3 2007 Tomas Mraz <tmraz@redhat.com> 0.9.8g-1
- update to latest upstream release, SONAME bumped to 7

* Mon Oct 15 2007 Joe Orton <jorton@redhat.com> 0.9.8b-17
- update to new CA bundle from mozilla.org

* Fri Oct 12 2007 Tomas Mraz <tmraz@redhat.com> 0.9.8b-16
- fix CVE-2007-5135 - off-by-one in SSL_get_shared_ciphers (#309801)
- fix CVE-2007-4995 - out of order DTLS fragments buffer overflow (#321191)
- add alpha sub-archs (#296031)

* Tue Aug 21 2007 Tomas Mraz <tmraz@redhat.com> 0.9.8b-15
- rebuild

* Fri Aug  3 2007 Tomas Mraz <tmraz@redhat.com> 0.9.8b-14
- use localhost in testsuite, hopefully fixes slow build in koji
- CVE-2007-3108 - fix side channel attack on private keys (#250577)
- make ssl session cache id matching strict (#233599)

* Wed Jul 25 2007 Tomas Mraz <tmraz@redhat.com> 0.9.8b-13
- allow building on ARM architectures (#245417)
- use reference timestamps to prevent multilib conflicts (#218064)
- -devel package must require pkgconfig (#241031)

* Mon Dec 11 2006 Tomas Mraz <tmraz@redhat.com> 0.9.8b-12
- detect duplicates in add_dir properly (#206346)

* Thu Nov 30 2006 Tomas Mraz <tmraz@redhat.com> 0.9.8b-11
- the previous change still didn't make X509_NAME_cmp transitive

* Thu Nov 23 2006 Tomas Mraz <tmraz@redhat.com> 0.9.8b-10
- make X509_NAME_cmp transitive otherwise certificate lookup
  is broken (#216050)

* Thu Nov  2 2006 Tomas Mraz <tmraz@redhat.com> 0.9.8b-9
- aliasing bug in engine loading, patch by IBM (#213216)

* Mon Oct  2 2006 Tomas Mraz <tmraz@redhat.com> 0.9.8b-8
- CVE-2006-2940 fix was incorrect (#208744)

* Mon Sep 25 2006 Tomas Mraz <tmraz@redhat.com> 0.9.8b-7
- fix CVE-2006-2937 - mishandled error on ASN.1 parsing (#207276)
- fix CVE-2006-2940 - parasitic public keys DoS (#207274)
- fix CVE-2006-3738 - buffer overflow in SSL_get_shared_ciphers (#206940)
- fix CVE-2006-4343 - sslv2 client DoS (#206940)

* Tue Sep  5 2006 Tomas Mraz <tmraz@redhat.com> 0.9.8b-6
- fix CVE-2006-4339 - prevent attack on PKCS#1 v1.5 signatures (#205180)

* Wed Aug  2 2006 Tomas Mraz <tmraz@redhat.com> - 0.9.8b-5
- set buffering to none on stdio/stdout FILE when bufsize is set (#200580)
  patch by IBM

* Fri Jul 28 2006 Alexandre Oliva <aoliva@redhat.com> - 0.9.8b-4.1
- rebuild with new binutils (#200330)

* Fri Jul 21 2006 Tomas Mraz <tmraz@redhat.com> - 0.9.8b-4
- add a temporary workaround for sha512 test failure on s390 (#199604)

* Thu Jul 20 2006 Tomas Mraz <tmraz@redhat.com>
- add ipv6 support to s_client and s_server (by Jan Pazdziora) (#198737)
- add patches for BN threadsafety, AES cache collision attack hazard fix and
  pkcs7 code memleak fix from upstream CVS

* Wed Jul 12 2006 Jesse Keating <jkeating@redhat.com> - 0.9.8b-3.1
- rebuild

* Wed Jun 21 2006 Tomas Mraz <tmraz@redhat.com> - 0.9.8b-3
- dropped libica and ica engine from build

* Wed Jun 21 2006 Joe Orton <jorton@redhat.com>
- update to new CA bundle from mozilla.org; adds CA certificates
  from netlock.hu and startcom.org

* Mon Jun  5 2006 Tomas Mraz <tmraz@redhat.com> - 0.9.8b-2
- fixed a few rpmlint warnings
- better fix for #173399 from upstream
- upstream fix for pkcs12

* Thu May 11 2006 Tomas Mraz <tmraz@redhat.com> - 0.9.8b-1
- upgrade to new version, stays ABI compatible
- there is no more linux/config.h (it was empty anyway)

* Tue Apr  4 2006 Tomas Mraz <tmraz@redhat.com> - 0.9.8a-6
- fix stale open handles in libica (#177155)
- fix build if 'rand' or 'passwd' in buildroot path (#178782)
- initialize VIA Padlock engine (#186857)

* Fri Feb 10 2006 Jesse Keating <jkeating@redhat.com> - 0.9.8a-5.2
- bump again for double-long bug on ppc(64)

* Tue Feb 07 2006 Jesse Keating <jkeating@redhat.com> - 0.9.8a-5.1
- rebuilt for new gcc4.1 snapshot and glibc changes

* Thu Dec 15 2005 Tomas Mraz <tmraz@redhat.com> 0.9.8a-5
- don't include SSL_OP_NETSCAPE_REUSE_CIPHER_CHANGE_BUG
  in SSL_OP_ALL (#175779)

* Fri Dec 09 2005 Jesse Keating <jkeating@redhat.com>
- rebuilt

* Tue Nov 29 2005 Tomas Mraz <tmraz@redhat.com> 0.9.8a-4
- fix build (-lcrypto was erroneusly dropped) of the updated libica
- updated ICA engine to 1.3.6-rc3

* Tue Nov 22 2005 Tomas Mraz <tmraz@redhat.com> 0.9.8a-3
- disable builtin compression methods for now until they work
  properly (#173399)

* Wed Nov 16 2005 Tomas Mraz <tmraz@redhat.com> 0.9.8a-2
- don't set -rpath for openssl binary

* Tue Nov  8 2005 Tomas Mraz <tmraz@redhat.com> 0.9.8a-1
- new upstream version
- patches partially renumbered

* Fri Oct 21 2005 Tomas Mraz <tmraz@redhat.com> 0.9.7f-11
- updated IBM ICA engine library and patch to latest upstream version

* Wed Oct 12 2005 Tomas Mraz <tmraz@redhat.com> 0.9.7f-10
- fix CAN-2005-2969 - remove SSL_OP_MSIE_SSLV2_RSA_PADDING which
  disables the countermeasure against man in the middle attack in SSLv2
  (#169863)
- use sha1 as default for CA and cert requests - CAN-2005-2946 (#169803)

* Tue Aug 23 2005 Tomas Mraz <tmraz@redhat.com> 0.9.7f-9
- add *.so.soversion as symlinks in /lib (#165264)
- remove unpackaged symlinks (#159595)
- fixes from upstream (constant time fixes for DSA,
  bn assembler div on ppc arch, initialize memory on realloc)

* Thu Aug 11 2005 Phil Knirsch <pknirsch@redhat.com> 0.9.7f-8
- Updated ICA engine IBM patch to latest upstream version.

* Thu May 19 2005 Tomas Mraz <tmraz@redhat.com> 0.9.7f-7
- fix CAN-2005-0109 - use constant time/memory access mod_exp
  so bits of private key aren't leaked by cache eviction (#157631)
- a few more fixes from upstream 0.9.7g

* Wed Apr 27 2005 Tomas Mraz <tmraz@redhat.com> 0.9.7f-6
- use poll instead of select in rand (#128285)
- fix Makefile.certificate to point to /etc/pki/tls
- change the default string mask in ASN1 to PrintableString+UTF8String

* Mon Apr 25 2005 Joe Orton <jorton@redhat.com> 0.9.7f-5
- update to revision 1.37 of Mozilla CA bundle

* Thu Apr 21 2005 Tomas Mraz <tmraz@redhat.com> 0.9.7f-4
- move certificates to _sysconfdir/pki/tls (#143392)
- move CA directories to _sysconfdir/pki/CA
- patch the CA script and the default config so it points to the
  CA directories

* Fri Apr  1 2005 Tomas Mraz <tmraz@redhat.com> 0.9.7f-3
- uninitialized variable mustn't be used as input in inline
  assembly
- reenable the x86_64 assembly again

* Thu Mar 31 2005 Tomas Mraz <tmraz@redhat.com> 0.9.7f-2
- add back RC4_CHAR on ia64 and x86_64 so the ABI isn't broken
- disable broken bignum assembly on x86_64

* Wed Mar 30 2005 Tomas Mraz <tmraz@redhat.com> 0.9.7f-1
- reenable optimizations on ppc64 and assembly code on ia64
- upgrade to new upstream version (no soname bump needed)
- disable thread test - it was testing the backport of the
  RSA blinding - no longer needed
- added support for changing serial number to
  Makefile.certificate (#151188)
- make ca-bundle.crt a config file (#118903)

* Tue Mar  1 2005 Tomas Mraz <tmraz@redhat.com> 0.9.7e-3
- libcrypto shouldn't depend on libkrb5 (#135961)

* Mon Feb 28 2005 Tomas Mraz <tmraz@redhat.com> 0.9.7e-2
- rebuild

* Mon Feb 28 2005 Tomas Mraz <tmraz@redhat.com> 0.9.7e-1
- new upstream source, updated patches
- added patch so we are hopefully ABI compatible with upcoming
  0.9.7f

* Thu Feb 10 2005 Tomas Mraz <tmraz@redhat.com>
- Support UTF-8 charset in the Makefile.certificate (#134944)
- Added cmp to BuildPrereq

* Thu Jan 27 2005 Joe Orton <jorton@redhat.com> 0.9.7a-46
- generate new ca-bundle.crt from Mozilla certdata.txt (revision 1.32)

* Thu Dec 23 2004 Phil Knirsch <pknirsch@redhat.com> 0.9.7a-45
- Fixed and updated libica-1.3.4-urandom.patch patch (#122967)

* Fri Nov 19 2004 Nalin Dahyabhai <nalin@redhat.com> 0.9.7a-44
- rebuild

* Fri Nov 19 2004 Nalin Dahyabhai <nalin@redhat.com> 0.9.7a-43
- rebuild

* Fri Nov 19 2004 Nalin Dahyabhai <nalin@redhat.com> 0.9.7a-42
- rebuild

* Fri Nov 19 2004 Nalin Dahyabhai <nalin@redhat.com> 0.9.7a-41
- remove der_chop, as upstream cvs has done (CAN-2004-0975, #140040)

* Tue Oct 05 2004 Phil Knirsch <pknirsch@redhat.com> 0.9.7a-40
- Include latest libica version with important bugfixes

* Tue Jun 15 2004 Elliot Lee <sopwith@redhat.com>
- rebuilt

* Mon Jun 14 2004 Phil Knirsch <pknirsch@redhat.com> 0.9.7a-38
- Updated ICA engine IBM patch to latest upstream version.

* Mon Jun  7 2004 Nalin Dahyabhai <nalin@redhat.com> 0.9.7a-37
- build for linux-alpha-gcc instead of alpha-gcc on alpha (Jeff Garzik)

* Tue May 25 2004 Nalin Dahyabhai <nalin@redhat.com> 0.9.7a-36
- handle %%{_arch}=i486/i586/i686/athlon cases in the intermediate
  header (#124303)

* Thu Mar 25 2004 Joe Orton <jorton@redhat.com> 0.9.7a-35
- add security fixes for CAN-2004-0079, CAN-2004-0112

* Tue Mar 16 2004 Phil Knirsch <pknirsch@redhat.com>
- Fixed libica filespec.

* Thu Mar 11 2004 Nalin Dahyabhai <nalin@redhat.com> 0.9.7a-34
- ppc/ppc64 define __powerpc__/__powerpc64__, not __ppc__/__ppc64__, fix
  the intermediate header

* Wed Mar 10 2004 Nalin Dahyabhai <nalin@redhat.com> 0.9.7a-33
- add an intermediate <openssl/opensslconf.h> which points to the right
  arch-specific opensslconf.h on multilib arches

* Tue Mar 02 2004 Elliot Lee <sopwith@redhat.com>
- rebuilt

* Thu Feb 26 2004 Phil Knirsch <pknirsch@redhat.com> 0.9.7a-32
- Updated libica to latest upstream version 1.3.5.

* Tue Feb 17 2004 Phil Knirsch <pknirsch@redhat.com> 0.9.7a-31
- Update ICA crypto engine patch from IBM to latest version.

* Fri Feb 13 2004 Elliot Lee <sopwith@redhat.com>
- rebuilt

* Fri Feb 13 2004 Phil Knirsch <pknirsch@redhat.com> 0.9.7a-29
- rebuilt

* Wed Feb 11 2004 Phil Knirsch <pknirsch@redhat.com> 0.9.7a-28
- Fixed libica build.

* Wed Feb  4 2004 Nalin Dahyabhai <nalin@redhat.com>
- add "-ldl" to link flags added for Linux-on-ARM (#99313)

* Wed Feb  4 2004 Joe Orton <jorton@redhat.com> 0.9.7a-27
- updated ca-bundle.crt: removed expired GeoTrust roots, added
  freessl.com root, removed trustcenter.de Class 0 root

* Sun Nov 30 2003 Tim Waugh <twaugh@redhat.com> 0.9.7a-26
- Fix link line for libssl (bug #111154).

* Fri Oct 24 2003 Nalin Dahyabhai <nalin@redhat.com> 0.9.7a-25
- add dependency on zlib-devel for the -devel package, which depends on zlib
  symbols because we enable zlib for libssl (#102962)

* Fri Oct 24 2003 Phil Knirsch <pknirsch@redhat.com> 0.9.7a-24
- Use /dev/urandom instead of PRNG for libica.
- Apply libica-1.3.5 fix for /dev/urandom in icalinux.c
- Use latest ICA engine patch from IBM.

* Sat Oct  4 2003 Nalin Dahyabhai <nalin@redhat.com> 0.9.7a-22.1
- rebuild

* Wed Oct  1 2003 Nalin Dahyabhai <nalin@redhat.com> 0.9.7a-22
- rebuild (22 wasn't actually built, fun eh?)

* Tue Sep 30 2003 Nalin Dahyabhai <nalin@redhat.com> 0.9.7a-23
- re-disable optimizations on ppc64

* Tue Sep 30 2003 Joe Orton <jorton@redhat.com>
- add a_mbstr.c fix for 64-bit platforms from CVS

* Tue Sep 30 2003 Nalin Dahyabhai <nalin@redhat.com> 0.9.7a-22
- add -Wa,--noexecstack to RPM_OPT_FLAGS so that assembled modules get tagged
  as not needing executable stacks

* Mon Sep 29 2003 Nalin Dahyabhai <nalin@redhat.com> 0.9.7a-21
- rebuild

* Thu Sep 25 2003 Nalin Dahyabhai <nalin@redhat.com>
- re-enable optimizations on ppc64

* Thu Sep 25 2003 Nalin Dahyabhai <nalin@redhat.com>
- remove exclusivearch

* Wed Sep 24 2003 Nalin Dahyabhai <nalin@redhat.com> 0.9.7a-20
- only parse a client cert if one was requested
- temporarily exclusivearch for %%{ix86}

* Tue Sep 23 2003 Nalin Dahyabhai <nalin@redhat.com>
- add security fixes for protocol parsing bugs (CAN-2003-0543, CAN-2003-0544)
  and heap corruption (CAN-2003-0545)
- update RHNS-CA-CERT files
- ease back on the number of threads used in the threading test

* Wed Sep 17 2003 Matt Wilson <msw@redhat.com> 0.9.7a-19
- rebuild to fix gzipped file md5sums (#91211)

* Mon Aug 25 2003 Phil Knirsch <pknirsch@redhat.com> 0.9.7a-18
- Updated libica to version 1.3.4.

* Thu Jul 17 2003 Nalin Dahyabhai <nalin@redhat.com> 0.9.7a-17
- rebuild

* Tue Jul 15 2003 Nalin Dahyabhai <nalin@redhat.com> 0.9.7a-10.9
- free the kssl_ctx structure when we free an SSL structure (#99066)

* Fri Jul 11 2003 Nalin Dahyabhai <nalin@redhat.com> 0.9.7a-16
- rebuild

* Thu Jul 10 2003 Nalin Dahyabhai <nalin@redhat.com> 0.9.7a-15
- lower thread test count on s390x

* Tue Jul  8 2003 Nalin Dahyabhai <nalin@redhat.com> 0.9.7a-14
- rebuild

* Thu Jun 26 2003 Nalin Dahyabhai <nalin@redhat.com> 0.9.7a-13
- disable assembly on arches where it seems to conflict with threading

* Thu Jun 26 2003 Phil Knirsch <pknirsch@redhat.com> 0.9.7a-12
- Updated libica to latest upstream version 1.3.0

* Wed Jun 11 2003 Nalin Dahyabhai <nalin@redhat.com> 0.9.7a-9.9
- rebuild

* Wed Jun 11 2003 Nalin Dahyabhai <nalin@redhat.com> 0.9.7a-11
- rebuild

* Tue Jun 10 2003 Nalin Dahyabhai <nalin@redhat.com> 0.9.7a-10
- ubsec: don't stomp on output data which might also be input data

* Tue Jun 10 2003 Nalin Dahyabhai <nalin@redhat.com> 0.9.7a-9
- temporarily disable optimizations on ppc64

* Mon Jun  9 2003 Nalin Dahyabhai <nalin@redhat.com>
- backport fix for engine-used-for-everything from 0.9.7b
- backport fix for prng not being seeded causing problems, also from 0.9.7b
- add a check at build-time to ensure that RSA is thread-safe
- keep perlpath from stomping on the libica configure scripts

* Fri Jun  6 2003 Nalin Dahyabhai <nalin@redhat.com>
- thread-safety fix for RSA blinding

* Wed Jun 04 2003 Elliot Lee <sopwith@redhat.com> 0.9.7a-8
- rebuilt

* Fri May 30 2003 Phil Knirsch <pknirsch@redhat.com> 0.9.7a-7
- Added libica-1.2 to openssl (featurerequest).

* Wed Apr 16 2003 Nalin Dahyabhai <nalin@redhat.com> 0.9.7a-6
- fix building with incorrect flags on ppc64

* Wed Mar 19 2003 Nalin Dahyabhai <nalin@redhat.com> 0.9.7a-5
- add patch to harden against Klima-Pokorny-Rosa extension of Bleichenbacher's
  attack (CAN-2003-0131)

* Mon Mar 17 2003 Nalin Dahyabhai <nalin@redhat.com>  0.9.7a-4
- add patch to enable RSA blinding by default, closing a timing attack
  (CAN-2003-0147)

* Wed Mar  5 2003 Nalin Dahyabhai <nalin@redhat.com> 0.9.7a-3
- disable use of BN assembly module on x86_64, but continue to allow inline
  assembly (#83403)

* Thu Feb 27 2003 Nalin Dahyabhai <nalin@redhat.com> 0.9.7a-2
- disable EC algorithms

* Wed Feb 19 2003 Nalin Dahyabhai <nalin@redhat.com> 0.9.7a-1
- update to 0.9.7a

* Wed Feb 19 2003 Nalin Dahyabhai <nalin@redhat.com> 0.9.7-8
- add fix to guard against attempts to allocate negative amounts of memory
- add patch for CAN-2003-0078, fixing a timing attack

* Thu Feb 13 2003 Elliot Lee <sopwith@redhat.com> 0.9.7-7
- Add openssl-ppc64.patch

* Mon Feb 10 2003 Nalin Dahyabhai <nalin@redhat.com> 0.9.7-6
- EVP_DecryptInit should call EVP_CipherInit() instead of EVP_CipherInit_ex(),
  to get the right behavior when passed uninitialized context structures
  (#83766)
- build with -mcpu=ev5 on alpha family (#83828)

* Wed Jan 22 2003 Tim Powers <timp@redhat.com>
- rebuilt

* Fri Jan 17 2003 Phil Knirsch <pknirsch@redhat.com> 0.9.7-4
- Added IBM hw crypto support patch.

* Wed Jan 15 2003 Nalin Dahyabhai <nalin@redhat.com>
- add missing builddep on sed

* Thu Jan  9 2003 Bill Nottingham <notting@redhat.com> 0.9.7-3
- debloat
- fix broken manpage symlinks

* Wed Jan  8 2003 Nalin Dahyabhai <nalin@redhat.com> 0.9.7-2
- fix double-free in 'openssl ca'

* Fri Jan  3 2003 Nalin Dahyabhai <nalin@redhat.com> 0.9.7-1
- update to 0.9.7 final

* Tue Dec 17 2002 Nalin Dahyabhai <nalin@redhat.com> 0.9.7-0
- update to 0.9.7 beta6 (DO NOT USE UNTIL UPDATED TO FINAL 0.9.7)

* Wed Dec 11 2002 Nalin Dahyabhai <nalin@redhat.com>
- update to 0.9.7 beta5 (DO NOT USE UNTIL UPDATED TO FINAL 0.9.7)

* Tue Oct 22 2002 Nalin Dahyabhai <nalin@redhat.com> 0.9.6b-30
- add configuration stanza for x86_64 and use it on x86_64
- build for linux-ppc on ppc
- start running the self-tests again

* Wed Oct 02 2002 Elliot Lee <sopwith@redhat.com> 0.9.6b-29hammer.3
- Merge fixes from previous hammer packages, including general x86-64 and
  multilib

* Tue Aug  6 2002 Nalin Dahyabhai <nalin@redhat.com> 0.9.6b-29
- rebuild

* Thu Aug  1 2002 Nalin Dahyabhai <nalin@redhat.com> 0.9.6b-28
- update asn patch to fix accidental reversal of a logic check

* Wed Jul 31 2002 Nalin Dahyabhai <nalin@redhat.com> 0.9.6b-27
- update asn patch to reduce chance that compiler optimization will remove
  one of the added tests

* Wed Jul 31 2002 Nalin Dahyabhai <nalin@redhat.com> 0.9.6b-26
- rebuild

* Mon Jul 29 2002 Nalin Dahyabhai <nalin@redhat.com> 0.9.6b-25
- add patch to fix ASN.1 vulnerabilities

* Thu Jul 25 2002 Nalin Dahyabhai <nalin@redhat.com> 0.9.6b-24
- add backport of Ben Laurie's patches for OpenSSL 0.9.6d

* Wed Jul 17 2002 Nalin Dahyabhai <nalin@redhat.com> 0.9.6b-23
- own {_datadir}/ssl/misc

* Fri Jun 21 2002 Tim Powers <timp@redhat.com>
- automated rebuild

* Sun May 26 2002 Tim Powers <timp@redhat.com>
- automated rebuild

* Fri May 17 2002 Nalin Dahyabhai <nalin@redhat.com> 0.9.6b-20
- free ride through the build system (whee!)

* Thu May 16 2002 Nalin Dahyabhai <nalin@redhat.com> 0.9.6b-19
- rebuild in new environment

* Thu Apr  4 2002 Nalin Dahyabhai <nalin@redhat.com> 0.9.6b-17, 0.9.6b-18
- merge RHL-specific bits into stronghold package, rename

* Tue Apr 02 2002 Gary Benson <gbenson@redhat.com> stronghold-0.9.6c-2
- add support for Chrysalis Luna token

* Tue Mar 26 2002 Gary Benson <gbenson@redhat.com>
- disable AEP random number generation, other AEP fixes

* Fri Mar 15 2002 Nalin Dahyabhai <nalin@redhat.com> 0.9.6b-15
- only build subpackages on primary arches

* Thu Mar 14 2002 Nalin Dahyabhai <nalin@redhat.com> 0.9.6b-13
- on ia32, only disable use of assembler on i386
- enable assembly on ia64

* Mon Jan  7 2002 Florian La Roche <Florian.LaRoche@redhat.de> 0.9.6b-11
- fix sparcv9 entry

* Mon Jan  7 2002 Gary Benson <gbenson@redhat.com> stronghold-0.9.6c-1
- upgrade to 0.9.6c
- bump BuildArch to i686 and enable assembler on all platforms
- synchronise with shrimpy and rawhide
- bump soversion to 3

* Wed Oct 10 2001 Florian La Roche <Florian.LaRoche@redhat.de>
- delete BN_LLONG for s390x, patch from Oliver Paukstadt

* Mon Sep 17 2001 Nalin Dahyabhai <nalin@redhat.com> 0.9.6b-9
- update AEP driver patch

* Mon Sep 10 2001 Nalin Dahyabhai <nalin@redhat.com>
- adjust RNG disabling patch to match version of patch from Broadcom

* Fri Sep  7 2001 Nalin Dahyabhai <nalin@redhat.com> 0.9.6b-8
- disable the RNG in the ubsec engine driver

* Tue Aug 28 2001 Nalin Dahyabhai <nalin@redhat.com> 0.9.6b-7
- tweaks to the ubsec engine driver

* Fri Aug 24 2001 Nalin Dahyabhai <nalin@redhat.com> 0.9.6b-6
- tweaks to the ubsec engine driver

* Thu Aug 23 2001 Nalin Dahyabhai <nalin@redhat.com> 0.9.6b-5
- update ubsec engine driver from Broadcom

* Fri Aug 10 2001 Nalin Dahyabhai <nalin@redhat.com> 0.9.6b-4
- move man pages back to %%{_mandir}/man?/foo.?ssl from
  %%{_mandir}/man?ssl/foo.?
- add an [ engine ] section to the default configuration file

* Thu Aug  9 2001 Nalin Dahyabhai <nalin@redhat.com>
- add a patch for selecting a default engine in SSL_library_init()

* Mon Jul 23 2001 Nalin Dahyabhai <nalin@redhat.com> 0.9.6b-3
- add patches for AEP hardware support
- add patch to keep trying when we fail to load a cert from a file and
  there are more in the file
- add missing prototype for ENGINE_ubsec() in engine_int.h

* Wed Jul 18 2001 Nalin Dahyabhai <nalin@redhat.com> 0.9.6b-2
- actually add hw_ubsec to the engine list

* Tue Jul 17 2001 Nalin Dahyabhai <nalin@redhat.com>
- add in the hw_ubsec driver from CVS

* Wed Jul 11 2001 Nalin Dahyabhai <nalin@redhat.com> 0.9.6b-1
- update to 0.9.6b

* Thu Jul  5 2001 Nalin Dahyabhai <nalin@redhat.com>
- move .so symlinks back to %%{_libdir}

* Tue Jul  3 2001 Nalin Dahyabhai <nalin@redhat.com>
- move shared libraries to /lib (#38410)

* Mon Jun 25 2001 Nalin Dahyabhai <nalin@redhat.com>
- switch to engine code base

* Mon Jun 18 2001 Nalin Dahyabhai <nalin@redhat.com>
- add a script for creating dummy certificates
- move man pages from %%{_mandir}/man?/foo.?ssl to %%{_mandir}/man?ssl/foo.?

* Thu Jun 07 2001 Florian La Roche <Florian.LaRoche@redhat.de>
- add s390x support

* Fri Jun  1 2001 Nalin Dahyabhai <nalin@redhat.com>
- change two memcpy() calls to memmove()
- don't define L_ENDIAN on alpha

* Wed May 23 2001 Joe Orton <jorton@redhat.com> stronghold-0.9.6a-1
- Add 'stronghold-' prefix to package names.
- Obsolete standard openssl packages.

* Wed May 16 2001 Joe Orton <jorton@redhat.com>
- Add BuildArch: i586 as per Nalin's advice.

* Tue May 15 2001 Joe Orton <jorton@redhat.com>
- Enable assembler on ix86 (using new .tar.bz2 which does
  include the asm directories).

* Tue May 15 2001 Nalin Dahyabhai <nalin@redhat.com>
- make subpackages depend on the main package

* Tue May  1 2001 Nalin Dahyabhai <nalin@redhat.com>
- adjust the hobble script to not disturb symlinks in include/ (fix from
  Joe Orton)

* Fri Apr 27 2001 Nalin Dahyabhai <nalin@redhat.com>
- drop the m2crypo patch we weren't using

* Tue Apr 24 2001 Nalin Dahyabhai <nalin@redhat.com>
- configure using "shared" as well

* Sun Apr  8 2001 Nalin Dahyabhai <nalin@redhat.com>
- update to 0.9.6a
- use the build-shared target to build shared libraries
- bump the soversion to 2 because we're no longer compatible with
  our 0.9.5a packages or our 0.9.6 packages
- drop the patch for making rsatest a no-op when rsa null support is used
- put all man pages into <section>ssl instead of <section>
- break the m2crypto modules into a separate package

* Tue Mar 13 2001 Nalin Dahyabhai <nalin@redhat.com>
- use BN_LLONG on s390

* Mon Mar 12 2001 Nalin Dahyabhai <nalin@redhat.com>
- fix the s390 changes for 0.9.6 (isn't supposed to be marked as 64-bit)

* Sat Mar  3 2001 Nalin Dahyabhai <nalin@redhat.com>
- move c_rehash to the perl subpackage, because it's a perl script now

* Fri Mar  2 2001 Nalin Dahyabhai <nalin@redhat.com>
- update to 0.9.6
- enable MD2
- use the libcrypto.so and libssl.so targets to build shared libs with
- bump the soversion to 1 because we're no longer compatible with any of
  the various 0.9.5a packages circulating around, which provide lib*.so.0

* Wed Feb 28 2001 Florian La Roche <Florian.LaRoche@redhat.de>
- change hobble-openssl for disabling MD2 again

* Tue Feb 27 2001 Nalin Dahyabhai <nalin@redhat.com>
- re-disable MD2 -- the EVP_MD_CTX structure would grow from 100 to 152
  bytes or so, causing EVP_DigestInit() to zero out stack variables in
  apps built against a version of the library without it

* Mon Feb 26 2001 Nalin Dahyabhai <nalin@redhat.com>
- disable some inline assembly, which on x86 is Pentium-specific
- re-enable MD2 (see http://www.ietf.org/ietf/IPR/RSA-MD-all)

* Thu Feb 08 2001 Florian La Roche <Florian.LaRoche@redhat.de>
- fix s390 patch

* Fri Dec 8 2000 Than Ngo <than@redhat.com>
- added support s390

* Mon Nov 20 2000 Nalin Dahyabhai <nalin@redhat.com>
- remove -Wa,* and -m* compiler flags from the default Configure file (#20656)
- add the CA.pl man page to the perl subpackage

* Thu Nov  2 2000 Nalin Dahyabhai <nalin@redhat.com>
- always build with -mcpu=ev5 on alpha

* Tue Oct 31 2000 Nalin Dahyabhai <nalin@redhat.com>
- add a symlink from cert.pem to ca-bundle.crt

* Wed Oct 25 2000 Nalin Dahyabhai <nalin@redhat.com>
- add a ca-bundle file for packages like Samba to reference for CA certificates

* Tue Oct 24 2000 Nalin Dahyabhai <nalin@redhat.com>
- remove libcrypto's crypt(), which doesn't handle md5crypt (#19295)

* Mon Oct  2 2000 Nalin Dahyabhai <nalin@redhat.com>
- add unzip as a buildprereq (#17662)
- update m2crypto to 0.05-snap4

* Tue Sep 26 2000 Bill Nottingham <notting@redhat.com>
- fix some issues in building when it's not installed

* Wed Sep  6 2000 Nalin Dahyabhai <nalin@redhat.com>
- make sure the headers we include are the ones we built with (aaaaarrgh!)

* Fri Sep  1 2000 Nalin Dahyabhai <nalin@redhat.com>
- add Richard Henderson's patch for BN on ia64
- clean up the changelog

* Tue Aug 29 2000 Nalin Dahyabhai <nalin@redhat.com>
- fix the building of python modules without openssl-devel already installed

* Wed Aug 23 2000 Nalin Dahyabhai <nalin@redhat.com>
- byte-compile python extensions without the build-root
- adjust the makefile to not remove temporary files (like .key files when
  building .csr files) by marking them as .PRECIOUS

* Sat Aug 19 2000 Nalin Dahyabhai <nalin@redhat.com>
- break out python extensions into a subpackage

* Mon Jul 17 2000 Nalin Dahyabhai <nalin@redhat.com>
- tweak the makefile some more

* Tue Jul 11 2000 Nalin Dahyabhai <nalin@redhat.com>
- disable MD2 support

* Thu Jul  6 2000 Nalin Dahyabhai <nalin@redhat.com>
- disable MDC2 support

* Sun Jul  2 2000 Nalin Dahyabhai <nalin@redhat.com>
- tweak the disabling of RC5, IDEA support
- tweak the makefile

* Thu Jun 29 2000 Nalin Dahyabhai <nalin@redhat.com>
- strip binaries and libraries
- rework certificate makefile to have the right parts for Apache

* Wed Jun 28 2000 Nalin Dahyabhai <nalin@redhat.com>
- use %%{_perl} instead of /usr/bin/perl
- disable alpha until it passes its own test suite

* Fri Jun  9 2000 Nalin Dahyabhai <nalin@redhat.com>
- move the passwd.1 man page out of the passwd package's way

* Fri Jun  2 2000 Nalin Dahyabhai <nalin@redhat.com>
- update to 0.9.5a, modified for U.S.
- add perl as a build-time requirement
- move certificate makefile to another package
- disable RC5, IDEA, RSA support
- remove optimizations for now

* Wed Mar  1 2000 Florian La Roche <Florian.LaRoche@redhat.de>
- Bero told me to move the Makefile into this package

* Wed Mar  1 2000 Florian La Roche <Florian.LaRoche@redhat.de>
- add lib*.so symlinks to link dynamically against shared libs

* Tue Feb 29 2000 Florian La Roche <Florian.LaRoche@redhat.de>
- update to 0.9.5
- run ldconfig directly in post/postun
- add FAQ

* Sat Dec 18 1999 Bernhard Rosenkrdnzer <bero@redhat.de>
- Fix build on non-x86 platforms

* Fri Nov 12 1999 Bernhard Rosenkrdnzer <bero@redhat.de>
- move /usr/share/ssl/* from -devel to main package

* Tue Oct 26 1999 Bernhard Rosenkrdnzer <bero@redhat.de>
- inital packaging
- changes from base:
  - Move /usr/local/ssl to /usr/share/ssl for FHS compliance
  - handle RPM_OPT_FLAGS<|MERGE_RESOLUTION|>--- conflicted
+++ resolved
@@ -329,13 +329,10 @@
 %post   libs -p /sbin/ldconfig
 %postun libs -p /sbin/ldconfig
 %changelog
-<<<<<<< HEAD
 * Thu Mar 10 2022 Max Brodeur-Urbas <maxbr@microsoft.com> - 1.1.1k-11
 - dmihai@microsoft.com, 1.1.1k-6: Enable support for TLS 1 and TLS 1.1
 - niontive@microsoft.com, 1.1.1k-7: Patch CVE-2021-3711 and CVE-2021-3712.
 
-=======
->>>>>>> 89d6cfd5
 * Mon Mar 07 2022 Muhammad Falak <mwani@microsoft.com> - 1.1.1k-10
 - Add an explicit BR on `perl{(Test::Harness), (Math::BigInt)}` to enable ptest
 
