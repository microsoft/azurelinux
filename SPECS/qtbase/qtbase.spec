# See http://bugzilla.redhat.com/223663
%global multilib_archs x86_64 %{ix86} %{?mips} ppc64 ppc s390x s390 sparc64 sparcv9
%global multilib_basearchs x86_64 %{?mips64} ppc64 s390x sparc64

# support openssl-1.1 -> mariner currently DOES NOT support it.
%global openssl11 0
%global openssl -openssl-linked

# support qtchooser (adds qtchooser .conf file)
%global qtchooser 1
%if 0%{?qtchooser}
%global priority 10
%ifarch %{multilib_basearchs}
%global priority 15
%endif
%endif

%global platform linux-g++

%global qt_module qtbase

%global  qt_version %(echo %{version} | cut -d~ -f1)

%global rpm_macros_dir %(d=%{_rpmconfigdir}/macros.d; [ -d $d ] || d=%{_sysconfdir}/rpm; echo $d)

# use external qt_settings pkg
%global qt_settings 1

%global journald -journald

%global examples 1
## skip for now, until we're better at it --rex
#global tests 1

Name:         qtbase
Summary:      Qt6 - QtBase components
<<<<<<< HEAD
<<<<<<< HEAD
Version:      6.6.2
=======
Version:      6.6.3
>>>>>>> 24d13554
Release:      1%{?dist}
=======
Version:      6.6.3
Release:      2%{?dist}
>>>>>>> 52527c46c (Added a patch to address CVE-2024-56732 for qtbase. (#11935))
# See LICENSE.GPL3-EXCEPT.txt, for exception details
License:      GFDL AND LGPLv3 AND GPLv2 AND GPLv3 with exceptions AND QT License Agreement 4.0
Vendor:       Microsoft Corporation
Distribution:   Azure Linux
URL:          https://qt-project.org/
%global       majmin %(echo %{version} | cut -d. -f1-2)
Source0:      https://download.qt.io/archive/qt/%{majmin}/%{version}/submodules/%{qt_module}-everywhere-src-%{version}.tar.xz
Patch0:       CVE-2024-56732.patch

BuildRequires: build-essential
BuildRequires: systemd
BuildRequires: gcc
BuildRequires: make
BuildRequires: which
BuildRequires: cmake
BuildRequires: ninja-build

BuildRequires: icu-devel
BuildRequires: glib-devel
BuildRequires: dbus-devel
BuildRequires: harfbuzz-devel
BuildRequires: pcre2-devel
BuildRequires: sqlite-devel
BuildRequires: fontconfig-devel
BuildRequires: libpng-devel
BuildRequires: libjpeg-turbo-devel
BuildRequires: zlib-devel
BuildRequires: qt-rpm-macros

Requires:         icu
Requires(post):   chkconfig
Requires(postun): chkconfig

# https://bugzilla.redhat.com/show_bug.cgi?id=1227295
Source1: qtlogging.ini

# header file to workaround multilib issue
# https://bugzilla.redhat.com/show_bug.cgi?id=1036956
Source5: qconfig-multilib.h

# macros
Source10: macros.qtbase

# support multilib optflags
Patch2: qtbase-multilib_optflags.patch

# borrowed from opensuse
# track private api via properly versioned symbols
# downside: binaries produced with these differently-versioned symbols are no longer
# compatible with qt-project.org's Qt binary releases.
Patch8: tell-the-truth-about-private-api.patch

# upstreamable patches
# namespace QT_VERSION_CHECK to workaround major/minor being pre-defined (#1396755)
Patch50: qtbase-QT_VERSION_CHECK.patch

# drop -O3 and make -O2 by default
Patch61: qtbase-cxxflag.patch

# fix for new mariadb
Patch65: qtbase-mysql.patch

# Do not check any files in %%{_qt_plugindir}/platformthemes/ for requires.
# Those themes are there for platform integration. If the required libraries are
# not there, the platform to integrate with isn't either. Then Qt will just
# silently ignore the plugin that fails to load. Thus, there is no need to let
# RPM drag in gtk3 as a dependency for the GTK+3 dialog support.
%global __requires_exclude_from ^%{_qt_plugindir}/platformthemes/.*$
# filter plugin provides
%global __provides_exclude_from ^%{_qt_plugindir}/.*\\.so$

# http://bugzilla.redhat.com/1196359
%global dbus -dbus-linked
# xcb-sm
%global egl 0
## TODO: apparently only needed if building opengl_es2 support, do we actually use it?  -- rex
## this dep was removed in rawhide with introduction of mesa-19.1
# System sqlite doesn't work (?)
%global sqlite -qt-sqlite
%global harfbuzz -system-harfbuzz
%global pcre -system-pcre

# workaround gold linker bug(s) by not using it
# https://bugzilla.redhat.com/1458003
# https://sourceware.org/bugzilla/show_bug.cgi?id=21074
# reportedly fixed or worked-around, re-enable if there's evidence of problems -- rex
# https://bugzilla.redhat.com/show_bug.cgi?id=1635973
%global use_gold_linker -no-use-gold-linker

%description
Qt is a software toolkit for developing applications.

This package contains base tools, like string, xml, and network
handling.

%package common
Summary: Common files for Qt
BuildArch: noarch
%description common
%{summary}.

%package devel
Summary: Development files for %{name}
Requires: %{name}%{?_isa} = %{version}-%{release}
Requires: %{name}-gui%{?_isa}
Requires: qt-rpm-macros
%description devel
%{summary}.

%package private-devel
Summary: Development files for %{name} private APIs
# upgrade path, when private-devel was introduced
Requires: %{name}-devel%{?_isa} = %{version}-%{release}
# QtPrintSupport/private requires cups/ppd.h
%description private-devel
%{summary}.

%package examples
Summary: Programming examples for %{name}
Requires: %{name}%{?_isa} = %{version}-%{release}

%description examples
%{summary}.

%package static
Summary: Static library files for %{name}
Requires: %{name}-devel%{?_isa} = %{version}-%{release}

%description static
%{summary}.

# debating whether to do 1 subpkg per library or not -- rex
%package gui
Summary: Qt GUI-related libraries
Provides:  qtbase-x11 = %{version}-%{release}
%description gui
Qt libraries used for drawing widgets and OpenGL items.

%prep
%autosetup -n %{qt_module}-everywhere-src-%{version} -p1

# delete some unused libs
pushd src/3rdparty
rm -rf harfbuzz-ng freetype libjpeg libpng zlib
popd

# builds failing mysteriously on f20
# ./configure: Permission denied
# check to ensure that can't happen -- rex
test -x configure || chmod +x configure

%build
## FIXME/TODO:
# * for %%ix86, add sse2 enabled builds for Qt6Gui, Qt6Core, QtNetwork, see also:
#   http://anonscm.debian.org/cgit/pkg-kde/qt/qtbase.git/tree/debian/rules (234-249)

## adjust $RPM_OPT_FLAGS
# remove -fexceptions
RPM_OPT_FLAGS=`echo $RPM_OPT_FLAGS | sed 's|-fexceptions||g'`
RPM_OPT_FLAGS="$RPM_OPT_FLAGS %{?qt_arm_flag} %{?qt_deprecated_flag} %{?qt_null_flag}"

export CFLAGS="$CFLAGS $RPM_OPT_FLAGS"
export CXXFLAGS="$CXXFLAGS $RPM_OPT_FLAGS"
export LDFLAGS="$LDFLAGS $RPM_LD_FLAGS"
export MAKEFLAGS="%{?_smp_mflags}"

echo DIAGNOSTIS...
echo PATH $PATH
echo MAKEFLAGS $MAKEFLAGS
echo MAKEPATH `which make`
echo BIN
ls /bin
echo SBIN
ls /sbin
echo USRBIN
ls /usr/bin/

./configure \
  -no-opengl

%cmake_qt \
 -DQT_FEATURE_accessibility=ON \
 -DQT_FEATURE_fontconfig=ON \
 -DQT_FEATURE_glib=ON \
 -DQT_FEATURE_sse2=%{?no_sse2:OFF}%{!?no_sse2:ON} \
 -DQT_FEATURE_icu=ON \
 -DQT_FEATURE_enable_new_dtags=ON \
 -DQT_FEATURE_journald=%{?journald:ON}%{!?journald:OFF} \
 -DINPUT_opengl=no \
 -DQT_FEATURE_openssl_linked=ON \
 -DQT_FEATURE_openssl_hash=ON \
 -DQT_FEATURE_libproxy=ON \
 -DQT_FEATURE_sctp=ON \
 -DQT_FEATURE_separate_debug_info=OFF \
 -DQT_FEATURE_reduce_relocations=OFF \
 -DQT_FEATURE_relocatable=OFF \
 -DQT_FEATURE_system_jpeg=ON \
 -DQT_FEATURE_system_png=ON \
 -DQT_FEATURE_system_zlib=ON \
 %{?ibase:-DQT_FEATURE_sql_ibase=ON} \
 -DQT_FEATURE_sql_odbc=ON \
 -DQT_FEATURE_sql_mysql=ON \
 -DQT_FEATURE_sql_psql=ON \
 -DQT_FEATURE_sql_sqlite=ON \
 -DQT_FEATURE_rpath=OFF \
 -DQT_FEATURE_zstd=ON \
 %{?dbus_linked:-DQT_FEATURE_dbus_linked=ON} \
 %{?pcre:-DQT_FEATURE_system_pcre2=ON} \
 %{?sqlite:-DQT_FEATURE_system_sqlite=ON} \
 -DBUILD_SHARED_LIBS=ON \
 -DQT_BUILD_EXAMPLES=%{?examples:ON}%{!?examples:OFF} \
 -DQT_BUILD_TESTS=%{?tests:ON}%{!?tests:OFF} \
 -DQT_QMAKE_TARGET_MKSPEC=%{platform}

%ninja_build


%install
%ninja_install

install -m644 -p -D %{SOURCE1} %{buildroot}%{_qt_datadir}/qtlogging.ini

# Qt6.pc
mkdir -p %{buildroot}%{_libdir}/pkgconfig
cat >%{buildroot}%{_libdir}/pkgconfig/Qt6.pc<<EOF
prefix=%{_qt_prefix}
archdatadir=%{_qt_archdatadir}
bindir=%{_qt_bindir}
datadir=%{_qt_datadir}

docdir=%{_qt_docdir}
examplesdir=%{_qt_examplesdir}
headerdir=%{_qt_headerdir}
importdir=%{_qt_importdir}
libdir=%{_qt_libdir}
libexecdir=%{_qt_libexecdir}
moc=%{_qt_bindir}/moc
plugindir=%{_qt_plugindir}
qmake=%{_qt_bindir}/qmake
settingsdir=%{_qt_settingsdir}
sysconfdir=%{_qt_sysconfdir}
translationdir=%{_qt_translationdir}

Name: Qt6
Description: Qt6 Configuration
Version: %{version}
EOF

# rpm macros
install -p -m644 -D %{SOURCE10} \
  %{buildroot}%{rpm_macros_dir}/macros.qtbase
sed -i \
  -e "s|@@NAME@@|%{name}|g" \
  -e "s|@@EPOCH@@|%{?epoch}%{!?epoch:0}|g" \
  -e "s|@@VERSION@@|%{version}|g" \
  -e "s|@@EVR@@|%{?epoch:%{epoch:}}%{version}-%{release}|g" \
  %{buildroot}%{rpm_macros_dir}/macros.qtbase

# create/own dirs
mkdir -p %{buildroot}{%{_qt_archdatadir}/mkspecs/modules,%{_qt_importdir},%{_qt_libexecdir},%{_qt_plugindir}/{designer,iconengines,script,styles},%{_qt_translationdir}}
mkdir -p %{buildroot}%{_sysconfdir}/xdg/QtProject

# hardlink binaries from %{_qt_bindir} to {_bindir}, add -qt6 postfix to not conflict
mkdir %{buildroot}%{_bindir}
pushd %{buildroot}%{_qt_bindir}

for i in * ; do
  case "${i}" in
    moc|qdbuscpp2xml|qdbusxml2cpp|qmake|rcc|syncqt|uic)
      ln -v  ${i} %{buildroot}%{_bindir}/${i}-qt6
      ln -sv ${i} ${i}-qt5
      ;;
    *)
      ln -v  ${i} %{buildroot}%{_bindir}/${i}
      ;;
  esac
done
popd

# qtchooser conf
%if 0%{?qtchooser}
  mkdir -p %{buildroot}%{_sysconfdir}/xdg/qtchooser
  pushd    %{buildroot}%{_sysconfdir}/xdg/qtchooser
  echo "%{_qt_bindir}" >  6-%{__isa_bits}.conf
## FIXME/TODO: verify qtchooser (still) happy if _qt5_prefix uses %%_prefix instead of %%_libdir/qt6
  echo "%{_qt_prefix}" >> 6-%{__isa_bits}.conf
  # alternatives targets
  touch default.conf 6.conf
  popd
%endif

## .prl/.la file love
# nuke .prl reference(s) to %%buildroot, excessive (.la-like) libs
pushd %{buildroot}%{_qt_libdir}
for prl_file in libQt6*.prl ; do
  sed -i -e "/^QMAKE_PRL_BUILD_DIR/d" ${prl_file}
  if [ -f "$(basename ${prl_file} .prl).so" ]; then
    rm -fv "$(basename ${prl_file} .prl).la"
    sed -i -e "/^QMAKE_PRL_LIBS/d" ${prl_file}
  fi
done
popd

# install privat headers for qtxcb
mkdir -p %{buildroot}%{_qt_headerdir}/QtXcb
install -m 644 src/plugins/platforms/xcb/*.h %{buildroot}%{_qt_headerdir}/QtXcb/


%check
# verify Qt6.pc
export PKG_CONFIG_PATH=%{buildroot}%{_libdir}/pkgconfig
test "$(pkg-config --modversion Qt6)" = "%{version}"
%if 0%{?tests}
## see tests/README for expected environment (running a plasma session essentially)
## we are not quite there yet
export CTEST_OUTPUT_ON_FAILURE=1
export PATH=%{buildroot}%{_qt_bindir}:$PATH
export LD_LIBRARY_PATH=%{buildroot}%{_qt_libdir}
# dbus tests error out when building if session bus is not available
dbus-launch --exit-with-session \
%make_build sub-tests  -k ||:
xvfb-run -a --server-args="-screen 0 1280x1024x32" \
dbus-launch --exit-with-session \
time \
make check -k ||:
%endif


%if 0%{?qtchooser}
%pre
if [ $1 -gt 1 ] ; then
# remove short-lived qt6.conf alternatives
%{_sbindir}/update-alternatives  \
  --remove qtchooser-qt6 \
  %{_sysconfdir}/xdg/qtchooser/qt6-%{__isa_bits}.conf >& /dev/null ||:

%{_sbindir}/update-alternatives  \
  --remove qtchooser-default \
  %{_sysconfdir}/xdg/qtchooser/qt6.conf >& /dev/null ||:
fi
%endif

%post
%{?ldconfig}
%if 0%{?qtchooser}
%{_sbindir}/update-alternatives \
  --install %{_sysconfdir}/xdg/qtchooser/6.conf \
  qtchooser-6 \
  %{_sysconfdir}/xdg/qtchooser/5-%{__isa_bits}.conf \
  %{priority}

%{_sbindir}/update-alternatives \
  --install %{_sysconfdir}/xdg/qtchooser/default.conf \
  qtchooser-default \
  %{_sysconfdir}/xdg/qtchooser/6.conf \
  %{priority}
%endif

%postun
%{?ldconfig}
%if 0%{?qtchooser}
if [ $1 -eq 0 ]; then
%{_sbindir}/update-alternatives  \
  --remove qtchooser-6 \
  %{_sysconfdir}/xdg/qtchooser/6-%{__isa_bits}.conf

%{_sbindir}/update-alternatives  \
  --remove qtchooser-default \
  %{_sysconfdir}/xdg/qtchooser/6.conf
fi
%endif

%files
%license LICENSES/GPL*
%license LICENSES/LGPL*
%{_qt_datadir}/qtlogging.ini
%{_qt_docdir}/config/
%{_qt_docdir}/global/
%{_qt_importdir}/
%{_qt_libdir}/libQt6Concurrent.so.6*
%{_qt_libdir}/libQt6Core.so.6*
%{_qt_libdir}/libQt6DBus.so.6*
%{_qt_libdir}/libQt6Network.so.6*
%{_qt_libdir}/libQt6Sql.so.6*
%{_qt_libdir}/libQt6Test.so.6*
%{_qt_libdir}/libQt6Xml.so.6*
%{_qt_plugindir}/networkinformation/libqglib.so
%{_qt_plugindir}/networkinformation/libqnetworkmanager.so
%{_qt_plugindir}/sqldrivers/libqsqlite.so
%{_qt_plugindir}/tls/libqcertonlybackend.so
%{_qt_plugindir}/tls/libqopensslbackend.so
%{_qt_translationdir}/
%dir %{_qt_archdatadir}/
%dir %{_qt_datadir}/
%dir %{_qt_docdir}/
%dir %{_qt_libexecdir}/
%dir %{_qt_plugindir}/
%dir %{_qt_plugindir}/designer/
%dir %{_qt_plugindir}/generic/
%dir %{_qt_plugindir}/iconengines/
%dir %{_qt_plugindir}/imageformats/
%dir %{_qt_plugindir}/platforms/
%dir %{_qt_plugindir}/platformthemes/
%dir %{_qt_plugindir}/script/
%dir %{_qt_plugindir}/sqldrivers/
%dir %{_qt_plugindir}/styles/
%dir %{_sysconfdir}/xdg/QtProject/

/etc/xdg/qtchooser/6-64.conf
/etc/xdg/qtchooser/6.conf
/etc/xdg/qtchooser/default.conf
%{_libdir}/objects-RelWithDebInfo/ExampleIconsPrivate_resources_1/.rcc/qrc_example_icons.cpp.o
%{_libdir}/qt6/bin/qdbuscpp2xml-qt5
%{_libdir}/qt6/bin/qdbusxml2cpp-qt5
%{_libdir}/qt6/bin/qmake-qt5
%{_libdir}/qt6/libexec/ensure_pro_file.cmake
%{_libdir}/qt6/libexec/qt-cmake-private-install.cmake
%{_prefix}/modules/Concurrent.json
%{_prefix}/modules/Core.json
%{_prefix}/modules/DBus.json
%{_prefix}/modules/DeviceDiscoverySupportPrivate.json
%{_prefix}/modules/ExampleIconsPrivate.json
%{_prefix}/modules/FbSupportPrivate.json
%{_prefix}/modules/Gui.json
%{_prefix}/modules/InputSupportPrivate.json
%{_prefix}/modules/Network.json
%{_prefix}/modules/PrintSupport.json
%{_prefix}/modules/Sql.json
%{_prefix}/modules/Test.json
%{_prefix}/modules/Widgets.json
%{_prefix}/modules/Xml.json


%if "%{_qt_prefix}" != "%{_prefix}"
%dir %{_qt_prefix}/
%endif

%files common
# mostly empty for now, consider: filesystem/dir ownership, licenses
%{rpm_macros_dir}/macros.qtbase


%files devel
%{_bindir}/androiddeployqt
%{_bindir}/androiddeployqt6
%{_bindir}/androidtestrunner
%{_bindir}/qdbuscpp2xml*
%{_bindir}/qdbusxml2cpp*
%{_bindir}/qmake*
%{_bindir}/qt-cmake
%{_bindir}/qt-cmake-create
%{_bindir}/qt-configure-module
%{_bindir}/qtpaths*
%{_libdir}/qt6/bin/qmake6
%{_qt_bindir}/androiddeployqt
%{_qt_bindir}/androiddeployqt6
%{_qt_bindir}/androidtestrunner
%{_qt_bindir}/qdbuscpp2xml
%{_qt_bindir}/qdbusxml2cpp
%{_qt_bindir}/qmake
%{_qt_bindir}/qt-cmake
%{_qt_bindir}/qt-cmake-create
%{_qt_bindir}/qt-configure-module
%{_qt_bindir}/qtpaths*
%{_qt_headerdir}/QtConcurrent/
%{_qt_headerdir}/QtCore/
%{_qt_headerdir}/QtDBus/
%{_qt_headerdir}/QtExampleIcons
%{_qt_headerdir}/QtGui/
%{_qt_headerdir}/QtInputSupport
%{_qt_headerdir}/QtNetwork/
%{_qt_headerdir}/QtPrintSupport/
%{_qt_headerdir}/QtSql/
%{_qt_headerdir}/QtTest/
%{_qt_headerdir}/QtWidgets/
%{_qt_headerdir}/QtXcb/
%{_qt_headerdir}/QtXml/
%{_qt_libdir}/cmake/Qt6/*.cmake
%{_qt_libdir}/cmake/Qt6/*.cmake.in
%{_qt_libdir}/cmake/Qt6/*.h.in
%{_qt_libdir}/cmake/Qt6/3rdparty/extra-cmake-modules/COPYING-CMAKE-SCRIPTS
%{_qt_libdir}/cmake/Qt6/3rdparty/extra-cmake-modules/find-modules/*.cmake
%{_qt_libdir}/cmake/Qt6/3rdparty/extra-cmake-modules/modules/*.cmake
%{_qt_libdir}/cmake/Qt6/3rdparty/extra-cmake-modules/qt_attribution.json
%{_qt_libdir}/cmake/Qt6/3rdparty/kwin/*.cmake
%{_qt_libdir}/cmake/Qt6/3rdparty/kwin/COPYING-CMAKE-SCRIPTS
%{_qt_libdir}/cmake/Qt6/3rdparty/kwin/qt_attribution.json
%{_qt_libdir}/cmake/Qt6/config.tests/*
%{_qt_libdir}/cmake/Qt6/libexec/*
%{_qt_libdir}/cmake/Qt6/ModuleDescription.json.in
%{_qt_libdir}/cmake/Qt6/PkgConfigLibrary.pc.in
%{_qt_libdir}/cmake/Qt6/platforms/*.cmake
%{_qt_libdir}/cmake/Qt6/platforms/Platform/*.cmake
%{_qt_libdir}/cmake/Qt6/qbatchedtestrunner.in.cpp
%{_qt_libdir}/cmake/Qt6/QtConfigureTimeExecutableCMakeLists.txt.in
%{_qt_libdir}/cmake/Qt6/QtFileConfigure.txt.in
%{_qt_libdir}/cmake/Qt6/QtSeparateDebugInfo.Info.plist.in
%{_qt_libdir}/cmake/Qt6BuildInternals/*.cmake
%{_qt_libdir}/cmake/Qt6BuildInternals/QtStandaloneTestTemplateProject/CMakeLists.txt
%{_qt_libdir}/cmake/Qt6BuildInternals/QtStandaloneTestTemplateProject/Main.cmake
%{_qt_libdir}/cmake/Qt6BuildInternals/StandaloneTests/QtBaseTestsConfig.cmake
%{_qt_libdir}/cmake/Qt6Concurrent/*.cmake
%{_qt_libdir}/cmake/Qt6Core/*.cmake
%{_qt_libdir}/cmake/Qt6Core/Qt6CoreConfigureFileTemplate.in
%{_qt_libdir}/cmake/Qt6CoreTools/*.cmake
%{_qt_libdir}/cmake/Qt6DBus/*.cmake
%{_qt_libdir}/cmake/Qt6DBusTools/*.cmake
%{_qt_libdir}/cmake/Qt6DeviceDiscoverySupportPrivate/*.cmake
%{_qt_libdir}/cmake/Qt6ExampleIconsPrivate/*.cmake
%{_qt_libdir}/cmake/Qt6FbSupportPrivate/*.cmake
%{_qt_libdir}/cmake/Qt6Gui/*.cmake
%{_qt_libdir}/cmake/Qt6GuiTools/*.cmake
%{_qt_libdir}/cmake/Qt6HostInfo/*.cmake
%{_qt_libdir}/cmake/Qt6InputSupportPrivate/*.cmake
%{_qt_libdir}/cmake/Qt6Network/*.cmake
%{_qt_libdir}/cmake/Qt6PrintSupport/*.cmake
%{_qt_libdir}/cmake/Qt6Sql/Qt6QSQLiteDriverPlugin*.cmake
%{_qt_libdir}/cmake/Qt6Sql/Qt6Sql*.cmake
%{_qt_libdir}/cmake/Qt6Test/*.cmake
%{_qt_libdir}/cmake/Qt6Widgets/*.cmake
%{_qt_libdir}/cmake/Qt6WidgetsTools/*.cmake
%{_qt_libdir}/cmake/Qt6Xml/*.cmake
%{_qt_libdir}/libQt6Concurrent.prl
%{_qt_libdir}/libQt6Concurrent.so
%{_qt_libdir}/libQt6Core.prl
%{_qt_libdir}/libQt6Core.so
%{_qt_libdir}/libQt6DBus.prl
%{_qt_libdir}/libQt6DBus.so
%{_qt_libdir}/libQt6Gui.prl
%{_qt_libdir}/libQt6Gui.so
%{_qt_libdir}/libQt6Network.prl
%{_qt_libdir}/libQt6Network.so
%{_qt_libdir}/libQt6PrintSupport.prl
%{_qt_libdir}/libQt6PrintSupport.so
%{_qt_libdir}/libQt6Sql.prl
%{_qt_libdir}/libQt6Sql.so
%{_qt_libdir}/libQt6Test.prl
%{_qt_libdir}/libQt6Test.so
%{_qt_libdir}/libQt6Widgets.prl
%{_qt_libdir}/libQt6Widgets.so
%{_qt_libdir}/libQt6Xml.prl
%{_qt_libdir}/libQt6Xml.so
%{_qt_libdir}/pkgconfig/*.pc
%{_qt_libdir}/qt6/metatypes/*.json
%{_qt_libexecdir}/android_emulator_launcher.sh
%{_qt_libexecdir}/cmake_automoc_parser
%{_qt_libexecdir}/moc
%{_qt_libexecdir}/qlalr
%{_qt_libexecdir}/qt-cmake-private
%{_qt_libexecdir}/qt-cmake-standalone-test
%{_qt_libexecdir}/qt-internal-configure-tests
%{_qt_libexecdir}/qt-testrunner.py
%{_qt_libexecdir}/qvkgen
%{_qt_libexecdir}/rcc
%{_qt_libexecdir}/sanitizer-testrunner.py
%{_qt_libexecdir}/syncqt
%{_qt_libexecdir}/tracegen
%{_qt_libexecdir}/tracepointgen
%{_qt_libexecdir}/uic
%{_qt_mkspecsdir}/
%dir %{_qt_libdir}/cmake/Qt6
%dir %{_qt_libdir}/cmake/Qt6/3rdparty/extra-cmake-modules
%dir %{_qt_libdir}/cmake/Qt6/3rdparty/kwin
%dir %{_qt_libdir}/cmake/Qt6/config.tests
%dir %{_qt_libdir}/cmake/Qt6/platforms
%dir %{_qt_libdir}/cmake/Qt6/platforms/Platform
%dir %{_qt_libdir}/cmake/Qt6BuildInternals
%dir %{_qt_libdir}/cmake/Qt6BuildInternals/StandaloneTests
%dir %{_qt_libdir}/cmake/Qt6Concurrent
%dir %{_qt_libdir}/cmake/Qt6Core
%dir %{_qt_libdir}/cmake/Qt6CoreTools
%dir %{_qt_libdir}/cmake/Qt6DBus
%dir %{_qt_libdir}/cmake/Qt6DBusTools
%dir %{_qt_libdir}/cmake/Qt6DeviceDiscoverySupportPrivate
%dir %{_qt_libdir}/cmake/Qt6ExampleIconsPrivate
%dir %{_qt_libdir}/cmake/Qt6FbSupportPrivate
%dir %{_qt_libdir}/cmake/Qt6Gui
%dir %{_qt_libdir}/cmake/Qt6GuiTools
%dir %{_qt_libdir}/cmake/Qt6HostInfo
%dir %{_qt_libdir}/cmake/Qt6Network
%dir %{_qt_libdir}/cmake/Qt6PrintSupport
%dir %{_qt_libdir}/cmake/Qt6Sql
%dir %{_qt_libdir}/cmake/Qt6Test
%dir %{_qt_libdir}/cmake/Qt6Widgets
%dir %{_qt_libdir}/cmake/Qt6WidgetsTools
%dir %{_qt_libdir}/cmake/Qt6Xml
%dir %{_qt_libdir}/qt6/metatypes

%if "%{_qt_bindir}" != "%{_bindir}"
%dir %{_qt_bindir}
%endif

%if "%{_qt_headerdir}" != "%{_includedir}"
%dir %{_qt_headerdir}
%endif

## private-devel globs
%exclude %{_qt_headerdir}/*/%{qt_version}/

%files private-devel
%{_qt_headerdir}/*/%{qt_version}/

%files static
%{_qt_headerdir}/QtDeviceDiscoverySupport
%{_qt_libdir}/libQt6DeviceDiscoverySupport.*a
%{_qt_libdir}/libQt6DeviceDiscoverySupport.prl
%{_qt_libdir}/libQt6ExampleIcons.a
%{_qt_libdir}/libQt6ExampleIcons.prl
%{_qt_headerdir}/QtFbSupport
%{_qt_libdir}/libQt6FbSupport.*a
%{_qt_libdir}/libQt6FbSupport.prl
%{_qt_libdir}/libQt6InputSupport.*a
%{_qt_libdir}/libQt6InputSupport.prl

%if 0%{?examples}
%files examples
%{_qt_examplesdir}/
%endif

%if 0%{?ibase}
%files ibase
%{_qt_libdir}/cmake/Qt6Sql/Qt6QIBaseDriverPlugin*.cmake
%{_qt_plugindir}/sqldrivers/libqsqlibase.so
%endif

%ldconfig_scriptlets gui

%files gui
%{_qt_libdir}/libQt6Gui.so.6*
%{_qt_libdir}/libQt6PrintSupport.so.6*
%{_qt_libdir}/libQt6Widgets.so.6*
# Generic
%{_qt_plugindir}/generic/libqevdevkeyboardplugin.so
%{_qt_plugindir}/generic/libqevdevmouseplugin.so
%{_qt_plugindir}/generic/libqevdevtabletplugin.so
%{_qt_plugindir}/generic/libqevdevtouchplugin.so
%{_qt_plugindir}/generic/libqtuiotouchplugin.so
%if 0%{?fedora} || 0%{?epel}
%{_qt_plugindir}/generic/libqtslibplugin.so
%endif
# Imageformats
%{_qt_plugindir}/imageformats/libqgif.so
%{_qt_plugindir}/imageformats/libqico.so
%{_qt_plugindir}/imageformats/libqjpeg.so
# EGL
%if 0%{?egl}
%{_qt_libdir}/libQt6EglFSDeviceIntegration.so.6*
%{_qt_plugindir}/egldeviceintegrations/libqeglfs-emu-integration.so
%{_qt_plugindir}/egldeviceintegrations/libqeglfs-kms-egldevice-integration.so
%{_qt_plugindir}/egldeviceintegrations/libqeglfs-kms-integration.so
%{_qt_plugindir}/egldeviceintegrations/libqeglfs-x11-integration.so
%{_qt_plugindir}/platforms/libqeglfs.so
%{_qt_plugindir}/platforms/libqminimalegl.so
%{_qt_plugindir}/xcbglintegrations/libqxcb-egl-integration.so
%dir %{_qt_plugindir}/egldeviceintegrations/
%endif
# Platforms
%{_qt_plugindir}/platforms/libqlinuxfb.so
%{_qt_plugindir}/platforms/libqminimal.so
%{_qt_plugindir}/platforms/libqoffscreen.so
%{_qt_plugindir}/platforms/libqvnc.so
# Platformthemes
%{_qt_plugindir}/platformthemes/libqxdgdesktopportal.so

%changelog
<<<<<<< HEAD
<<<<<<< HEAD
=======
* Thu Jan 16 2025 Lanze Liu <lanzeliu@micrsoft.com> - 6.6.3-2
- Added a patch for addressing CVE-2024-56732

* Wed Jan 15 2025 Lanze Liu <lanzeliu@micrsoft.com> - 6.6.3-1
- Upgrade to version 6.6.3 to fix CVE-2024-30161

>>>>>>> 52527c46c (Added a patch to address CVE-2024-56732 for qtbase. (#11935))
=======
* Wed Jan 15 2025 Lanze Liu <lanzeliu@micrsoft.com> - 6.6.3-1
- Upgrade to version 6.6.3 to fix CVE-2024-30161

>>>>>>> 24d13554
* Fri May 17 2024 Neha Agarwal <nehaagarwal@micrsoft.com> - 6.6.2-1
- Upgrade to version 6.6.2 to fix CVE-2023-51714

* Tue Jan 02 2024 Sam Meluch <sammeluch@micrsoft.com> - 6.6.1-1
- Upgrade to version 6.6.1 for Azure Linux 3.0

* Tue Aug 01 2023 Thien Trung Vuong <tvuong@microsoft.com> - 5.12.11-9
- Add patch to resolve CVE-2023-33285, CVE-2023-37369, CVE-2023-38197

* Wed Jun 14 2023 Henry Li <lihl@microsoft.com> - 5.12.11-8
- Add patch to resolve CVE-2023-32763

* Mon Jun 12 2023 Henry Li <lihl@microsoft.com> - 5.12.11-7
- Add patch to resolve CVE-2023-32762

* Fri May 26 2023 Thien Trung Vuong <tvuong@microsoft.com> - 5.12.11-6
- Update ptch for CVE-2023-24607

* Wed Apr 26 2023 Sean Dougherty <sdougherty@microsoft.com> - 5.12.11-5
- Added patch to fix CVE-2023-24607

* Mon Nov 28 2022 Suresh Babu Chalamalasetty <schalam@microsoft.com> - 5.12.11-4
- Update source download path and remove recommends mesa-dri-drivers for gui sub package.

* Wed Apr 13 2022 Pawel Winogrodzki <pawelwi@microsoft.com> - 5.12.11-3
- Migrating CVE fixes from Mariner's 1.0 version.
- Switching to Fedora 36' (license: MIT) patch for GCC 11 build issues.
- Removing Fedora-specific macros.

* Mon Aug 09 2021 Andrew Phelps <anphel@microsoft.com> - 5.12.11-2
- Fix version number in Qt5.pc

* Wed Aug 04 2021 Nicolas Guibourge <nicolasg@microsoft.com> - 5.12.11-1
- Move to version 5.12.11 to address CVE-2015-9541, CVE-2020-0570 and CVE-2020-13962.

* Fri Apr 16 2021 Pawel Winogrodzki <pawelwi@microsoft.com> - 5.12.5-5
- Added explicit 'Requires' on 'icu'.
- Bumping up release to re-compile against the new version of the 'icu' libraries.
- License verified.
- Updated the 'License' tag.
- Updated the 'URL' tag.
- Updated the '%%license' macro.

* Thu Jul 30 2020 Joe Schmitt <joschmit@microsoft.com> - 5.12.5-4
- Add missing Requires for chkconfig.

* Mon Mar 30 2020 Joe Schmitt <joschmit@microsoft.com> - 5.12.5-3
- Add missing buildrequires "which"
- Remove unused requires and buildrequires
- Update Vendor and Distribution tags

* Mon Mar 30 2020 Mateusz Malisz <mamalisz@microsoft.com> - 5.12.5-2
- Initial CBL-Mariner import from Fedora 31 (license: MIT).

* Tue Sep 24 2019 Jan Grulich <jgrulich@redhat.com> - 5.12.5-1
- 5.12.5

* Wed Aug 21 2019 Rex Dieter <rdieter@fedoraproject.org> - 5.12.4-7
- s/pkgconfig(egl)/libEGL-devel/

* Fri Jul 26 2019 Fedora Release Engineering <releng@fedoraproject.org> - 5.12.4-6
- Rebuilt for https://fedoraproject.org/wiki/Fedora_31_Mass_Rebuild

* Tue Jul 23 2019 Jan Grulich <jgrulich@redhat.com> - 5.12.4-5
- Use qtwayland by default on Gnome Wayland sessions
  Resolves: bz#1732129

* Mon Jul 15 2019 Jan Grulich <jgrulich@redhat.com> - 5.12.4-4
- Revert "Reset QWidget's winId when backing window surface is destroyed"

* Fri Jun 28 2019 Rex Dieter <rdieter@fedoraproject.org> - 5.12.4-3
- omit QTBUG-73231 patch fix, appears to introduce incompatible symbols

* Wed Jun 26 2019 Rex Dieter <rdieter@fedoraproject.org> - 5.12.4-2
- pull in some upstream crash fixes

* Fri Jun 14 2019 Jan Grulich <jgrulich@redhat.com> - 5.12.4-1
- 5.12.4

* Wed Jun 12 2019 Rex Dieter <rdieter@fedoraproject.org> - 5.12.3-2
- pull in candidate upstream nvidia/optima fix (kde#406180)

* Tue Jun 04 2019 Jan Grulich <jgrulich@redhat.com> - 5.12.3-1
- 5.12.3

* Fri May 10 2019 Rex Dieter <rdieter@fedoraproject.org> - 5.12.1-7
- Fix install targets for generated private headers (#1702858)

* Wed May 08 2019 Rex Dieter <rdieter@fedoraproject.org> - 5.12.1-6
- Blacklist nouveau and llvmpipe for multithreading (#1706420)
- drop BR: pkgconfig(glesv2) on f31+, no longer provided in mesa-19.1+

* Thu May 02 2019 Rex Dieter <rdieter@fedoraproject.org> - 5.12.1-5
- keep mkspecs/modules/*_private.pri in -devel #1705280)

* Tue Apr 30 2019 Rex Dieter <rdieter@fedoraproject.org> - 5.12.1-4
- CMake generates wrong -isystem /usr/include compilations flags with Qt5::Gui (#1704474)

* Tue Apr 30 2019 Rex Dieter <rdieter@fedoraproject.org> - 5.12.1-3
- -private-devel subpkg, move Requires: cups-devel here

* Mon Mar 04 2019 Rex Dieter <rdieter@fedoraproject.org> - 5.12.1-2
- -devel: Requires: cups-devel

* Thu Feb 14 2019 Rex Dieter <rdieter@fedoraproject.org> - 5.12.1-1
- 5.12.1

* Wed Feb 13 2019 Than Ngo <than@redhat.com> - 5.11.3-4
- fixed build issue with gcc9

* Sun Feb 03 2019 Rex Dieter <rdieter@fedoraproject.org> - 5.11.3-3
- disable renameat2/statx feature on < f30 (#1668865)

* Sat Feb 02 2019 Fedora Release Engineering <releng@fedoraproject.org> - 5.11.3-2
- Rebuilt for https://fedoraproject.org/wiki/Fedora_30_Mass_Rebuild

* Fri Dec 07 2018 Rex Dieter <rdieter@fedoraproject.org> - 5.11.3-1
- 5.11.3

* Thu Oct 25 2018 Than Ngo <than@redhat.com> - 5.11.2-3
- backported patch to fix selection rendering issues if rounding leads to left-out pixels
- backported patch to optimize insertionPointsForLine

* Thu Oct 11 2018 Rex Dieter <rdieter@fedoraproject.org> - 5.11.2-2
- -no-use-gold-linker (#1635973)


* Fri Sep 21 2018 Jan Grulich <jgrulich@redhat.com> - 5.11.2-1
- 5.11.2

* Thu Jul 26 2018 Than Ngo <than@redhat.com> - 5.11.1-7
- fixed FTBFS

* Sat Jul 14 2018 Fedora Release Engineering <releng@fedoraproject.org> - 5.11.1-6
- Rebuilt for https://fedoraproject.org/wiki/Fedora_29_Mass_Rebuild

* Tue Jul 10 2018 Pete Walter <pwalter@fedoraproject.org> - 5.11.1-5
- Rebuild for ICU 62

* Mon Jul 02 2018 Than Ngo <than@redhat.com> - 5.11.1-4
- fixed bz#1597110 - BRP mangle shebangs and calculation of provides should ignore backups files

* Fri Jun 29 2018 Rex Dieter <rdieter@fedoraproject.org> - 5.11.1-3
- apply sse2-related multilib hack on < f29 only
- safer %%_qt5_prefix, %%qt5_archdatadir ownership
- rebuild for %%_qt5_prefix = %%_prefix

* Sat Jun 23 2018 Than Ngo <than@redhat.com> - 5.11.1-2
- fixed #1592146, python3

* Tue Jun 19 2018 Rex Dieter <rdieter@fedoraproject.org> - 5.11.1-1
- 5.11.1
- relax qt5-rpm-macros dep
- drop workaround for QTBUG-37417
- drop CMake-Restore-qt5_use_modules-function.patch (upstreamed)

* Mon Jun 18 2018 Rex Dieter <rdieter@fedoraproject.org> - 5.11.0-3
- backport CMake-Restore-qt5_use_modules-function.patch
- %%build: %%ix86 --no-sse2 on < f29 only

* Wed May 30 2018 Rex Dieter <rdieter@fedoraproject.org> - 5.11.0-2
- move libQt5EglFSDeviceIntegration to -gui (#1557223)

* Tue May 22 2018 Rex Dieter <rdieter@fedoraproject.org> - 5.11.0-1
- 5.11.0
- drop support for inject_optflags (not used since f23)

* Mon Apr 30 2018 Pete Walter <pwalter@fedoraproject.org> - 5.10.1-8
- Rebuild for ICU 61.1

* Thu Mar 08 2018 Rex Dieter <rdieter@fedoraproject.org> - 5.10.1-7
- enforce qt5-rpm-macros versioning
- BR: gcc-c++
- Qt5.pc: fix version, add %%check

* Fri Feb 23 2018 Rex Dieter <rdieter@fedoraproject.org> - 5.10.1-6
- qt5-qtbase: RPM build flags only partially injected (#1543888)

* Wed Feb 21 2018 Rex Dieter <rdieter@fedoraproject.org> - 5.10.1-5
- QOpenGLShaderProgram: glProgramBinary() resulting in LINK_STATUS=FALSE not handled properly (QTBUG-66420)

* Fri Feb 16 2018 Rex Dieter <rdieter@fedoraproject.org> - 5.10.1-4
- use %%make_build, %%ldconfig
- drop %%_licensedir hack

* Thu Feb 15 2018 Rex Dieter <rdieter@fedoraproject.org> - 5.10.1-3
- qt5-qtbase: RPM build flags only partially injected (#1543888)

* Tue Feb 13 2018 Jan Grulich <jgrulich@redhat.com> - 5.10.1-2
- enable patch to track private api

* Tue Feb 13 2018 Jan Grulich <jgrulich@redhat.com> - 5.10.1-1
- 5.10.1

* Fri Feb 09 2018 Rex Dieter <rdieter@fedoraproject.org> - 5.10.0-5
- track private api use via properly versioned symbols (unused for now)

* Fri Feb 09 2018 Igor Gnatenko <ignatenkobrain@fedoraproject.org> - 5.10.0-4
- Escape macros in %%changelog

* Sun Jan 28 2018 Rex Dieter <rdieter@fedoraproject.org> - 5.10.0-3
- QMimeType: remove unwanted *.bin as preferredSuffix for octet-stream (fdo#101667,kde#382437)

* Fri Jan 26 2018 Rex Dieter <rdieter@fedoraproject.org> - 5.10.0-2
- re-enable gold linker (#1458003)
- drop qt5_null_flag/qt5_deprecated_flag hacks (should be fixed upstream for awhile)
- make qt_settings/journald support unconditional

* Fri Dec 15 2017 Jan Grulich <jgrulich@redhat.com> - 5.10.0-1
- 5.10.0

* Thu Nov 30 2017 Pete Walter <pwalter@fedoraproject.org> - 5.9.3-3
- Rebuild for ICU 60.1

* Thu Nov 30 2017 Than Ngo <than@redhat.com> - 5.9.3-2
- bz#1518958, backport to fix out of bounds reads in qdnslookup_unix

* Wed Nov 22 2017 Jan Grulich <jgrulich@redhat.com> - 5.9.3-1
- 5.9.3

* Thu Nov 09 2017 Rex Dieter <rdieter@fedoraproject.org> - 5.9.2-5
- categoried logging for xcb entries (#1497564, QTBUG-55167)

* Mon Nov 06 2017 Rex Dieter <rdieter@fedoraproject.org> - 5.9.2-4
- QListView upstream regression (#1509649, QTBUG-63846)

* Mon Oct 23 2017 Rex Dieter <rdieter@fedoraproject.org> - 5.9.2-3
- pass QMAKE_*_RELEASE to configure to ensure optflags get used (#1505260)

* Thu Oct 19 2017 Rex Dieter <rdieter@fedoraproject.org> - 5.9.2-2
- refresh mariadb patch support (upstreamed version apparently incomplete)

* Mon Oct 09 2017 Jan Grulich <jgrulich@redhat.com> - 5.9.2-1
- 5.9.2

* Wed Sep 27 2017 Rex Dieter <rdieter@fedoraproject.org> - 5.9.1-9
- refresh mariadb patch to actually match cr#206850 logic (#1491316)

* Wed Sep 27 2017 Rex Dieter <rdieter@fedoraproject.org> - 5.9.1-8
- refresh mariadb patch wrt cr#206850 (#1491316)

* Tue Sep 26 2017 Rex Dieter <rdieter@fedoraproject.org> - 5.9.1-7
- actually apply mariadb-related patch (#1491316)

* Mon Sep 25 2017 Rex Dieter <rdieter@fedoraproject.org> - 5.9.1-6
- enable openssl11 support only for f27+ (for now)
- Use mariadb-connector-c-devel, f28+ (#1493909)
- Backport upstream mariadb patch (#1491316)

* Wed Aug 02 2017 Than Ngo <than@redhat.com> - 5.9.1-5
- added privat headers for Qt5 Xcb

* Sun Jul 30 2017 Florian Weimer <fweimer@redhat.com> - 5.9.1-4
- Rebuild with binutils fix for ppc64le (#1475636)

* Thu Jul 27 2017 Than Ngo <than@redhat.com> - 5.9.1-3
- fixed bz#1401459, backport openssl-1.1 support

* Thu Jul 27 2017 Fedora Release Engineering <releng@fedoraproject.org> - 5.9.1-2
- Rebuilt for https://fedoraproject.org/wiki/Fedora_27_Mass_Rebuild

* Wed Jul 19 2017 Rex Dieter <rdieter@fedoraproject.org> - 5.9.1-1
- 5.9.1

* Tue Jul 18 2017 Than Ngo <than@redhat.com> - 5.9.0-6
- fixed bz#1442553, multilib issue

* Fri Jul 14 2017 Than Ngo <than@redhat.com> - 5.9.0-5
- fixed build issue with new mariadb

* Thu Jul 06 2017 Than Ngo <than@redhat.com> - 5.9.0-4
- fixed bz#1409600, stack overflow in QXmlSimpleReader, CVE-2016-10040

* Fri Jun 16 2017 Rex Dieter <rdieter@fedoraproject.org> - 5.9.0-3
- create_cmake.prf: adjust CMAKE_NO_PRIVATE_INCLUDES (#1456211,QTBUG-37417)

* Thu Jun 01 2017 Rex Dieter <rdieter@fedoraproject.org> - 5.9.0-2
- workaround gold linker issue with duplicate symbols (f27+, #1458003)

* Wed May 31 2017 Helio Chissini de Castro <helio@kde.org> - 5.9.0-1
- Upstream official release

* Fri May 26 2017 Helio Chissini de Castro <helio@kde.org> - 5.9.0-0.1.rc
- Upstream Release Candidate retagged

* Wed May 24 2017 Helio Chissini de Castro <helio@kde.org> - 5.9.0-0.rc.1
- Upstream Release Candidate 1

* Tue May 16 2017 Rex Dieter <rdieter@fedoraproject.org> - 5.9.0-0.6.beta3
- -common: Obsoletes: qt5-qtquick1(-devel)

* Mon May 15 2017 Fedora Release Engineering <rel-eng@lists.fedoraproject.org> - 5.9.0-0.5.beta3
- Rebuilt for https://fedoraproject.org/wiki/Fedora_26_27_Mass_Rebuild

* Mon May 08 2017 Rex Dieter <rdieter@fedoraproject.org> - 5.9.0-0.4.beta3
- include recommended qtdbus patches, fix Release

* Fri May 05 2017 Helio Chissini de Castro <helio@kde.org> - 5.9.0-0.beta.3
- Beta 3 release

* Fri Apr 14 2017 Helio Chissini de Castro <helio@kde.org> - 5.9.0-0.beta.1
- No more docs, no more bootstrap. Docs comes now on a single package.

* Thu Mar 30 2017 Rex Dieter <rdieter@fedoraproject.org> - 5.8.0-8
- de-bootstrap
- make -doc arch'd (workaround bug #1437522)

* Wed Mar 29 2017 Rex Dieter <rdieter@fedoraproject.org> - 5.8.0-7
- rebuild

* Mon Mar 27 2017 Rex Dieter <rdieter@fedoraproject.org> - 5.8.0-6
- bootstrap (rawhide)
- revert some minor changes introduced since 5.7
- move *Plugin.cmake items to runtime (not -devel)

* Sat Jan 28 2017 Helio Chissini de Castro <helio@kde.org> - 5.8.0-5
- Really debootstrap :-P

* Fri Jan 27 2017 Helio Chissini de Castro <helio@kde.org> - 5.8.0-4
- Debootstrap
- Use meta doctools package to build docs

* Fri Jan 27 2017 Helio Chissini de Castro <helio@kde.org> - 5.8.0-3
- Unify firebird patch for both versions
- Bootstrap again for copr

* Thu Jan 26 2017 Helio Chissini de Castro <helio@kde.org> - 5.8.0-2
- Debootstrap after tools built. New tool needed qtattributionsscanner

* Thu Jan 26 2017 Helio Chissini de Castro <helio@kde.org> - 5.8.0-1
- Initial update for 5.8.0

* Tue Jan 24 2017 Rex Dieter <rdieter@fedoraproject.org> - 5.7.1-13
- Broken window scaling (#1381828)

* Wed Jan 04 2017 Kevin Kofler <Kevin@tigcc.ticalc.org> - 5.7.1-12
- readd plugin __requires_exclude_from filter, it is still needed

* Mon Jan 02 2017 Rex Dieter <rdieter@math.unl.edu> - 5.7.1-11
- filter plugin provides, drop filter plugin excludes (no longer needed)

* Mon Dec 19 2016 Rex Dieter <rdieter@fedoraproject.org> - 5.7.1-10
- backport 5.8 patch for wayland crasher (#1403500,QTBUG-55583)

* Fri Dec 09 2016 Rex Dieter <rdieter@fedoraproject.org> - 5.7.1-9
- restore moc_system_defines.patch lost in 5.7.0 rebase

* Fri Dec 09 2016 Rex Dieter <rdieter@fedoraproject.org> - 5.7.1-8
- update moc patch to define _SYS_SYSMACROS_H_OUTER instead (#1396755)

* Thu Dec 08 2016 Rex Dieter <rdieter@fedoraproject.org> - 5.7.1-7
- really apply QT_VERSION_CHECK workaround (#1396755)

* Thu Dec 08 2016 Rex Dieter <rdieter@fedoraproject.org> - 5.7.1-6
- namespace QT_VERSION_CHECK to workaround major/minor being pre-defined (#1396755)
- update moc patch to define _SYS_SYSMACROS_H (#1396755)

* Thu Dec 08 2016 Rex Dieter <rdieter@fedoraproject.org> - 5.7.1-5
- 5.7.1 dec5 snapshot

* Wed Dec 07 2016 Rex Dieter <rdieter@fedoraproject.org> - 5.7.1-4
- disable openssl11 (for now, FTBFS), use -openssl-linked (bug #1401459)
- BR: perl-generators

* Mon Nov 28 2016 Than Ngo <than@redhat.com> - 5.7.1-3
- add condition for rhel
- add support for firebird-3.x

* Thu Nov 24 2016 Than Ngo <than@redhat.com> - 5.7.1-2
- adapted the berolinux's patch for new openssl-1.1.x

* Wed Nov 09 2016 Helio Chissini de Castro <helio@kde.org> - 5.7.1-1
- New upstream version

* Thu Oct 20 2016 Rex Dieter <rdieter@fedoraproject.org> - 5.7.0-10
- fix Source0: https://download.qt.io/official_releases/qt/5.9/5.9.0/submodules/qtbase-opensource-src-5.9.0.tar.xz

* Thu Sep 29 2016 Rex Dieter <rdieter@fedoraproject.org> - 5.7.0-9
- Requires: openssl-libs%%{?_isa} (#1328659)

* Wed Sep 28 2016 Than Ngo <than@redhat.com> - 5.7.0-8
- bz#1328659, load openssl libs dynamically

* Tue Sep 27 2016 Rex Dieter <rdieter@fedoraproject.org> - 5.7.0-7
- drop BR: cmake (handled by qt5-rpm-macros now)

* Wed Sep 14 2016 Than Ngo <than@redhat.com> - 5.7.0-6
- add macros qtwebengine_arches in qt5

* Tue Sep 13 2016 Than Ngo <than@redhat.com> - 5.7.0-5
- add rpm macros qtwebengine_arches for qtwebengine

* Mon Sep 12 2016 Rex Dieter <rdieter@fedoraproject.org> - 5.7.0-4
- use '#!/usr/bin/perl' instead of '#!/usr/bin/env perl'

* Tue Jul 19 2016 Rex Dieter <rdieter@fedoraproject.org> - 5.7.0-3
- introduce macros.qt5-qtbase (for %%_qt5, %%_qt5_epoch, %%_qt5_version, %%_qt5_evr)

* Tue Jun 14 2016 Helio Chissini de Castro <helio@kde.org> - 5.7.0-2
- Compiled with gcc

* Tue Jun 14 2016 Helio Chissini de Castro <helio@kde.org> - 5.7.0-1
- Qt 5.7.0 release

* Thu Jun 09 2016 Helio Chissini de Castro <helio@kde.org> - 5.7.0-0.1
- Prepare 5.7
- Move macros package away from qtbase. Now is called qt5-rpm-macros

* Thu Jun 02 2016 Than Ngo <than@redhat.com> - 5.6.0-21
- drop gcc6 workaround on arm

* Fri May 20 2016 Rex Dieter <rdieter@fedoraproject.org> - 5.6.0-20
- -Wno-deprecated-declarations (typo missed trailing 's')

* Fri May 13 2016 Rex Dieter <rdieter@fedoraproject.org> - 5.6.0-19
- pull in upstream drag-n-drop related fixes (QTBUG-45812, QTBUG-51215)

* Sat May 07 2016 Rex Dieter <rdieter@fedoraproject.org> - 5.6.0-18
- revert out-of-tree build, breaks Qt5*Config.cmake *_PRIVATE_INCLUDE_DIRS entries (all blank)

* Thu May 05 2016 Rex Dieter <rdieter@fedoraproject.org> - 5.6.0-17
- support out-of-tree build
- better %%check
- pull in final/upstream fixes for QTBUG-51648,QTBUG-51649
- disable examples/tests in bootstrap mode

* Sat Apr 30 2016 Rex Dieter <rdieter@fedoraproject.org> - 5.6.0-16
- own %%{_plugindir}/egldeviceintegrations

* Mon Apr 18 2016 Caolán McNamara <caolanm@redhat.com> - 5.6.0-15
- full rebuild for hunspell 1.4.0

* Mon Apr 18 2016 Caolán McNamara <caolanm@redhat.com> - 5.6.0-14
- bootstrap rebuild for hunspell 1.4.0

* Sat Apr 16 2016 Rex Dieter <rdieter@fedoraproject.org> - 5.6.0-13
- -devel: Provides: qt5-qtbase-private-devel (#1233829)

* Sat Apr 16 2016 David Tardon <dtardon@redhat.com> - 5.6.0-12
- full build

* Fri Apr 15 2016 David Tardon <dtardon@redhat.com> - 5.6.0-11
- rebuild for ICU 57.1

* Thu Mar 31 2016 Rex Dieter <rdieter@fedoraproject.org> - 5.6.0-10
- Fix build on MIPS (#1322537)
- drop BR: valgrind (not used, for awhile)

* Fri Mar 25 2016 Rex Dieter <rdieter@fedoraproject.org> 5.6.0-9
- pull upstream patches (upstreamed versions, gcc6-related bits mostly)

* Thu Mar 24 2016 Rex Dieter <rdieter@fedoraproject.org> - 5.6.0-8
- make 10-qt5-check-opengl2.sh xinit script more robust
- enable journald support for el7+ (#1315239)

* Sat Mar 19 2016 Rex Dieter <rdieter@fedoraproject.org> - 5.6.0-7
- macros.qt5: null-pointer-checks flag isn't c++-specific

* Sat Mar 19 2016 Rex Dieter <rdieter@fedoraproject.org> - 5.6.0-6
- macros.qt5: we really only want the null-pointer-checks flag here
  and definitely no arch-specific ones

* Fri Mar 18 2016 Rex Dieter <rdieter@fedoraproject.org> - 5.6.0-5
- macros.qt5: cleanup, %%_qt5_cflags, %%_qt5_cxxflags (for f24+)

* Fri Mar 18 2016 Rex Dieter <rdieter@fedoraproject.org> - 5.6.0-3
- rebuild

* Tue Mar 15 2016 Rex Dieter <rdieter@fedoraproject.org> 5.6.0-2
- respin QTBUG-51767 patch

* Mon Mar 14 2016 Helio Chissini de Castro <helio@kde.org> - 5.6.0-1
- 5.6.0 release

* Sat Mar 12 2016 Rex Dieter <rdieter@fedoraproject.org> 5.6.0-0.41.rc
- %%build: restore -dbus-linked

* Fri Mar 11 2016 Rex Dieter <rdieter@fedoraproject.org> 5.6.0-0.40.rc
- respin QTBUG-51649 patch
- %%build: use -dbus-runtime unconditionally
- drop (unused) build deps: atspi, dbus, networkmanager

* Thu Mar 10 2016 Rex Dieter <rdieter@fedoraproject.org> 5.6.0-0.39.rc
- candidate fixes for various QtDBus deadlocks (QTBUG-51648,QTBUG-51676)

* Mon Mar 07 2016 Rex Dieter <rdieter@fedoraproject.org> 5.6.0-0.38.rc
- backport "crash on start if system bus is not available" (QTBUG-51299)

* Sat Mar 05 2016 Rex Dieter <rdieter@fedoraproject.org> 5.6.0-0.37.rc
- build: ./configure -journal (f24+)

* Wed Mar 02 2016 Daniel Vrátil <dvratil@fedoraproject.org> 5.6.0-0.36.rc
- Non-bootstrapped build

* Tue Mar 01 2016 Daniel Vrátil <dvratil@fedoraproject.org> 5.6.0-0.35.rc
- Rebuild against new openssl

* Fri Feb 26 2016 Rex Dieter <rdieter@fedoraproject.org> 5.6.0-0.34.rc
- qtlogging.ini: remove comments

* Thu Feb 25 2016 Rex Dieter <rdieter@fedoraproject.org> 5.6.0-0.33.rc
- ship $$[QT_INSTALL_DATA]/qtlogging.ini for packaged logging defaults (#1227295)

* Thu Feb 25 2016 Rex Dieter <rdieter@fedoraproject.org> 5.6.0-0.32.rc
- qt5-qtbase-static missing dependencies (#1311311)

* Wed Feb 24 2016 Rex Dieter <rdieter@fedoraproject.org> 5.6.0-0.31.rc
- Item views don't handle insert/remove of rows robustly (QTBUG-48870)

* Tue Feb 23 2016 Helio Chissini de Castro <helio@kde.org> - 5.6.0-0.30.rc
- Update to final RC

* Mon Feb 22 2016 Helio Chissini de Castro <helio@kde.org> - 5.6.0-0.29.rc
- Update tarball with https://bugreports.qt.io/browse/QTBUG-50703 fix

* Wed Feb 17 2016 Than Ngo <than@redhat.com> - 5.6.0-0.28.rc
- fix build issue with gcc6

* Mon Feb 15 2016 Helio Chissini de Castro <helio@kde.org> - 5.6.0-0.27.rc
- Update proper tarball. Need avoid the fix branch

* Mon Feb 15 2016 Helio Chissini de Castro <helio@kde.org> - 5.6.0-0.26.rc
- Integrate rc releases now.

* Sat Feb 13 2016 Rex Dieter <rdieter@fedoraproject.org> 5.6.0-0.25.beta
- macros.qt5: fix %%qt5_ldflags macro

* Thu Feb 11 2016 Than Ngo <than@redhat.com> - 5.6.0-0.24.beta
- fix build issue with gcc6
- fix check for alsa 1.1.x

* Wed Feb 03 2016 Rex Dieter <rdieter@fedoraproject.org> 5.6.0-0.23.beta
- qt5-rpm-macros pkg

* Tue Feb 02 2016 Rex Dieter <rdieter@fedoraproject.org> 5.6.0-0.22.beta
- don't inject $RPM_OPT_FLAGS/$RPM_LD_FLAGS into qmake defaults f24+ (#1279265)

* Tue Feb 02 2016 Rex Dieter <rdieter@fedoraproject.org> 5.6.0-0.21.beta
- build with and add to macros.qt5 flags: -fno-delete-null-pointer-checks

* Fri Jan 15 2016 Than Ngo <than@redhat.com> - 5.6.0-0.20.beta
- enable -qt-xcb to fix non-US keys under VNC (#1295713)

* Mon Jan 04 2016 Rex Dieter <rdieter@fedoraproject.org> 5.6.0-0.19.beta
- Crash in QXcbWindow::setParent() due to NULL xcbScreen (QTBUG-50081, #1291003)

* Mon Dec 21 2015 Rex Dieter <rdieter@fedoraproject.org> 5.6.0-0.17.beta
- fix/update Release: 1%%{?dist}

* Fri Dec 18 2015 Rex Dieter <rdieter@fedoraproject.org> 5.6.0-0.16
- 5.6.0-beta (final)

* Wed Dec 16 2015 Rex Dieter <rdieter@fedoraproject.org> - 5.6.0-0.15
- pull in another upstream moc fix/improvement (#1290020,QTBUG-49972)
- fix bootstrap/docs

* Wed Dec 16 2015 Rex Dieter <rdieter@fedoraproject.org> 5.6.0-0.13
- workaround moc/qconfig-multilib issues (#1290020,QTBUG-49972)

* Wed Dec 16 2015 Peter Robinson <pbrobinson@fedoraproject.org> 5.6.0-0.12
- aarch64 is secondary arch too
- ppc64le is NOT multilib
- Fix Power 64 macro use

* Mon Dec 14 2015 Than Ngo <than@redhat.com> - 5.6.0-0.11
- fix build failure on secondary arch

* Sun Dec 13 2015 Helio Chissini de Castro <helio@kde.org> - 5.6.0-0.10
- We're back to gold linker
- Remove reduce relocations

* Sat Dec 12 2015 Rex Dieter <rdieter@fedoraproject.org> 5.6.0-0.9
- drop disconnect_displays.patch so we can better test latest xcb/display work

* Fri Dec 11 2015 Rex Dieter <rdieter@fedoraproject.org> 5.6.0-0.8
- sync latest xcb/screen/display related upstream commits

* Thu Dec 10 2015 Helio Chissini de Castro <helio@kde.org> - 5.6.0-0.7
- Official beta release

* Thu Dec 10 2015 Helio Chissini de Castro <helio@kde.org> - 5.6.0-0.6
- Official beta release

* Wed Dec 09 2015 Daniel Vratil <dvratil@fedoraproject.org> - 5.6.0-0.5
- try reverting from -optimized-tools to -optimized-qmake

* Sun Dec 06 2015 Rex Dieter <rdieter@fedoraproject.org> - 5.6.0-0.4
- re-introduce bootstrap/examples macros
- put examples-manifest.xml in -examples
- restore -doc multilib hack (to be on the safe side, can't hurt)
- %%build: s/-optimized-qmake/-optimized-tools/

* Sat Dec 05 2015 Helio Chissini de Castro <helio@kde.org> - 5.6.0-0.3
- Beta 3
- Reintroduce xcb patch from https://codereview.qt-project.org/#/c/138201/

* Fri Nov 27 2015 Helio Chissini de Castro <helio@kde.org> - 5.6.0-0.2
- Valgrind still needed as buildreq due recent split qdoc package, but we can get rid of
  specific arch set.
- Added missing libproxy buildreq
- Epel and RHEL doesn't have libinput, so a plugin need to be excluded for this distros

* Wed Nov 25 2015 Rex Dieter <rdieter@fedoraproject.org> 5.5.1-10
- -devel: Requires: redhat-rpm-config (#1248174)

* Wed Nov 18 2015 Helio Chissini de Castro <helio@kde.org> - 5.5.1-9
- Get rid of valgrind hack. It sort out that we don't need it anymore (#1211203)

* Mon Nov 09 2015 Helio Chissini de Castro <helio@kde.org> - 5.5.1-8
- qt5-qdoc need requires >= current version, otherwise will prevent the usage further when moved to qttools

* Mon Nov 09 2015 Rex Dieter <rdieter@fedoraproject.org> 5.5.1-7
- qt5-qdoc subpkg

* Tue Nov 03 2015 Helio Chissini de Castro <helio@kde.org> - 5.6.0-0.1
- Start to implement 5.6.0 beta

* Tue Nov 03 2015 Helio Chissini de Castro <helio@kde.org> - 5.6.0-0.1
- Start to implement 5.6.0 beta

* Wed Oct 28 2015 David Tardon <dtardon@redhat.com> - 5.5.1-6
- full build

* Wed Oct 28 2015 David Tardon <dtardon@redhat.com> - 5.5.1-5
- rebuild for ICU 56.1

* Thu Oct 15 2015 Helio Chissini de Castro <helio@kde.org> - 5.5.1-2
- Update to final release 5.5.1

* Mon Oct 05 2015 Helio Chissini de Castro <helio@kde.org> - 5.5.1-1
- Update to Qt 5.5.1 RC1
- Patchs 13, 52, 53, 101, 155, 223, 297 removed due to inclusion upstream

* Mon Oct 05 2015 Rex Dieter <rdieter@fedoraproject.org> 5.5.0-18
- When a screen comes back online, the windows need to be told about it (QTBUG-47041)
- xcb: Ignore disabling of outputs in the middle of the mode switch

* Wed Aug 19 2015 Rex Dieter <rdieter@fedoraproject.org> 5.5.0-17
- unconditionally undo valgrind hack when done (#1255054)

* Sat Aug 15 2015 Rex Dieter <rdieter@fedoraproject.org> 5.5.0-16
- backport 0055-Respect-manual-set-icon-themes.patch (kde#344469)
- conditionally use valgrind only if needed

* Fri Aug 07 2015 Kevin Kofler <Kevin@tigcc.ticalc.org> - 5.5.0-15
- use valgrind to debug qdoc HTML generation

* Fri Aug 07 2015 Kevin Kofler <Kevin@tigcc.ticalc.org> - 5.5.0-14
- remove GDB hackery again, -12 built fine on i686, hack breaks ARM build
- fix 10-qt5-check-opengl2.sh for multiple screens (#1245755)

* Thu Aug 06 2015 Rex Dieter <rdieter@fedoraproject.org> 5.5.0-13
- use upstream commit/fix for QTBUG-46310
- restore qdoc/gdb hackery, i686 still needs it :(

* Wed Aug 05 2015 Kevin Kofler <Kevin@tigcc.ticalc.org> - 5.5.0-12
- remove GDB hackery, it is not producing useful backtraces for the ARM crash

* Mon Aug 03 2015 Helio Chissini de Castro <helio@kde.org> - 5.5.0-11
- Add mesa-dri-drivers as recommends on gui package as reported by Kevin Kofler
- Reference https://bugzilla.redhat.com/1249280

* Wed Jul 29 2015 Rex Dieter <rdieter@fedoraproject.org> 5.5.0-10
- -docs: BuildRequires: qt5-qhelpgenerator

* Fri Jul 17 2015 Rex Dieter <rdieter@fedoraproject.org> 5.5.0-9
- use qdoc.gdb wrapper

* Wed Jul 15 2015 Rex Dieter <rdieter@fedoraproject.org> 5.5.0-8
- %%build: hack around 'make docs' failures (on f22+)

* Wed Jul 15 2015 Jan Grulich <jgrulich@redhat.com> 5.5.0-7
- restore previously dropped patches

* Tue Jul 14 2015 Rex Dieter <rdieter@fedoraproject.org> 5.5.0-6
- disable bootstrap again

* Tue Jul 14 2015 Rex Dieter <rdieter@fedoraproject.org> 5.5.0-5
- enable bootstrap (and disable failing docs)

* Mon Jul 13 2015 Rex Dieter <rdieter@fedoraproject.org> 5.5.0-4
- Qt5 application crashes when connecting/disconnecting displays (#1083664)

* Fri Jul 10 2015 Than Ngo <than@redhat.com> - 5.5.0-3
- add better fix for compile error on big endian

* Thu Jul 09 2015 Than Ngo <than@redhat.com> - 5.5.0-2
- fix build failure on big endian platform (ppc64,s390x)

* Mon Jun 29 2015 Helio Chissini de Castro <helio@kde.org> - 5.5.0-0.5.rc
- Second round of builds now with bootstrap enabled due new qttools

* Mon Jun 29 2015 Helio Chissini de Castro <helio@kde.org> - 5.5.0-0.4.rc
- Enable bootstrap to first import on rawhide

* Thu Jun 25 2015 Helio Chissini de Castro <helio@kde.org> - 5.5.0-0.3.rc
- Disable bootstrap

* Wed Jun 24 2015 Helio Chissini de Castro <helio@kde.org> - 5.5.0-0.2.rc
- Update for official RC1 released packages

* Mon Jun 15 2015 Daniel Vratil <dvratil@redhat.com> 5.5.0-0.1.rc
- Qt 5.5 RC 1

* Mon Jun 08 2015 Rex Dieter <rdieter@fedoraproject.org> 5.4.2-2
- rebase to latest SM patches (QTBUG-45484, QTBUG-46310)

* Tue Jun 02 2015 Jan Grulich <jgrulich@redhat.com> 5.4.2-1
- Update to 5.4.2

* Tue May 26 2015 Rex Dieter <rdieter@fedoraproject.org> 5.4.1-20
- SM_CLIENT_ID property is not set (QTBUG-46310)

* Mon May 25 2015 Rex Dieter <rdieter@fedoraproject.org> 5.4.1-19
- QWidget::setWindowRole does nothing (QTBUG-45484)

* Wed May 20 2015 Rex Dieter <rdieter@fedoraproject.org> 5.4.1-18
- own /etc/xdg/QtProject
- Requires: qt-settings (f22+)

* Sat May 16 2015 Rex Dieter <rdieter@fedoraproject.org> 5.4.1-17
- Try to ensure that -fPIC is used in CMake builds (QTBUG-45755)

* Thu May 14 2015 Rex Dieter <rdieter@fedoraproject.org> 5.4.1-16
- Some Qt apps crash if they are compiled with gcc5 (QTBUG-45755)

* Thu May 07 2015 Rex Dieter <rdieter@fedoraproject.org> 5.4.1-15
- try harder to avoid doc/multilib conflicts (#1212750)

* Wed May 06 2015 Rex Dieter <rdieter@fedoraproject.org> 5.4.1-14
- Shortcuts with KeypadModifier not working (QTBUG-33093,#1219173)

* Tue May 05 2015 Rex Dieter <rdieter@fedoraproject.org> 5.4.1-13
- backport: data corruption in QNetworkAccessManager

* Fri May 01 2015 Rex Dieter <rdieter@fedoraproject.org> - 5.4.1-12
- backport a couple more upstream fixes
- introduce -common noarch subpkg, should help multilib issues

* Sat Apr 25 2015 Rex Dieter <rdieter@fedoraproject.org> 5.4.1-11
- port qtdbusconnection_no_debug.patch from qt(4)

* Fri Apr 17 2015 Rex Dieter <rdieter@fedoraproject.org> 5.4.1-10
- -examples: include %%{_docdir}/qdoc/examples-manifest.xml (#1212750)

* Mon Apr 13 2015 Rex Dieter <rdieter@fedoraproject.org> 5.4.1-9
- Multiple Vulnerabilities in Qt Image Format Handling (CVE-2015-1860 CVE-2015-1859 CVE-2015-1858)

* Fri Apr 10 2015 Rex Dieter <rdieter@fedoraproject.org> - 5.4.1-8
- -dbus=runtime on el6 (#1196359)
- %%build: -no-directfb

* Wed Apr 01 2015 Daniel Vrátil <dvratil@redhat.com> - 5.4.1-7
- drop 5.5 XCB patches, the rebase is incomplete and does not work properly with Qt 5.4

* Mon Mar 30 2015 Rex Dieter <rdieter@fedoraproject.org> 5.4.1-6
- Crash due to unsafe access to QTextLayout::lineCount (#1207279,QTBUG-43562)

* Mon Mar 30 2015 Rex Dieter <rdieter@fedoraproject.org> 5.4.1-5
- unable to use input methods in ibus-1.5.10 (#1203575)

* Wed Mar 25 2015 Daniel Vrátil <dvratil@redhat.com> - 5.4.1-4
- pull in set of upstream Qt 5.5 fixes and improvements for XCB screen handling rebased to 5.4

* Fri Feb 27 2015 Rex Dieter <rdieter@fedoraproject.org> - 5.4.1-3
- pull in handful of upstream fixes, particularly...
- Fix a division by zero when processing malformed BMP files (QTBUG-44547, CVE-2015-0295)

* Wed Feb 25 2015 Rex Dieter <rdieter@fedoraproject.org> 5.4.1-2
- try bootstrap=1 (f23)

* Tue Feb 24 2015 Jan Grulich <jgrulich@redhat.com> 5.4.1-1
- update to 5.4.1

* Mon Feb 16 2015 Rex Dieter <rdieter@fedoraproject.org> 5.4.0-13
- -no-use-gold-linker (f22+, #1193044)

* Thu Feb 12 2015 Rex Dieter <rdieter@fedoraproject.org> 5.4.0-12
- own  %%{_plugindir}/{designer,iconengines,script,styles}

* Thu Feb 05 2015 David Tardon <dtardon@redhat.com> - 5.4.0-11
- full build after ICU soname bump

* Wed Feb 04 2015 Petr Machata <pmachata@redhat.com> - 5.4.0-10
- Bump for rebuild.

* Sat Jan 31 2015 Rex Dieter <rdieter@fedoraproject.org> 5.4.0-9
- crashes when connecting/disconnecting displays (#1083664,QTBUG-42985)

* Tue Jan 27 2015 David Tardon <dtardon@redhat.com> - 5.4.0-8
- full build

* Mon Jan 26 2015 David Tardon <dtardon@redhat.com> - 5.4.0-7
- rebuild for ICU 54.1

* Sun Jan 18 2015 Rex Dieter <rdieter@fedoraproject.org> 5.4.0-6
- fix %%pre scriptlet

* Sat Jan 17 2015 Rex Dieter <rdieter@fedoraproject.org> 5.4.0-5
- ship /etc/xdg/qtchooser/5.conf alternative instead (of qt5.conf)

* Wed Dec 17 2014 Rex Dieter <rdieter@fedoraproject.org> 5.4.0-4
- workaround 'make docs' crasher on el6 (QTBUG-43057)

* Thu Dec 11 2014 Rex Dieter <rdieter@fedoraproject.org> 5.4.0-3
- don't omit examples for bootstrap (needs work)

* Wed Dec 10 2014 Rex Dieter <rdieter@fedoraproject.org> 5.4.0-2
- fix bootstrapping logic

* Wed Dec 10 2014 Rex Dieter <rdieter@fedoraproject.org> 5.4.0-1
- 5.4.0 (final)

* Fri Nov 28 2014 Rex Dieter <rdieter@fedoraproject.org> 5.4.0-0.8.rc
- restore font rendering patch (#1052389,QTBUG-41590)

* Thu Nov 27 2014 Rex Dieter <rdieter@fedoraproject.org> 5.4.0-0.7.rc
- 5.4.0-rc

* Wed Nov 12 2014 Rex Dieter <rdieter@fedoraproject.org> 5.4.0-0.6.beta
- add versioned Requires: libxkbcommon dep

* Tue Nov 11 2014 Rex Dieter <rdieter@fedoraproject.org> 5.4.0-0.5.beta
- pull in slightly different upstreamed font rendering fix (#1052389,QTBUG-41590)

* Mon Nov 10 2014 Rex Dieter <rdieter@fedoraproject.org> 5.4.0-0.4.beta
- Bad font rendering (#1052389,QTBUG-41590)

* Mon Nov 03 2014 Rex Dieter <rdieter@fedoraproject.org> 5.4.0-0.3.beta
- macros.qt5: +%%qmake_qt5 , to help set standard build flags (CFLAGS, etc...)

* Wed Oct 22 2014 Kevin Kofler <Kevin@tigcc.ticalc.org> - 5.4.0-0.2.beta
- -gui: don't require gtk2 (__requires_exclude_from platformthemes) (#1154884)

* Sat Oct 18 2014 Rex Dieter <rdieter@fedoraproject.org> - 5.4.0-0.1.beta
- 5.4.0-beta
- avoid extra -devel deps by moving *Plugin.cmake files to base pkgs
- support bootstrap macro, to disable -doc,-examples

* Mon Oct 13 2014 Jan Grulich <jgrulich@redhat.com> 5.3.2-3
- QFileDialog: implement getOpenFileUrl and friends for real

* Thu Oct 09 2014 Rex Dieter <rdieter@fedoraproject.org> 5.3.2-2
- use linux-g++ platform unconditionally

* Thu Oct 09 2014 Kevin Kofler <Kevin@tigcc.ticalc.org> 5.3.2-1.1
- F20: require libxkbcommon >= 0.4.1, only patch for the old libxcb

* Tue Sep 16 2014 Rex Dieter <rdieter@fedoraproject.org> 5.3.2-1
- 5.3.2

* Wed Aug 27 2014 David Tardon <dtardon@redhat.com> - 5.3.1-8
- do a normal build with docs

* Tue Aug 26 2014 David Tardon <dtardon@redhat.com> - 5.3.1-7
- rebuild for ICU 53.1

* Sun Aug 17 2014 Fedora Release Engineering <rel-eng@lists.fedoraproject.org> - 5.3.1-6
- Rebuilt for https://fedoraproject.org/wiki/Fedora_21_22_Mass_Rebuild

* Thu Jul 24 2014 Rex Dieter <rdieter@fedoraproject.org> - 5.3.1-5
- drop dep on xorg-x11-xinit (own shared dirs instead)
- fix/improve qtchooser support using alternatives (#1122316)

* Mon Jun 30 2014 Kevin Kofler <Kevin@tigcc.ticalc.org> 5.3.1-4
- support the old versions of libxcb and libxkbcommon in F19 and F20
- don't use the bundled libxkbcommon

* Mon Jun 30 2014 Rex Dieter <rdieter@fedoraproject.org> 5.3.1-3
- -devel: Requires: pkgconfig(egl)

* Fri Jun 27 2014 Jan Grulich <jgrulich@redhat.com> - 5.3.1-2
- Prefer QPA implementation in qsystemtrayicon_x11 if available

* Tue Jun 17 2014 Jan Grulich <jgrulich@redhat.com> - 5.3.1-1
- 5.3.1

* Sun Jun 08 2014 Fedora Release Engineering <rel-eng@lists.fedoraproject.org> - 5.3.0-7
- Rebuilt for https://fedoraproject.org/wiki/Fedora_21_Mass_Rebuild

* Fri May 30 2014 Rex Dieter <rdieter@fedoraproject.org> 5.3.0-6
- %%ix86: build -no-sse2 (#1103185)

* Tue May 27 2014 Rex Dieter <rdieter@fedoraproject.org> 5.3.0-5
- BR: pkgconfig(xcb-xkb) > 1.10 (f21+)
- allow possibility for libxkbcommon-0.4.x only

* Fri May 23 2014 Rex Dieter <rdieter@fedoraproject.org> 5.3.0-4
- -system-libxkbcommon (f21+)

* Thu May 22 2014 Rex Dieter <rdieter@fedoraproject.org> 5.3.0-3
- qt5-qtbase-5.3.0-2.fc21 breaks keyboard input (#1100213)

* Wed May 21 2014 Rex Dieter <rdieter@fedoraproject.org> 5.3.0-2
- limit -reduce-relocations to %%ix86 x86_64 archs (QTBUG-36129)

* Wed May 21 2014 Jan Grulich <jgrulich@redhat.com> 5.3.0-1
- 5.3.0

* Thu Apr 24 2014 Rex Dieter <rdieter@fedoraproject.org> 5.2.1-8
- DoS vulnerability in the GIF image handler (QTBUG-38367)

* Wed Mar 26 2014 Rex Dieter <rdieter@fedoraproject.org> 5.2.1-7
- support ppc64le multilib (#1080629)

* Wed Mar 12 2014 Kevin Kofler <Kevin@tigcc.ticalc.org> 5.2.1-6
- reenable documentation

* Sat Mar 08 2014 Kevin Kofler <Kevin@tigcc.ticalc.org> 5.2.1-5
- make the QMAKE_STRIP sed not sensitive to whitespace (see #1074041 in Qt 4)

* Tue Feb 18 2014 Rex Dieter <rdieter@fedoraproject.org> 5.2.1-4
- undefine QMAKE_STRIP (and friends), so we get useful -debuginfo pkgs (#1065636)

* Wed Feb 12 2014 Rex Dieter <rdieter@fedoraproject.org> 5.2.1-3
- bootstrap for libicu bump

* Wed Feb 05 2014 Rex Dieter <rdieter@fedoraproject.org> 5.2.1-2
- qconfig.pri: +alsa +kms +pulseaudio +xcb-sm

* Wed Feb 05 2014 Rex Dieter <rdieter@fedoraproject.org> 5.2.1-1
- 5.2.1

* Sat Feb 01 2014 Rex Dieter <rdieter@fedoraproject.org> 5.2.0-11
- better %%rpm_macros_dir handling

* Wed Jan 29 2014 Kevin Kofler <Kevin@tigcc.ticalc.org> - 5.2.0-10
- fix the allow-forcing-llvmpipe patch to patch actual caller of __glXInitialize

* Wed Jan 29 2014 Kevin Kofler <Kevin@tigcc.ticalc.org> - 5.2.0-9
- use software OpenGL (llvmpipe) if the hardware driver doesn't support OpenGL 2

* Tue Jan 28 2014 Rex Dieter <rdieter@fedoraproject.org> 5.2.0-8
- (re)enable -docs

* Mon Jan 27 2014 Rex Dieter <rdieter@fedoraproject.org> - 5.2.0-7
- unconditionally enable freetype lcd_filter
- (temp) disable docs (libxcb bootstrap)

* Sun Jan 26 2014 Rex Dieter <rdieter@fedoraproject.org> 5.2.0-6
- fix %%_qt5_examplesdir macro

* Sat Jan 25 2014 Rex Dieter <rdieter@fedoraproject.org> 5.2.0-5
- -examples subpkg

* Mon Jan 13 2014 Kevin Kofler <Kevin@tigcc.ticalc.org> - 5.2.0-4
- fix QTBUG-35459 (too low entityCharacterLimit=1024 for CVE-2013-4549)
- fix QTBUG-35460 (error message for CVE-2013-4549 is misspelled)
- reenable docs on Fedora (accidentally disabled)

* Mon Jan 13 2014 Rex Dieter <rdieter@fedoraproject.org> - 5.2.0-3
- move sql build deps into subpkg sections
- macro'ize ibase,tds support (disabled on rhel)

* Thu Jan 02 2014 Rex Dieter <rdieter@fedoraproject.org> 5.2.0-2
- -devel: qtsql apparently wants all drivers available at buildtime

* Thu Dec 12 2013 Rex Dieter <rdieter@fedoraproject.org> 5.2.0-1
- 5.2.0

* Fri Dec 06 2013 Rex Dieter <rdieter@fedoraproject.org> 5.2.0-0.12.rc1
- qt5-base-devel.x86_64 qt5-base-devel.i686 file conflict qconfig.h (#1036956)

* Thu Dec 05 2013 Rex Dieter <rdieter@fedoraproject.org> - 5.2.0-0.11.rc1
- needs a minimum version on sqlite build dependency (#1038617)
- fix build when doc macro not defined

* Mon Dec 02 2013 Rex Dieter <rdieter@fedoraproject.org> 5.2.0-0.10.rc1
- 5.2.0-rc1
- revert/omit recent egl packaging changes
- -doc install changes-5.* files here (#989149)

* Tue Nov 26 2013 Rex Dieter <rdieter@fedoraproject.org> 5.2.0-0.8.beta1.20131108_141
- Install changes-5.x.y file (#989149)

* Mon Nov 25 2013 Rex Dieter <rdieter@fedoraproject.org> 5.2.0-0.7.beta1.20131108_141
- enable -doc only on primary archs (allow secondary bootstrap)

* Fri Nov 22 2013 Lubomir Rintel <lkundrak@v3.sk> 5.2.0-0.6.beta1.20131108_141
- Enable EGL support

* Sat Nov 09 2013 Rex Dieter <rdieter@fedoraproject.org> 5.2.0-0.5.beta1.20131108_141
- 2013-11-08_141 snapshot, arm switch qreal double

* Thu Oct 24 2013 Rex Dieter <rdieter@fedoraproject.org> 5.2.0-0.4.beta1
- 5.2.0-beta1

* Wed Oct 16 2013 Rex Dieter <rdieter@fedoraproject.org> 5.2.0-0.3.alpha
- disable -docs (for ppc bootstrap mostly)

* Wed Oct 16 2013 Lukáš Tinkl <ltinkl@redhat.com> - 5.2.0-0.2.alpha
- Fixes #1005482 - qtbase FTBFS on ppc/ppc64

* Tue Oct 01 2013 Rex Dieter <rdieter@fedoraproject.org> - 5.2.0-0.1.alpha
- 5.2.0-alpha
- -system-harfbuzz
- rename subpkg -x11 => -gui
- move some gui-related plugins base => -gui
- don't use symlinks in %%_qt5_bindir (more qtchooser-friendly)

* Fri Sep 27 2013 Rex Dieter <rdieter@fedoraproject.org> - 5.1.1-6
- -doc subpkg (not enabled)
- enable %%check

* Mon Sep 23 2013 Dan Horák <dan[at]danny.cz> - 5.1.1-5
- fix big endian builds

* Wed Sep 11 2013 Rex Dieter <rdieter@fedoraproject.org> 5.1.1-4
- macros.qt5: use newer location, use unexpanded macros

* Sat Sep 07 2013 Rex Dieter <rdieter@fedoraproject.org> 5.1.1-3
- ExcludeArch: ppc64 ppc (#1005482)

* Fri Sep 06 2013 Rex Dieter <rdieter@fedoraproject.org> 5.1.1-2
- BR: pkgconfig(libudev) pkgconfig(xkbcommon) pkgconfig(xcb-xkb)

* Tue Aug 27 2013 Rex Dieter <rdieter@fedoraproject.org> 5.1.1-1
- 5.1.1

* Sat Aug 03 2013 Petr Pisar <ppisar@redhat.com> - 5.0.2-8
- Perl 5.18 rebuild

* Tue Jul 30 2013 Rex Dieter <rdieter@fedoraproject.org> 5.0.2-7
- enable qtchooser support

* Wed Jul 17 2013 Petr Pisar <ppisar@redhat.com> - 5.0.2-6
- Perl 5.18 rebuild

* Wed May 08 2013 Than Ngo <than@redhat.com> - 5.0.2-5
- add poll support, thanks to fweimer@redhat.com (QTBUG-27195)

* Thu Apr 18 2013 Rex Dieter <rdieter@fedoraproject.org> 5.0.2-4
- respin lowmem patch to apply (unconditionally) to gcc-4.7.2 too

* Fri Apr 12 2013 Dan Horák <dan[at]danny.cz> - 5.0.2-3
- rebase the lowmem patch

* Wed Apr 10 2013 Rex Dieter <rdieter@fedoraproject.org> 5.0.2-2
- more cmake_path love (#929227)

* Wed Apr 10 2013 Rex Dieter <rdieter@fedoraproject.org> - 5.0.2-1
- 5.0.2
- fix cmake config (#929227)

* Tue Apr 02 2013 Rex Dieter <rdieter@fedoraproject.org> 5.0.2-0.1.rc1
- 5.0.2-rc1

* Sat Mar 16 2013 Rex Dieter <rdieter@fedoraproject.org> 5.0.1-6
- pull in upstream gcc-4.8.0 buildfix

* Tue Feb 26 2013 Rex Dieter <rdieter@fedoraproject.org> 5.0.1-5
- -static subpkg, Requires: fontconfig-devel,glib2-devel,zlib-devel
- -devel: Requires: pkgconfig(gl)

* Mon Feb 25 2013 Rex Dieter <rdieter@fedoraproject.org> 5.0.1-4
- create/own %%{_plugindir}/iconengines
- -devel: create/own %%{_archdatadir}/mkspecs/modules
- cleanup .prl

* Sat Feb 23 2013 Rex Dieter <rdieter@fedoraproject.org> 5.0.1-3
- +%%_qt5_libexecdir

* Sat Feb 23 2013 Rex Dieter <rdieter@fedoraproject.org> 5.0.1-2
- macros.qt5: fix %%_qt5_headerdir, %%_qt5_datadir, %%_qt5_plugindir

* Thu Jan 31 2013 Rex Dieter <rdieter@fedoraproject.org> 5.0.1-1
- 5.0.1
- lowmem patch for %%arm, s390

* Wed Jan 30 2013 Rex Dieter <rdieter@fedoraproject.org> 5.0.0-4
- %%build: -system-pcre, BR: pkgconfig(libpcre)
- use -O1 optimization on lowmem (s390) arch

* Thu Jan 24 2013 Rex Dieter <rdieter@fedoraproject.org> 5.0.0-3
- enable (non-conflicting) qtchooser support

* Wed Jan 09 2013 Rex Dieter <rdieter@fedoraproject.org> 5.0.0-2
- add qtchooser support (disabled by default)

* Wed Dec 19 2012 Rex Dieter <rdieter@fedoraproject.org> 5.0.0-1
- 5.0 (final)

* Thu Dec 13 2012 Rex Dieter <rdieter@fedoraproject.org> 5.0.0-0.4.rc2
- 5.0-rc2
- initial try at putting non-conflicting binaries in %%_bindir

* Thu Dec 06 2012 Rex Dieter <rdieter@fedoraproject.org> 5.0.0-0.3.rc1
- 5.0-rc1

* Wed Nov 28 2012 Rex Dieter <rdieter@fedoraproject.org> 5.0.0-0.2.beta2
- qtbase --> qt5-qtbase

* Mon Nov 19 2012 Rex Dieter <rdieter@fedoraproject.org> 5.0.0-0.1.beta2
- %%build: -accessibility
- macros.qt5: +%%_qt5_archdatadir +%%_qt5_settingsdir
- pull in a couple more configure-related upstream patches

* Wed Nov 14 2012 Rex Dieter <rdieter@fedoraproject.org> 5.0.0-0.0.beta2
- first try<|MERGE_RESOLUTION|>--- conflicted
+++ resolved
@@ -34,17 +34,8 @@
 
 Name:         qtbase
 Summary:      Qt6 - QtBase components
-<<<<<<< HEAD
-<<<<<<< HEAD
-Version:      6.6.2
-=======
-Version:      6.6.3
->>>>>>> 24d13554
-Release:      1%{?dist}
-=======
 Version:      6.6.3
 Release:      2%{?dist}
->>>>>>> 52527c46c (Added a patch to address CVE-2024-56732 for qtbase. (#11935))
 # See LICENSE.GPL3-EXCEPT.txt, for exception details
 License:      GFDL AND LGPLv3 AND GPLv2 AND GPLv3 with exceptions AND QT License Agreement 4.0
 Vendor:       Microsoft Corporation
@@ -710,21 +701,12 @@
 %{_qt_plugindir}/platformthemes/libqxdgdesktopportal.so
 
 %changelog
-<<<<<<< HEAD
-<<<<<<< HEAD
-=======
 * Thu Jan 16 2025 Lanze Liu <lanzeliu@micrsoft.com> - 6.6.3-2
 - Added a patch for addressing CVE-2024-56732
 
 * Wed Jan 15 2025 Lanze Liu <lanzeliu@micrsoft.com> - 6.6.3-1
 - Upgrade to version 6.6.3 to fix CVE-2024-30161
 
->>>>>>> 52527c46c (Added a patch to address CVE-2024-56732 for qtbase. (#11935))
-=======
-* Wed Jan 15 2025 Lanze Liu <lanzeliu@micrsoft.com> - 6.6.3-1
-- Upgrade to version 6.6.3 to fix CVE-2024-30161
-
->>>>>>> 24d13554
 * Fri May 17 2024 Neha Agarwal <nehaagarwal@micrsoft.com> - 6.6.2-1
 - Upgrade to version 6.6.2 to fix CVE-2023-51714
 
