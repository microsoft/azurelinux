Summary:        A tiny but valid init for containers
Name:           tini
Version:        0.19.0
<<<<<<< HEAD
Release:        23%{?dist}
=======
Release:        24%{?dist}
>>>>>>> 55cb1745
License:        MIT
Vendor:         Microsoft Corporation
Distribution:   Azure Linux
URL:            https://github.com/krallin/tini
Source0:        https://github.com/krallin/tini/archive/v%{version}.tar.gz#/%{name}-%{version}.tar.gz
BuildRequires:  binutils
BuildRequires:  cmake
BuildRequires:  diffutils
BuildRequires:  file
BuildRequires:  gcc
BuildRequires:  glibc-devel
<<<<<<< HEAD
BuildRequires:  glibc-static >= 2.38-13%{?dist}
=======
BuildRequires:  glibc-static >= 2.38-14%{?dist}
>>>>>>> 55cb1745
BuildRequires:  kernel-headers
BuildRequires:  make
BuildRequires:  sed

%description
Tini is the simplest init you could think of.

All Tini does is spawn a single child (Tini is meant to be run in a container),
and wait for it to exit all the while reaping zombies and performing signal
forwarding.

%package static
Summary:        Standalone static build of tini
# `docker-init` used to be provided by `tini` it's now provided by `tini-static`
# `tini` and `tini-static` are co-installable so long as both are newer than
# that change.
Conflicts:      %{name} <= 0.19.0-6
Provides:       docker-init = %{version}-%{release}

%description static
This package contains a standalone static build of tini, meant to be used
inside a container.

%prep
%autosetup
# Do not strip binaries
sed -i CMakeLists.txt -e 's/ -Wl,-s//'
# Enable static-pie (ASLR) support for tini-static
sed -i CMakeLists.txt -e 's/ -static/ -static-pie/'

%build
mkdir build && cd build
%cmake ..
%make_build

%install
%make_install -C build
# Ensure we're providing a static `docker-init`
ln -s %{_bindir}/tini-static %{buildroot}%{_bindir}/docker-init

%files
%license LICENSE
%doc README.md
%{_bindir}/tini

%files static
%license LICENSE
%doc README.md
%{_bindir}/tini-static
%{_bindir}/docker-init

%changelog
<<<<<<< HEAD
=======
* Wed Oct 08 2025 Andrew Phelps <anphel@microsoft.com> - 0.19.0-24
- Bump to rebuild with updated glibc

>>>>>>> 55cb1745
* Thu Aug 28 2025 Kanishk Bansal <kanbansal@microsoft.com> - 0.19.0-23
- Bump to rebuild with updated glibc

* Mon Aug 25 2025 Andrew Phelps <anphel@microsoft.com> - 0.19.0-22
- Bump to rebuild with updated glibc

* Thu May 22 2025 Kanishk Bansal <kanbansal@microsoft.com> - 0.19.0-21
- Bump to rebuild with updated glibc

* Mon May 12 2025 Andrew Phelps anphel@microsoft.com - 0.19.0-20
- Bump to rebuild with updated glibc

* Tue Feb 25 2025 Chris Co <chrco@microsoft.com> - 0.19.0-19
- Bump to rebuild with updated glibc

* Mon Aug 26 2024 Rachel Menge <rachelmenge@microsoft.com> - 0.19.0-18
- Update to build dep latest glibc-static version

* Wed Aug 21 2024 Chris Co <chrco@microsoft.com> - 0.19.0-17
- Bump to rebuild with updated glibc

* Wed May 22 2024 Suresh Babu Chalamalasetty <schalam@microsoft.com> - 0.19.0-16
- update to build dep latest glibc-static version

* Mon May 13 2024 Chris Co <chrco@microsoft.com> - 0.19.0-15
- Update to build dep latest glibc-static version

* Mon Mar 11 2024 Dan Streetman <ddstreet@microsoft.com> - 0.19.0-14
- update to build dep latest glibc-static version

* Tue Feb 27 2024 Dan Streetman <ddstreet@microsoft.com> - 0.19.0-13
- updated glibc-static buildrequires release

* Tue Nov 07 2023 Andrew Phelps <anphel@microsoft.com> - 0.19.0-12
- Bump release to rebuild against glibc 2.38-1

* Wed Oct 04 2023 Minghe Ren <mingheren@microsoft.com> - 0.19.0-11
- Bump release to rebuild against glibc 2.35-6

* Tue Oct 03 2023 Mandeep Plaha <mandeepplaha@microsoft.com> - 0.19.0-10
- Bump release to rebuild against glibc 2.35-5

* Wed Jul 05 2023 Andrew Phelps <anphel@microsoft.com> - 0.19.0-9
- Bump release to rebuild against glibc 2.35-4

* Tue Sep 13 2022 Andy Caldwell <andycaldwell@microsoft.com> - 0.19.0-8
- Rebuilt for glibc-static 2.35-3

* Mon Feb 21 2022 Andy Caldwell <andycaldwell@microsoft.com> - 0.19.0-7
- Re-enable `tini-static` package
- Enable binary hardening flag (`-static-pie`)

* Mon Feb 07 2022 Nicolas Guibourge <nicolasg@microsoft.com> - 0.19.0-6
- Makes moby-engine spec relying on tini to provide docker-init

* Thu Nov 04 2021 Max Brodeur-Urbas <maxbr@microsoft.com> - 0.19.0-5
- Removed static tini package

* Wed Aug 18 2021 Tom Fay <tomfay@microsoft.com> - 0.19.0-4
- Initial CBL-Mariner import from Fedora 35 (license: MIT).
- License verified

* Fri Jul 23 2021 Fedora Release Engineering <releng@fedoraproject.org> - 0.19.0-3
- Rebuilt for https://fedoraproject.org/wiki/Fedora_35_Mass_Rebuild

* Tue Jun 15 2021 Davide Cavalca <dcavalca@fedoraproject.org> - 0.19.0-2
- Use cmake3 on el7

* Sun Jun 13 2021 Davide Cavalca <dcavalca@fedoraproject.org> - 0.19.0-1
- Initial package<|MERGE_RESOLUTION|>--- conflicted
+++ resolved
@@ -1,11 +1,7 @@
 Summary:        A tiny but valid init for containers
 Name:           tini
 Version:        0.19.0
-<<<<<<< HEAD
-Release:        23%{?dist}
-=======
 Release:        24%{?dist}
->>>>>>> 55cb1745
 License:        MIT
 Vendor:         Microsoft Corporation
 Distribution:   Azure Linux
@@ -17,11 +13,7 @@
 BuildRequires:  file
 BuildRequires:  gcc
 BuildRequires:  glibc-devel
-<<<<<<< HEAD
-BuildRequires:  glibc-static >= 2.38-13%{?dist}
-=======
 BuildRequires:  glibc-static >= 2.38-14%{?dist}
->>>>>>> 55cb1745
 BuildRequires:  kernel-headers
 BuildRequires:  make
 BuildRequires:  sed
@@ -74,12 +66,9 @@
 %{_bindir}/docker-init
 
 %changelog
-<<<<<<< HEAD
-=======
 * Wed Oct 08 2025 Andrew Phelps <anphel@microsoft.com> - 0.19.0-24
 - Bump to rebuild with updated glibc
 
->>>>>>> 55cb1745
 * Thu Aug 28 2025 Kanishk Bansal <kanbansal@microsoft.com> - 0.19.0-23
 - Bump to rebuild with updated glibc
 
