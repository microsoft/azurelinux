--- conflicted
+++ resolved
@@ -1,7 +1,7 @@
 Summary:        A tiny but valid init for containers
 Name:           tini
 Version:        0.19.0
-Release:        22%{?dist}
+Release:        23%{?dist}
 License:        MIT
 Vendor:         Microsoft Corporation
 Distribution:   Azure Linux
@@ -66,11 +66,10 @@
 %{_bindir}/docker-init
 
 %changelog
-<<<<<<< HEAD
-* Thu Aug 28 2025 Kanishk Bansal <kanbansal@microsoft.com> - 0.19.0-22
-=======
+* Thu Aug 28 2025 Kanishk Bansal <kanbansal@microsoft.com> - 0.19.0-23
+- Bump to rebuild with updated glibc
+
 * Mon Aug 25 2025 Andrew Phelps <anphel@microsoft.com> - 0.19.0-22
->>>>>>> 6d2deb1d
 - Bump to rebuild with updated glibc
 
 * Thu May 22 2025 Kanishk Bansal <kanbansal@microsoft.com> - 0.19.0-21
