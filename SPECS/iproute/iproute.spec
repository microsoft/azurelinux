Summary:        Basic and advanced IPV4-based networking
Name:           iproute
Version:        6.7.0
Release:        1%{?dist}
License:        GPLv2
URL:            https://www.kernel.org/pub/linux/utils/net/iproute2
Group:          Applications/System
Vendor:         Microsoft Corporation
Distribution:   Azure Linux
Source0:        https://www.kernel.org/pub/linux/utils/net/iproute2/%{name}2-%{version}.tar.xz

BuildRequires:      bison
BuildRequires:      elfutils-libelf-devel
BuildRequires:      flex
BuildRequires:      gcc
BuildRequires:      iptables-devel >= 1.4.5
BuildRequires:      libbpf-devel
BuildRequires:      libcap-devel
BuildRequires:      libdb-devel
BuildRequires:      libmnl-devel
BuildRequires:      libselinux-devel
BuildRequires:      make
BuildRequires:      pkgconfig
Requires:           libbpf
Requires:           psmisc
Provides:           /sbin/ip
	
%description
The iproute package contains networking utilities (ip and rtmon, for example)
which are designed to use the advanced networking capabilities of the Linux
kernel.
 
%package tc
Summary:            Linux Traffic Control utility
License:            GPL-2.0-or-later
Requires:           %{name}%{?_isa} = %{version}-%{release}
Provides:           /sbin/tc
 
%description tc
The Traffic Control utility manages queueing disciplines, their classes and
attached filters and actions. It is the standard tool to configure QoS in
Linux.
 
%if ! 0%{?_module_build}
%package doc
Summary:            Documentation for iproute2 utilities with examples
%if 0%{?rhel}
Group:              Applications/System
%endif
License:            GPL-2.0-or-later
Requires:           %{name} = %{version}-%{release}
 
%description doc
The iproute documentation contains howtos and examples of settings.
%endif
 
%package devel
Summary:            iproute development files
License:            GPL-2.0-or-later
Requires:           %{name} = %{version}-%{release}
Provides:           iproute-static = %{version}-%{release}
 
%description devel
The libnetlink static library.
 
%prep
<<<<<<< HEAD
%setup -q -n %{name}2-%{version}
sed -i /ARPD/d Makefile
sed -i 's/arpd.8//' man/man8/Makefile
sed -i 's/m_ipt.o//' tc/Makefile
%patch 0 -p1

=======
%autosetup -p1 -n %{name}2-%{version}
 
>>>>>>> dddeff47
%build
%configure --libdir %{_libdir}
echo -e "\nPREFIX=%{_prefix}\nCONFDIR:=%{_sysconfdir}/iproute2\nSBINDIR=%{_sbindir}" >> config.mk
%make_build

%install
%make_install
echo '.so man8/tc-cbq.8' > %{buildroot}%{_mandir}/man8/cbq.8
 
# libnetlink
install -D -m644 include/libnetlink.h %{buildroot}%{_includedir}/libnetlink.h
install -D -m644 lib/libnetlink.a %{buildroot}%{_libdir}/libnetlink.a
 
# drop these files, iproute-doc package extracts files directly from _builddir
rm -rf '%{buildroot}%{_docdir}'
 
# append deprecated values to rt_dsfield for compatibility reasons
%if 0%{?rhel} && ! 0%{?eln}
# cat %{SOURCE1} >>%{buildroot}%{_datadir}/iproute2/rt_dsfield
%endif
 
%files
%dir %{_datadir}/iproute2
%license COPYING
%doc README README.devel
%{_mandir}/man7/*
%exclude %{_mandir}/man7/tc-*
%{_mandir}/man8/*
%exclude %{_mandir}/man8/tc*
%exclude %{_mandir}/man8/cbq*
%attr(644,root,root) %config(noreplace) %{_datadir}/iproute2/*
%{_sbindir}/*
%exclude %{_sbindir}/tc
%exclude %{_sbindir}/routel
%{_datadir}/bash-completion/completions/devlink
 
%files tc
%license COPYING
%{_mandir}/man7/tc-*
%{_mandir}/man8/tc*
%{_mandir}/man8/cbq*
%dir %{_libdir}/tc/
%{_libdir}/tc/*
%{_sbindir}/tc
%{_datadir}/bash-completion/completions/tc
 
%if ! 0%{?_module_build}
%files doc
%license COPYING
%doc examples
%endif
 
%files devel
%license COPYING
%{_mandir}/man3/*
%{_libdir}/libnetlink.a
%{_includedir}/libnetlink.h
%{_includedir}/iproute2/bpf_elf.h
 
%changelog
* Mon Feb 05 2024 Brian Fjeldstad <bfjelds@microsoft.com> - 6.7.0-1
- Update libvirt to v6.7.0
- Use Fedora 39 as basis for new packaging (tc)
- use _datadir rather than _libdir for iproute2 files

* Wed Sep 20 2023 Jon Slobodzian <joslobo@microsoft.com> - 5.15.0-3
- Recompile with stack-protection fixed gcc version (CVE-2023-4039)

* Wed Feb 02 2022 Muhammad Falak <mwani@microsoft.com> - 5.15.0-2
- Add an explict BR on 'sudo' & 'libmnl-devel' to enable check section

* Mon Nov 29 2021 Thomas Crain <thcrain@microsoft.com> - 5.15.0-1
- Upgrade to latest upstream version
- Add relevant build/runtime requirements
- Fix check section instructions for new version

* Sat May 09 2020 Nick Samson <nisamson@microsoft.com> - 4.18.0-5
- Added %%license line automatically

* Mon Apr 13 2020 Emre Girgin <mrgirgin@microsoft.com> - 4.18.0-4
- Rename to iproute.
- Updated Source0 and URL.
- License verified.

* Tue Sep 03 2019 Mateusz Malisz <mamalisz@microsoft.com> - 4.18.0-3
- Initial CBL-Mariner import from Photon (license: Apache2).

* Fri Mar 08 2019 Fabio Rapposelli <fabio@vmware.com> - 4.18.0-2
- Added "Provides: iproute" for better compatibility with other distributions

* Wed Sep 05 2018 Ankit Jain <ankitja@vmware.com> - 4.18.0-1
- Updated to version 4.18.0

* Tue Aug 15 2017 Alexey Makhalov <amakhalov@vmware.com> - 4.10.0-3
- Fix compilation issue for glibc-2.26

* Fri Jun 23 2017 Xiaolin Li <xiaolinl@vmware.com> - 4.10.0-2
- Move man3 to devel package.

* Tue Mar 28 2017 Dheeraj Shetty <dheerajs@vmware.com> - 4.10.0-1
- Updated to version 4.10.0

* Thu Jun 16 2016 Nick Shi <nshi@vmware.com> - 4.2.0-3
- Replace killall by pkill in ifcfg

* Tue May 24 2016 Priyesh Padmavilasom <ppadmavilasom@vmware.com> - 4.2.0-2
- GA - Bump release of all rpms

* Tue Jan 12 2016 Xiaolin Li <xiaolinl@vmware.com> - 4.2.0-1
- Updated to version 4.2.0

* Wed Nov 5 2014 Divya Thaluru <dthaluru@vmware.com> - 3.12.0-1
- Initial build. First version<|MERGE_RESOLUTION|>--- conflicted
+++ resolved
@@ -64,17 +64,8 @@
 The libnetlink static library.
  
 %prep
-<<<<<<< HEAD
-%setup -q -n %{name}2-%{version}
-sed -i /ARPD/d Makefile
-sed -i 's/arpd.8//' man/man8/Makefile
-sed -i 's/m_ipt.o//' tc/Makefile
-%patch 0 -p1
-
-=======
 %autosetup -p1 -n %{name}2-%{version}
  
->>>>>>> dddeff47
 %build
 %configure --libdir %{_libdir}
 echo -e "\nPREFIX=%{_prefix}\nCONFDIR:=%{_sysconfdir}/iproute2\nSBINDIR=%{_sbindir}" >> config.mk
