#
# Copyright (c) 2016 Mellanox Technologies. All rights reserved.
#
# This Software is licensed under one of the following licenses:
#
# 1) under the terms of the "Common Public License 1.0" a copy of which is
#    available from the Open Source Initiative, see
#    http://www.opensource.org/licenses/cpl.php.
#
# 2) under the terms of the "The BSD License" a copy of which is
#    available from the Open Source Initiative, see
#    http://www.opensource.org/licenses/bsd-license.php.
#
# 3) under the terms of the "GNU General Public License (GPL) Version 2" a
#    copy of which is available from the Open Source Initiative, see
#    http://www.opensource.org/licenses/gpl-license.php.
#
# Licensee has the right to choose one of the above licenses.
#
# Redistributions of source code must retain the above copyright
# notice and one of the license notices.
#
# Redistributions in binary form must reproduce both the above copyright
# notice, one of the license notices in the documentation
# and/or other materials provided with the distribution.
#
#

%if 0%{azl}
# hard code versions due to ADO bug:58993948
%global target_azl_build_kernel_version 6.12.57.1
%global target_kernel_release 1
%global target_kernel_version_full %{target_azl_build_kernel_version}-%{target_kernel_release}%{?dist}
%global release_suffix _%{target_azl_build_kernel_version}.%{target_kernel_release}
%else
%global target_kernel_version_full f.a.k.e
%endif


%global KVERSION %{target_kernel_version_full}
%global K_SRC /lib/modules/%{target_kernel_version_full}/build

%{!?_name: %define _name mlnx-nfsrdma-hwe}
<<<<<<< HEAD
%{!?_version: %define _version 25.07}
%{!?_mofed_full_version: %define _mofed_full_version %{_version}-1%{release_suffix}%{?dist}}
%{!?_release: %define _release OFED.25.07.0.9.7.1}
=======
%{!?_version: %define _version 24.10}
%{!?_mofed_full_version: %define _mofed_full_version %{_version}-24%{release_suffix}%{?dist}}
%{!?_release: %define _release OFED.24.10.0.6.7.1}
>>>>>>> a053fd4e

# KMP is disabled by default
%{!?KMP: %global KMP 0}

# take kernel version or default to uname -r
# %{!?KVERSION: %global KVERSION %(uname -r)}
%{!?KVERSION: %global KVERSION %{target_kernel_version_full}}
%global kernel_version %{KVERSION}
%global krelver %(echo -n %{KVERSION} | sed -e 's/-/_/g')
# take path to kernel sources if provided, otherwise look in default location (for non KMP rpms).
%{!?K_SRC: %global K_SRC /lib/modules/%{KVERSION}/build}

# define release version
%{!?src_release: %global src_release %{_release}_%{krelver}}
%if "%{KMP}" != "1"
%global _release1 %{src_release}
%else
%global _release1 %{_release}
%endif
%global _kmp_rel %{_release1}%{?_kmp_build_num}%{?_dist}

Summary:	 %{_name} Driver
Name:		 mlnx-nfsrdma-hwe
<<<<<<< HEAD
Version:	 25.07
Release:	 1%{release_suffix}%{?dist}
=======
Version:	 24.10
Release:	 24%{release_suffix}%{?dist}
>>>>>>> a053fd4e
License:	 GPLv2
Url:		 http://www.mellanox.com
Group:		 System Environment/Base
# DOCA OFED feature sources come from the following MLNX_OFED_SRC tgz.
# This archive contains the SRPMs for each feature and each SRPM includes the source tarball and the SPEC file.
# https://linux.mellanox.com/public/repo/doca/3.1.0/SOURCES/mlnx_ofed/MLNX_OFED_SRC-25.07-0.9.7.0.tgz
Source0:         %{_distro_sources_url}/mlnx-nfsrdma-%{_version}.tgz
BuildRoot:	 /var/tmp/%{name}-%{version}-build
Vendor:          Microsoft Corporation
Distribution:    Azure Linux

BuildRequires:  gcc
BuildRequires:  make
BuildRequires:  kernel-hwe-devel = %{target_kernel_version_full}
BuildRequires:  binutils
BuildRequires:  systemd
BuildRequires:  kmod
BuildRequires:  mlnx-ofa_kernel-hwe-devel = %{_mofed_full_version}

Requires:       mlnx-ofa_kernel
Requires:       mlnx-ofa_kernel-hwe-modules  = %{_mofed_full_version}
Requires:       kernel-hwe = %{target_kernel_version_full}
Requires:       kmod
Conflicts:      mlnx-nfsrdma

%description
%{name} kernel modules

# build KMP rpms?
%if "%{KMP}" == "1"
%global kernel_release() $(make -s -C %{1} kernelrelease M=$PWD)
BuildRequires: %kernel_module_package_buildreqs
%(mkdir -p %{buildroot})
%(echo '%defattr (-,root,root)' > %{buildroot}/file_list)
%(echo '/lib/modules/%2-%1' >> %{buildroot}/file_list)
%(echo '%config(noreplace) %{_sysconfdir}/depmod.d/zz02-%{_name}-*-%1.conf' >> %{buildroot}/file_list)
%{kernel_module_package -f %{buildroot}/file_list -r %{_kmp_rel} }
%else
%global kernel_source() %{K_SRC}
%global kernel_release() %{KVERSION}
%global flavors_to_build default
%endif

#
# setup module sign scripts if paths to the keys are given
#
%global WITH_MOD_SIGN %(if ( test -f "$MODULE_SIGN_PRIV_KEY" && test -f "$MODULE_SIGN_PUB_KEY" ); \
	then \
		echo -n '1'; \
	else \
		echo -n '0'; fi)

%if "%{WITH_MOD_SIGN}" == "1"
# call module sign script
%global __modsign_install_post \
    %{_builddir}/mlnx-nfsrdma-%{version}/source/tools/sign-modules %{buildroot}/lib/modules/ %{kernel_source default} || exit 1 \
%{nil}

%global __debug_package 1
%global buildsubdir mlnx-nfsrdma-%{version}
# Disgusting hack alert! We need to ensure we sign modules *after* all
# invocations of strip occur, which is in __debug_install_post if
# find-debuginfo.sh runs, and __os_install_post if not.
#
%global __spec_install_post \
  %{?__debug_package:%{__debug_install_post}} \
  %{__arch_install_post} \
  %{__os_install_post} \
  %{__modsign_install_post} \
%{nil}

%endif # end of setup module sign scripts
#

%if "%{_vendor}" == "suse"
%debug_package
%endif

%if 0%{?anolis} == 8
%global __find_requires %{nil}
%endif

# set modules dir
%if "%{_vendor}" == "redhat" || ("%{_vendor}" == "openEuler")
%if 0%{?fedora}
%global install_mod_dir updates/%{name}
%else
%global install_mod_dir extra/%{name}
%endif
%endif

%if "%{_vendor}" == "suse"
%global install_mod_dir updates/%{name}
%endif

%{!?install_mod_dir: %global install_mod_dir updates/%{name}}

%prep
%setup -n mlnx-nfsrdma-%{_version}
set -- *
mkdir source
mv "$@" source/
mkdir obj

%build
export EXTRA_CFLAGS='-DVERSION=\"%version\"'
export INSTALL_MOD_DIR=%{install_mod_dir}
export CONF_OPTIONS="%{configure_options}"
for flavor in %{flavors_to_build}; do
	export K_BUILD=%{kernel_source $flavor}
	export KVER=%{kernel_release $K_BUILD}
	export LIB_MOD_DIR=/lib/modules/$KVER/$INSTALL_MOD_DIR
	rm -rf obj/$flavor
	cp -r source obj/$flavor
	cd $PWD/obj/$flavor
	make
	cd -
done

%install
export INSTALL_MOD_PATH=%{buildroot}
export INSTALL_MOD_DIR=%{install_mod_dir}
export PREFIX=%{_prefix}
for flavor in %flavors_to_build; do
	export K_BUILD=%{kernel_source $flavor}
	export KVER=%{kernel_release $K_BUILD}
	cd $PWD/obj/$flavor
	make install KERNELRELEASE=$KVER
	# Cleanup unnecessary kernel-generated module dependency files.
	find $INSTALL_MOD_PATH/lib/modules -iname 'modules.*' -exec rm {} \;
	cd -
done

# Set the module(s) to be executable, so that they will be stripped when packaged.
find %{buildroot} \( -type f -name '*.ko' -o -name '*ko.gz' \) -exec %{__chmod} u+x \{\} \;

%{__install} -d %{buildroot}%{_sysconfdir}/depmod.d/
for module in `find %{buildroot}/ -name '*.ko' -o -name '*.ko.gz' | sort`
do
ko_name=${module##*/}
mod_name=${ko_name/.ko*/}
mod_path=${module/*\/%{name}}
mod_path=${mod_path/\/${ko_name}}
%if "%{_vendor}" == "suse"
    for flavor in %{flavors_to_build}; do
        if [[ $module =~ $flavor ]] || [ "X%{KMP}" != "X1" ];then
            echo "override ${mod_name} * updates/%{name}${mod_path}" >> %{buildroot}%{_sysconfdir}/depmod.d/zz02-%{_name}-${mod_name}-$flavor.conf
        fi
    done
%else
    %if 0%{?fedora}
        echo "override ${mod_name} * updates/%{name}${mod_path}" >> %{buildroot}%{_sysconfdir}/depmod.d/zz02-%{_name}-${mod_name}.conf
    %else
        %if "%{_vendor}" == "redhat" || ("%{_vendor}" == "openEuler")
            echo "override ${mod_name} * weak-updates/%{name}${mod_path}" >> %{buildroot}%{_sysconfdir}/depmod.d/zz02-%{_name}-${mod_name}.conf
        %endif
        echo "override ${mod_name} * extra/%{name}${mod_path}" >> %{buildroot}%{_sysconfdir}/depmod.d/zz02-%{_name}-${mod_name}.conf
    %endif
%endif
done


%clean
rm -rf %{buildroot}

%post
if [ $1 -ge 1 ]; then # This package is being installed or reinstalled
  /sbin/depmod %{KVERSION}
fi
# END of post

%postun
/sbin/depmod %{KVERSION}

%if "%{KMP}" != "1"
%files
%defattr(-,root,root,-)
%license source/debian/copyright
/lib/modules/%{KVERSION}/%{install_mod_dir}/
%config(noreplace) %{_sysconfdir}/depmod.d/zz02-%{_name}-*.conf
%endif

%changelog
<<<<<<< HEAD
* Tue Nov 04 2025 Suresh Babu Chalamalasetty <schalam@microsoft.com> - 25.07-1_6.12.50.2-1
- Upgrade version to 25.07.
- Enable build on x86_64 kernel hwe.
- Update source path
=======
* Wed Nov 05 2025 Siddharth Chintamaneni <sidchintamaneni@gmail.com> - 24.10-24_6.12.57.1.1
- Bump to match kernel-hwe
>>>>>>> a053fd4e

* Fri Oct 10 2025 Pawel Winogrodzki <pawelwi@microsoft.com> - 24.10-23_6.12.50.2-1
- Adjusted package dependencies on user space components.

* Fri Oct 06 2025 Siddharth Chintamaneni <sidchintamaneni@gmail.com> - 24.10-22_6.12.50.2-1
- Bump to match kernel-hwe

* Fri Sep 12 2025 Rachel Menge <rachelmenge@microsoft.com> - 24.10-21
- Bump to match kernel-hwe

* Mon Sep 08 2025 Elaheh Dehghani <edehghani@microsoft.com> - 24.10-20
- Build using kernel-hwe for aarch64 architecture

* Fri May 23 2025 CBL-Mariner Servicing Account <cblmargh@microsoft.com> - 24.10-19
- Bump release to rebuild for new kernel release

* Tue May 13 2025 Siddharth Chintamaneni <sidchintamaneni@gmail.com> - 24.10-18
- Bump release to rebuild for new kernel release

* Tue Apr 29 2025 Siddharth Chintamaneni <sidchintamaneni@gmail.com> - 24.10-17
- Bump release to rebuild for new kernel release

* Fri Apr 25 2025 Chris Co <chrco@microsoft.com> - 24.10-16
- Bump release to rebuild for new kernel release

* Tue Apr 08 2025 Pawel Winogrodzki <pawelwi@microsoft.com> - 24.10-15
- Bump release to match "signed" spec changes.

* Sat Apr 05 2025 CBL-Mariner Servicing Account <cblmargh@microsoft.com> - 24.10-14
- Bump release to rebuild for new kernel release

* Fri Mar 14 2025 CBL-Mariner Servicing Account <cblmargh@microsoft.com> - 24.10-13
- Bump release to rebuild for new kernel release

* Tue Mar 11 2025 CBL-Mariner Servicing Account <cblmargh@microsoft.com> - 24.10-12
- Bump release to rebuild for new kernel release

* Mon Mar 10 2025 Chris Co <chrco@microsoft.com> - 24.10-11
- Bump release to rebuild for new kernel release

* Wed Mar 05 2025 Rachel Menge <rachelmenge@microsoft.com> - 24.10-10
- Bump release to rebuild for new kernel release

* Tue Mar 04 2025 Rachel Menge <rachelmenge@microsoft.com> - 24.10-9
- Bump release to rebuild for new kernel release

* Wed Feb 19 2025 Chris Co <chrco@microsoft.com> - 24.10-8
- Bump release to rebuild for new kernel release

* Tue Feb 11 2025 Rachel Menge <rachelmenge@microsoft.com> - 24.10-7
- Bump release to rebuild for new kernel release

* Wed Feb 05 2025 Tobias Brick <tobiasb@microsoft.com> - 24.10-6
- Bump release to rebuild for new kernel release

* Tue Feb 04 2025 Alberto David Perez Guevara <aperezguevar@microsoft.com> - 24.10-5
- Bump release to rebuild for new kernel release

* Fri Jan 31 2025 Alberto David Perez Guevara <aperezguevar@microsoft.com> - 24.10-4
- Bump release to rebuild for new kernel release

* Fri Jan 31 2025 Alberto David Perez Guevara <aperezguevar@microsoft.com> - 24.10-3
- Bump release to match kernel

* Thu Jan 30 2025 Rachel Menge <rachelmenge@microsoft.com> - 24.10-2
- Bump release to match kernel

* Tue Dec  17 2024 Binu Jose Philip <bphilip@microsoft.com> - 24.10-1
- Initial Azure Linux import from NVIDIA (license: GPLv2)
- License verified
* Mon Aug 15 2016 Alaa Hleihel <alaa@mellanox.com>
- Initial packaging<|MERGE_RESOLUTION|>--- conflicted
+++ resolved
@@ -41,15 +41,9 @@
 %global K_SRC /lib/modules/%{target_kernel_version_full}/build
 
 %{!?_name: %define _name mlnx-nfsrdma-hwe}
-<<<<<<< HEAD
 %{!?_version: %define _version 25.07}
 %{!?_mofed_full_version: %define _mofed_full_version %{_version}-1%{release_suffix}%{?dist}}
 %{!?_release: %define _release OFED.25.07.0.9.7.1}
-=======
-%{!?_version: %define _version 24.10}
-%{!?_mofed_full_version: %define _mofed_full_version %{_version}-24%{release_suffix}%{?dist}}
-%{!?_release: %define _release OFED.24.10.0.6.7.1}
->>>>>>> a053fd4e
 
 # KMP is disabled by default
 %{!?KMP: %global KMP 0}
@@ -73,13 +67,8 @@
 
 Summary:	 %{_name} Driver
 Name:		 mlnx-nfsrdma-hwe
-<<<<<<< HEAD
 Version:	 25.07
 Release:	 1%{release_suffix}%{?dist}
-=======
-Version:	 24.10
-Release:	 24%{release_suffix}%{?dist}
->>>>>>> a053fd4e
 License:	 GPLv2
 Url:		 http://www.mellanox.com
 Group:		 System Environment/Base
@@ -263,15 +252,13 @@
 %endif
 
 %changelog
-<<<<<<< HEAD
-* Tue Nov 04 2025 Suresh Babu Chalamalasetty <schalam@microsoft.com> - 25.07-1_6.12.50.2-1
+* Tue Nov 18 2025 Suresh Babu Chalamalasetty <schalam@microsoft.com> - 25.07-1_6.12.57.1-1
 - Upgrade version to 25.07.
 - Enable build on x86_64 kernel hwe.
 - Update source path
-=======
+
 * Wed Nov 05 2025 Siddharth Chintamaneni <sidchintamaneni@gmail.com> - 24.10-24_6.12.57.1.1
 - Bump to match kernel-hwe
->>>>>>> a053fd4e
 
 * Fri Oct 10 2025 Pawel Winogrodzki <pawelwi@microsoft.com> - 24.10-23_6.12.50.2-1
 - Adjusted package dependencies on user space components.
