Summary:        Command line tool for working with Jenkins X.
Name:           jx
Version:        3.10.182
Release:        2%{?dist}
License:        Apache-2.0
Vendor:         Microsoft Corporation
Distribution:   Azure Linux
Group:          Applications/Tools
URL:            https://github.com/jenkins-x/jx
Source0:        https://github.com/jenkins-x/jx/archive/v%{version}.tar.gz#/%{name}-%{version}.tar.gz
# Below is a manually created tarball, no download link.
# We're using pre-populated Go modules from this tarball, since network is disabled during build time.
# How to re-build this file:
#   1. wget https://github.com/jenkins-x/jx/archive/v%{version}.tar.gz -O %%{name}-%%{version}.tar.gz
#   2. tar -xf %%{name}-%%{version}.tar.gz
#   3. cd %%{name}-%%{version}
#   4. go mod vendor
#   5. tar  --sort=name \
#           --mtime="2021-04-26 00:00Z" \
#           --owner=0 --group=0 --numeric-owner \
#           --pax-option=exthdr.name=%d/PaxHeaders/%f,delete=atime,delete=ctime \
#           -cf %%{name}-%%{version}-vendor.tar.gz vendor
#
#   NOTES:
#       - You require GNU tar version 1.28+.
#       - The additional options enable generation of a tarball with the same hash every time regardless of the environment.
#         See: https://reproducible-builds.org/docs/archives/
#       - For the value of "--mtime" use the date "2021-04-26 00:00Z" to simplify future updates.
Source1:        %{name}-%{version}-vendor.tar.gz
Patch0:         CVE-2025-58058.patch

BuildRequires:  golang < 1.25
%global debug_package %{nil}
%define our_gopath %{_topdir}/.gopath

%description
Command line tool for working with Jenkins X.

%prep
%autosetup -N
# Apply vendor before patching
tar --no-same-owner -xf %{SOURCE1}
%autopatch -p1

%build
export GOPATH=%{our_gopath}
# No download use vednor cache locally
sed -i 's/go mod download/# go mod download/' ./Makefile
sed -i 's/CGO_ENABLED=$(CGO_ENABLED) $(GO) $(BUILD_TARGET)/CGO_ENABLED=$(CGO_ENABLED) $(GO) $(BUILD_TARGET) -mod=vendor/' ./Makefile
make build

%install
install -m 755 -d %{buildroot}%{_bindir}
install -p -m 755 -t %{buildroot}%{_bindir} ./build/jx

%check
./build/jx --help

%files
%defattr(-,root,root)
%license LICENSE
%doc README.md
%{_bindir}/jx

%changelog
<<<<<<< HEAD
* Wed Sep 03 2025 Azure Linux Security Servicing Account <azurelinux-security@microsoft.com> - 3.10.182-2
- Patch for CVE-2025-58058
=======
* Sun Aug 31 2025 Andrew Phelps <anphel@microsoft.com> - 3.10.182-2
- Set BR for golang to < 1.25
>>>>>>> e57ca000

* Thu Feb 13 2025 CBL-Mariner Servicing Account <cblmargh@microsoft.com> - 3.10.182-1
- Auto-upgrade to 3.10.182 - Fix CVE-2023-39325 and CVE-2023-44487 in jx

* Thu Aug 22 2024 Sumedh Sharma <sumsharma@microsoft.com> - 3.10.116-2
- Add patch to resolve CVE-2023-45288

* Fri Oct 27 2023 CBL-Mariner Servicing Account <cblmargh@microsoft.com> - 3.10.116-1
- Auto-upgrade to 3.10.116 - Azure Linux 3.0 - package upgrades

* Mon Oct 16 2023 CBL-Mariner Servicing Account <cblmargh@microsoft.com> - 3.2.236-14
- Bump release to rebuild with go 1.20.10

* Tue Oct 10 2023 Dan Streetman <ddstreet@ieee.org> - 3.2.236-13
- Bump release to rebuild with updated version of Go.

* Mon Aug 07 2023 CBL-Mariner Servicing Account <cblmargh@microsoft.com> - 3.2.236-12
- Bump release to rebuild with go 1.19.12

* Thu Jul 13 2023 CBL-Mariner Servicing Account <cblmargh@microsoft.com> - 3.2.236-11
- Bump release to rebuild with go 1.19.11

* Thu Jun 15 2023 CBL-Mariner Servicing Account <cblmargh@microsoft.com> - 3.2.236-10
- Bump release to rebuild with go 1.19.10

* Wed Apr 05 2023 CBL-Mariner Servicing Account <cblmargh@microsoft.com> - 3.2.236-9
- Bump release to rebuild with go 1.19.8

* Tue Mar 28 2023 CBL-Mariner Servicing Account <cblmargh@microsoft.com> - 3.2.236-8
- Bump release to rebuild with go 1.19.7

* Wed Mar 15 2023 CBL-Mariner Servicing Account <cblmargh@microsoft.com> - 3.2.236-7
- Bump release to rebuild with go 1.19.6

* Fri Feb 03 2023 CBL-Mariner Servicing Account <cblmargh@microsoft.com> - 3.2.236-6
- Bump release to rebuild with go 1.19.5

* Wed Jan 18 2023 CBL-Mariner Servicing Account <cblmargh@microsoft.com> - 3.2.236-5
- Bump release to rebuild with go 1.19.4

* Fri Dec 16 2022 Daniel McIlvaney <damcilva@microsoft.com> - 3.2.236-4
- Bump release to rebuild with go 1.18.8 with patch for CVE-2022-41717

* Tue Nov 01 2022 Olivia Crain <oliviacrain@microsoft.com> - 3.2.236-3
- Bump release to rebuild with go 1.18.8

* Mon Aug 22 2022 Olivia Crain <oliviacrain@microsoft.com> - 3.2.236-2
- Bump release to rebuild against Go 1.18.5

* Wed Jun 22 2022 Suresh Babu Chalamalasetty <schalam@microsoft.com> - 3.2.236-1
- Original version for CBL-Mariner.
- License verified.<|MERGE_RESOLUTION|>--- conflicted
+++ resolved
@@ -1,7 +1,7 @@
 Summary:        Command line tool for working with Jenkins X.
 Name:           jx
 Version:        3.10.182
-Release:        2%{?dist}
+Release:        3%{?dist}
 License:        Apache-2.0
 Vendor:         Microsoft Corporation
 Distribution:   Azure Linux
@@ -63,13 +63,11 @@
 %{_bindir}/jx
 
 %changelog
-<<<<<<< HEAD
-* Wed Sep 03 2025 Azure Linux Security Servicing Account <azurelinux-security@microsoft.com> - 3.10.182-2
+* Wed Sep 03 2025 Azure Linux Security Servicing Account <azurelinux-security@microsoft.com> - 3.10.182-3
 - Patch for CVE-2025-58058
-=======
+
 * Sun Aug 31 2025 Andrew Phelps <anphel@microsoft.com> - 3.10.182-2
 - Set BR for golang to < 1.25
->>>>>>> e57ca000
 
 * Thu Feb 13 2025 CBL-Mariner Servicing Account <cblmargh@microsoft.com> - 3.10.182-1
 - Auto-upgrade to 3.10.182 - Fix CVE-2023-39325 and CVE-2023-44487 in jx
