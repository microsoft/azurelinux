--- conflicted
+++ resolved
@@ -6,49 +6,6 @@
 %else
 %global debug_package   %{nil}
 %endif
-<<<<<<< HEAD
-%global provider github
-%global provider_tld com
-%global project containers
-%global repo buildah
-# https://github.com/containers/buildah
-%global import_path %{provider}.%{provider_tld}/%{project}/%{repo}
-%global git0 https://%{import_path}
-# Used for comparing with latest upstream tag
-# to decide whether to autobuild (non-rawhide only)
-%define built_tag v1.18.0
-%define built_tag_strip %(b=%{built_tag}; echo ${b:1})
-%define download_url https://%{import_path}/archive/%{built_tag}.tar.gz
-Summary:        A command line tool used for creating OCI Images
-Name:           buildah
-Version:        1.18.0
-Release:        33%{?dist}
-License:        ASL 2.0
-Vendor:         Microsoft Corporation
-Distribution:   Azure Linux
-URL:            https://%{name}.io
-Source:         %{download_url}#/%{name}-%{version}.tar.gz
-Patch0:         CVE-2022-2990.patch
-BuildRequires:  btrfs-progs-devel
-BuildRequires:  device-mapper-devel
-BuildRequires:  git
-BuildRequires:  glib2-devel
-BuildRequires:  glibc-static >= 2.38-13%{?dist}
-BuildRequires:  go-md2man
-BuildRequires:  go-rpm-macros
-BuildRequires:  golang
-BuildRequires:  gpgme-devel
-BuildRequires:  libassuan-devel
-BuildRequires:  libseccomp-static
-BuildRequires:  make
-BuildRequires:  ostree-devel
-Requires:       libcontainers-common
-Requires:       libseccomp >= 2.4.1-0
-Requires:       moby-runc
-Recommends:     container-selinux
-Recommends:     fuse-overlayfs
-Recommends:     slirp4netns >= 0.3-0
-=======
 
 %global gomodulesmode GO111MODULE=on
 
@@ -103,7 +60,6 @@
 BuildRequires: libseccomp-devel
 Requires: libseccomp >= 2.4.1-0
 Suggests: cpp
->>>>>>> 55cb1745
 
 %description
 The %{name} package provides a command line tool which can be used to
@@ -217,8 +173,6 @@
 %{_datadir}/%{name}/test
 
 %changelog
-<<<<<<< HEAD
-=======
 * Wed Oct 08 2025 Andrew Phelps <anphel@microsoft.com> - 0:1.41.4-2
 - Bump to rebuild with updated glibc
 
@@ -227,7 +181,6 @@
 - Added Check section
 - License verified
 
->>>>>>> 55cb1745
 * Thu Aug 28 2025 Kanishk Bansal <kanbansal@microsoft.com> - 1.18.0-33
 - Bump to rebuild with updated glibc
 
