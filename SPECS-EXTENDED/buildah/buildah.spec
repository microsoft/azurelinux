%global with_bundled 1
%global with_debug 1
%if 0%{?with_debug}
%global _find_debuginfo_dwz_opts %{nil}
%global _dwz_low_mem_die_limit 0
%else
%global debug_package   %{nil}
%endif
%global provider github
%global provider_tld com
%global project containers
%global repo buildah
# https://github.com/containers/buildah
%global import_path %{provider}.%{provider_tld}/%{project}/%{repo}
%global git0 https://%{import_path}
# Used for comparing with latest upstream tag
# to decide whether to autobuild (non-rawhide only)
%define built_tag v1.18.0
%define built_tag_strip %(b=%{built_tag}; echo ${b:1})
%define download_url https://%{import_path}/archive/%{built_tag}.tar.gz
Summary:        A command line tool used for creating OCI Images
Name:           buildah
Version:        1.18.0
Release:        18%{?dist}
License:        ASL 2.0
Vendor:         Microsoft Corporation
Distribution:   Mariner
URL:            https://%{name}.io
Source:         %{download_url}#/%{name}-%{version}.tar.gz
Patch0:         CVE-2022-2990.patch
BuildRequires:  btrfs-progs-devel
BuildRequires:  device-mapper-devel
BuildRequires:  git
BuildRequires:  glib2-devel
BuildRequires:  glibc-static >= 2.35-5%{?dist}
BuildRequires:  go-md2man
BuildRequires:  go-rpm-macros
BuildRequires:  golang
BuildRequires:  gpgme-devel
BuildRequires:  libassuan-devel
BuildRequires:  libseccomp-static
BuildRequires:  make
BuildRequires:  ostree-devel
Requires:       libcontainers-common
Requires:       libseccomp >= 2.4.1-0
Requires:       moby-runc
Recommends:     container-selinux
Recommends:     fuse-overlayfs
Recommends:     slirp4netns >= 0.3-0

%description
The %{name} package provides a command line tool which can be used to
* create a working container from scratch
or
* create a working container from an image as a starting point
* mount/umount a working container's root file system for manipulation
* save container's root file system layer to create a new image
* delete a working container or an image

%package  tests
Summary:        Tests for %{name}
Requires:       %{name} = %{version}-%{release}
Requires:       bats
Requires:       bzip2
Requires:       golang
Requires:       httpd-tools
Requires:       jq
Requires:       openssl
Requires:       podman

%description tests
%{summary}

This package contains system tests for %{name}

%prep
%autosetup -Sgit -n %{name}-%{built_tag_strip} -p1
sed -i 's/GOMD2MAN =/GOMD2MAN ?=/' docs/Makefile
sed -i '/docs install/d' Makefile

%build
mkdir _build
pushd _build
mkdir -p src/%{provider}.%{provider_tld}/%{project}
ln -s $(dirs +1 -l) src/%{import_path}
popd

mv vendor src

export GOPATH=$(pwd)/_build:$(pwd)
export BUILDTAGS='seccomp selinux'
%if 0%{?centos} >= 8
export BUILDTAGS+=' exclude_graphdriver_btrfs'
%endif
%gobuild -o bin/%{name} %{import_path}/cmd/%{name}
%gobuild -o imgtype %{import_path}/tests/imgtype
GOMD2MAN=go-md2man %{__make} -C docs

%install
export GOPATH=$(pwd)/_build:$(pwd):%{gopath}
make DESTDIR=%{buildroot} PREFIX=%{_prefix} install install.completions
make DESTDIR=%{buildroot} PREFIX=%{_prefix} -C docs install

install -d -p %{buildroot}/%{_datadir}/%{name}/test/system
cp -pav tests/. %{buildroot}/%{_datadir}/%{name}/test/system
cp imgtype %{buildroot}/%{_bindir}/%{name}-imgtype

#define license tag if not already defined
%{!?_licensedir:%global license %doc}

%files
%license LICENSE
%doc README.md
%{_bindir}/%{name}
%{_mandir}/man1/%{name}*
%dir %{_datadir}/bash-completion
%dir %{_datadir}/bash-completion/completions
%{_datadir}/bash-completion/completions/%{name}

%files tests
%license LICENSE
%{_bindir}/%{name}-imgtype
%{_datadir}/%{name}/test

%changelog
<<<<<<< HEAD
* Tue Oct 10 2023 Dan Streetman <ddstreet@ieee.org> - 1.18.0-18
- Bump release to rebuild with updated version of Go.
=======
* Tue Oct 03 2023 Mandeep Plaha <mandeepplaha@microsoft.com> - 1.18.0-18
- Bump release to rebuild against glibc 2.35-5
>>>>>>> 8d45a9b6

* Tue Sep 05 2023 Brian Fjeldstad <bfjelds@microsoft.com> - 1.18.0-17
- Address CVE-2022-2990

* Mon Aug 07 2023 CBL-Mariner Servicing Account <cblmargh@microsoft.com> - 1.18.0-16
- Bump release to rebuild with go 1.19.12

* Fri Jul 14 2023 Andrew Phelps <anphel@microsoft.com> - 1.18.0-15
- Bump release to rebuild against glibc 2.35-4

* Thu Jul 13 2023 CBL-Mariner Servicing Account <cblmargh@microsoft.com> - 1.18.0-14
- Bump release to rebuild with go 1.19.11

* Thu Jun 15 2023 CBL-Mariner Servicing Account <cblmargh@microsoft.com> - 1.18.0-13
- Bump release to rebuild with go 1.19.10

* Wed Apr 05 2023 CBL-Mariner Servicing Account <cblmargh@microsoft.com> - 1.18.0-12
- Bump release to rebuild with go 1.19.8

* Tue Mar 28 2023 CBL-Mariner Servicing Account <cblmargh@microsoft.com> - 1.18.0-11
- Bump release to rebuild with go 1.19.7

* Wed Mar 15 2023 CBL-Mariner Servicing Account <cblmargh@microsoft.com> - 1.18.0-10
- Bump release to rebuild with go 1.19.6

* Tue Feb 28 2023 Sumedh Sharma <sumsharma@microsoft.com> - 1.18.0-9
- Fix runtime requirements on libcontainers-common and moby-runc

* Fri Feb 03 2023 CBL-Mariner Servicing Account <cblmargh@microsoft.com> - 1.18.0-8
- Bump release to rebuild with go 1.19.5

* Wed Jan 18 2023 CBL-Mariner Servicing Account <cblmargh@microsoft.com> - 1.18.0-7
- Bump release to rebuild with go 1.19.4

* Tue Nov 01 2022 Olivia Crain <oliviacrain@microsoft.com> - 1.18.0-6
- Bump release to rebuild with go 1.18.8

* Tue Sep 13 2022 Andy Caldwell <andycaldwell@microsoft.com> - 1.18.0-5
- Rebuilt for glibc-static 2.35-3

* Mon Aug 22 2022 Olivia Crain <oliviacrain@microsoft.com> - 1.18.0-4
- Bump release to rebuild against Go 1.18.5

* Tue Mar 01 2022 Pawel Winogrodzki <pawelwi@microsoft.com> - 1.18.0-3
- Fixing usage of the '%%gobuild' macro.
- License verified.

* Fri Apr 30 2021 Pawel Winogrodzki <pawelwi@microsoft.com> - 1.18.0-2
- Initial CBL-Mariner import from Fedora 33 (license: MIT).
- Making binaries paths compatible with CBL-Mariner's paths.

* Mon Nov 16 2020 RH Container Bot <rhcontainerbot@fedoraproject.org> - 1.18.0-1
- autobuilt v1.18.0

* Mon Nov  9 11:03:47 EST 2020 Lokesh Mandvekar <lsm5@fedoraproject.org> - 1.17.0-2
- rebuild

* Thu Nov  5 2020 RH Container Bot <rhcontainerbot@fedoraproject.org> - 1.17.0-1
- autobuilt v1.17.0

* Thu Oct 22 2020 RH Container Bot <rhcontainerbot@fedoraproject.org> - 1.16.5-1
- autobuilt v1.16.5

* Fri Oct  2 2020 RH Container Bot <rhcontainerbot@fedoraproject.org> - 1.16.4-1
- autobuilt v1.16.4

* Tue Sep 22 2020 RH Container Bot <rhcontainerbot@fedoraproject.org> - 1.16.2-1
- autobuilt v1.16.2

* Mon Sep 21 2020 Lokesh Mandvekar <lsm5@fedoraproject.org> - 1.16.1-3
- adjust deps for centos 7

* Wed Sep 16 2020 Lokesh Mandvekar <lsm5@fedoraproject.org> - 1.16.1-2
- fix build issues

* Fri Sep 11 2020 RH Container Bot <rhcontainerbot@fedoraproject.org> - 1.16.1-1
- autobuilt v1.16.1

* Wed Sep 09 2020 Lokesh Mandvekar <lsm5@fedoraproject.org> - 1.16.0-2
- fix gating tests

* Mon Sep 7 2020 Dan Walsh <dwalsh@redhat.com> - 1.16.0-1
- Bump to next major release

* Thu Sep  3 2020 RH Container Bot <rhcontainerbot@fedoraproject.org> - 1.15.2-1
- autobuilt v1.15.2

* Mon Jul 27 2020 Fedora Release Engineering <releng@fedoraproject.org> - 1.15.0-0.68.dev.git2c46b4b
- Rebuilt for https://fedoraproject.org/wiki/Fedora_33_Mass_Rebuild

* Tue May 26 2020 Lokesh Mandvekar <lsm5@fedoraproject.org> - 1.15.0-0.67.dev.git2c46b4b
- update deps for centos

* Tue May 26 2020 RH Container Bot <rhcontainerbot@fedoraproject.org> - 1.15.0-0.66.dev.git2c46b4b
- autobuilt 2c46b4b

* Tue May 26 2020 RH Container Bot <rhcontainerbot@fedoraproject.org> - 1.15.0-0.65.dev.gitf7a3515
- autobuilt f7a3515

* Mon May 25 2020 RH Container Bot <rhcontainerbot@fedoraproject.org> - 1.15.0-0.64.dev.git0ac2a67
- autobuilt 0ac2a67

* Sun May 24 2020 RH Container Bot <rhcontainerbot@fedoraproject.org> - 1.15.0-0.63.dev.gitdbf0777
- autobuilt dbf0777

* Sat May 23 2020 RH Container Bot <rhcontainerbot@fedoraproject.org> - 1.15.0-0.62.dev.gitde0f541
- autobuilt de0f541

* Thu May 21 2020 RH Container Bot <rhcontainerbot@fedoraproject.org> - 1.15.0-0.61.dev.git75e94a2
- autobuilt 75e94a2

* Thu May 21 2020 RH Container Bot <rhcontainerbot@fedoraproject.org> - 1.15.0-0.60.dev.gitab1adf1
- autobuilt ab1adf1

* Wed May 20 2020 RH Container Bot <rhcontainerbot@fedoraproject.org> - 1.15.0-0.59.dev.git4fc49ce
- autobuilt 4fc49ce

* Mon May 18 2020 RH Container Bot <rhcontainerbot@fedoraproject.org> - 1.15.0-0.58.dev.git7957c13
- autobuilt 7957c13

* Wed May 13 2020 RH Container Bot <rhcontainerbot@fedoraproject.org> - 1.15.0-0.57.dev.git9bd70ac
- autobuilt 9bd70ac

* Tue May 12 2020 RH Container Bot <rhcontainerbot@fedoraproject.org> - 1.15.0-0.56.dev.git3184920
- autobuilt 3184920

* Mon May 11 2020 RH Container Bot <rhcontainerbot@fedoraproject.org> - 1.15.0-0.55.dev.git0f6c2a9
- autobuilt 0f6c2a9

* Mon May 11 2020 RH Container Bot <rhcontainerbot@fedoraproject.org> - 1.15.0-0.54.dev.gitf80da42
- autobuilt f80da42

* Fri May 08 2020 RH Container Bot <rhcontainerbot@fedoraproject.org> - 1.15.0-0.53.dev.git6a7ace0
- autobuilt 6a7ace0

* Tue May 05 2020 RH Container Bot <rhcontainerbot@fedoraproject.org> - 1.15.0-0.52.dev.gitb438050
- autobuilt b438050

* Mon May 04 2020 RH Container Bot <rhcontainerbot@fedoraproject.org> - 1.15.0-0.51.dev.git828035f
- autobuilt 828035f

* Mon May 04 2020 RH Container Bot <rhcontainerbot@fedoraproject.org> - 1.15.0-0.50.dev.git7610123
- autobuilt 7610123

* Mon May 04 2020 RH Container Bot <rhcontainerbot@fedoraproject.org> - 1.15.0-0.49.dev.git7b0dfb8
- autobuilt 7b0dfb8

* Fri May 01 2020 RH Container Bot <rhcontainerbot@fedoraproject.org> - 1.15.0-0.48.dev.gitf35e7d4
- autobuilt f35e7d4

* Fri May 01 2020 RH Container Bot <rhcontainerbot@fedoraproject.org> - 1.15.0-0.47.dev.git42a48f9
- autobuilt 42a48f9

* Fri May 01 2020 RH Container Bot <rhcontainerbot@fedoraproject.org> - 1.15.0-0.46.dev.git63567cb
- autobuilt 63567cb

* Fri May 01 2020 RH Container Bot <rhcontainerbot@fedoraproject.org> - 1.15.0-0.45.dev.git3af27b4
- autobuilt 3af27b4

* Tue Apr 28 2020 RH Container Bot <rhcontainerbot@fedoraproject.org> - 1.15.0-0.44.dev.git8169acd
- autobuilt 8169acd

* Tue Apr 28 2020 RH Container Bot <rhcontainerbot@fedoraproject.org> - 1.15.0-0.43.dev.gitbea8692
- autobuilt bea8692

* Fri Apr 24 2020 RH Container Bot <rhcontainerbot@fedoraproject.org> - 1.15.0-0.42.dev.git0b9a534
- autobuilt 0b9a534

* Fri Apr 24 2020 RH Container Bot <rhcontainerbot@fedoraproject.org> - 1.15.0-0.41.dev.git0d5ab1d
- autobuilt 0d5ab1d

* Thu Apr 23 2020 Lokesh Mandvekar <lsm5@fedoraproject.org> - 1.15.0-0.40.dev.gitf4970e6
- use latest commit

* Thu Apr 23 2020 RH Container Bot <rhcontainerbot@fedoraproject.org> - 1.15.0-0.39.dev.git843d15d
- autobuilt 843d15d

* Mon Apr 20 2020 RH Container Bot <rhcontainerbot@fedoraproject.org> - 1.15.0-0.38.dev.gitf4970e6
- autobuilt f4970e6

* Thu Apr 16 2020 RH Container Bot <rhcontainerbot@fedoraproject.org> - 1.15.0-0.37.dev.git81e2659
- autobuilt 81e2659

* Tue Apr 14 2020 RH Container Bot <rhcontainerbot@fedoraproject.org> - 1.15.0-0.36.dev.gitdb3ced9
- autobuilt db3ced9

* Mon Apr 13 2020 RH Container Bot <rhcontainerbot@fedoraproject.org> - 1.15.0-0.35.dev.gitc404c89
- autobuilt c404c89

* Mon Apr 13 2020 RH Container Bot <rhcontainerbot@fedoraproject.org> - 1.15.0-0.34.dev.git7a88d7e
- autobuilt 7a88d7e

* Thu Apr 09 2020 RH Container Bot <rhcontainerbot@fedoraproject.org> - 1.15.0-0.33.dev.gitf7ff4c1
- autobuilt f7ff4c1

* Thu Apr 09 2020 RH Container Bot <rhcontainerbot@fedoraproject.org> - 1.15.0-0.32.dev.gite48fa75
- autobuilt e48fa75

* Tue Apr 07 2020 RH Container Bot <rhcontainerbot@fedoraproject.org> - 1.15.0-0.31.dev.gitc554675
- autobuilt c554675

* Tue Apr 07 2020 RH Container Bot <rhcontainerbot@fedoraproject.org> - 1.15.0-0.30.dev.gitf5dbfc1
- autobuilt f5dbfc1

* Tue Apr 07 2020 RH Container Bot <rhcontainerbot@fedoraproject.org> - 1.15.0-0.29.dev.git310c02b
- autobuilt 310c02b

* Tue Apr 07 2020 RH Container Bot <rhcontainerbot@fedoraproject.org> - 1.15.0-0.28.dev.gitc3070ba
- autobuilt c3070ba

* Mon Apr 06 2020 RH Container Bot <rhcontainerbot@fedoraproject.org> - 1.15.0-0.27.dev.git20e41b7
- autobuilt 20e41b7

* Mon Apr 06 2020 RH Container Bot <rhcontainerbot@fedoraproject.org> - 1.15.0-0.26.dev.git9c031e0
- autobuilt 9c031e0

* Sat Apr 04 2020 RH Container Bot <rhcontainerbot@fedoraproject.org> - 1.15.0-0.25.dev.git31a01b4
- autobuilt 31a01b4

* Thu Apr 02 2020 RH Container Bot <rhcontainerbot@fedoraproject.org> - 1.15.0-0.24.dev.gite9a6703
- autobuilt e9a6703

* Wed Apr 01 2020 RH Container Bot <rhcontainerbot@fedoraproject.org> - 1.15.0-0.23.dev.git2fc064e
- autobuilt 2fc064e

* Tue Mar 31 2020 RH Container Bot <rhcontainerbot@fedoraproject.org> - 1.15.0-0.22.dev.git912ca5a
- autobuilt 912ca5a

* Tue Mar 31 2020 RH Container Bot <rhcontainerbot@fedoraproject.org> - 1.15.0-0.21.dev.git25c294c
- autobuilt 25c294c

* Mon Mar 30 2020 RH Container Bot <rhcontainerbot@fedoraproject.org> - 1.15.0-0.20.dev.git1db2cde
- autobuilt 1db2cde

* Sat Mar 28 2020 RH Container Bot <rhcontainerbot@fedoraproject.org> - 1.15.0-0.19.dev.git17ceb60
- autobuilt 17ceb60

* Fri Mar 27 2020 RH Container Bot <rhcontainerbot@fedoraproject.org> - 1.15.0-0.18.dev.gitc18e043
- autobuilt c18e043

* Fri Mar 27 2020 RH Container Bot <rhcontainerbot@fedoraproject.org> - 1.15.0-0.17.dev.gitd3804fa
- autobuilt d3804fa

* Thu Mar 26 2020 RH Container Bot <rhcontainerbot@fedoraproject.org> - 1.15.0-0.16.dev.git11ad04e
- autobuilt 11ad04e

* Thu Mar 26 2020 RH Container Bot <rhcontainerbot@fedoraproject.org> - 1.15.0-0.15.dev.gite48ff81
- autobuilt e48ff81

* Thu Mar 26 2020 RH Container Bot <rhcontainerbot@fedoraproject.org> - 1.15.0-0.14.dev.gite54da62
- autobuilt e54da62

* Wed Mar 25 2020 RH Container Bot <rhcontainerbot@fedoraproject.org> - 1.15.0-0.13.dev.gita5fabab
- autobuilt a5fabab

* Wed Mar 25 2020 RH Container Bot <rhcontainerbot@fedoraproject.org> - 1.15.0-0.12.dev.gitc61925b
- autobuilt c61925b

* Mon Mar 23 2020 RH Container Bot <rhcontainerbot@fedoraproject.org> - 1.15.0-0.11.dev.gitaba0d4d
- autobuilt aba0d4d

* Mon Mar 23 2020 RH Container Bot <rhcontainerbot@fedoraproject.org> - 1.15.0-0.10.dev.git3b9c6a3
- autobuilt 3b9c6a3

* Mon Mar 23 2020 RH Container Bot <rhcontainerbot@fedoraproject.org> - 1.15.0-0.9.dev.git10542ed
- autobuilt 10542ed

* Thu Mar 19 2020 RH Container Bot <rhcontainerbot@fedoraproject.org> - 1.15.0-0.8.dev.git665dc2f
- autobuilt 665dc2f

* Thu Mar 19 2020 Lokesh Mandvekar <lsm5@fedoraproject.org> - 1.15.0-0.7.dev.git843d15d
- use correct commit

* Thu Mar 19 2020 RH Container Bot <rhcontainerbot@fedoraproject.org> - 1.15.0-0.6.dev.gitf1cf92b
- autobuilt 843d15d

* Thu Mar 19 2020 RH Container Bot <rhcontainerbot@fedoraproject.org> - 1.15.0-0.5.dev.gitf1cf92b
- autobuilt a2285ed

* Wed Mar 18 2020 RH Container Bot <rhcontainerbot@fedoraproject.org> - 1.15.0-0.4.dev.gitf1cf92b
- autobuilt a2285ed

* Wed Mar 18 2020 RH Container Bot <rhcontainerbot@fedoraproject.org> - 1.15.0-0.3.dev.gitf1cf92b
- autobuilt a2285ed

* Tue Mar 17 2020 RH Container Bot <rhcontainerbot@fedoraproject.org> - 1.15.0-0.2.dev.gitf1cf92b
- autobuilt 040fb4b

* Mon Mar 16 2020 RH Container Bot <rhcontainerbot@fedoraproject.org> - 1.15.0-0.1.dev.gitf1cf92b
- bump to 1.15.0
- autobuilt d26f437

* Wed Feb 05 2020 RH Container Bot <rhcontainerbot@fedoraproject.org> - 1.14.0-0.35.dev.gitf1cf92b
- autobuilt f1cf92b

* Sat Feb 01 2020 RH Container Bot <rhcontainerbot@fedoraproject.org> - 1.14.0-0.34.dev.gitf89b081
- autobuilt f89b081

* Fri Jan 31 2020 RH Container Bot <rhcontainerbot@fedoraproject.org> - 1.14.0-0.33.dev.git3177db5
- autobuilt 3177db5

* Thu Jan 30 2020 RH Container Bot <rhcontainerbot@fedoraproject.org> - 1.14.0-0.32.dev.git4131dfa
- autobuilt 4131dfa

* Wed Jan 29 2020 RH Container Bot <rhcontainerbot@fedoraproject.org> - 1.14.0-0.31.dev.git82ff48a
- autobuilt 82ff48a

* Tue Jan 28 2020 RH Container Bot <rhcontainerbot@fedoraproject.org> - 1.14.0-0.30.dev.git0a063c4
- autobuilt 0a063c4

* Mon Jan 27 2020 RH Container Bot <rhcontainerbot@fedoraproject.org> - 1.14.0-0.29.dev.gitec4bbe6
- autobuilt ec4bbe6

* Tue Jan 21 2020 RH Container Bot <rhcontainerbot@fedoraproject.org> - 1.14.0-0.28.dev.git6e277a2
- autobuilt 6e277a2

* Tue Jan 21 2020 RH Container Bot <rhcontainerbot@fedoraproject.org> - 1.14.0-0.27.dev.git6417a9a
- autobuilt 6417a9a

* Tue Jan 21 2020 RH Container Bot <rhcontainerbot@fedoraproject.org> - 1.14.0-0.26.dev.git0c3234f
- autobuilt 0c3234f

* Sun Jan 19 2020 RH Container Bot <rhcontainerbot@fedoraproject.org> - 1.14.0-0.25.dev.git2055fe9
- autobuilt 2055fe9

* Fri Jan 17 2020 RH Container Bot <rhcontainerbot@fedoraproject.org> - 1.14.0-0.24.dev.gita925f79
- autobuilt a925f79

* Fri Jan 17 2020 RH Container Bot <rhcontainerbot@fedoraproject.org> - 1.14.0-0.23.dev.gitca0819f
- autobuilt ca0819f

* Thu Jan 16 2020 RH Container Bot <rhcontainerbot@fedoraproject.org> - 1.14.0-0.22.dev.gitc46f6e0
- autobuilt c46f6e0

* Thu Jan 16 2020 RH Container Bot <rhcontainerbot@fedoraproject.org> - 1.14.0-0.21.dev.gitb09fdc3
- autobuilt b09fdc3

* Wed Jan 15 2020 RH Container Bot <rhcontainerbot@fedoraproject.org> - 1.14.0-0.20.dev.git09d1c24
- autobuilt 09d1c24

* Tue Jan 14 2020 RH Container Bot <rhcontainerbot@fedoraproject.org> - 1.14.0-0.19.dev.gitbf14e6c
- autobuilt bf14e6c

* Mon Jan 13 2020 RH Container Bot <rhcontainerbot@fedoraproject.org> - 1.14.0-0.18.dev.git720e5d6
- autobuilt 720e5d6

* Mon Jan 13 2020 RH Container Bot <rhcontainerbot@fedoraproject.org> - 1.14.0-0.17.dev.gitb7e6731
- autobuilt b7e6731

* Mon Jan 13 2020 RH Container Bot <rhcontainerbot@fedoraproject.org> - 1.14.0-0.16.dev.gitf7731c2
- autobuilt f7731c2

* Mon Jan 13 2020 RH Container Bot <rhcontainerbot@fedoraproject.org> - 1.14.0-0.15.dev.git9def9c0
- autobuilt 9def9c0

* Mon Jan 13 2020 RH Container Bot <rhcontainerbot@fedoraproject.org> - 1.14.0-0.14.dev.git3af1491
- autobuilt 3af1491

* Thu Jan 09 2020 RH Container Bot <rhcontainerbot@fedoraproject.org> - 1.14.0-0.13.dev.git4e23b7a
- autobuilt 4e23b7a

* Thu Jan 09 2020 RH Container Bot <rhcontainerbot@fedoraproject.org> - 1.14.0-0.12.dev.git55fa8f5
- autobuilt 55fa8f5

* Wed Jan 08 2020 RH Container Bot <rhcontainerbot@fedoraproject.org> - 1.14.0-0.11.dev.git47ce18b
- autobuilt 47ce18b

* Wed Jan 08 2020 RH Container Bot <rhcontainerbot@fedoraproject.org> - 1.14.0-0.10.dev.gita3dec02
- autobuilt a3dec02

* Wed Jan 08 2020 RH Container Bot <rhcontainerbot@fedoraproject.org> - 1.14.0-0.9.dev.gitb555b7d
- autobuilt b555b7d

* Wed Jan 08 2020 RH Container Bot <rhcontainerbot@fedoraproject.org> - 1.14.0-0.8.dev.gite7be041
- autobuilt e7be041

* Tue Jan 07 2020 RH Container Bot <rhcontainerbot@fedoraproject.org> - 1.14.0-0.7.dev.gitdbec497
- autobuilt dbec497

* Tue Jan 07 2020 RH Container Bot <rhcontainerbot@fedoraproject.org> - 1.14.0-0.6.dev.git45543bf
- autobuilt 45543bf

* Mon Jan 06 2020 RH Container Bot <rhcontainerbot@fedoraproject.org> - 1.14.0-0.5.dev.gitd792c70
- autobuilt d792c70

* Mon Jan 06 2020 RH Container Bot <rhcontainerbot@fedoraproject.org> - 1.14.0-0.4.dev.git20c2a54
- autobuilt 20c2a54

* Sat Jan 04 2020 RH Container Bot <rhcontainerbot@fedoraproject.org> - 1.14.0-0.3.dev.gitc42f440
- autobuilt c42f440

* Fri Jan 03 2020 RH Container Bot <rhcontainerbot@fedoraproject.org> - 1.14.0-0.2.dev.git8d41b83
- autobuilt 8d41b83

* Tue Dec 31 2019 RH Container Bot <rhcontainerbot@fedoraproject.org> - 1.14.0-0.1.dev.git726e24d
- bump to 1.14.0
- autobuilt 726e24d

* Sun Dec 22 2019 RH Container Bot <rhcontainerbot@fedoraproject.org> - 1.13.0-0.10.dev.git6941254
- autobuilt 6941254

* Sun Dec 22 2019 RH Container Bot <rhcontainerbot@fedoraproject.org> - 1.13.0-0.9.dev.git41b7852
- autobuilt 41b7852

* Fri Dec 20 2019 RH Container Bot <rhcontainerbot@fedoraproject.org> - 1.13.0-0.8.dev.git9588a82
- autobuilt 9588a82

* Thu Dec 19 2019 RH Container Bot <rhcontainerbot@fedoraproject.org> - 1.13.0-0.7.dev.gite6815a1
- autobuilt e6815a1

* Thu Dec 19 2019 RH Container Bot <rhcontainerbot@fedoraproject.org> - 1.13.0-0.6.dev.git2959a6b
- autobuilt 2959a6b

* Wed Dec 18 2019 RH Container Bot <rhcontainerbot@fedoraproject.org> - 1.13.0-0.5.dev.git188269a
- autobuilt 188269a

* Wed Dec 18 2019 RH Container Bot <rhcontainerbot@fedoraproject.org> - 1.13.0-0.4.dev.git0662a4e
- autobuilt 0662a4e

* Tue Dec 17 2019 RH Container Bot <rhcontainerbot@fedoraproject.org> - 1.13.0-0.3.dev.gitacc7c35
- autobuilt acc7c35

* Mon Dec 16 2019 RH Container Bot <rhcontainerbot@fedoraproject.org> - 1.13.0-0.2.dev.git068b6f5
- autobuilt 068b6f5

* Fri Dec 13 2019 RH Container Bot <rhcontainerbot@fedoraproject.org> - 1.13.0-0.1.dev.gite28c43d
- bump to 1.13.0
- autobuilt e28c43d

* Fri Dec 13 2019 RH Container Bot <rhcontainerbot@fedoraproject.org> - 1.12.0-0.88.dev.gitdb59421
- autobuilt db59421

* Wed Dec 11 2019 RH Container Bot <rhcontainerbot@fedoraproject.org> - 1.12.0-0.87.dev.git70b101f
- autobuilt 70b101f

* Wed Dec 11 2019 RH Container Bot <rhcontainerbot@fedoraproject.org> - 1.12.0-0.86.dev.gitbc8feee
- autobuilt bc8feee

* Fri Dec 06 2019 RH Container Bot <rhcontainerbot@fedoraproject.org> - 1.12.0-0.85.dev.git8d6869b
- autobuilt 8d6869b

* Fri Dec 06 2019 RH Container Bot <rhcontainerbot@fedoraproject.org> - 1.12.0-0.84.dev.git8fc5b01
- autobuilt 8fc5b01

* Fri Dec 06 2019 RH Container Bot <rhcontainerbot@fedoraproject.org> - 1.12.0-0.83.dev.gitc038827
- autobuilt c038827

* Fri Dec 06 2019 RH Container Bot <rhcontainerbot@fedoraproject.org> - 1.12.0-0.82.dev.gite47145c
- autobuilt e47145c

* Thu Dec 05 2019 RH Container Bot <rhcontainerbot@fedoraproject.org> - 1.12.0-0.81.dev.git2a82d07
- autobuilt 2a82d07

* Wed Dec 04 2019 RH Container Bot <rhcontainerbot@fedoraproject.org> - 1.12.0-0.80.dev.git357d4ae
- autobuilt 357d4ae

* Wed Dec 04 2019 RH Container Bot <rhcontainerbot@fedoraproject.org> - 1.12.0-0.79.dev.gitd55a9f8
- autobuilt d55a9f8

* Tue Dec 03 2019 RH Container Bot <rhcontainerbot@fedoraproject.org> - 1.12.0-0.78.dev.gited0a329
- autobuilt ed0a329

* Mon Nov 25 2019 RH Container Bot <rhcontainerbot@fedoraproject.org> - 1.12.0-0.77.dev.git4cf37c2
- autobuilt 4cf37c2

* Sat Nov 23 2019 RH Container Bot <rhcontainerbot@fedoraproject.org> - 1.12.0-0.76.dev.git8fd3148
- autobuilt 8fd3148

* Thu Nov 21 2019 RH Container Bot <rhcontainerbot@fedoraproject.org> - 1.12.0-0.75.dev.git92ff215
- autobuilt 92ff215

* Wed Nov 20 2019 RH Container Bot <rhcontainerbot@fedoraproject.org> - 1.12.0-0.74.dev.gitcd88667
- autobuilt cd88667

* Wed Nov 20 2019 RH Container Bot <rhcontainerbot@fedoraproject.org> - 1.12.0-0.73.dev.git1e6a70c
- autobuilt 1e6a70c

* Tue Nov 19 2019 RH Container Bot <rhcontainerbot@fedoraproject.org> - 1.12.0-0.72.dev.git6a555a0
- autobuilt 6a555a0

* Sat Nov 16 2019 RH Container Bot <rhcontainerbot@fedoraproject.org> - 1.12.0-0.71.dev.git9ff68b3
- autobuilt 9ff68b3

* Wed Nov 13 2019 RH Container Bot <rhcontainerbot@fedoraproject.org> - 1.12.0-0.70.dev.gitc5244fe
- autobuilt c5244fe

* Tue Nov 12 2019 RH Container Bot <rhcontainerbot@fedoraproject.org> - 1.12.0-0.69.dev.git985e8dc
- autobuilt 985e8dc

* Tue Nov 12 2019 RH Container Bot <rhcontainerbot@fedoraproject.org> - 1.12.0-0.68.dev.git85ab067
- autobuilt 85ab067

* Tue Nov 12 2019 RH Container Bot <rhcontainerbot@fedoraproject.org> - 1.12.0-0.67.dev.git7535655
- autobuilt 7535655

* Fri Nov 08 2019 RH Container Bot <rhcontainerbot@fedoraproject.org> - 1.12.0-0.66.dev.gite3bb278
- autobuilt e3bb278

* Thu Nov 07 2019 RH Container Bot <rhcontainerbot@fedoraproject.org> - 1.12.0-0.65.dev.gita880001
- autobuilt a880001

* Thu Nov 07 2019 RH Container Bot <rhcontainerbot@fedoraproject.org> - 1.12.0-0.64.dev.gitf995696
- autobuilt f995696

* Thu Nov 07 2019 RH Container Bot <rhcontainerbot@fedoraproject.org> - 1.12.0-0.63.dev.git147d106
- autobuilt 147d106

* Wed Nov 06 2019 RH Container Bot <rhcontainerbot@fedoraproject.org> - 1.12.0-0.62.dev.git89bc2a6
- autobuilt 89bc2a6

* Wed Nov 06 2019 RH Container Bot <rhcontainerbot@fedoraproject.org> - 1.12.0-0.61.dev.gitec970d5
- autobuilt ec970d5

* Tue Nov 05 2019 RH Container Bot <rhcontainerbot@fedoraproject.org> - 1.12.0-0.60.dev.gitfba62fd
- autobuilt fba62fd

* Fri Nov 01 2019 RH Container Bot <rhcontainerbot@fedoraproject.org> - 1.12.0-0.59.dev.git1967973
- autobuilt 1967973

* Thu Oct 31 2019 RH Container Bot <rhcontainerbot@fedoraproject.org> - 1.12.0-0.58.dev.git20e92ff
- autobuilt 20e92ff

* Thu Oct 31 2019 RH Container Bot <rhcontainerbot@fedoraproject.org> - 1.12.0-0.57.dev.git141b5a1
- autobuilt 141b5a1

* Thu Oct 31 2019 RH Container Bot <rhcontainerbot@fedoraproject.org> - 1.12.0-0.56.dev.git332a889
- autobuilt 332a889

* Thu Oct 31 2019 RH Container Bot <rhcontainerbot@fedoraproject.org> - 1.12.0-0.55.dev.git8e26456
- autobuilt 8e26456

* Wed Oct 30 2019 RH Container Bot <rhcontainerbot@fedoraproject.org> - 1.12.0-0.54.dev.git1ff7043
- autobuilt 1ff7043

* Wed Oct 30 2019 RH Container Bot <rhcontainerbot@fedoraproject.org> - 1.12.0-0.53.dev.giteaad6b4
- autobuilt eaad6b4

* Tue Oct 29 2019 RH Container Bot <rhcontainerbot@fedoraproject.org> - 1.12.0-0.52.dev.git999fa43
- autobuilt 999fa43

* Tue Oct 29 2019 RH Container Bot <rhcontainerbot@fedoraproject.org> - 1.12.0-0.51.dev.git751f92e
- autobuilt 751f92e

* Tue Oct 29 2019 RH Container Bot <rhcontainerbot@fedoraproject.org> - 1.12.0-0.50.dev.gitb023cde
- autobuilt b023cde

* Tue Oct 29 2019 RH Container Bot <rhcontainerbot@fedoraproject.org> - 1.12.0-0.49.dev.git66701d4
- autobuilt 66701d4

* Mon Oct 28 2019 RH Container Bot <rhcontainerbot@fedoraproject.org> - 1.12.0-0.48.dev.gitc2dc46a
- autobuilt c2dc46a

* Mon Oct 28 2019 RH Container Bot <rhcontainerbot@fedoraproject.org> - 1.12.0-0.47.dev.git691c394
- autobuilt 691c394

* Fri Oct 25 2019 RH Container Bot <rhcontainerbot@fedoraproject.org> - 1.12.0-0.46.dev.gitcddb66e
- autobuilt cddb66e

* Wed Oct 23 2019 RH Container Bot <rhcontainerbot@fedoraproject.org> - 1.12.0-0.45.dev.gitfa4eec7
- autobuilt fa4eec7

* Mon Oct 21 2019 RH Container Bot <rhcontainerbot@fedoraproject.org> - 1.12.0-0.44.dev.git049fdf4
- autobuilt 049fdf4

* Mon Oct 21 2019 RH Container Bot <rhcontainerbot@fedoraproject.org> - 1.12.0-0.43.dev.git1d3db17
- autobuilt 1d3db17

* Sun Oct 20 2019 RH Container Bot <rhcontainerbot@fedoraproject.org> - 1.12.0-0.42.dev.git120c37f
- autobuilt 120c37f

* Wed Oct 16 2019 RH Container Bot <rhcontainerbot@fedoraproject.org> - 1.12.0-0.41.dev.git0f7148b
- autobuilt 0f7148b

* Wed Oct 16 2019 Lokesh Mandvekar <lsm5@fedoraproject.org> - 1.12.0-0.40.dev.git389d49b
- install imgtype binary

* Tue Oct 15 2019 RH Container Bot <rhcontainerbot@fedoraproject.org> - 1.12.0-0.39.dev.git389d49b
- autobuilt 389d49b

* Fri Oct 11 2019 RH Container Bot <rhcontainerbot@fedoraproject.org> - 1.12.0-0.38.dev.gitd6f11ba
- autobuilt d6f11ba

* Fri Oct 11 2019 RH Container Bot <rhcontainerbot@fedoraproject.org> - 1.12.0-0.37.dev.git68b2aa5
- autobuilt 68b2aa5

* Wed Oct 09 2019 RH Container Bot <rhcontainerbot@fedoraproject.org> - 1.12.0-0.36.dev.git13330a4
- autobuilt 13330a4

* Fri Oct 04 2019 RH Container Bot <rhcontainerbot@fedoraproject.org> - 1.12.0-0.35.dev.git7a7e1f0
- autobuilt 7a7e1f0

* Fri Oct 04 2019 RH Container Bot <rhcontainerbot@fedoraproject.org> - 1.12.0-0.34.dev.git797e618
- autobuilt 797e618

* Thu Oct 03 2019 RH Container Bot <rhcontainerbot@fedoraproject.org> - 1.12.0-0.33.dev.gitb298906
- autobuilt b298906

* Wed Oct 02 2019 RH Container Bot <rhcontainerbot@fedoraproject.org> - 1.12.0-0.32.dev.gitf50b55d
- autobuilt f50b55d

* Wed Oct 02 2019 RH Container Bot <rhcontainerbot@fedoraproject.org> - 1.12.0-0.31.dev.gite400691
- autobuilt e400691

* Wed Oct 02 2019 RH Container Bot <rhcontainerbot@fedoraproject.org> - 1.12.0-0.30.dev.git96f9993
- autobuilt 96f9993

* Wed Oct 02 2019 RH Container Bot <rhcontainerbot@fedoraproject.org> - 1.12.0-0.29.dev.gitc771c56
- autobuilt c771c56

* Tue Oct 01 2019 RH Container Bot <rhcontainerbot@fedoraproject.org> - 1.12.0-0.28.dev.gite2c33f3
- autobuilt e2c33f3

* Tue Oct 01 2019 Debarshi Ray <rishi@fedoraproject.org> - 1.12.0-0.27.dev.gitcf933c8
- Require crun >= 0.10-1

* Tue Oct 01 2019 Debarshi Ray <rishi@fedoraproject.org> - 1.12.0-0.26.dev.gitcf933c8
- Switch to crun for Cgroups v2 support

* Tue Oct 01 2019 RH Container Bot <rhcontainerbot@fedoraproject.org> - 1.12.0-0.25.dev.gitcf933c8
- autobuilt cf933c8

* Tue Oct 01 2019 RH Container Bot <rhcontainerbot@fedoraproject.org> - 1.12.0-0.24.dev.gitbf04bf1
- autobuilt bf04bf1

* Tue Oct 01 2019 RH Container Bot <rhcontainerbot@fedoraproject.org> - 1.12.0-0.23.dev.gitfc06a4d
- autobuilt fc06a4d

* Tue Oct 01 2019 RH Container Bot <rhcontainerbot@fedoraproject.org> - 1.12.0-0.22.dev.gitd3d9cec
- autobuilt d3d9cec

* Mon Sep 30 2019 RH Container Bot <rhcontainerbot@fedoraproject.org> - 1.12.0-0.21.dev.gita32fc96
- autobuilt a32fc96

* Sat Sep 28 2019 RH Container Bot <rhcontainerbot@fedoraproject.org> - 1.12.0-0.20.dev.git61e32a5
- autobuilt 61e32a5

* Sat Sep 21 2019 Lokesh Mandvekar (Bot) <lsm5+bot@fedoraproject.org> - 1.12.0-0.19.dev.gitc3b1ec6
- autobuilt c3b1ec6

* Wed Sep 18 2019 Lokesh Mandvekar (Bot) <lsm5+bot@fedoraproject.org> - 1.12.0-0.18.dev.git04150e0
- autobuilt 04150e0

* Tue Sep 17 2019 Lokesh Mandvekar (Bot) <lsm5+bot@fedoraproject.org> - 1.12.0-0.17.dev.gitd2c1fd8
- autobuilt d2c1fd8

* Tue Sep 17 2019 Lokesh Mandvekar (Bot) <lsm5+bot@fedoraproject.org> - 1.12.0-0.16.dev.git6abc01c
- autobuilt 6abc01c

* Mon Sep 16 2019 Lokesh Mandvekar (Bot) <lsm5+bot@fedoraproject.org> - 1.12.0-0.15.dev.gite9969bc
- autobuilt e9969bc

* Fri Sep 13 2019 Lokesh Mandvekar (Bot) <lsm5+bot@fedoraproject.org> - 1.12.0-0.14.dev.git10b0e7a
- autobuilt 10b0e7a

* Fri Sep 13 2019 Lokesh Mandvekar (Bot) <lsm5+bot@fedoraproject.org> - 1.12.0-0.13.dev.git4ce6fba
- autobuilt 4ce6fba

* Thu Sep 12 2019 Lokesh Mandvekar (Bot) <lsm5+bot@fedoraproject.org> - 1.12.0-0.12.dev.git9cac447
- autobuilt 9cac447

* Sat Sep 07 2019 Lokesh Mandvekar (Bot) <lsm5+bot@fedoraproject.org> - 1.12.0-0.11.dev.git20a33e0
- autobuilt 20a33e0

* Sat Sep 07 2019 Lokesh Mandvekar (Bot) <lsm5+bot@fedoraproject.org> - 1.12.0-0.10.dev.git9bf6b5e
- autobuilt 9bf6b5e

* Fri Sep 06 2019 Lokesh Mandvekar (Bot) <lsm5+bot@fedoraproject.org> - 1.12.0-0.9.dev.gitf54c965
- autobuilt f54c965

* Thu Sep 05 2019 Lokesh Mandvekar (Bot) <lsm5+bot@fedoraproject.org> - 1.12.0-0.8.dev.git3f6ad0f
- autobuilt 3f6ad0f

* Thu Sep 05 2019 Lokesh Mandvekar (Bot) <lsm5+bot@fedoraproject.org> - 1.12.0-0.7.dev.git9f2a682
- autobuilt 9f2a682

* Thu Sep 05 2019 Lokesh Mandvekar (Bot) <lsm5+bot@fedoraproject.org> - 1.12.0-0.6.dev.git4da1d5d
- autobuilt 4da1d5d

* Thu Sep 05 2019 Lokesh Mandvekar (Bot) <lsm5+bot@fedoraproject.org> - 1.12.0-0.5.dev.git34f1ae6
- autobuilt 34f1ae6

* Wed Sep 04 2019 Lokesh Mandvekar (Bot) <lsm5+bot@fedoraproject.org> - 1.12.0-0.4.dev.gitcc80ccc
- autobuilt cc80ccc

* Wed Sep 04 2019 Lokesh Mandvekar (Bot) <lsm5+bot@fedoraproject.org> - 1.12.0-0.3.dev.gitb643073
- autobuilt b643073

* Wed Sep 04 2019 Lokesh Mandvekar (Bot) <lsm5+bot@fedoraproject.org> - 1.12.0-0.2.dev.git15773bd
- autobuilt 15773bd

* Sat Aug 31 2019 Lokesh Mandvekar (Bot) <lsm5+bot@fedoraproject.org> - 1.12.0-0.1.dev.git1a1a728
- bump to 1.12.0
- autobuilt 1a1a728

* Fri Aug 30 2019 Lokesh Mandvekar (Bot) <lsm5+bot@fedoraproject.org> - 1.11.0-0.38.dev.git57db70c
- autobuilt 57db70c

* Fri Aug 30 2019 Lokesh Mandvekar (Bot) <lsm5+bot@fedoraproject.org> - 1.11.0-0.37.dev.gite930951
- autobuilt e930951

* Thu Aug 29 2019 Lokesh Mandvekar (Bot) <lsm5+bot@fedoraproject.org> - 1.11.0-0.36.dev.gitecf5b72
- autobuilt ecf5b72

* Thu Aug 29 2019 Lokesh Mandvekar (Bot) <lsm5+bot@fedoraproject.org> - 1.11.0-0.35.dev.git5671417
- autobuilt 5671417

* Wed Aug 28 2019 Lokesh Mandvekar (Bot) <lsm5+bot@fedoraproject.org> - 1.11.0-0.34.dev.git689f8ed
- autobuilt 689f8ed

* Thu Aug 22 2019 Lokesh Mandvekar (Bot) <lsm5+bot@fedoraproject.org> - 1.11.0-0.33.dev.git6b5f8ba
- autobuilt 6b5f8ba

* Thu Aug 22 2019 Lokesh Mandvekar (Bot) <lsm5+bot@fedoraproject.org> - 1.11.0-0.32.dev.gitff72568
- autobuilt ff72568

* Wed Aug 21 2019 Lokesh Mandvekar (Bot) <lsm5+bot@fedoraproject.org> - 1.11.0-0.31.dev.git376e52e
- autobuilt 376e52e

* Wed Aug 21 2019 Lokesh Mandvekar (Bot) <lsm5+bot@fedoraproject.org> - 1.11.0-0.30.dev.git5a1c733
- autobuilt 5a1c733

* Wed Aug 21 2019 Lokesh Mandvekar (Bot) <lsm5+bot@fedoraproject.org> - 1.11.0-0.29.dev.git3ad937b
- autobuilt 3ad937b

* Tue Aug 20 2019 Lokesh Mandvekar (Bot) <lsm5+bot@fedoraproject.org> - 1.11.0-0.28.dev.gitfa68ed6
- autobuilt fa68ed6

* Tue Aug 20 2019 Lokesh Mandvekar (Bot) <lsm5+bot@fedoraproject.org> - 1.11.0-0.27.dev.gitb288b7a
- autobuilt b288b7a

* Mon Aug 19 2019 Lokesh Mandvekar (Bot) <lsm5+bot@fedoraproject.org> - 1.11.0-0.26.dev.gitc1a2d4f
- autobuilt c1a2d4f

* Mon Aug 19 2019 Lokesh Mandvekar (Bot) <lsm5+bot@fedoraproject.org> - 1.11.0-0.25.dev.git51415ec
- autobuilt 51415ec

* Mon Aug 19 2019 Lokesh Mandvekar (Bot) <lsm5+bot@fedoraproject.org> - 1.11.0-0.24.dev.gitc2c52ba
- autobuilt c2c52ba

* Fri Aug 16 2019 Lokesh Mandvekar (Bot) <lsm5+bot@fedoraproject.org> - 1.11.0-0.23.dev.gitebf6f51
- autobuilt ebf6f51

* Fri Aug 16 2019 Lokesh Mandvekar (Bot) <lsm5+bot@fedoraproject.org> - 1.11.0-0.22.dev.git36dcedb
- autobuilt 36dcedb

* Fri Aug 16 2019 Lokesh Mandvekar (Bot) <lsm5+bot@fedoraproject.org> - 1.11.0-0.21.dev.gitab0286f
- autobuilt ab0286f

* Thu Aug 15 2019 Lokesh Mandvekar (Bot) <lsm5+bot@fedoraproject.org> - 1.11.0-0.20.dev.git1ce1130
- autobuilt 1ce1130

* Wed Aug 14 2019 Lokesh Mandvekar (Bot) <lsm5+bot@fedoraproject.org> - 1.11.0-0.19.dev.gitd88c26b
- autobuilt d88c26b

* Wed Aug 14 2019 Lokesh Mandvekar (Bot) <lsm5+bot@fedoraproject.org> - 1.11.0-0.18.dev.git5c98d3c
- autobuilt 5c98d3c

* Tue Aug 13 2019 Lokesh Mandvekar (Bot) <lsm5+bot@fedoraproject.org> - 1.11.0-0.17.dev.git3f5436f
- autobuilt 3f5436f

* Mon Aug 12 2019 Lokesh Mandvekar (Bot) <lsm5+bot@fedoraproject.org> - 1.11.0-0.16.dev.gita99139c
- autobuilt a99139c

* Mon Aug 12 2019 Lokesh Mandvekar (Bot) <lsm5+bot@fedoraproject.org> - 1.11.0-0.15.dev.git2df08f0
- autobuilt 2df08f0

* Mon Aug 12 2019 Lokesh Mandvekar (Bot) <lsm5+bot@fedoraproject.org> - 1.11.0-0.14.dev.git96a136e
- autobuilt 96a136e

* Sun Aug 11 2019 Lokesh Mandvekar (Bot) <lsm5+bot@fedoraproject.org> - 1.11.0-0.13.dev.git7180312
- autobuilt 7180312

* Sat Aug 10 2019 Lokesh Mandvekar (Bot) <lsm5+bot@fedoraproject.org> - 1.11.0-0.12.dev.git0dfb6f5
- autobuilt 0dfb6f5

* Fri Aug 09 2019 Lokesh Mandvekar (Bot) <lsm5+bot@fedoraproject.org> - 1.11.0-0.11.dev.git60d5480
- autobuilt 60d5480

* Fri Aug 09 2019 Lokesh Mandvekar (Bot) <lsm5+bot@fedoraproject.org> - 1.11.0-0.10.dev.git60c0088
- autobuilt 60c0088

* Fri Aug 09 2019 Lokesh Mandvekar (Bot) <lsm5+bot@fedoraproject.org> - 1.11.0-0.9.dev.gitc953216
- autobuilt c953216

* Thu Aug 08 2019 Lokesh Mandvekar (Bot) <lsm5+bot@fedoraproject.org> - 1.11.0-0.8.dev.gitf892eb6
- autobuilt f892eb6

* Thu Aug 08 2019 Lokesh Mandvekar (Bot) <lsm5+bot@fedoraproject.org> - 1.11.0-0.7.dev.git95cb061
- autobuilt 95cb061

* Thu Aug 08 2019 Lokesh Mandvekar (Bot) <lsm5+bot@fedoraproject.org> - 1.11.0-0.6.dev.gitf4cfe9c
- autobuilt f4cfe9c

* Wed Aug 07 2019 Lokesh Mandvekar (Bot) <lsm5+bot@fedoraproject.org> - 1.11.0-0.5.dev.git03aa807
- autobuilt 03aa807

* Wed Aug 07 2019 Lokesh Mandvekar (Bot) <lsm5+bot@fedoraproject.org> - 1.11.0-0.4.dev.gitbafcf88
- autobuilt bafcf88

* Tue Aug 06 2019 Lokesh Mandvekar (Bot) <lsm5+bot@fedoraproject.org> - 1.11.0-0.3.dev.git232f7c6
- autobuilt 232f7c6

* Mon Aug 05 2019 Lokesh Mandvekar (Bot) <lsm5+bot@fedoraproject.org> - 1.11.0-0.2.dev.git1de958d
- autobuilt 1de958d

* Fri Aug 02 2019 Lokesh Mandvekar (Bot) <lsm5+bot@fedoraproject.org> - 1.11.0-0.1.dev.gitac5031d
- bump to 1.11.0
- autobuilt ac5031d

* Fri Aug 02 2019 Lokesh Mandvekar (Bot) <lsm5+bot@fedoraproject.org> - 1.9.3-0.68.dev.git3117f5e
- autobuilt 3117f5e

* Thu Aug 01 2019 Lokesh Mandvekar (Bot) <lsm5+bot@fedoraproject.org> - 1.9.3-0.67.dev.git4d017d6
- autobuilt 4d017d6

* Wed Jul 31 2019 Lokesh Mandvekar (Bot) <lsm5+bot@fedoraproject.org> - 1.9.3-0.66.dev.gitc00f548
- autobuilt c00f548

* Wed Jul 31 2019 Lokesh Mandvekar (Bot) <lsm5+bot@fedoraproject.org> - 1.9.3-0.65.dev.git677b771
- autobuilt 677b771

* Tue Jul 30 2019 Lokesh Mandvekar (Bot) <lsm5+bot@fedoraproject.org> - 1.9.3-0.64.dev.gitb7a0ed0
- autobuilt b7a0ed0

* Tue Jul 30 2019 Lokesh Mandvekar (Bot) <lsm5+bot@fedoraproject.org> - 1.9.3-0.63.dev.git5bab9b0
- autobuilt 5bab9b0

* Mon Jul 29 2019 Lokesh Mandvekar (Bot) <lsm5+bot@fedoraproject.org> - 1.9.3-0.62.dev.git4ccb343
- autobuilt 4ccb343

* Mon Jul 29 2019 Lokesh Mandvekar (Bot) <lsm5+bot@fedoraproject.org> - 1.9.3-0.61.dev.gita74bdd3
- autobuilt a74bdd3

* Sat Jul 27 2019 Lokesh Mandvekar (Bot) <lsm5+bot@fedoraproject.org> - 1.9.3-0.60.dev.git6b214d2
- autobuilt 6b214d2

* Fri Jul 26 2019 Lokesh Mandvekar (Bot) <lsm5+bot@fedoraproject.org> - 1.9.3-0.59.dev.git73401a4
- autobuilt 73401a4

* Wed Jul 24 2019 Fedora Release Engineering <releng@fedoraproject.org> - 1.9.3-0.58.dev.git6bd0551
- Rebuilt for https://fedoraproject.org/wiki/Fedora_31_Mass_Rebuild

* Tue Jul 23 2019 Lokesh Mandvekar (Bot) <lsm5+bot@fedoraproject.org> - 1.9.3-0.57.dev.git6bd0551
- autobuilt 6bd0551

* Fri Jul 19 2019 Lokesh Mandvekar (Bot) <lsm5+bot@fedoraproject.org> - 1.9.3-0.56.dev.git555b5a5
- autobuilt 555b5a5

* Fri Jul 19 2019 Lokesh Mandvekar (Bot) <lsm5+bot@fedoraproject.org> - 1.9.3-0.55.dev.git2110f05
- bump to 1.9.3
- autobuilt 2110f05

* Fri Jul 19 2019 Lokesh Mandvekar (Bot) <lsm5+bot@fedoraproject.org> - 1.9.2-0.54.dev.gitd7dec37
- autobuilt d7dec37

* Fri Jul 19 2019 Lokesh Mandvekar (Bot) <lsm5+bot@fedoraproject.org> - 1.9.2-0.53.dev.git5da3c8c
- autobuilt 5da3c8c

* Thu Jul 18 2019 Lokesh Mandvekar (Bot) <lsm5+bot@fedoraproject.org> - 1.9.2-0.52.dev.git4ae0e14
- autobuilt 4ae0e14

* Thu Jul 18 2019 Lokesh Mandvekar (Bot) <lsm5+bot@fedoraproject.org> - 1.9.2-0.51.dev.git8da4cb4
- autobuilt 8da4cb4

* Wed Jul 17 2019 Lokesh Mandvekar (Bot) <lsm5+bot@fedoraproject.org> - 1.9.2-0.50.dev.gitbe51b9b
- autobuilt be51b9b

* Wed Jul 17 2019 Lokesh Mandvekar (Bot) <lsm5+bot@fedoraproject.org> - 1.9.2-0.49.dev.gitb33b87b
- autobuilt b33b87b

* Wed Jul 17 2019 Lokesh Mandvekar (Bot) <lsm5+bot@fedoraproject.org> - 1.9.2-0.48.dev.git16e3010
- autobuilt 16e3010

* Tue Jul 16 2019 Lokesh Mandvekar (Bot) <lsm5+bot@fedoraproject.org> - 1.9.2-0.47.dev.gitbb5cbf1
- autobuilt bb5cbf1

* Tue Jul 16 2019 Lokesh Mandvekar (Bot) <lsm5+bot@fedoraproject.org> - 1.9.2-0.46.dev.git2249ba3
- autobuilt 2249ba3

* Sun Jul 14 2019 Lokesh Mandvekar (Bot) <lsm5+bot@fedoraproject.org> - 1.9.2-0.45.dev.gitd419737
- bump to 1.9.2
- autobuilt d419737

* Wed Jul 10 2019 Lokesh Mandvekar (Bot) <lsm5+bot@fedoraproject.org> - 1.9.1-0.44.dev.git5d723ff
- autobuilt 5d723ff

* Sun Jul 07 2019 Lokesh Mandvekar <lsm5@fedoraproject.org> - 1.9.1-0.43.dev.gite160a63
- built e160a63
- add centos conditionals
- use new name for go-md2man dep

* Sat Jun 22 2019 Lokesh Mandvekar (Bot) <lsm5+bot@fedoraproject.org> - 1.9.1-0.42.dev.git1d11851
- autobuilt 1d11851

* Fri Jun 21 2019 Lokesh Mandvekar (Bot) <lsm5+bot@fedoraproject.org> - 1.9.1-0.41.dev.git07aaf5e
- autobuilt 07aaf5e

* Thu Jun 20 2019 Lokesh Mandvekar (Bot) <lsm5+bot@fedoraproject.org> - 1.9.1-0.40.dev.gitc22957b
- autobuilt c22957b

* Tue Jun 18 2019 Lokesh Mandvekar (Bot) <lsm5+bot@fedoraproject.org> - 1.9.1-0.39.dev.git2c4f388
- autobuilt 2c4f388

* Sun Jun 16 2019 Lokesh Mandvekar (Bot) <lsm5+bot@fedoraproject.org> - 1.9.1-0.38.dev.git0b84b23
- bump to 1.9.1
- autobuilt 0b84b23

* Sat Jun 15 2019 Lokesh Mandvekar (Bot) <lsm5+bot@fedoraproject.org> - 1.9.0-0.37.dev.git77fa9dd
- autobuilt 77fa9dd

* Fri Jun 14 2019 Lokesh Mandvekar (Bot) <lsm5+bot@fedoraproject.org> - 1.9.0-0.36.dev.gitdc7b50c
- autobuilt dc7b50c

* Thu Jun 13 2019 Lokesh Mandvekar (Bot) <lsm5+bot@fedoraproject.org> - 1.9.0-0.35.dev.git2191ba6
- autobuilt 2191ba6

* Wed Jun 12 2019 Lokesh Mandvekar (Bot) <lsm5+bot@fedoraproject.org> - 1.9.0-0.34.dev.gitdcbf193
- autobuilt dcbf193

* Tue Jun 11 2019 Lokesh Mandvekar (Bot) <lsm5+bot@fedoraproject.org> - 1.9.0-0.33.dev.git78dcf2f
- autobuilt 78dcf2f

* Mon Jun 10 2019 Lokesh Mandvekar (Bot) <lsm5+bot@fedoraproject.org> - 1.9.0-0.32.dev.git4ae0a69
- autobuilt 4ae0a69

* Sun Jun 09 2019 Lokesh Mandvekar (Bot) <lsm5+bot@fedoraproject.org> - 1.9.0-0.31.dev.gitd172dd9
- autobuilt d172dd9

* Sat Jun 08 2019 Lokesh Mandvekar (Bot) <lsm5+bot@fedoraproject.org> - 1.9.0-0.30.dev.git2da8755
- autobuilt 2da8755

* Fri Jun 07 2019 Lokesh Mandvekar (Bot) <lsm5+bot@fedoraproject.org> - 1.9.0-0.29.dev.gitad4f235
- autobuilt ad4f235

* Thu Jun 06 2019 Lokesh Mandvekar (Bot) <lsm5+bot@fedoraproject.org> - 1.9.0-0.28.dev.gite0306bb
- autobuilt e0306bb

* Wed Jun 05 2019 Lokesh Mandvekar (Bot) <lsm5+bot@fedoraproject.org> - 1.9.0-0.27.dev.gitaa06a77
- autobuilt aa06a77

* Sun Jun 02 2019 Lokesh Mandvekar <lsm5@fedoraproject.org> - 1.9.0-0.26.dev.gita086ec8
- build for all arches

* Sun Jun 02 2019 Lokesh Mandvekar (Bot) <lsm5+bot@fedoraproject.org> - 1.9.0-0.25.dev.git7016ce6
- autobuilt 7016ce6

* Sat Jun 01 2019 Lokesh Mandvekar (Bot) <lsm5+bot@fedoraproject.org> - 1.9.0-0.24.dev.git3104ddf
- autobuilt 3104ddf

* Fri May 31 2019 Lokesh Mandvekar (Bot) <lsm5+bot@fedoraproject.org> - 1.9.0-0.23.dev.git53be3d3
- autobuilt 53be3d3

* Thu May 30 2019 Lokesh Mandvekar (Bot) <lsm5+bot@fedoraproject.org> - 1.9.0-0.22.dev.git2a962f1
- autobuilt 2a962f1

* Wed May 29 2019 Lokesh Mandvekar (Bot) <lsm5+bot@fedoraproject.org> - 1.9.0-0.21.dev.gitfa7f030
- autobuilt fa7f030

* Tue May 28 2019 Lokesh Mandvekar (Bot) <lsm5+bot@fedoraproject.org> - 1.9.0-0.20.dev.gited77a92
- autobuilt ed77a92

* Sat May 25 2019 Lokesh Mandvekar (Bot) <lsm5+bot@fedoraproject.org> - 1.9.0-0.19.dev.git8e48a65
- autobuilt 8e48a65

* Fri May 24 2019 Lokesh Mandvekar (Bot) <lsm5+bot@fedoraproject.org> - 1.9.0-0.18.dev.git4e1ca7c
- autobuilt 4e1ca7c

* Fri May 24 2019 Lokesh Mandvekar (Bot) <lsm5+bot@fedoraproject.org> - 1.9.0-0.17.dev.git00f5164
- autobuilt 00f5164

* Thu May 23 2019 Lokesh Mandvekar (Bot) <lsm5+bot@fedoraproject.org> - 1.9.0-0.16.dev.gitbc9c276
- autobuilt bc9c276

* Tue May 21 2019 Lokesh Mandvekar (Bot) <lsm5+bot@fedoraproject.org> - 1.9.0-0.15.dev.gitbcc5e51
- autobuilt bcc5e51

* Sun May 19 2019 Lokesh Mandvekar (Bot) <lsm5+bot@fedoraproject.org> - 1.9.0-0.14.dev.git7793c51
- autobuilt 7793c51

* Sat May 18 2019 Lokesh Mandvekar (Bot) <lsm5+bot@fedoraproject.org> - 1.9.0-0.13.dev.git3bf8547
- autobuilt 3bf8547

* Fri May 17 2019 Lokesh Mandvekar (Bot) <lsm5+bot@fedoraproject.org> - 1.9.0-0.12.dev.git63808f9
- autobuilt 63808f9

* Thu May 16 2019 Lokesh Mandvekar (Bot) <lsm5+bot@fedoraproject.org> - 1.9.0-0.11.dev.gitc0633e3
- autobuilt c0633e3

* Wed May 15 2019 Lokesh Mandvekar (Bot) <lsm5+bot@fedoraproject.org> - 1.9.0-0.10.dev.git4c6b09c
- autobuilt 4c6b09c

* Tue May 14 2019 Lokesh Mandvekar (Bot) <lsm5+bot@fedoraproject.org> - 1.9.0-0.9.dev.git7ae362b
- autobuilt 7ae362b

* Mon May 13 2019 Lokesh Mandvekar (Bot) <lsm5+bot@fedoraproject.org> - 1.9.0-0.8.dev.git74a3195
- autobuilt 74a3195

* Sun May 12 2019 Lokesh Mandvekar (Bot) <lsm5+bot@fedoraproject.org> - 1.9.0-0.7.dev.gitab8678a
- autobuilt ab8678a

* Sat May 11 2019 Lokesh Mandvekar (Bot) <lsm5+bot@fedoraproject.org> - 1.9.0-0.6.dev.gitc654b18
- autobuilt c654b18

* Sat May 04 2019 Lokesh Mandvekar (Bot) <lsm5+bot@fedoraproject.org> - 1.9.0-0.5.dev.gite9184ea
- autobuilt e9184ea

* Fri May 03 2019 Lokesh Mandvekar (Bot) <lsm5+bot@fedoraproject.org> - 1.9.0-0.4.dev.git59da11d
- autobuilt 59da11d

* Thu May 02 2019 Lokesh Mandvekar (Bot) <lsm5+bot@fedoraproject.org> - 1.9.0-0.3.dev.git78fb869
- autobuilt 78fb869

* Tue Apr 30 2019 Lokesh Mandvekar (Bot) <lsm5+bot@fedoraproject.org> - 1.9.0-0.2.dev.git0e30da6
- autobuilt 0e30da6

* Sun Apr 28 2019 Lokesh Mandvekar <lsm5@fedoraproject.org> - 1.9.0-0.1.dev.gitddbd805
- bump to v1.9.0-dev
- update release tag format for unreleased builds

* Wed Apr 24 2019 Lokesh Mandvekar (Bot) <lsm5+bot@fedoraproject.org> - 1.8-41.dev.gitbdbedfd
- autobuilt bdbedfd

* Tue Apr 23 2019 Lokesh Mandvekar (Bot) <lsm5+bot@fedoraproject.org> - 1.8-40.dev.gitb466cbd
- autobuilt b466cbd

* Sat Apr 20 2019 Lokesh Mandvekar (Bot) <lsm5+bot@fedoraproject.org> - 1.8-39.dev.git2f0179f
- autobuilt 2f0179f

* Fri Apr 19 2019 Lokesh Mandvekar (Bot) <lsm5+bot@fedoraproject.org> - 1.8-38.dev.git135542e
- autobuilt 135542e

* Thu Apr 18 2019 Lokesh Mandvekar (Bot) <lsm5+bot@fedoraproject.org> - 1.8-37.dev.gite879079
- autobuilt e879079

* Wed Apr 17 2019 Lokesh Mandvekar (Bot) <lsm5+bot@fedoraproject.org> - 1.8-36.dev.gitd8fe400
- autobuilt d8fe400

* Mon Apr 15 2019 Lokesh Mandvekar (Bot) <lsm5+bot@fedoraproject.org> - 1.8-35.dev.gitfcc12bd
- autobuilt fcc12bd

* Sat Apr 13 2019 Lokesh Mandvekar (Bot) <lsm5+bot@fedoraproject.org> - 1.8-34.dev.gitd43787b
- autobuilt d43787b

* Fri Apr 12 2019 Lokesh Mandvekar (Bot) <lsm5+bot@fedoraproject.org> - 1.8-33.dev.git316bd0a
- autobuilt 316bd0a

* Wed Apr 10 2019 Lokesh Mandvekar (Bot) <lsm5+bot@fedoraproject.org> - 1.8-32.dev.git021d607
- autobuilt 021d607

* Tue Apr 09 2019 Lokesh Mandvekar (Bot) <lsm5+bot@fedoraproject.org> - 1.8-31.dev.git610eb7a
- autobuilt 610eb7a

* Sun Apr 07 2019 Lokesh Mandvekar (Bot) <lsm5+bot@fedoraproject.org> - 1.8-30.dev.git25b7c11
- autobuilt 25b7c11

* Sat Apr 06 2019 Lokesh Mandvekar (Bot) <lsm5+bot@fedoraproject.org> - 1.8-29.dev.git29a6c81
- autobuilt 29a6c81

* Fri Apr 05 2019 Lokesh Mandvekar (Bot) <lsm5+bot@fedoraproject.org> - 1.8-28.dev.gitac66d78
- autobuilt ac66d78

* Mon Apr 01 2019 Lokesh Mandvekar (Bot) <lsm5+bot@fedoraproject.org> - 1.8-27.dev.git9e1967a
- autobuilt 9e1967a

* Sat Mar 30 2019 Lokesh Mandvekar (Bot) <lsm5+bot@fedoraproject.org> - 1.8-26.dev.git13d9142
- autobuilt 13d9142

* Fri Mar 29 2019 Lokesh Mandvekar (Bot) <lsm5+bot@fedoraproject.org> - 1.8-25.dev.gita9bd025
- autobuilt a9bd025

* Thu Mar 28 2019 Lokesh Mandvekar (Bot) <lsm5+bot@fedoraproject.org> - 1.8-24.dev.gitc933fe4
- autobuilt c933fe4

* Wed Mar 27 2019 Lokesh Mandvekar (Bot) <lsm5+bot@fedoraproject.org> - 1.8-23.dev.git3d74031
- autobuilt 3d74031

* Mon Mar 25 2019 Lokesh Mandvekar (Bot) <lsm5+bot@fedoraproject.org> - 1.8-22.dev.git03fae01
- autobuilt 03fae01

* Sat Mar 23 2019 Lokesh Mandvekar (Bot) <lsm5+bot@fedoraproject.org> - 1.8-21.dev.gitd1c75ea
- autobuilt d1c75ea

* Fri Mar 22 2019 Lokesh Mandvekar (Bot) <lsm5+bot@fedoraproject.org> - 1.8-20.dev.gitc6ae5c5
- autobuilt c6ae5c5

* Thu Mar 21 2019 Dan Walsh <dwalsh@redhat.com> - 1.8-19.dev.gitbe0c8d2
- Complile with SELinux enabled

* Thu Mar 21 2019 Lokesh Mandvekar (Bot) <lsm5+bot@fedoraproject.org> - 1.8-18.dev.gitbe0c8d2
- autobuilt be0c8d2

* Wed Mar 20 2019 Lokesh Mandvekar (Bot) <lsm5+bot@fedoraproject.org> - 1.8-17.dev.git9d6da3a
- autobuilt 9d6da3a

* Tue Mar 19 2019 Lokesh Mandvekar (Bot) <lsm5+bot@fedoraproject.org> - 1.8-16.dev.git1ba9201
- autobuilt 1ba9201

* Sat Mar 16 2019 Lokesh Mandvekar (Bot) <lsm5+bot@fedoraproject.org> - 1.8-15.dev.gita986f34
- autobuilt a986f34

* Fri Mar 15 2019 Lokesh Mandvekar (Bot) <lsm5+bot@fedoraproject.org> - 1.8-14.dev.gitc691d09
- autobuilt c691d09

* Thu Mar 14 2019 Lokesh Mandvekar (Bot) <lsm5+bot@fedoraproject.org> - 1.8-13.dev.git3b497ff
- autobuilt 3b497ff

* Wed Mar 13 2019 Lokesh Mandvekar (Bot) <lsm5+bot@fedoraproject.org> - 1.8-12.dev.git3ba8822
- autobuilt 3ba8822

* Sun Mar 10 2019 Lokesh Mandvekar (Bot) <lsm5+bot@fedoraproject.org> - 1.8-11.dev.git36605c2
- autobuilt 36605c2

* Sat Mar 09 2019 Lokesh Mandvekar (Bot) <lsm5+bot@fedoraproject.org> - 1.8-10.dev.git984ea9b
- autobuilt 984ea9b

* Thu Mar 07 2019 Lokesh Mandvekar (Bot) <lsm5+bot@fedoraproject.org> - 1.8-9.dev.git0a8ec97
- autobuilt 0a8ec97

* Wed Mar 06 2019 Dan Walsh <dwalsh@redhat.com> - 1.8-8.dev.git3afba37
- Add recommends for fuse-overlay and slirp4netns

* Wed Mar 06 2019 Lokesh Mandvekar (Bot) <lsm5+bot@fedoraproject.org> - 1.8-7.dev.git3afba37
- autobuilt 3afba37

* Tue Mar 05 2019 Lokesh Mandvekar (Bot) <lsm5+bot@fedoraproject.org> - 1.8-6.dev.git11dd219
- autobuilt 11dd219

* Fri Mar 01 2019 Lokesh Mandvekar (Bot) <lsm5+bot@fedoraproject.org> - 1.8-5.dev.git8b1d11f
- autobuilt 8b1d11f

* Thu Feb 28 2019 Lokesh Mandvekar (Bot) <lsm5+bot@fedoraproject.org> - 1.8-4.dev.git95a5089
- autobuilt 95a5089

* Tue Feb 26 2019 Lokesh Mandvekar (Bot) <lsm5+bot@fedoraproject.org> - 1.8-3.dev.git6c1a4cc
- autobuilt 6c1a4cc

* Sat Feb 23 2019 Lokesh Mandvekar (Bot) <lsm5+bot@fedoraproject.org> - 1.8-2.dev.git8c3d8b1
- bump to 1.8
- autobuilt 8c3d8b1

* Fri Feb 22 2019 Lokesh Mandvekar (Bot) <lsm5+bot@fedoraproject.org> - 1.7-20.dev.git873f001
- autobuilt 873f001

* Thu Feb 21 2019 Lokesh Mandvekar (Bot) <lsm5+bot@fedoraproject.org> - 1.7-19.dev.gitdb6e7bb
- autobuilt db6e7bb

* Wed Feb 20 2019 Lokesh Mandvekar (Bot) <lsm5+bot@fedoraproject.org> - 1.7-18.dev.git1b02a7e
- autobuilt 1b02a7e

* Mon Feb 18 2019 Lokesh Mandvekar (Bot) <lsm5+bot@fedoraproject.org> - 1.7-17.dev.git146a0fc
- autobuilt 146a0fc

* Sat Feb 16 2019 Lokesh Mandvekar (Bot) <lsm5+bot@fedoraproject.org> - 1.7-16.dev.git80fcb24
- autobuilt 80fcb24

* Fri Feb 15 2019 Lokesh Mandvekar (Bot) <lsm5+bot@fedoraproject.org> - 1.7-15.dev.git40d4d59
- autobuilt 40d4d59

* Thu Feb 14 2019 Lokesh Mandvekar (Bot) <lsm5+bot@fedoraproject.org> - 1.7-14.dev.gite4c4d46
- autobuilt e4c4d46

* Sun Feb 10 2019 Lokesh Mandvekar (Bot) <lsm5+bot@fedoraproject.org> - 1.7-13.dev.git711f9ea
- autobuilt 711f9ea

* Fri Feb 08 2019 Lokesh Mandvekar (Bot) <lsm5+bot@fedoraproject.org> - 1.7-12.dev.git310363c
- autobuilt 310363c

* Wed Feb 06 2019 Lokesh Mandvekar (Bot) <lsm5+bot@fedoraproject.org> - 1.7-11.dev.git50539b5
- autobuilt 50539b5

* Tue Feb 05 2019 Lokesh Mandvekar (Bot) <lsm5+bot@fedoraproject.org> - 1.7-10.dev.gitad24f28
- autobuilt ad24f28

* Sat Feb 02 2019 Lokesh Mandvekar (Bot) <lsm5+bot@fedoraproject.org> - 1.7-9.dev.git973bb88
- autobuilt 973bb88

* Fri Feb 01 2019 Lokesh Mandvekar (Bot) <lsm5+bot@fedoraproject.org> - 1.7-8.dev.git03f6247
- autobuilt 03f6247

* Thu Jan 31 2019 Fedora Release Engineering <releng@fedoraproject.org> - 1.7-7.dev.gite702872
- Rebuilt for https://fedoraproject.org/wiki/Fedora_30_Mass_Rebuild

* Tue Jan 29 2019 Lokesh Mandvekar (Bot) <lsm5+bot@fedoraproject.org> - 1.7-6.dev.gite702872
- autobuilt e702872

* Thu Jan 24 2019 Lokesh Mandvekar (Bot) <lsm5+bot@fedoraproject.org> - 1.7-5.dev.gitf1cec50
- autobuilt f1cec50

* Tue Jan 22 2019 Lokesh Mandvekar (Bot) <lsm5+bot@fedoraproject.org> - 1.7-4.dev.git4bcddb7
- autobuilt 4bcddb7

* Mon Jan 21 2019 Lokesh Mandvekar (Bot) <lsm5+bot@fedoraproject.org> - 1.7-3.dev.git9b9ed1d
- autobuilt 9b9ed1d

* Sun Jan 20 2019 Lokesh Mandvekar (Bot) <lsm5+bot@fedoraproject.org> - 1.7-2.dev.git7a85ca7
- bump to 1.7
- autobuilt 7a85ca7

* Sat Jan 19 2019 Lokesh Mandvekar (Bot) <lsm5+bot@fedoraproject.org> - 1.6-2.dev.git5f95bd9
- bump to 1.6
- autobuilt 5f95bd9

* Fri Jan 18 2019 Lokesh Mandvekar (Bot) <lsm5+bot@fedoraproject.org> - 1.7-2.dev.git0f114e9
- bump to 1.7
- autobuilt 0f114e9

* Thu Jan 17 2019 Lokesh Mandvekar (Bot) <lsm5+bot@fedoraproject.org> - 1.6-33.dev.git66ff1dd
- autobuilt 66ff1dd

* Wed Jan 16 2019 Lokesh Mandvekar (Bot) <lsm5+bot@fedoraproject.org> - 1.6-32.dev.gitd7e530e
- autobuilt d7e530e

* Tue Jan 15 2019 Lokesh Mandvekar (Bot) <lsm5+bot@fedoraproject.org> - 1.6-31.dev.gitfe7e09c
- autobuilt fe7e09c

* Sun Jan 13 2019 Lokesh Mandvekar (Bot) <lsm5+bot@fedoraproject.org> - 1.6-30.dev.gitfa86533
- autobuilt fa86533

* Sat Jan 12 2019 Lokesh Mandvekar (Bot) <lsm5+bot@fedoraproject.org> - 1.6-29.dev.gitf6a0258
- autobuilt f6a0258

* Fri Jan 11 2019 Lokesh Mandvekar (Bot) <lsm5+bot@fedoraproject.org> - 1.6-28.dev.git5d22f3c
- autobuilt 5d22f3c

* Thu Jan 10 2019 Lokesh Mandvekar (Bot) <lsm5+bot@fedoraproject.org> - 1.6-27.dev.git1ef527c
- autobuilt 1ef527c

* Wed Jan 09 2019 Lokesh Mandvekar (Bot) <lsm5+bot@fedoraproject.org> - 1.6-26.dev.git169a923
- autobuilt 169a923

* Tue Jan 08 2019 Lokesh Mandvekar (Bot) <lsm5+bot@fedoraproject.org> - 1.6-25.dev.git48b44e5
- autobuilt 48b44e5

* Mon Jan 07 2019 Lokesh Mandvekar (Bot) <lsm5+bot@fedoraproject.org> - 1.6-24.dev.gita4200ae
- autobuilt a4200ae

* Sun Jan 06 2019 Lokesh Mandvekar (Bot) <lsm5+bot@fedoraproject.org> - 1.6-23.dev.gitbb710f3
- autobuilt bb710f3

* Sat Jan 05 2019 Lokesh Mandvekar (Bot) <lsm5+bot@fedoraproject.org> - 1.6-22.dev.git8f05aa6
- autobuilt 8f05aa6

* Fri Jan 04 2019 Lokesh Mandvekar (Bot) <lsm5+bot@fedoraproject.org> - 1.6-21.dev.git579f1d5
- autobuilt 579f1d5

* Thu Jan 03 2019 Lokesh Mandvekar (Bot) <lsm5+bot@fedoraproject.org> - 1.6-20.dev.gite55a9f3
- autobuilt e55a9f3

* Tue Dec 25 2018 Lokesh Mandvekar (Bot) <lsm5+bot@fedoraproject.org> - 1.6-1.nightly.git5f95bd99.dev.giteebbba2
- autobuilt eebbba2

* Thu Dec 20 2018 Lokesh Mandvekar (Bot) <lsm5+bot@fedoraproject.org> - 1.6-1.nightly.git5f95bd98.dev.git4674656
- autobuilt 4674656

* Wed Dec 19 2018 Lokesh Mandvekar (Bot) <lsm5+bot@fedoraproject.org> - 1.6-1.nightly.git5f95bd97.dev.gitdd3dff5
- autobuilt dd3dff5

* Sun Dec 16 2018 Lokesh Mandvekar (Bot) <lsm5+bot@fedoraproject.org> - 1.6-1.nightly.git5f95bd96.dev.git96c68db
- autobuilt 96c68db

* Fri Dec 14 2018 Lokesh Mandvekar (Bot) <lsm5+bot@fedoraproject.org> - 1.6-1.nightly.git5f95bd95.dev.gitde7f480
- autobuilt de7f480

* Wed Dec 12 2018 Lokesh Mandvekar (Bot) <lsm5+bot@fedoraproject.org> - 1.6-1.nightly.git5f95bd94.dev.git90ea890
- autobuilt 90ea890

* Mon Dec 10 2018 Lokesh Mandvekar (Bot) <lsm5+bot@fedoraproject.org> - 1.6-1.nightly.git5f95bd93.dev.gitdd0f4f1
- autobuilt dd0f4f1

* Sat Dec 08 2018 Lokesh Mandvekar (Bot) <lsm5+bot@fedoraproject.org> - 1.6-1.nightly.git5f95bd92.dev.git1e1dc14
- autobuilt 1e1dc14

* Fri Dec 07 2018 Lokesh Mandvekar (Bot) <lsm5+bot@fedoraproject.org> - 1.6-1.nightly.git5f95bd91.dev.git9c1d273
- autobuilt 9c1d273

* Thu Dec 06 2018 Lokesh Mandvekar (Bot) <lsm5+bot@fedoraproject.org> - 1.6-1.nightly.git5f95bd90.dev.git5cca1d6
- autobuilt 5cca1d6

* Wed Dec 05 2018 Lokesh Mandvekar (Bot) <lsm5+bot@fedoraproject.org> - 1.6-9.dev.git01f9ae2
- autobuilt 01f9ae2

* Tue Dec 04 2018 Lokesh Mandvekar (Bot) <lsm5+bot@fedoraproject.org> - 1.6-8.dev.git9c65e56
- autobuilt 9c65e56

* Sun Dec 02 2018 Lokesh Mandvekar (Bot) <lsm5+bot@fedoraproject.org> - 1.6-7.dev.gitb68a8e1
- autobuilt b68a8e1

* Sat Dec 01 2018 Lokesh Mandvekar (Bot) <lsm5+bot@fedoraproject.org> - 1.6-6.dev.git2b582d3
- autobuilt 2b582d3

* Fri Nov 30 2018 Lokesh Mandvekar (Bot) <lsm5+bot@fedoraproject.org> - 1.6-5.dev.git6e00183
- autobuilt 6e00183

* Thu Nov 29 2018 Lokesh Mandvekar (Bot) <lsm5+bot@fedoraproject.org> - 1.6-4.dev.git93d8b9f
- autobuilt 93d8b9f

* Wed Nov 28 2018 Lokesh Mandvekar (Bot) <lsm5+bot@fedoraproject.org> - 1.6-3.dev.git4126176
- autobuilt 4126176

* Fri Nov 23 2018 Lokesh Mandvekar (Bot) <lsm5+bot@fedoraproject.org> - 1.6-2.dev.gitd5a3c52
- bump to 1.6
- autobuilt d5a3c52

* Thu Nov 22 2018 Lokesh Mandvekar (Bot) <lsm5+bot@fedoraproject.org> - 1.5-12.dev.git25d89b4
- autobuilt 25d89b4

* Wed Nov 21 2018 Lokesh Mandvekar (Bot) <lsm5+bot@fedoraproject.org> - 1.5-11.dev.git2ac987a
- autobuilt 2ac987a

* Tue Nov 20 2018 Lokesh Mandvekar (Bot) <lsm5+bot@fedoraproject.org> - 1.5-10.dev.gitc9cb148
- autobuilt c9cb148

* Sat Nov 17 2018 Lokesh Mandvekar (Bot) <lsm5+bot@fedoraproject.org> - 1.5-9.dev.git18309de
- autobuilt 18309de

* Fri Nov 16 2018 Lokesh Mandvekar (Bot) <lsm5+bot@fedoraproject.org> - 1.5-8.dev.gitd7e0993
- autobuilt d7e0993

* Thu Nov 15 2018 Lokesh Mandvekar (Bot) <lsm5+bot@fedoraproject.org> - 1.5-7.dev.gitdac7819
- autobuilt dac7819

* Tue Nov 13 2018 Lokesh Mandvekar (Bot) <lsm5+bot@fedoraproject.org> - 1.5-6.dev.gitfb2b2bd
- autobuilt fb2b2bd

* Sat Nov 10 2018 Lokesh Mandvekar (Bot) <lsm5+bot@fedoraproject.org> - 1.5-5.dev.git9add3c8
- autobuilt 9add3c8

* Fri Nov 09 2018 Lokesh Mandvekar (Bot) <lsm5+bot@fedoraproject.org> - 1.5-4.dev.git74e0b6f
- autobuilt 74e0b6f

* Thu Nov 08 2018 Lokesh Mandvekar (Bot) <lsm5+bot@fedoraproject.org> - 1.5-3.dev.git0ae8b51
- autobuilt 0ae8b51

* Wed Nov 07 2018 Lokesh Mandvekar (Bot) <lsm5+bot@fedoraproject.org> - 1.5-2.dev.git7341758
- autobuilt 7341758

* Tue Oct 2 2018 Dan Walsh <dwalsh@redhat.com> - 1.5-1.dev.git87239ae
- bump to v1.5-dev Release

* Wed Sep 19 2018 Lokesh Mandvekar <lsm5@fedoraproject.org> - 1.4-2.dev.git19e44f0
- autobuilt 19e44f0

* Sun Aug 12 2018 Lokesh Mandvekar <lsm5@fedoraproject.org> - 1.4-1.dev.git0a7389c
- bump to v1.4-dev
- built 0a7389c

* Wed Aug 01 2018 Lokesh Mandvekar (Bot) <lsm5+bot@fedoraproject.org> - 1.3-11.dev.git02f54e4
- autobuilt 02f54e4

* Tue Jul 31 2018 Florian Weimer <fweimer@redhat.com> - 1.3-10.dev.gitbe03809
- Rebuild with fixed binutils

* Sun Jul 29 2018 Lokesh Mandvekar (Bot) <lsm5+bot@fedoraproject.org> - 1.3-9.dev.gitbe03809
- autobuilt be03809

* Sat Jul 28 2018 Lokesh Mandvekar (Bot) <lsm5+bot@fedoraproject.org> - 1.3-8.dev.gitc18724e
- autobuilt c18724e

* Thu Jul 26 2018 Lokesh Mandvekar (Bot) <lsm5+bot@fedoraproject.org> - 1.3-7.dev.git4976d8c
- autobuilt 4976d8c

* Wed Jul 25 2018 Lokesh Mandvekar (Bot) <lsm5+bot@fedoraproject.org> - 1.3-6.dev.gite5f7539
- autobuilt e5f7539

* Mon Jul 23 2018 Dan Walsh <dwalsh@redhat.com> - 1.3-5.dev.dev.git826733a
- Change container-selinux Requires to Recommends

* Fri Jul 20 2018 Lokesh Mandvekar (Bot) <lsm5+bot@fedoraproject.org> - 1.3-4.dev.git826733a
- autobuilt 826733a

* Thu Jul 19 2018 Dan Walsh <dwalsh@redhat.com> - 1.3-3.dev.git1215b16
- buildah does not require ostree

* Thu Jul 19 2018 Lokesh Mandvekar (Bot) <lsm5+bot@fedoraproject.org> - 1.3-2.dev.git1215b16
- autobuilt 1215b16

* Tue Jul 17 2018 Lokesh Mandvekar <lsm5@fedoraproject.org> - 1.3-1.dev.gita9895bd
- bump to v1.3-dev
- built a9895bd

* Thu Jul 12 2018 Fedora Release Engineering <releng@fedoraproject.org> - 1.2-25.dev.git3fb864b
- Rebuilt for https://fedoraproject.org/wiki/Fedora_29_Mass_Rebuild

* Mon Jul 09 2018 Lokesh Mandvekar (Bot) <lsm5+bot@fedoraproject.org> - 1.2-24.git3fb864b
- autobuilt 3fb864b

* Sun Jul 08 2018 Lokesh Mandvekar (Bot) <lsm5+bot@fedoraproject.org> - 1.2-23.git8be2b62
- autobuilt 8be2b62

* Sat Jul 07 2018 Lokesh Mandvekar (Bot) <lsm5+bot@fedoraproject.org> - 1.2-22.gita885bc6
- autobuilt a885bc6

* Fri Jul 06 2018 Lokesh Mandvekar (Bot) <lsm5+bot@fedoraproject.org> - 1.2-21.git733cd20
- autobuilt 733cd20

* Thu Jul 05 2018 Lokesh Mandvekar (Bot) <lsm5+bot@fedoraproject.org> - 1.2-20.gita59fb7a
- autobuilt a59fb7a

* Tue Jul 03 2018 Lokesh Mandvekar (Bot) <lsm5+bot@fedoraproject.org> - 1.2-19.git5c11c34
- autobuilt 5c11c34

* Mon Jul 02 2018 Lokesh Mandvekar (Bot) <lsm5+bot@fedoraproject.org> - 1.2-18.git5cd9be6
- autobuilt 5cd9be6

* Sun Jul 01 2018 Lokesh Mandvekar (Bot) <lsm5+bot@fedoraproject.org> - 1.2-17.git6f72599
- autobuilt 6f72599

* Sat Jun 30 2018 Lokesh Mandvekar (Bot) <lsm5+bot@fedoraproject.org> - 1.2-16.git704adec
- autobuilt 704adec

* Fri Jun 29 2018 Lokesh Mandvekar (Bot) <lsm5+bot@fedoraproject.org> - 1.2-15.gitb965fc4
- autobuilt b965fc4

* Thu Jun 28 2018 Lokesh Mandvekar (Bot) <lsm5+bot@fedoraproject.org> - 1.2-14.git1acccce
- autobuilt 1acccce

* Wed Jun 27 2018 Lokesh Mandvekar (Bot) <lsm5+bot@fedoraproject.org> - 1.2-13.git146c185
- autobuilt 146c185

* Tue Jun 26 2018 Lokesh Mandvekar (Bot) <lsm5+bot@fedoraproject.org> - 1.2-12.git16a33bd
- autobuilt 16a33bd

* Mon Jun 25 2018 Lokesh Mandvekar (Bot) <lsm5+bot@fedoraproject.org> - 1.2-11.git2ac95ea
- autobuilt 2ac95ea

* Sat Jun 23 2018 Lokesh Mandvekar (Bot) <lsm5+bot@fedoraproject.org> - 1.2-10.git0143a44
- autobuilt 0143a44

* Thu Jun 21 2018 Lokesh Mandvekar (Bot) <lsm5+bot@fedoraproject.org> - 1.2-9.git2441ff4
- autobuilt 2441ff4

* Wed Jun 20 2018 Lokesh Mandvekar (Bot) <lsm5+bot@fedoraproject.org> - 1.2-8.gitda7be32
- autobuilt da7be32

* Tue Jun 19 2018 Lokesh Mandvekar (Bot) <lsm5+bot@fedoraproject.org> - 1.2-7.git2064b29
- autobuilt 2064b29

* Mon Jun 18 2018 Lokesh Mandvekar (Bot) <lsm5+bot@fedoraproject.org> - 1.2-6.git93d8606
- autobuilt 93d8606

* Fri Jun 15 2018 Lokesh Mandvekar (Bot) <lsm5+bot@fedoraproject.org> - 1.2-5.gitfc438bb
- autobuilt fc438bb

* Thu Jun 14 2018 Lokesh Mandvekar (Bot) <lsm5+bot@fedoraproject.org> - 1.2-4.git73820fc
- autobuilt 73820fc

* Wed Jun 13 2018 Lokesh Mandvekar (Bot) <lsm5+bot@fedoraproject.org> - 1.2-3.git6c4bef7
- autobuilt 6c4bef7

* Tue Jun 12 2018 Lokesh Mandvekar (Bot) <lsm5+bot@fedoraproject.org> - 1.2-2.git94c1e6d
- autobuilt 94c1e6d

* Mon Jun 11 2018 Lokesh Mandvekar (Bot) <lsm5+bot@fedoraproject.org> - 1.2-1.gitb9983a6
- bump to 1.2
- autobuilt b9983a6

* Sun Jun 10 2018 Dan Walsh <dwalsh@redhat.com> 1.1-1
- Drop capabilities if running container processes as non root
- Print Warning message if cmd will not be used based on entrypoint
- Update 01-intro.md
- Shouldn't add insecure registries to list of search registries
- Report errors on bad transports specification when pushing images
- Move parsing code out of common for namespaces and into pkg/parse.go
- Add disable-content-trust noop flag to bud
- Change freenode chan to buildah
- runCopyStdio(): don't close stdin unless we saw POLLHUP
- Add registry errors for pull
- runCollectOutput(): just read until the pipes are closed on us
- Run(): provide redirection for stdio
- rmi, rm: add test
- add mount test
- Add parameter judgment for commands that do not require parameters
- Add context dir to bud command in baseline test
- run.bats: check that we can run with symlinks in the bundle path
- Give better messages to users when image can not be found
- use absolute path for bundlePath
- Add environment variable to buildah --format
- rm: add validation to args and all option
- Accept json array input for config entrypoint
- Run(): process RunOptions.Mounts, and its flags
- Run(): only collect error output from stdio pipes if we created some
- Add OnBuild support for Dockerfiles
- Quick fix on demo readme
- run: fix validate flags
- buildah bud should require a context directory or URL
- Touchup tutorial for run changes
- Validate common bud and from flags
- images: Error if the specified imagename does not exist
- inspect: Increase err judgments to avoid panic
- add test to inspect
- buildah bud picks up ENV from base image
- Extend the amount of time travis_wait should wait
- Add a make target for Installing CNI plugins
- Add tests for namespace control flags
- copy.bats: check ownerships in the container
- Fix SELinux test errors when SELinux is enabled
- Add example CNI configurations
- Run: set supplemental group IDs
- Run: use a temporary mount namespace
- Use CNI to configure container networks
- add/secrets/commit: Use mappings when setting permissions on added content
- Add CLI options for specifying namespace and cgroup setup
- Always set mappings when using user namespaces
- Run(): break out creation of stdio pipe descriptors
- Read UID/GID mapping information from containers and images
- Additional bud CI tests
- Run integration tests under travis_wait in Travis
- build-using-dockerfile: add --annotation
- Implement --squash for build-using-dockerfile and commit
- Vendor in latest container/storage for devicemapper support
- add test to inspect
- Vendor github.com/onsi/ginkgo and github.com/onsi/gomega
- Test with Go 1.10, too
- Add console syntax highlighting to troubleshooting page
- bud.bats: print "$output" before checking its contents
- Manage "Run" containers more closely
- Break Builder.Run()'s "run runc" bits out
- util.ResolveName(): handle completion for tagged/digested image names
- Handle /etc/hosts and /etc/resolv.conf properly in container
- Documentation fixes
- Make it easier to parse our temporary directory as an image name
- Makefile: list new pkg/ subdirectoris as dependencies for buildah
- containerImageSource: return more-correct errors
- API cleanup: PullPolicy and TerminalPolicy should be types
- Make "run --terminal" and "run -t" aliases for "run --tty"
- Vendor github.com/containernetworking/cni v0.6.0
- Update github.com/containers/storage
- Update github.com/projectatomic/libpod
- Add support for buildah bud --label
- buildah push/from can push and pull images with no reference
- Vendor in latest containers/image
- Update gometalinter to fix install.tools error
- Update troubleshooting with new run workaround
- Added a bud demo and tidied up
- Attempt to download file from url, if fails assume Dockerfile
- Add buildah bud CI tests for ENV variables
- Re-enable rpm .spec version check and new commit test
- Update buildah scratch demo to support el7
- Added Docker compatibility demo
- Update to F28 and new run format in baseline test
- Touchup man page short options across man pages
- Added demo dir and a demo. chged distrorlease
- builder-inspect: fix format option
- Add cpu-shares short flag (-c) and cpu-shares CI tests
- Minor fixes to formatting in rpm spec changelog
- Fix rpm .spec changelog formatting
- CI tests and minor fix for cache related noop flags
- buildah-from: add effective value to mount propagation

* Sat Jun 09 2018 Lokesh Mandvekar (Bot) <lsm5+bot@fedoraproject.org> - 1.0-20.gitf449b28
- autobuilt f449b28

* Fri Jun 08 2018 Lokesh Mandvekar (Bot) <lsm5+bot@fedoraproject.org> - 1.0-19.gitc306342
- autobuilt c306342

* Wed Jun 06 2018 Lokesh Mandvekar (Bot) <lsm5+bot@fedoraproject.org> - 1.0-18.gitd3d097b
- autobuilt d3d097b

* Mon Jun 04 2018 Lokesh Mandvekar (Bot) <lsm5+bot@fedoraproject.org> - 1.0-17.gitf90b6c0
- autobuilt f90b6c0

* Sun Jun 03 2018 Lokesh Mandvekar (Bot) <lsm5+bot@fedoraproject.org> - 1.0-16.git70641ee
- autobuilt 70641ee

* Sat Jun 02 2018 Lokesh Mandvekar (Bot) <lsm5+bot@fedoraproject.org> - 1.0-15.git03686e5
- autobuilt 03686e5

* Fri Jun 01 2018 Lokesh Mandvekar (Bot) <lsm5+bot@fedoraproject.org> - 1.0-14.git73bfd79
- autobuilt 73bfd79

* Thu May 31 2018 Lokesh Mandvekar (Bot) <lsm5+bot@fedoraproject.org> - 1.0-13.git5595d4d
- autobuilt 5595d4d

* Wed May 30 2018 Lokesh Mandvekar (Bot) <lsm5+bot@fedoraproject.org> - 1.0-12.gitebb0d8e
- autobuilt ebb0d8e

* Tue May 29 2018 Lokesh Mandvekar (Bot) <lsm5+bot@fedoraproject.org> - 1.0-11.git88affbd
- autobuilt 88affbd

* Fri May 25 2018 Lokesh Mandvekar (Bot) <lsm5+bot@fedoraproject.org> - 1.0-10.git25f4e8e
- autobuilt 25f4e8e

* Thu May 17 2018 Lokesh Mandvekar (Bot) <lsm5+bot@fedoraproject.org> - 1.0-9.git2749191
- autobuilt 2749191

* Wed May 16 2018 Lokesh Mandvekar (Bot) <lsm5+bot@fedoraproject.org> - 1.0-8.git3e320b9
- autobuilt 3e320b9

* Tue May 15 2018 Lokesh Mandvekar (Bot) <lsm5+bot@fedoraproject.org> - 1.0-7.git8515867
- autobuilt 8515867

* Sun May 13 2018 Lokesh Mandvekar (Bot) <lsm5+bot@fedoraproject.org> - 1.0-6.gitce8d467
- autobuilt ce8d467

* Sat May 12 2018 Lokesh Mandvekar (Bot) <lsm5+bot@fedoraproject.org> - 1.0-5.gitb9a1041
- autobuilt b9a1041

* Fri May 11 2018 Lokesh Mandvekar (Bot) <lsm5+bot@fedoraproject.org> - 1.0-4.git2ea3e11
- autobuilt 2ea3e11

* Wed May 09 2018 Lokesh Mandvekar (Bot) <lsm5+bot@fedoraproject.org> - 1.0-3.gitfe204e4
- autobuilt fe204e4

* Tue May 08 2018 Lokesh Mandvekar (Bot) <lsm5+bot@fedoraproject.org> - 1.0-2.git906ee37
- autobuilt 906ee37

* Mon May 07 2018 Dan Walsh <dwalsh@redhat.com> 1.0-1
- Remove buildah run cmd and entrypoint execution
- Add Files section with registries.conf to pertinent man pages
- Force "localhost" as a default registry
- Add --compress, --rm, --squash flags as a noop for bud
- Add FIPS mode secret to buildah run and bud
- Add config --comment/--domainname/--history-comment/--hostname
- Add support for --iidfile to bud and commit
- Add /bin/sh -c to entrypoint in config
- buildah images and podman images are listing different sizes
- Remove tarball as an option from buildah push --help
- Update entrypoint behaviour to match docker
- Display imageId after commit
- config: add support for StopSignal
- Allow referencing stages as index and names
- Add multi-stage builds support
- Vendor in latest imagebuilder, to get mixed case AS support
- Allow umount to have multi-containers
- Update buildah push doc
- buildah bud walks symlinks
- Imagename is required for commit atm, update manpage

* Mon May 07 2018 Lokesh Mandvekar (Bot) <lsm5+bot@fedoraproject.org> - 0.16-25.gitdd02e70
- autobuilt dd02e70

* Sat May 05 2018 Lokesh Mandvekar (Bot) <lsm5+bot@fedoraproject.org> - 0.16-24.git45772e8
- autobuilt 45772e8

* Fri May 04 2018 Lokesh Mandvekar (Bot) <lsm5+bot@fedoraproject.org> - 0.16-23.git6fe2b55
- autobuilt 6fe2b55

* Wed May 02 2018 Lokesh Mandvekar (Bot) <lsm5+bot@fedoraproject.org> - 0.16-22.gita4f5707
- autobuilt a4f5707

* Wed May 02 2018 Lokesh Mandvekar (Bot) <lsm5+bot@fedoraproject.org> - 0.16-21.gite130f2b
- autobuilt commit e130f2b

* Tue May 01 2018 Lokesh Mandvekar (Bot) <lsm5+bot@fedoraproject.org> - 0.16-20.gitadb8e6f
- autobuilt commit adb8e6f

* Sat Apr 28 2018 Lokesh Mandvekar (Bot) <lsm5+bot@fedoraproject.org> - 0.16-19.gitc50c287
- autobuilt commit c50c287

* Fri Apr 27 2018 Lokesh Mandvekar (Bot) <lsm5+bot@fedoraproject.org> - 0.16-18.gitca1704f
- autobuilt commit ca1704f

* Wed Apr 25 2018 Lokesh Mandvekar (Bot) <lsm5+bot@fedoraproject.org> - 0.16-17.git49abf82
- autobuilt commit 49abf82

* Tue Apr 24 2018 Lokesh Mandvekar (Bot) <lsm5+bot@fedoraproject.org> - 0.16-16.gitfdc3998
- autobuilt commit fdc3998

* Tue Apr 24 2018 Lokesh Mandvekar (Bot) <lsm5+bot@fedoraproject.org> - 0.16-15.gitb16a1ea
- autobuilt commit b16a1ea

* Fri Apr 20 2018 Lokesh Mandvekar (Bot) <lsm5+bot@fedoraproject.org> - 0.16-14.gitd84f05a
- autobuilt commit d84f05a

* Thu Apr 19 2018 Lokesh Mandvekar (Bot) <lsm5+bot@fedoraproject.org> - 0.16-13.gite008b73
- autobuilt commit e008b73

* Thu Apr 19 2018 Lokesh Mandvekar (Bot) <lsm5+bot@fedoraproject.org> - 0.16-12.git28a27a3
- autobuilt commit 28a27a3

* Tue Apr 17 2018 Lokesh Mandvekar (Bot) <lsm5+bot@fedoraproject.org> - 0.16-11.git45a4b81
- autobuilt commit 45a4b81

* Tue Apr 17 2018 Lokesh Mandvekar (Bot) <lsm5+bot@fedoraproject.org> - 0.16-10.git45a4b81
- autobuilt commit 45a4b81

* Mon Apr 16 2018 Lokesh Mandvekar (Bot) <lsm5+bot@fedoraproject.org> - 0.16-9.git6421399
- autobuilt commit 6421399

* Mon Apr 16 2018 Lokesh Mandvekar (Bot) <lsm5+bot@fedoraproject.org> - 0.16-8.git83d7d10
- autobuilt commit 83d7d10

* Mon Apr 16 2018 Lokesh Mandvekar (Bot) <lsm5+bot@fedoraproject.org> - 0.16-7.git83d7d10
- autobuilt commit 83d7d10

* Mon Apr 16 2018 Lokesh Mandvekar (Bot) <lsm5+bot@fedoraproject.org> - 0.16-6.git83d7d10
- autobuilt commit 83d7d10

* Mon Apr 09 2018 Lokesh Mandvekar (Bot) <lsm5+bot@fedoraproject.org> - 0.16-5.git4339223
- autobuilt commit 4339223

* Mon Apr 09 2018 Lokesh Mandvekar (Bot) <lsm5+bot@fedoraproject.org> - 0.16-4.git4339223
- autobuilt commit 4339223

* Mon Apr 09 2018 Lokesh Mandvekar <lsm5@fedoraproject.org> - 0.16-3.git4339223
- autobuilt commit 4339223

* Sun Apr 08 2018 Lokesh Mandvekar <lsm5@fedoraproject.org> - 0.16-2.git4743c2e
- autobuilt commit 4743c2e

* Wed Apr 4 2018 Dan Walsh <dwalsh@redhat.com> 0.16-1
- Add support for shell
- Vendor in latest containers/image
- docker-archive generates docker legacy compatible images
- Do not create $DiffID subdirectories for layers with no configs
- Ensure the layer IDs in legacy docker/tarfile metadata are unique
- docker-archive: repeated layers are symlinked in the tar file
- sysregistries: remove all trailing slashes
- Improve docker/* error messages
- Fix failure to make auth directory
- Create a new slice in Schema1.UpdateLayerInfos
- Drop unused storageImageDestination.{image,systemContext}
- Load a *storage.Image only once in storageImageSource
- Support gzip for docker-archive files
- Remove .tar extension from blob and config file names
- ostree, src: support copy of compressed layers
- ostree: re-pull layer if it misses uncompressed_digest|uncompressed_size
- image: fix docker schema v1 -> OCI conversion
- Add /etc/containers/certs.d as default certs directory
- Change image time to locale, add troubleshooting.md, add logo to other mds
- Allow --cmd parameter to have commands as values
- Document the mounts.conf file
- Fix man pages to format correctly
- buildah from now supports pulling images using the following transports:
- docker-archive, oci-archive, and dir.
- If the user overrides the storage driver, the options should be dropped
- Show Config/Manifest as JSON string in inspect when format is not set
- Adds feature to pull compressed docker-archive files

* Tue Feb 27 2018 Dan Walsh <dwalsh@redhat.com> 0.15-1
- Fix handling of buildah run command options

* Mon Feb 26 2018 Dan Walsh <dwalsh@redhat.com> 0.14-1
- If commonOpts do not exist, we should return rather then segfault
- Display full error string instead of just status
- Implement --volume and --shm-size for bud and from
- Fix secrets patch for buildah bud
- Fixes the naming issue of blobs and config for the dir transport by removing the .tar extension

* Sun Feb 25 2018 Peter Robinson <pbrobinson@fedoraproject.org> 0.13-2
- Build on ARMv7 too (Fedora supports containers on that arch too)

* Thu Feb 22 2018 Dan Walsh <dwalsh@redhat.com> 0.13-1
- Vendor in latest containers/storage
- This fixes a large SELinux bug.  
- run: do not open /etc/hosts if not needed
- Add the following flags to buildah bud and from
            --add-host
            --cgroup-parent
            --cpu-period
            --cpu-quota
            --cpu-shares
            --cpuset-cpus
            --cpuset-mems
            --memory
            --memory-swap
            --security-opt
            --ulimit

* Mon Feb 12 2018 Dan Walsh <dwalsh@redhat.com> 0.12-1
- Added handing for simpler error message for Unknown Dockerfile instructions.
- Change default certs directory to /etc/containers/certs.dir
- Vendor in latest containers/image
- Vendor in latest containers/storage
- build-using-dockerfile: set the 'author' field for MAINTAINER
- Return exit code 1 when buildah-rmi fails
- Trim the image reference to just its name before calling getImageName
- Touch up rmi -f usage statement
- Add --format and --filter to buildah containers
- Add --prune,-p option to rmi command
- Add authfile param to commit
- Fix --runtime-flag for buildah run and bud
- format should override quiet for images
- Allow all auth params to work with bud
- Do not overwrite directory permissions on --chown
- Unescape HTML characters output into the terminal
- Fix: setting the container name to the image
- Prompt for un/pwd if not supplied with --creds
- Make bud be really quiet
- Return a better error message when failed to resolve an image
- Update auth tests and fix bud man page

* Wed Feb 07 2018 Fedora Release Engineering <releng@fedoraproject.org> - 0.11-3.git6bad262
- Rebuilt for https://fedoraproject.org/wiki/Fedora_28_Mass_Rebuild

* Mon Feb 05 2018 Lokesh Mandvekar <lsm5@fedoraproject.org> - 0.11-2
- Resolves: upstream gh#432
- enable debuginfo for non-fedora packages

* Tue Jan 16 2018 Dan Walsh <dwalsh@redhat.com> 0.11-1
- Add --all to remove containers
- Add --all functionality to rmi
- Show ctrid when doing rm -all
- Ignore sequential duplicate layers when reading v2s1
- Lots of minor bug fixes
- Vendor in latest containers/image and containers/storage

* Tue Dec 26 2017 Dan Walsh <dwalsh@redhat.com> 0.10-2
- Fix checkin

* Sat Dec 23 2017 Dan Walsh <dwalsh@redhat.com> 0.10-1
- Display Config and Manifest as strings
- Bump containers/image
- Use configured registries to resolve image names
- Update to work with newer image library
- Add --chown option to add/copy commands

* Sat Dec 2 2017 Dan Walsh <dwalsh@redhat.com> 0.9-1
- Allow push to use the image id
- Make sure builtin volumes have the correct label

* Thu Nov 16 2017 Dan Walsh <dwalsh@redhat.com> 0.8-1
- Buildah bud was failing on SELinux machines, this fixes this
- Block access to certain kernel file systems inside of the container

* Thu Nov 16 2017 Dan Walsh <dwalsh@redhat.com> 0.7-1
- Ignore errors when trying to read containers buildah.json for loading SELinux reservations
- Use credentials from kpod login for buildah

* Wed Nov 15 2017 Dan Walsh <dwalsh@redhat.com> 0.6-1
- Adds support for converting manifest types when using the dir transport
- Rework how we do UID resolution in images
- Bump github.com/vbatts/tar-split
- Set option.terminal appropriately in run

* Wed Nov 08 2017 Dan Walsh <dwalsh@redhat.com> 0.5-2
- Bump github.com/vbatts/tar-split
- Fixes CVE That could allow a container image to cause a DOS

* Tue Nov 07 2017 Dan Walsh <dwalsh@redhat.com> 0.5-1
- Add secrets patch to buildah
- Add proper SELinux labeling to buildah run
- Add tls-verify to bud command
- Make filtering by date use the image's date
- images: don't list unnamed images twice
- Fix timeout issue
- Add further tty verbiage to buildah run
- Make inspect try an image on failure if type not specified
- Add support for `buildah run --hostname`
- Tons of bug fixes and code cleanup

* Fri Sep 22 2017 Dan Walsh <dwalsh@redhat.com> 0.4-1.git9cbccf88c
- Add default transport to push if not provided
- Avoid trying to print a nil ImageReference
- Add authentication to commit and push
- Add information on buildah from man page on transports
- Remove --transport flag
- Run: do not complain about missing volume locations
- Add credentials to buildah from
- Remove export command
- Run(): create the right working directory
- Improve "from" behavior with unnamed references
- Avoid parsing image metadata for dates and layers
- Read the image's creation date from public API
- Bump containers/storage and containers/image
- Don't panic if an image's ID can't be parsed
- Turn on --enable-gc when running gometalinter
- rmi: handle truncated image IDs

* Tue Aug 15 2017 Josh Boyer <jwboyer@redhat.com> - 0.3-5.gitb9b2a8a
- Build for s390x as well

* Wed Aug 02 2017 Fedora Release Engineering <releng@fedoraproject.org> - 0.3-4.gitb9b2a8a
- Rebuilt for https://fedoraproject.org/wiki/Fedora_27_Binutils_Mass_Rebuild

* Wed Jul 26 2017 Fedora Release Engineering <releng@fedoraproject.org> - 0.3-3.gitb9b2a8a
- Rebuilt for https://fedoraproject.org/wiki/Fedora_27_Mass_Rebuild

* Thu Jul 20 2017 Dan Walsh <dwalsh@redhat.com> 0.3-2.gitb9b2a8a7e
- Bump for inclusion of OCI 1.0 Runtime and Image Spec

* Tue Jul 18 2017 Dan Walsh <dwalsh@redhat.com> 0.2.0-1.gitac2aad6
- buildah run: Add support for -- ending options parsing 
- buildah Add/Copy support for glob syntax
- buildah commit: Add flag to remove containers on commit
- buildah push: Improve man page and help information
- buildah run: add a way to disable PTY allocation
- Buildah docs: clarify --runtime-flag of run command
- Update to match newer storage and image-spec APIs
- Update containers/storage and containers/image versions
- buildah export: add support
- buildah images: update commands
- buildah images: Add JSON output option
- buildah rmi: update commands
- buildah containers: Add JSON output option
- buildah version: add command
- buildah run: Handle run without an explicit command correctly
- Ensure volume points get created, and with perms
- buildah containers: Add a -a/--all option

* Wed Jun 14 2017 Dan Walsh <dwalsh@redhat.com> 0.1.0-2.git597d2ab9
- Release Candidate 1
- All features have now been implemented.

* Fri Apr 14 2017 Dan Walsh <dwalsh@redhat.com> 0.0.1-1.git7a0a5333
- First package for Fedora<|MERGE_RESOLUTION|>--- conflicted
+++ resolved
@@ -21,7 +21,7 @@
 Summary:        A command line tool used for creating OCI Images
 Name:           buildah
 Version:        1.18.0
-Release:        18%{?dist}
+Release:        19%{?dist}
 License:        ASL 2.0
 Vendor:         Microsoft Corporation
 Distribution:   Mariner
@@ -123,13 +123,11 @@
 %{_datadir}/%{name}/test
 
 %changelog
-<<<<<<< HEAD
-* Tue Oct 10 2023 Dan Streetman <ddstreet@ieee.org> - 1.18.0-18
+* Tue Oct 10 2023 Dan Streetman <ddstreet@ieee.org> - 1.18.0-19
 - Bump release to rebuild with updated version of Go.
-=======
+
 * Tue Oct 03 2023 Mandeep Plaha <mandeepplaha@microsoft.com> - 1.18.0-18
 - Bump release to rebuild against glibc 2.35-5
->>>>>>> 8d45a9b6
 
 * Tue Sep 05 2023 Brian Fjeldstad <bfjelds@microsoft.com> - 1.18.0-17
 - Address CVE-2022-2990
