%global with_bundled 1
%global with_debug 1
%if 0%{?with_debug}
%global _find_debuginfo_dwz_opts %{nil}
%global _dwz_low_mem_die_limit 0
%else
%global debug_package   %{nil}
%endif
%global provider github
%global provider_tld com
%global project containers
%global repo buildah
# https://github.com/containers/buildah
%global import_path %{provider}.%{provider_tld}/%{project}/%{repo}
%global git0 https://%{import_path}
# Used for comparing with latest upstream tag
# to decide whether to autobuild (non-rawhide only)
%define built_tag v1.18.0
%define built_tag_strip %(b=%{built_tag}; echo ${b:1})
%define download_url https://%{import_path}/archive/%{built_tag}.tar.gz
Summary:        A command line tool used for creating OCI Images
Name:           buildah
Version:        1.18.0
Release:        32%{?dist}
License:        ASL 2.0
Vendor:         Microsoft Corporation
Distribution:   Azure Linux
URL:            https://%{name}.io
Source:         %{download_url}#/%{name}-%{version}.tar.gz
Patch0:         CVE-2022-2990.patch
BuildRequires:  btrfs-progs-devel
BuildRequires:  device-mapper-devel
BuildRequires:  git
BuildRequires:  glib2-devel
BuildRequires:  glibc-static >= 2.38-12%{?dist}
BuildRequires:  go-md2man
BuildRequires:  go-rpm-macros
BuildRequires:  golang
BuildRequires:  gpgme-devel
BuildRequires:  libassuan-devel
BuildRequires:  libseccomp-static
BuildRequires:  make
BuildRequires:  ostree-devel
Requires:       libcontainers-common
Requires:       libseccomp >= 2.4.1-0
Requires:       moby-runc
Recommends:     container-selinux
Recommends:     fuse-overlayfs
Recommends:     slirp4netns >= 0.3-0

%description
The %{name} package provides a command line tool which can be used to
* create a working container from scratch
or
* create a working container from an image as a starting point
* mount/umount a working container's root file system for manipulation
* save container's root file system layer to create a new image
* delete a working container or an image

%package  tests
Summary:        Tests for %{name}
Requires:       %{name} = %{version}-%{release}
Requires:       bats
Requires:       bzip2
Requires:       golang
Requires:       httpd-tools
Requires:       jq
Requires:       openssl
Requires:       podman

%description tests
%{summary}

This package contains system tests for %{name}

%prep
%autosetup -Sgit -n %{name}-%{built_tag_strip} -p1
sed -i 's/GOMD2MAN =/GOMD2MAN ?=/' docs/Makefile
sed -i '/docs install/d' Makefile

%build
mkdir _build
pushd _build
mkdir -p src/%{provider}.%{provider_tld}/%{project}
ln -s $(dirs +1 -l) src/%{import_path}
popd

mv vendor src

export GOPATH=$(pwd)/_build:$(pwd)
export BUILDTAGS='seccomp selinux'
%if 0%{?centos} >= 8
export BUILDTAGS+=' exclude_graphdriver_btrfs'
%endif
%gobuild -o bin/%{name} %{import_path}/cmd/%{name}
%gobuild -o imgtype %{import_path}/tests/imgtype
GOMD2MAN=go-md2man %{__make} -C docs

%install
export GOPATH=$(pwd)/_build:$(pwd):%{gopath}
make DESTDIR=%{buildroot} PREFIX=%{_prefix} install install.completions
make DESTDIR=%{buildroot} PREFIX=%{_prefix} -C docs install

install -d -p %{buildroot}/%{_datadir}/%{name}/test/system
cp -pav tests/. %{buildroot}/%{_datadir}/%{name}/test/system
cp imgtype %{buildroot}/%{_bindir}/%{name}-imgtype

#define license tag if not already defined
%{!?_licensedir:%global license %doc}

%files
%license LICENSE
%doc README.md
%{_bindir}/%{name}
%{_mandir}/man1/%{name}*
%dir %{_datadir}/bash-completion
%dir %{_datadir}/bash-completion/completions
%{_datadir}/bash-completion/completions/%{name}

%files tests
%license LICENSE
%{_bindir}/%{name}-imgtype
%{_datadir}/%{name}/test

%changelog
<<<<<<< HEAD
* Thu Aug 28 2025 Kanishk Bansal <kanbansal@microsoft.com> - 1.18.0-32
=======
* Mon Aug 25 2025 Andrew Phelps <anphel@microsoft.com> - 1.18.0-32
>>>>>>> 6d2deb1d
- Bump to rebuild with updated glibc

* Thu May 22 2025 Kanishk Bansal <kanbansal@microsoft.com> - 1.18.0-31
- Bump to rebuild with updated glibc

* Mon May 12 2025 Andrew Phelps <anphel@microsoft.com> - 1.18.0-30
- Bump to rebuild with updated glibc

* Tue Feb 25 2025 Chris Co <chrco@microsoft.com> - 1.18.0-29
- Bump to rebuild with updated glibc

* Mon Aug 26 2024 Rachel Menge <rachelmenge@microsoft.com> - 1.18.0-28
- Update to build dep latest glibc-static version

* Wed Aug 21 2024 Chris Co <chrco@microsoft.com> - 1.18.0-27
- Bump to rebuild with updated glibc

* Wed May 22 2024 Suresh Babu Chalamalasetty <schalam@microsoft.com> - 1.18.0-26
- update to build dep latest glibc-static version

* Mon May 13 2024 Chris Co <chrco@microsoft.com> - 1.18.0-25
- Update to build dep latest glibc-static version

* Mon Mar 11 2024 Dan Streetman <ddstreet@microsoft.com> - 1.18.0-24
- update to build dep latest glibc-static version

* Tue Feb 27 2024 Dan Streetman <ddstreet@microsoft.com> - 1.18.0-23
- updated glibc-static buildrequires release

* Tue Nov 07 2023 Andrew Phelps <anphel@microsoft.com> - 1.18.0-22
- Bump release to rebuild against glibc 2.38-1

* Wed Oct 18 2023 Minghe Ren <mingheren@microsoft.com> - 1.18.0-21
- Bump release to rebuild against glibc 2.35-6

* Mon Oct 16 2023 CBL-Mariner Servicing Account <cblmargh@microsoft.com> - 1.18.0-20
- Bump release to rebuild with go 1.20.10

* Tue Oct 10 2023 Dan Streetman <ddstreet@ieee.org> - 1.18.0-19
- Bump release to rebuild with updated version of Go.

* Tue Oct 03 2023 Mandeep Plaha <mandeepplaha@microsoft.com> - 1.18.0-18
- Bump release to rebuild against glibc 2.35-5

* Tue Sep 05 2023 Brian Fjeldstad <bfjelds@microsoft.com> - 1.18.0-17
- Address CVE-2022-2990

* Mon Aug 07 2023 CBL-Mariner Servicing Account <cblmargh@microsoft.com> - 1.18.0-16
- Bump release to rebuild with go 1.19.12

* Fri Jul 14 2023 Andrew Phelps <anphel@microsoft.com> - 1.18.0-15
- Bump release to rebuild against glibc 2.35-4

* Thu Jul 13 2023 CBL-Mariner Servicing Account <cblmargh@microsoft.com> - 1.18.0-14
- Bump release to rebuild with go 1.19.11

* Thu Jun 15 2023 CBL-Mariner Servicing Account <cblmargh@microsoft.com> - 1.18.0-13
- Bump release to rebuild with go 1.19.10

* Wed Apr 05 2023 CBL-Mariner Servicing Account <cblmargh@microsoft.com> - 1.18.0-12
- Bump release to rebuild with go 1.19.8

* Tue Mar 28 2023 CBL-Mariner Servicing Account <cblmargh@microsoft.com> - 1.18.0-11
- Bump release to rebuild with go 1.19.7

* Wed Mar 15 2023 CBL-Mariner Servicing Account <cblmargh@microsoft.com> - 1.18.0-10
- Bump release to rebuild with go 1.19.6

* Tue Feb 28 2023 Sumedh Sharma <sumsharma@microsoft.com> - 1.18.0-9
- Fix runtime requirements on libcontainers-common and moby-runc

* Fri Feb 03 2023 CBL-Mariner Servicing Account <cblmargh@microsoft.com> - 1.18.0-8
- Bump release to rebuild with go 1.19.5

* Wed Jan 18 2023 CBL-Mariner Servicing Account <cblmargh@microsoft.com> - 1.18.0-7
- Bump release to rebuild with go 1.19.4

* Tue Nov 01 2022 Olivia Crain <oliviacrain@microsoft.com> - 1.18.0-6
- Bump release to rebuild with go 1.18.8

* Tue Sep 13 2022 Andy Caldwell <andycaldwell@microsoft.com> - 1.18.0-5
- Rebuilt for glibc-static 2.35-3

* Mon Aug 22 2022 Olivia Crain <oliviacrain@microsoft.com> - 1.18.0-4
- Bump release to rebuild against Go 1.18.5

* Tue Mar 01 2022 Pawel Winogrodzki <pawelwi@microsoft.com> - 1.18.0-3
- Fixing usage of the '%%gobuild' macro.
- License verified.

* Fri Apr 30 2021 Pawel Winogrodzki <pawelwi@microsoft.com> - 1.18.0-2
- Initial CBL-Mariner import from Fedora 33 (license: MIT).
- Making binaries paths compatible with CBL-Mariner's paths.

* Mon Nov 16 2020 RH Container Bot <rhcontainerbot@fedoraproject.org> - 1.18.0-1
- autobuilt v1.18.0

* Mon Nov  9 11:03:47 EST 2020 Lokesh Mandvekar <lsm5@fedoraproject.org> - 1.17.0-2
- rebuild

* Thu Nov  5 2020 RH Container Bot <rhcontainerbot@fedoraproject.org> - 1.17.0-1
- autobuilt v1.17.0

* Thu Oct 22 2020 RH Container Bot <rhcontainerbot@fedoraproject.org> - 1.16.5-1
- autobuilt v1.16.5

* Fri Oct  2 2020 RH Container Bot <rhcontainerbot@fedoraproject.org> - 1.16.4-1
- autobuilt v1.16.4

* Tue Sep 22 2020 RH Container Bot <rhcontainerbot@fedoraproject.org> - 1.16.2-1
- autobuilt v1.16.2

* Mon Sep 21 2020 Lokesh Mandvekar <lsm5@fedoraproject.org> - 1.16.1-3
- adjust deps for centos 7

* Wed Sep 16 2020 Lokesh Mandvekar <lsm5@fedoraproject.org> - 1.16.1-2
- fix build issues

* Fri Sep 11 2020 RH Container Bot <rhcontainerbot@fedoraproject.org> - 1.16.1-1
- autobuilt v1.16.1

* Wed Sep 09 2020 Lokesh Mandvekar <lsm5@fedoraproject.org> - 1.16.0-2
- fix gating tests

* Mon Sep 7 2020 Dan Walsh <dwalsh@redhat.com> - 1.16.0-1
- Bump to next major release

* Thu Sep  3 2020 RH Container Bot <rhcontainerbot@fedoraproject.org> - 1.15.2-1
- autobuilt v1.15.2

* Mon Jul 27 2020 Fedora Release Engineering <releng@fedoraproject.org> - 1.15.0-0.68.dev.git2c46b4b
- Rebuilt for https://fedoraproject.org/wiki/Fedora_33_Mass_Rebuild

* Tue May 26 2020 Lokesh Mandvekar <lsm5@fedoraproject.org> - 1.15.0-0.67.dev.git2c46b4b
- update deps for centos

* Tue May 26 2020 RH Container Bot <rhcontainerbot@fedoraproject.org> - 1.15.0-0.66.dev.git2c46b4b
- autobuilt 2c46b4b

* Tue May 26 2020 RH Container Bot <rhcontainerbot@fedoraproject.org> - 1.15.0-0.65.dev.gitf7a3515
- autobuilt f7a3515

* Mon May 25 2020 RH Container Bot <rhcontainerbot@fedoraproject.org> - 1.15.0-0.64.dev.git0ac2a67
- autobuilt 0ac2a67

* Sun May 24 2020 RH Container Bot <rhcontainerbot@fedoraproject.org> - 1.15.0-0.63.dev.gitdbf0777
- autobuilt dbf0777

* Sat May 23 2020 RH Container Bot <rhcontainerbot@fedoraproject.org> - 1.15.0-0.62.dev.gitde0f541
- autobuilt de0f541

* Thu May 21 2020 RH Container Bot <rhcontainerbot@fedoraproject.org> - 1.15.0-0.61.dev.git75e94a2
- autobuilt 75e94a2

* Thu May 21 2020 RH Container Bot <rhcontainerbot@fedoraproject.org> - 1.15.0-0.60.dev.gitab1adf1
- autobuilt ab1adf1

* Wed May 20 2020 RH Container Bot <rhcontainerbot@fedoraproject.org> - 1.15.0-0.59.dev.git4fc49ce
- autobuilt 4fc49ce

* Mon May 18 2020 RH Container Bot <rhcontainerbot@fedoraproject.org> - 1.15.0-0.58.dev.git7957c13
- autobuilt 7957c13

* Wed May 13 2020 RH Container Bot <rhcontainerbot@fedoraproject.org> - 1.15.0-0.57.dev.git9bd70ac
- autobuilt 9bd70ac

* Tue May 12 2020 RH Container Bot <rhcontainerbot@fedoraproject.org> - 1.15.0-0.56.dev.git3184920
- autobuilt 3184920

* Mon May 11 2020 RH Container Bot <rhcontainerbot@fedoraproject.org> - 1.15.0-0.55.dev.git0f6c2a9
- autobuilt 0f6c2a9

* Mon May 11 2020 RH Container Bot <rhcontainerbot@fedoraproject.org> - 1.15.0-0.54.dev.gitf80da42
- autobuilt f80da42

* Fri May 08 2020 RH Container Bot <rhcontainerbot@fedoraproject.org> - 1.15.0-0.53.dev.git6a7ace0
- autobuilt 6a7ace0

* Tue May 05 2020 RH Container Bot <rhcontainerbot@fedoraproject.org> - 1.15.0-0.52.dev.gitb438050
- autobuilt b438050

* Mon May 04 2020 RH Container Bot <rhcontainerbot@fedoraproject.org> - 1.15.0-0.51.dev.git828035f
- autobuilt 828035f

* Mon May 04 2020 RH Container Bot <rhcontainerbot@fedoraproject.org> - 1.15.0-0.50.dev.git7610123
- autobuilt 7610123

* Mon May 04 2020 RH Container Bot <rhcontainerbot@fedoraproject.org> - 1.15.0-0.49.dev.git7b0dfb8
- autobuilt 7b0dfb8

* Fri May 01 2020 RH Container Bot <rhcontainerbot@fedoraproject.org> - 1.15.0-0.48.dev.gitf35e7d4
- autobuilt f35e7d4

* Fri May 01 2020 RH Container Bot <rhcontainerbot@fedoraproject.org> - 1.15.0-0.47.dev.git42a48f9
- autobuilt 42a48f9

* Fri May 01 2020 RH Container Bot <rhcontainerbot@fedoraproject.org> - 1.15.0-0.46.dev.git63567cb
- autobuilt 63567cb

* Fri May 01 2020 RH Container Bot <rhcontainerbot@fedoraproject.org> - 1.15.0-0.45.dev.git3af27b4
- autobuilt 3af27b4

* Tue Apr 28 2020 RH Container Bot <rhcontainerbot@fedoraproject.org> - 1.15.0-0.44.dev.git8169acd
- autobuilt 8169acd

* Tue Apr 28 2020 RH Container Bot <rhcontainerbot@fedoraproject.org> - 1.15.0-0.43.dev.gitbea8692
- autobuilt bea8692

* Fri Apr 24 2020 RH Container Bot <rhcontainerbot@fedoraproject.org> - 1.15.0-0.42.dev.git0b9a534
- autobuilt 0b9a534

* Fri Apr 24 2020 RH Container Bot <rhcontainerbot@fedoraproject.org> - 1.15.0-0.41.dev.git0d5ab1d
- autobuilt 0d5ab1d

* Thu Apr 23 2020 Lokesh Mandvekar <lsm5@fedoraproject.org> - 1.15.0-0.40.dev.gitf4970e6
- use latest commit

* Thu Apr 23 2020 RH Container Bot <rhcontainerbot@fedoraproject.org> - 1.15.0-0.39.dev.git843d15d
- autobuilt 843d15d

* Mon Apr 20 2020 RH Container Bot <rhcontainerbot@fedoraproject.org> - 1.15.0-0.38.dev.gitf4970e6
- autobuilt f4970e6

* Thu Apr 16 2020 RH Container Bot <rhcontainerbot@fedoraproject.org> - 1.15.0-0.37.dev.git81e2659
- autobuilt 81e2659

* Tue Apr 14 2020 RH Container Bot <rhcontainerbot@fedoraproject.org> - 1.15.0-0.36.dev.gitdb3ced9
- autobuilt db3ced9

* Mon Apr 13 2020 RH Container Bot <rhcontainerbot@fedoraproject.org> - 1.15.0-0.35.dev.gitc404c89
- autobuilt c404c89

* Mon Apr 13 2020 RH Container Bot <rhcontainerbot@fedoraproject.org> - 1.15.0-0.34.dev.git7a88d7e
- autobuilt 7a88d7e

* Thu Apr 09 2020 RH Container Bot <rhcontainerbot@fedoraproject.org> - 1.15.0-0.33.dev.gitf7ff4c1
- autobuilt f7ff4c1

* Thu Apr 09 2020 RH Container Bot <rhcontainerbot@fedoraproject.org> - 1.15.0-0.32.dev.gite48fa75
- autobuilt e48fa75

* Tue Apr 07 2020 RH Container Bot <rhcontainerbot@fedoraproject.org> - 1.15.0-0.31.dev.gitc554675
- autobuilt c554675

* Tue Apr 07 2020 RH Container Bot <rhcontainerbot@fedoraproject.org> - 1.15.0-0.30.dev.gitf5dbfc1
- autobuilt f5dbfc1

* Tue Apr 07 2020 RH Container Bot <rhcontainerbot@fedoraproject.org> - 1.15.0-0.29.dev.git310c02b
- autobuilt 310c02b

* Tue Apr 07 2020 RH Container Bot <rhcontainerbot@fedoraproject.org> - 1.15.0-0.28.dev.gitc3070ba
- autobuilt c3070ba

* Mon Apr 06 2020 RH Container Bot <rhcontainerbot@fedoraproject.org> - 1.15.0-0.27.dev.git20e41b7
- autobuilt 20e41b7

* Mon Apr 06 2020 RH Container Bot <rhcontainerbot@fedoraproject.org> - 1.15.0-0.26.dev.git9c031e0
- autobuilt 9c031e0

* Sat Apr 04 2020 RH Container Bot <rhcontainerbot@fedoraproject.org> - 1.15.0-0.25.dev.git31a01b4
- autobuilt 31a01b4

* Thu Apr 02 2020 RH Container Bot <rhcontainerbot@fedoraproject.org> - 1.15.0-0.24.dev.gite9a6703
- autobuilt e9a6703

* Wed Apr 01 2020 RH Container Bot <rhcontainerbot@fedoraproject.org> - 1.15.0-0.23.dev.git2fc064e
- autobuilt 2fc064e

* Tue Mar 31 2020 RH Container Bot <rhcontainerbot@fedoraproject.org> - 1.15.0-0.22.dev.git912ca5a
- autobuilt 912ca5a

* Tue Mar 31 2020 RH Container Bot <rhcontainerbot@fedoraproject.org> - 1.15.0-0.21.dev.git25c294c
- autobuilt 25c294c

* Mon Mar 30 2020 RH Container Bot <rhcontainerbot@fedoraproject.org> - 1.15.0-0.20.dev.git1db2cde
- autobuilt 1db2cde

* Sat Mar 28 2020 RH Container Bot <rhcontainerbot@fedoraproject.org> - 1.15.0-0.19.dev.git17ceb60
- autobuilt 17ceb60

* Fri Mar 27 2020 RH Container Bot <rhcontainerbot@fedoraproject.org> - 1.15.0-0.18.dev.gitc18e043
- autobuilt c18e043

* Fri Mar 27 2020 RH Container Bot <rhcontainerbot@fedoraproject.org> - 1.15.0-0.17.dev.gitd3804fa
- autobuilt d3804fa

* Thu Mar 26 2020 RH Container Bot <rhcontainerbot@fedoraproject.org> - 1.15.0-0.16.dev.git11ad04e
- autobuilt 11ad04e

* Thu Mar 26 2020 RH Container Bot <rhcontainerbot@fedoraproject.org> - 1.15.0-0.15.dev.gite48ff81
- autobuilt e48ff81

* Thu Mar 26 2020 RH Container Bot <rhcontainerbot@fedoraproject.org> - 1.15.0-0.14.dev.gite54da62
- autobuilt e54da62

* Wed Mar 25 2020 RH Container Bot <rhcontainerbot@fedoraproject.org> - 1.15.0-0.13.dev.gita5fabab
- autobuilt a5fabab

* Wed Mar 25 2020 RH Container Bot <rhcontainerbot@fedoraproject.org> - 1.15.0-0.12.dev.gitc61925b
- autobuilt c61925b

* Mon Mar 23 2020 RH Container Bot <rhcontainerbot@fedoraproject.org> - 1.15.0-0.11.dev.gitaba0d4d
- autobuilt aba0d4d

* Mon Mar 23 2020 RH Container Bot <rhcontainerbot@fedoraproject.org> - 1.15.0-0.10.dev.git3b9c6a3
- autobuilt 3b9c6a3

* Mon Mar 23 2020 RH Container Bot <rhcontainerbot@fedoraproject.org> - 1.15.0-0.9.dev.git10542ed
- autobuilt 10542ed

* Thu Mar 19 2020 RH Container Bot <rhcontainerbot@fedoraproject.org> - 1.15.0-0.8.dev.git665dc2f
- autobuilt 665dc2f

* Thu Mar 19 2020 Lokesh Mandvekar <lsm5@fedoraproject.org> - 1.15.0-0.7.dev.git843d15d
- use correct commit

* Thu Mar 19 2020 RH Container Bot <rhcontainerbot@fedoraproject.org> - 1.15.0-0.6.dev.gitf1cf92b
- autobuilt 843d15d

* Thu Mar 19 2020 RH Container Bot <rhcontainerbot@fedoraproject.org> - 1.15.0-0.5.dev.gitf1cf92b
- autobuilt a2285ed

* Wed Mar 18 2020 RH Container Bot <rhcontainerbot@fedoraproject.org> - 1.15.0-0.4.dev.gitf1cf92b
- autobuilt a2285ed

* Wed Mar 18 2020 RH Container Bot <rhcontainerbot@fedoraproject.org> - 1.15.0-0.3.dev.gitf1cf92b
- autobuilt a2285ed

* Tue Mar 17 2020 RH Container Bot <rhcontainerbot@fedoraproject.org> - 1.15.0-0.2.dev.gitf1cf92b
- autobuilt 040fb4b

* Mon Mar 16 2020 RH Container Bot <rhcontainerbot@fedoraproject.org> - 1.15.0-0.1.dev.gitf1cf92b
- bump to 1.15.0
- autobuilt d26f437

* Wed Feb 05 2020 RH Container Bot <rhcontainerbot@fedoraproject.org> - 1.14.0-0.35.dev.gitf1cf92b
- autobuilt f1cf92b

* Sat Feb 01 2020 RH Container Bot <rhcontainerbot@fedoraproject.org> - 1.14.0-0.34.dev.gitf89b081
- autobuilt f89b081

* Fri Jan 31 2020 RH Container Bot <rhcontainerbot@fedoraproject.org> - 1.14.0-0.33.dev.git3177db5
- autobuilt 3177db5

* Thu Jan 30 2020 RH Container Bot <rhcontainerbot@fedoraproject.org> - 1.14.0-0.32.dev.git4131dfa
- autobuilt 4131dfa

* Wed Jan 29 2020 RH Container Bot <rhcontainerbot@fedoraproject.org> - 1.14.0-0.31.dev.git82ff48a
- autobuilt 82ff48a

* Tue Jan 28 2020 RH Container Bot <rhcontainerbot@fedoraproject.org> - 1.14.0-0.30.dev.git0a063c4
- autobuilt 0a063c4

* Mon Jan 27 2020 RH Container Bot <rhcontainerbot@fedoraproject.org> - 1.14.0-0.29.dev.gitec4bbe6
- autobuilt ec4bbe6

* Tue Jan 21 2020 RH Container Bot <rhcontainerbot@fedoraproject.org> - 1.14.0-0.28.dev.git6e277a2
- autobuilt 6e277a2

* Tue Jan 21 2020 RH Container Bot <rhcontainerbot@fedoraproject.org> - 1.14.0-0.27.dev.git6417a9a
- autobuilt 6417a9a

* Tue Jan 21 2020 RH Container Bot <rhcontainerbot@fedoraproject.org> - 1.14.0-0.26.dev.git0c3234f
- autobuilt 0c3234f

* Sun Jan 19 2020 RH Container Bot <rhcontainerbot@fedoraproject.org> - 1.14.0-0.25.dev.git2055fe9
- autobuilt 2055fe9

* Fri Jan 17 2020 RH Container Bot <rhcontainerbot@fedoraproject.org> - 1.14.0-0.24.dev.gita925f79
- autobuilt a925f79

* Fri Jan 17 2020 RH Container Bot <rhcontainerbot@fedoraproject.org> - 1.14.0-0.23.dev.gitca0819f
- autobuilt ca0819f

* Thu Jan 16 2020 RH Container Bot <rhcontainerbot@fedoraproject.org> - 1.14.0-0.22.dev.gitc46f6e0
- autobuilt c46f6e0

* Thu Jan 16 2020 RH Container Bot <rhcontainerbot@fedoraproject.org> - 1.14.0-0.21.dev.gitb09fdc3
- autobuilt b09fdc3

* Wed Jan 15 2020 RH Container Bot <rhcontainerbot@fedoraproject.org> - 1.14.0-0.20.dev.git09d1c24
- autobuilt 09d1c24

* Tue Jan 14 2020 RH Container Bot <rhcontainerbot@fedoraproject.org> - 1.14.0-0.19.dev.gitbf14e6c
- autobuilt bf14e6c

* Mon Jan 13 2020 RH Container Bot <rhcontainerbot@fedoraproject.org> - 1.14.0-0.18.dev.git720e5d6
- autobuilt 720e5d6

* Mon Jan 13 2020 RH Container Bot <rhcontainerbot@fedoraproject.org> - 1.14.0-0.17.dev.gitb7e6731
- autobuilt b7e6731

* Mon Jan 13 2020 RH Container Bot <rhcontainerbot@fedoraproject.org> - 1.14.0-0.16.dev.gitf7731c2
- autobuilt f7731c2

* Mon Jan 13 2020 RH Container Bot <rhcontainerbot@fedoraproject.org> - 1.14.0-0.15.dev.git9def9c0
- autobuilt 9def9c0

* Mon Jan 13 2020 RH Container Bot <rhcontainerbot@fedoraproject.org> - 1.14.0-0.14.dev.git3af1491
- autobuilt 3af1491

* Thu Jan 09 2020 RH Container Bot <rhcontainerbot@fedoraproject.org> - 1.14.0-0.13.dev.git4e23b7a
- autobuilt 4e23b7a

* Thu Jan 09 2020 RH Container Bot <rhcontainerbot@fedoraproject.org> - 1.14.0-0.12.dev.git55fa8f5
- autobuilt 55fa8f5

* Wed Jan 08 2020 RH Container Bot <rhcontainerbot@fedoraproject.org> - 1.14.0-0.11.dev.git47ce18b
- autobuilt 47ce18b

* Wed Jan 08 2020 RH Container Bot <rhcontainerbot@fedoraproject.org> - 1.14.0-0.10.dev.gita3dec02
- autobuilt a3dec02

* Wed Jan 08 2020 RH Container Bot <rhcontainerbot@fedoraproject.org> - 1.14.0-0.9.dev.gitb555b7d
- autobuilt b555b7d

* Wed Jan 08 2020 RH Container Bot <rhcontainerbot@fedoraproject.org> - 1.14.0-0.8.dev.gite7be041
- autobuilt e7be041

* Tue Jan 07 2020 RH Container Bot <rhcontainerbot@fedoraproject.org> - 1.14.0-0.7.dev.gitdbec497
- autobuilt dbec497

* Tue Jan 07 2020 RH Container Bot <rhcontainerbot@fedoraproject.org> - 1.14.0-0.6.dev.git45543bf
- autobuilt 45543bf

* Mon Jan 06 2020 RH Container Bot <rhcontainerbot@fedoraproject.org> - 1.14.0-0.5.dev.gitd792c70
- autobuilt d792c70

* Mon Jan 06 2020 RH Container Bot <rhcontainerbot@fedoraproject.org> - 1.14.0-0.4.dev.git20c2a54
- autobuilt 20c2a54

* Sat Jan 04 2020 RH Container Bot <rhcontainerbot@fedoraproject.org> - 1.14.0-0.3.dev.gitc42f440
- autobuilt c42f440

* Fri Jan 03 2020 RH Container Bot <rhcontainerbot@fedoraproject.org> - 1.14.0-0.2.dev.git8d41b83
- autobuilt 8d41b83

* Tue Dec 31 2019 RH Container Bot <rhcontainerbot@fedoraproject.org> - 1.14.0-0.1.dev.git726e24d
- bump to 1.14.0
- autobuilt 726e24d

* Sun Dec 22 2019 RH Container Bot <rhcontainerbot@fedoraproject.org> - 1.13.0-0.10.dev.git6941254
- autobuilt 6941254

* Sun Dec 22 2019 RH Container Bot <rhcontainerbot@fedoraproject.org> - 1.13.0-0.9.dev.git41b7852
- autobuilt 41b7852

* Fri Dec 20 2019 RH Container Bot <rhcontainerbot@fedoraproject.org> - 1.13.0-0.8.dev.git9588a82
- autobuilt 9588a82

* Thu Dec 19 2019 RH Container Bot <rhcontainerbot@fedoraproject.org> - 1.13.0-0.7.dev.gite6815a1
- autobuilt e6815a1

* Thu Dec 19 2019 RH Container Bot <rhcontainerbot@fedoraproject.org> - 1.13.0-0.6.dev.git2959a6b
- autobuilt 2959a6b

* Wed Dec 18 2019 RH Container Bot <rhcontainerbot@fedoraproject.org> - 1.13.0-0.5.dev.git188269a
- autobuilt 188269a

* Wed Dec 18 2019 RH Container Bot <rhcontainerbot@fedoraproject.org> - 1.13.0-0.4.dev.git0662a4e
- autobuilt 0662a4e

* Tue Dec 17 2019 RH Container Bot <rhcontainerbot@fedoraproject.org> - 1.13.0-0.3.dev.gitacc7c35
- autobuilt acc7c35

* Mon Dec 16 2019 RH Container Bot <rhcontainerbot@fedoraproject.org> - 1.13.0-0.2.dev.git068b6f5
- autobuilt 068b6f5

* Fri Dec 13 2019 RH Container Bot <rhcontainerbot@fedoraproject.org> - 1.13.0-0.1.dev.gite28c43d
- bump to 1.13.0
- autobuilt e28c43d

* Fri Dec 13 2019 RH Container Bot <rhcontainerbot@fedoraproject.org> - 1.12.0-0.88.dev.gitdb59421
- autobuilt db59421

* Wed Dec 11 2019 RH Container Bot <rhcontainerbot@fedoraproject.org> - 1.12.0-0.87.dev.git70b101f
- autobuilt 70b101f

* Wed Dec 11 2019 RH Container Bot <rhcontainerbot@fedoraproject.org> - 1.12.0-0.86.dev.gitbc8feee
- autobuilt bc8feee

* Fri Dec 06 2019 RH Container Bot <rhcontainerbot@fedoraproject.org> - 1.12.0-0.85.dev.git8d6869b
- autobuilt 8d6869b

* Fri Dec 06 2019 RH Container Bot <rhcontainerbot@fedoraproject.org> - 1.12.0-0.84.dev.git8fc5b01
- autobuilt 8fc5b01

* Fri Dec 06 2019 RH Container Bot <rhcontainerbot@fedoraproject.org> - 1.12.0-0.83.dev.gitc038827
- autobuilt c038827

* Fri Dec 06 2019 RH Container Bot <rhcontainerbot@fedoraproject.org> - 1.12.0-0.82.dev.gite47145c
- autobuilt e47145c

* Thu Dec 05 2019 RH Container Bot <rhcontainerbot@fedoraproject.org> - 1.12.0-0.81.dev.git2a82d07
- autobuilt 2a82d07

* Wed Dec 04 2019 RH Container Bot <rhcontainerbot@fedoraproject.org> - 1.12.0-0.80.dev.git357d4ae
- autobuilt 357d4ae

* Wed Dec 04 2019 RH Container Bot <rhcontainerbot@fedoraproject.org> - 1.12.0-0.79.dev.gitd55a9f8
- autobuilt d55a9f8

* Tue Dec 03 2019 RH Container Bot <rhcontainerbot@fedoraproject.org> - 1.12.0-0.78.dev.gited0a329
- autobuilt ed0a329

* Mon Nov 25 2019 RH Container Bot <rhcontainerbot@fedoraproject.org> - 1.12.0-0.77.dev.git4cf37c2
- autobuilt 4cf37c2

* Sat Nov 23 2019 RH Container Bot <rhcontainerbot@fedoraproject.org> - 1.12.0-0.76.dev.git8fd3148
- autobuilt 8fd3148

* Thu Nov 21 2019 RH Container Bot <rhcontainerbot@fedoraproject.org> - 1.12.0-0.75.dev.git92ff215
- autobuilt 92ff215

* Wed Nov 20 2019 RH Container Bot <rhcontainerbot@fedoraproject.org> - 1.12.0-0.74.dev.gitcd88667
- autobuilt cd88667

* Wed Nov 20 2019 RH Container Bot <rhcontainerbot@fedoraproject.org> - 1.12.0-0.73.dev.git1e6a70c
- autobuilt 1e6a70c

* Tue Nov 19 2019 RH Container Bot <rhcontainerbot@fedoraproject.org> - 1.12.0-0.72.dev.git6a555a0
- autobuilt 6a555a0

* Sat Nov 16 2019 RH Container Bot <rhcontainerbot@fedoraproject.org> - 1.12.0-0.71.dev.git9ff68b3
- autobuilt 9ff68b3

* Wed Nov 13 2019 RH Container Bot <rhcontainerbot@fedoraproject.org> - 1.12.0-0.70.dev.gitc5244fe
- autobuilt c5244fe

* Tue Nov 12 2019 RH Container Bot <rhcontainerbot@fedoraproject.org> - 1.12.0-0.69.dev.git985e8dc
- autobuilt 985e8dc

* Tue Nov 12 2019 RH Container Bot <rhcontainerbot@fedoraproject.org> - 1.12.0-0.68.dev.git85ab067
- autobuilt 85ab067

* Tue Nov 12 2019 RH Container Bot <rhcontainerbot@fedoraproject.org> - 1.12.0-0.67.dev.git7535655
- autobuilt 7535655

* Fri Nov 08 2019 RH Container Bot <rhcontainerbot@fedoraproject.org> - 1.12.0-0.66.dev.gite3bb278
- autobuilt e3bb278

* Thu Nov 07 2019 RH Container Bot <rhcontainerbot@fedoraproject.org> - 1.12.0-0.65.dev.gita880001
- autobuilt a880001

* Thu Nov 07 2019 RH Container Bot <rhcontainerbot@fedoraproject.org> - 1.12.0-0.64.dev.gitf995696
- autobuilt f995696

* Thu Nov 07 2019 RH Container Bot <rhcontainerbot@fedoraproject.org> - 1.12.0-0.63.dev.git147d106
- autobuilt 147d106

* Wed Nov 06 2019 RH Container Bot <rhcontainerbot@fedoraproject.org> - 1.12.0-0.62.dev.git89bc2a6
- autobuilt 89bc2a6

* Wed Nov 06 2019 RH Container Bot <rhcontainerbot@fedoraproject.org> - 1.12.0-0.61.dev.gitec970d5
- autobuilt ec970d5

* Tue Nov 05 2019 RH Container Bot <rhcontainerbot@fedoraproject.org> - 1.12.0-0.60.dev.gitfba62fd
- autobuilt fba62fd

* Fri Nov 01 2019 RH Container Bot <rhcontainerbot@fedoraproject.org> - 1.12.0-0.59.dev.git1967973
- autobuilt 1967973

* Thu Oct 31 2019 RH Container Bot <rhcontainerbot@fedoraproject.org> - 1.12.0-0.58.dev.git20e92ff
- autobuilt 20e92ff

* Thu Oct 31 2019 RH Container Bot <rhcontainerbot@fedoraproject.org> - 1.12.0-0.57.dev.git141b5a1
- autobuilt 141b5a1

* Thu Oct 31 2019 RH Container Bot <rhcontainerbot@fedoraproject.org> - 1.12.0-0.56.dev.git332a889
- autobuilt 332a889

* Thu Oct 31 2019 RH Container Bot <rhcontainerbot@fedoraproject.org> - 1.12.0-0.55.dev.git8e26456
- autobuilt 8e26456

* Wed Oct 30 2019 RH Container Bot <rhcontainerbot@fedoraproject.org> - 1.12.0-0.54.dev.git1ff7043
- autobuilt 1ff7043

* Wed Oct 30 2019 RH Container Bot <rhcontainerbot@fedoraproject.org> - 1.12.0-0.53.dev.giteaad6b4
- autobuilt eaad6b4

* Tue Oct 29 2019 RH Container Bot <rhcontainerbot@fedoraproject.org> - 1.12.0-0.52.dev.git999fa43
- autobuilt 999fa43

* Tue Oct 29 2019 RH Container Bot <rhcontainerbot@fedoraproject.org> - 1.12.0-0.51.dev.git751f92e
- autobuilt 751f92e

* Tue Oct 29 2019 RH Container Bot <rhcontainerbot@fedoraproject.org> - 1.12.0-0.50.dev.gitb023cde
- autobuilt b023cde

* Tue Oct 29 2019 RH Container Bot <rhcontainerbot@fedoraproject.org> - 1.12.0-0.49.dev.git66701d4
- autobuilt 66701d4

* Mon Oct 28 2019 RH Container Bot <rhcontainerbot@fedoraproject.org> - 1.12.0-0.48.dev.gitc2dc46a
- autobuilt c2dc46a

* Mon Oct 28 2019 RH Container Bot <rhcontainerbot@fedoraproject.org> - 1.12.0-0.47.dev.git691c394
- autobuilt 691c394

* Fri Oct 25 2019 RH Container Bot <rhcontainerbot@fedoraproject.org> - 1.12.0-0.46.dev.gitcddb66e
- autobuilt cddb66e

* Wed Oct 23 2019 RH Container Bot <rhcontainerbot@fedoraproject.org> - 1.12.0-0.45.dev.gitfa4eec7
- autobuilt fa4eec7

* Mon Oct 21 2019 RH Container Bot <rhcontainerbot@fedoraproject.org> - 1.12.0-0.44.dev.git049fdf4
- autobuilt 049fdf4

* Mon Oct 21 2019 RH Container Bot <rhcontainerbot@fedoraproject.org> - 1.12.0-0.43.dev.git1d3db17
- autobuilt 1d3db17

* Sun Oct 20 2019 RH Container Bot <rhcontainerbot@fedoraproject.org> - 1.12.0-0.42.dev.git120c37f
- autobuilt 120c37f

* Wed Oct 16 2019 RH Container Bot <rhcontainerbot@fedoraproject.org> - 1.12.0-0.41.dev.git0f7148b
- autobuilt 0f7148b

* Wed Oct 16 2019 Lokesh Mandvekar <lsm5@fedoraproject.org> - 1.12.0-0.40.dev.git389d49b
- install imgtype binary

* Tue Oct 15 2019 RH Container Bot <rhcontainerbot@fedoraproject.org> - 1.12.0-0.39.dev.git389d49b
- autobuilt 389d49b

* Fri Oct 11 2019 RH Container Bot <rhcontainerbot@fedoraproject.org> - 1.12.0-0.38.dev.gitd6f11ba
- autobuilt d6f11ba

* Fri Oct 11 2019 RH Container Bot <rhcontainerbot@fedoraproject.org> - 1.12.0-0.37.dev.git68b2aa5
- autobuilt 68b2aa5

* Wed Oct 09 2019 RH Container Bot <rhcontainerbot@fedoraproject.org> - 1.12.0-0.36.dev.git13330a4
- autobuilt 13330a4

* Fri Oct 04 2019 RH Container Bot <rhcontainerbot@fedoraproject.org> - 1.12.0-0.35.dev.git7a7e1f0
- autobuilt 7a7e1f0

* Fri Oct 04 2019 RH Container Bot <rhcontainerbot@fedoraproject.org> - 1.12.0-0.34.dev.git797e618
- autobuilt 797e618

* Thu Oct 03 2019 RH Container Bot <rhcontainerbot@fedoraproject.org> - 1.12.0-0.33.dev.gitb298906
- autobuilt b298906

* Wed Oct 02 2019 RH Container Bot <rhcontainerbot@fedoraproject.org> - 1.12.0-0.32.dev.gitf50b55d
- autobuilt f50b55d

* Wed Oct 02 2019 RH Container Bot <rhcontainerbot@fedoraproject.org> - 1.12.0-0.31.dev.gite400691
- autobuilt e400691

* Wed Oct 02 2019 RH Container Bot <rhcontainerbot@fedoraproject.org> - 1.12.0-0.30.dev.git96f9993
- autobuilt 96f9993

* Wed Oct 02 2019 RH Container Bot <rhcontainerbot@fedoraproject.org> - 1.12.0-0.29.dev.gitc771c56
- autobuilt c771c56

* Tue Oct 01 2019 RH Container Bot <rhcontainerbot@fedoraproject.org> - 1.12.0-0.28.dev.gite2c33f3
- autobuilt e2c33f3

* Tue Oct 01 2019 Debarshi Ray <rishi@fedoraproject.org> - 1.12.0-0.27.dev.gitcf933c8
- Require crun >= 0.10-1

* Tue Oct 01 2019 Debarshi Ray <rishi@fedoraproject.org> - 1.12.0-0.26.dev.gitcf933c8
- Switch to crun for Cgroups v2 support

* Tue Oct 01 2019 RH Container Bot <rhcontainerbot@fedoraproject.org> - 1.12.0-0.25.dev.gitcf933c8
- autobuilt cf933c8

* Tue Oct 01 2019 RH Container Bot <rhcontainerbot@fedoraproject.org> - 1.12.0-0.24.dev.gitbf04bf1
- autobuilt bf04bf1

* Tue Oct 01 2019 RH Container Bot <rhcontainerbot@fedoraproject.org> - 1.12.0-0.23.dev.gitfc06a4d
- autobuilt fc06a4d

* Tue Oct 01 2019 RH Container Bot <rhcontainerbot@fedoraproject.org> - 1.12.0-0.22.dev.gitd3d9cec
- autobuilt d3d9cec

* Mon Sep 30 2019 RH Container Bot <rhcontainerbot@fedoraproject.org> - 1.12.0-0.21.dev.gita32fc96
- autobuilt a32fc96

* Sat Sep 28 2019 RH Container Bot <rhcontainerbot@fedoraproject.org> - 1.12.0-0.20.dev.git61e32a5
- autobuilt 61e32a5

* Sat Sep 21 2019 Lokesh Mandvekar (Bot) <lsm5+bot@fedoraproject.org> - 1.12.0-0.19.dev.gitc3b1ec6
- autobuilt c3b1ec6

* Wed Sep 18 2019 Lokesh Mandvekar (Bot) <lsm5+bot@fedoraproject.org> - 1.12.0-0.18.dev.git04150e0
- autobuilt 04150e0

* Tue Sep 17 2019 Lokesh Mandvekar (Bot) <lsm5+bot@fedoraproject.org> - 1.12.0-0.17.dev.gitd2c1fd8
- autobuilt d2c1fd8

* Tue Sep 17 2019 Lokesh Mandvekar (Bot) <lsm5+bot@fedoraproject.org> - 1.12.0-0.16.dev.git6abc01c
- autobuilt 6abc01c

* Mon Sep 16 2019 Lokesh Mandvekar (Bot) <lsm5+bot@fedoraproject.org> - 1.12.0-0.15.dev.gite9969bc
- autobuilt e9969bc

* Fri Sep 13 2019 Lokesh Mandvekar (Bot) <lsm5+bot@fedoraproject.org> - 1.12.0-0.14.dev.git10b0e7a
- autobuilt 10b0e7a

* Fri Sep 13 2019 Lokesh Mandvekar (Bot) <lsm5+bot@fedoraproject.org> - 1.12.0-0.13.dev.git4ce6fba
- autobuilt 4ce6fba

* Thu Sep 12 2019 Lokesh Mandvekar (Bot) <lsm5+bot@fedoraproject.org> - 1.12.0-0.12.dev.git9cac447
- autobuilt 9cac447

* Sat Sep 07 2019 Lokesh Mandvekar (Bot) <lsm5+bot@fedoraproject.org> - 1.12.0-0.11.dev.git20a33e0
- autobuilt 20a33e0

* Sat Sep 07 2019 Lokesh Mandvekar (Bot) <lsm5+bot@fedoraproject.org> - 1.12.0-0.10.dev.git9bf6b5e
- autobuilt 9bf6b5e

* Fri Sep 06 2019 Lokesh Mandvekar (Bot) <lsm5+bot@fedoraproject.org> - 1.12.0-0.9.dev.gitf54c965
- autobuilt f54c965

* Thu Sep 05 2019 Lokesh Mandvekar (Bot) <lsm5+bot@fedoraproject.org> - 1.12.0-0.8.dev.git3f6ad0f
- autobuilt 3f6ad0f

* Thu Sep 05 2019 Lokesh Mandvekar (Bot) <lsm5+bot@fedoraproject.org> - 1.12.0-0.7.dev.git9f2a682
- autobuilt 9f2a682

* Thu Sep 05 2019 Lokesh Mandvekar (Bot) <lsm5+bot@fedoraproject.org> - 1.12.0-0.6.dev.git4da1d5d
- autobuilt 4da1d5d

* Thu Sep 05 2019 Lokesh Mandvekar (Bot) <lsm5+bot@fedoraproject.org> - 1.12.0-0.5.dev.git34f1ae6
- autobuilt 34f1ae6

* Wed Sep 04 2019 Lokesh Mandvekar (Bot) <lsm5+bot@fedoraproject.org> - 1.12.0-0.4.dev.gitcc80ccc
- autobuilt cc80ccc

* Wed Sep 04 2019 Lokesh Mandvekar (Bot) <lsm5+bot@fedoraproject.org> - 1.12.0-0.3.dev.gitb643073
- autobuilt b643073

* Wed Sep 04 2019 Lokesh Mandvekar (Bot) <lsm5+bot@fedoraproject.org> - 1.12.0-0.2.dev.git15773bd
- autobuilt 15773bd

* Sat Aug 31 2019 Lokesh Mandvekar (Bot) <lsm5+bot@fedoraproject.org> - 1.12.0-0.1.dev.git1a1a728
- bump to 1.12.0
- autobuilt 1a1a728

* Fri Aug 30 2019 Lokesh Mandvekar (Bot) <lsm5+bot@fedoraproject.org> - 1.11.0-0.38.dev.git57db70c
- autobuilt 57db70c

* Fri Aug 30 2019 Lokesh Mandvekar (Bot) <lsm5+bot@fedoraproject.org> - 1.11.0-0.37.dev.gite930951
- autobuilt e930951

* Thu Aug 29 2019 Lokesh Mandvekar (Bot) <lsm5+bot@fedoraproject.org> - 1.11.0-0.36.dev.gitecf5b72
- autobuilt ecf5b72

* Thu Aug 29 2019 Lokesh Mandvekar (Bot) <lsm5+bot@fedoraproject.org> - 1.11.0-0.35.dev.git5671417
- autobuilt 5671417

* Wed Aug 28 2019 Lokesh Mandvekar (Bot) <lsm5+bot@fedoraproject.org> - 1.11.0-0.34.dev.git689f8ed
- autobuilt 689f8ed

* Thu Aug 22 2019 Lokesh Mandvekar (Bot) <lsm5+bot@fedoraproject.org> - 1.11.0-0.33.dev.git6b5f8ba
- autobuilt 6b5f8ba

* Thu Aug 22 2019 Lokesh Mandvekar (Bot) <lsm5+bot@fedoraproject.org> - 1.11.0-0.32.dev.gitff72568
- autobuilt ff72568

* Wed Aug 21 2019 Lokesh Mandvekar (Bot) <lsm5+bot@fedoraproject.org> - 1.11.0-0.31.dev.git376e52e
- autobuilt 376e52e

* Wed Aug 21 2019 Lokesh Mandvekar (Bot) <lsm5+bot@fedoraproject.org> - 1.11.0-0.30.dev.git5a1c733
- autobuilt 5a1c733

* Wed Aug 21 2019 Lokesh Mandvekar (Bot) <lsm5+bot@fedoraproject.org> - 1.11.0-0.29.dev.git3ad937b
- autobuilt 3ad937b

* Tue Aug 20 2019 Lokesh Mandvekar (Bot) <lsm5+bot@fedoraproject.org> - 1.11.0-0.28.dev.gitfa68ed6
- autobuilt fa68ed6

* Tue Aug 20 2019 Lokesh Mandvekar (Bot) <lsm5+bot@fedoraproject.org> - 1.11.0-0.27.dev.gitb288b7a
- autobuilt b288b7a

* Mon Aug 19 2019 Lokesh Mandvekar (Bot) <lsm5+bot@fedoraproject.org> - 1.11.0-0.26.dev.gitc1a2d4f
- autobuilt c1a2d4f

* Mon Aug 19 2019 Lokesh Mandvekar (Bot) <lsm5+bot@fedoraproject.org> - 1.11.0-0.25.dev.git51415ec
- autobuilt 51415ec

* Mon Aug 19 2019 Lokesh Mandvekar (Bot) <lsm5+bot@fedoraproject.org> - 1.11.0-0.24.dev.gitc2c52ba
- autobuilt c2c52ba

* Fri Aug 16 2019 Lokesh Mandvekar (Bot) <lsm5+bot@fedoraproject.org> - 1.11.0-0.23.dev.gitebf6f51
- autobuilt ebf6f51

* Fri Aug 16 2019 Lokesh Mandvekar (Bot) <lsm5+bot@fedoraproject.org> - 1.11.0-0.22.dev.git36dcedb
- autobuilt 36dcedb

* Fri Aug 16 2019 Lokesh Mandvekar (Bot) <lsm5+bot@fedoraproject.org> - 1.11.0-0.21.dev.gitab0286f
- autobuilt ab0286f

* Thu Aug 15 2019 Lokesh Mandvekar (Bot) <lsm5+bot@fedoraproject.org> - 1.11.0-0.20.dev.git1ce1130
- autobuilt 1ce1130

* Wed Aug 14 2019 Lokesh Mandvekar (Bot) <lsm5+bot@fedoraproject.org> - 1.11.0-0.19.dev.gitd88c26b
- autobuilt d88c26b

* Wed Aug 14 2019 Lokesh Mandvekar (Bot) <lsm5+bot@fedoraproject.org> - 1.11.0-0.18.dev.git5c98d3c
- autobuilt 5c98d3c

* Tue Aug 13 2019 Lokesh Mandvekar (Bot) <lsm5+bot@fedoraproject.org> - 1.11.0-0.17.dev.git3f5436f
- autobuilt 3f5436f

* Mon Aug 12 2019 Lokesh Mandvekar (Bot) <lsm5+bot@fedoraproject.org> - 1.11.0-0.16.dev.gita99139c
- autobuilt a99139c

* Mon Aug 12 2019 Lokesh Mandvekar (Bot) <lsm5+bot@fedoraproject.org> - 1.11.0-0.15.dev.git2df08f0
- autobuilt 2df08f0

* Mon Aug 12 2019 Lokesh Mandvekar (Bot) <lsm5+bot@fedoraproject.org> - 1.11.0-0.14.dev.git96a136e
- autobuilt 96a136e

* Sun Aug 11 2019 Lokesh Mandvekar (Bot) <lsm5+bot@fedoraproject.org> - 1.11.0-0.13.dev.git7180312
- autobuilt 7180312

* Sat Aug 10 2019 Lokesh Mandvekar (Bot) <lsm5+bot@fedoraproject.org> - 1.11.0-0.12.dev.git0dfb6f5
- autobuilt 0dfb6f5

* Fri Aug 09 2019 Lokesh Mandvekar (Bot) <lsm5+bot@fedoraproject.org> - 1.11.0-0.11.dev.git60d5480
- autobuilt 60d5480

* Fri Aug 09 2019 Lokesh Mandvekar (Bot) <lsm5+bot@fedoraproject.org> - 1.11.0-0.10.dev.git60c0088
- autobuilt 60c0088

* Fri Aug 09 2019 Lokesh Mandvekar (Bot) <lsm5+bot@fedoraproject.org> - 1.11.0-0.9.dev.gitc953216
- autobuilt c953216

* Thu Aug 08 2019 Lokesh Mandvekar (Bot) <lsm5+bot@fedoraproject.org> - 1.11.0-0.8.dev.gitf892eb6
- autobuilt f892eb6

* Thu Aug 08 2019 Lokesh Mandvekar (Bot) <lsm5+bot@fedoraproject.org> - 1.11.0-0.7.dev.git95cb061
- autobuilt 95cb061

* Thu Aug 08 2019 Lokesh Mandvekar (Bot) <lsm5+bot@fedoraproject.org> - 1.11.0-0.6.dev.gitf4cfe9c
- autobuilt f4cfe9c

* Wed Aug 07 2019 Lokesh Mandvekar (Bot) <lsm5+bot@fedoraproject.org> - 1.11.0-0.5.dev.git03aa807
- autobuilt 03aa807

* Wed Aug 07 2019 Lokesh Mandvekar (Bot) <lsm5+bot@fedoraproject.org> - 1.11.0-0.4.dev.gitbafcf88
- autobuilt bafcf88

* Tue Aug 06 2019 Lokesh Mandvekar (Bot) <lsm5+bot@fedoraproject.org> - 1.11.0-0.3.dev.git232f7c6
- autobuilt 232f7c6

* Mon Aug 05 2019 Lokesh Mandvekar (Bot) <lsm5+bot@fedoraproject.org> - 1.11.0-0.2.dev.git1de958d
- autobuilt 1de958d

* Fri Aug 02 2019 Lokesh Mandvekar (Bot) <lsm5+bot@fedoraproject.org> - 1.11.0-0.1.dev.gitac5031d
- bump to 1.11.0
- autobuilt ac5031d

* Fri Aug 02 2019 Lokesh Mandvekar (Bot) <lsm5+bot@fedoraproject.org> - 1.9.3-0.68.dev.git3117f5e
- autobuilt 3117f5e

* Thu Aug 01 2019 Lokesh Mandvekar (Bot) <lsm5+bot@fedoraproject.org> - 1.9.3-0.67.dev.git4d017d6
- autobuilt 4d017d6

* Wed Jul 31 2019 Lokesh Mandvekar (Bot) <lsm5+bot@fedoraproject.org> - 1.9.3-0.66.dev.gitc00f548
- autobuilt c00f548

* Wed Jul 31 2019 Lokesh Mandvekar (Bot) <lsm5+bot@fedoraproject.org> - 1.9.3-0.65.dev.git677b771
- autobuilt 677b771

* Tue Jul 30 2019 Lokesh Mandvekar (Bot) <lsm5+bot@fedoraproject.org> - 1.9.3-0.64.dev.gitb7a0ed0
- autobuilt b7a0ed0

* Tue Jul 30 2019 Lokesh Mandvekar (Bot) <lsm5+bot@fedoraproject.org> - 1.9.3-0.63.dev.git5bab9b0
- autobuilt 5bab9b0

* Mon Jul 29 2019 Lokesh Mandvekar (Bot) <lsm5+bot@fedoraproject.org> - 1.9.3-0.62.dev.git4ccb343
- autobuilt 4ccb343

* Mon Jul 29 2019 Lokesh Mandvekar (Bot) <lsm5+bot@fedoraproject.org> - 1.9.3-0.61.dev.gita74bdd3
- autobuilt a74bdd3

* Sat Jul 27 2019 Lokesh Mandvekar (Bot) <lsm5+bot@fedoraproject.org> - 1.9.3-0.60.dev.git6b214d2
- autobuilt 6b214d2

* Fri Jul 26 2019 Lokesh Mandvekar (Bot) <lsm5+bot@fedoraproject.org> - 1.9.3-0.59.dev.git73401a4
- autobuilt 73401a4

* Wed Jul 24 2019 Fedora Release Engineering <releng@fedoraproject.org> - 1.9.3-0.58.dev.git6bd0551
- Rebuilt for https://fedoraproject.org/wiki/Fedora_31_Mass_Rebuild

* Tue Jul 23 2019 Lokesh Mandvekar (Bot) <lsm5+bot@fedoraproject.org> - 1.9.3-0.57.dev.git6bd0551
- autobuilt 6bd0551

* Fri Jul 19 2019 Lokesh Mandvekar (Bot) <lsm5+bot@fedoraproject.org> - 1.9.3-0.56.dev.git555b5a5
- autobuilt 555b5a5

* Fri Jul 19 2019 Lokesh Mandvekar (Bot) <lsm5+bot@fedoraproject.org> - 1.9.3-0.55.dev.git2110f05
- bump to 1.9.3
- autobuilt 2110f05

* Fri Jul 19 2019 Lokesh Mandvekar (Bot) <lsm5+bot@fedoraproject.org> - 1.9.2-0.54.dev.gitd7dec37
- autobuilt d7dec37

* Fri Jul 19 2019 Lokesh Mandvekar (Bot) <lsm5+bot@fedoraproject.org> - 1.9.2-0.53.dev.git5da3c8c
- autobuilt 5da3c8c

* Thu Jul 18 2019 Lokesh Mandvekar (Bot) <lsm5+bot@fedoraproject.org> - 1.9.2-0.52.dev.git4ae0e14
- autobuilt 4ae0e14

* Thu Jul 18 2019 Lokesh Mandvekar (Bot) <lsm5+bot@fedoraproject.org> - 1.9.2-0.51.dev.git8da4cb4
- autobuilt 8da4cb4

* Wed Jul 17 2019 Lokesh Mandvekar (Bot) <lsm5+bot@fedoraproject.org> - 1.9.2-0.50.dev.gitbe51b9b
- autobuilt be51b9b

* Wed Jul 17 2019 Lokesh Mandvekar (Bot) <lsm5+bot@fedoraproject.org> - 1.9.2-0.49.dev.gitb33b87b
- autobuilt b33b87b

* Wed Jul 17 2019 Lokesh Mandvekar (Bot) <lsm5+bot@fedoraproject.org> - 1.9.2-0.48.dev.git16e3010
- autobuilt 16e3010

* Tue Jul 16 2019 Lokesh Mandvekar (Bot) <lsm5+bot@fedoraproject.org> - 1.9.2-0.47.dev.gitbb5cbf1
- autobuilt bb5cbf1

* Tue Jul 16 2019 Lokesh Mandvekar (Bot) <lsm5+bot@fedoraproject.org> - 1.9.2-0.46.dev.git2249ba3
- autobuilt 2249ba3

* Sun Jul 14 2019 Lokesh Mandvekar (Bot) <lsm5+bot@fedoraproject.org> - 1.9.2-0.45.dev.gitd419737
- bump to 1.9.2
- autobuilt d419737

* Wed Jul 10 2019 Lokesh Mandvekar (Bot) <lsm5+bot@fedoraproject.org> - 1.9.1-0.44.dev.git5d723ff
- autobuilt 5d723ff

* Sun Jul 07 2019 Lokesh Mandvekar <lsm5@fedoraproject.org> - 1.9.1-0.43.dev.gite160a63
- built e160a63
- add centos conditionals
- use new name for go-md2man dep

* Sat Jun 22 2019 Lokesh Mandvekar (Bot) <lsm5+bot@fedoraproject.org> - 1.9.1-0.42.dev.git1d11851
- autobuilt 1d11851

* Fri Jun 21 2019 Lokesh Mandvekar (Bot) <lsm5+bot@fedoraproject.org> - 1.9.1-0.41.dev.git07aaf5e
- autobuilt 07aaf5e

* Thu Jun 20 2019 Lokesh Mandvekar (Bot) <lsm5+bot@fedoraproject.org> - 1.9.1-0.40.dev.gitc22957b
- autobuilt c22957b

* Tue Jun 18 2019 Lokesh Mandvekar (Bot) <lsm5+bot@fedoraproject.org> - 1.9.1-0.39.dev.git2c4f388
- autobuilt 2c4f388

* Sun Jun 16 2019 Lokesh Mandvekar (Bot) <lsm5+bot@fedoraproject.org> - 1.9.1-0.38.dev.git0b84b23
- bump to 1.9.1
- autobuilt 0b84b23

* Sat Jun 15 2019 Lokesh Mandvekar (Bot) <lsm5+bot@fedoraproject.org> - 1.9.0-0.37.dev.git77fa9dd
- autobuilt 77fa9dd

* Fri Jun 14 2019 Lokesh Mandvekar (Bot) <lsm5+bot@fedoraproject.org> - 1.9.0-0.36.dev.gitdc7b50c
- autobuilt dc7b50c

* Thu Jun 13 2019 Lokesh Mandvekar (Bot) <lsm5+bot@fedoraproject.org> - 1.9.0-0.35.dev.git2191ba6
- autobuilt 2191ba6

* Wed Jun 12 2019 Lokesh Mandvekar (Bot) <lsm5+bot@fedoraproject.org> - 1.9.0-0.34.dev.gitdcbf193
- autobuilt dcbf193

* Tue Jun 11 2019 Lokesh Mandvekar (Bot) <lsm5+bot@fedoraproject.org> - 1.9.0-0.33.dev.git78dcf2f
- autobuilt 78dcf2f

* Mon Jun 10 2019 Lokesh Mandvekar (Bot) <lsm5+bot@fedoraproject.org> - 1.9.0-0.32.dev.git4ae0a69
- autobuilt 4ae0a69

* Sun Jun 09 2019 Lokesh Mandvekar (Bot) <lsm5+bot@fedoraproject.org> - 1.9.0-0.31.dev.gitd172dd9
- autobuilt d172dd9

* Sat Jun 08 2019 Lokesh Mandvekar (Bot) <lsm5+bot@fedoraproject.org> - 1.9.0-0.30.dev.git2da8755
- autobuilt 2da8755

* Fri Jun 07 2019 Lokesh Mandvekar (Bot) <lsm5+bot@fedoraproject.org> - 1.9.0-0.29.dev.gitad4f235
- autobuilt ad4f235

* Thu Jun 06 2019 Lokesh Mandvekar (Bot) <lsm5+bot@fedoraproject.org> - 1.9.0-0.28.dev.gite0306bb
- autobuilt e0306bb

* Wed Jun 05 2019 Lokesh Mandvekar (Bot) <lsm5+bot@fedoraproject.org> - 1.9.0-0.27.dev.gitaa06a77
- autobuilt aa06a77

* Sun Jun 02 2019 Lokesh Mandvekar <lsm5@fedoraproject.org> - 1.9.0-0.26.dev.gita086ec8
- build for all arches

* Sun Jun 02 2019 Lokesh Mandvekar (Bot) <lsm5+bot@fedoraproject.org> - 1.9.0-0.25.dev.git7016ce6
- autobuilt 7016ce6

* Sat Jun 01 2019 Lokesh Mandvekar (Bot) <lsm5+bot@fedoraproject.org> - 1.9.0-0.24.dev.git3104ddf
- autobuilt 3104ddf

* Fri May 31 2019 Lokesh Mandvekar (Bot) <lsm5+bot@fedoraproject.org> - 1.9.0-0.23.dev.git53be3d3
- autobuilt 53be3d3

* Thu May 30 2019 Lokesh Mandvekar (Bot) <lsm5+bot@fedoraproject.org> - 1.9.0-0.22.dev.git2a962f1
- autobuilt 2a962f1

* Wed May 29 2019 Lokesh Mandvekar (Bot) <lsm5+bot@fedoraproject.org> - 1.9.0-0.21.dev.gitfa7f030
- autobuilt fa7f030

* Tue May 28 2019 Lokesh Mandvekar (Bot) <lsm5+bot@fedoraproject.org> - 1.9.0-0.20.dev.gited77a92
- autobuilt ed77a92

* Sat May 25 2019 Lokesh Mandvekar (Bot) <lsm5+bot@fedoraproject.org> - 1.9.0-0.19.dev.git8e48a65
- autobuilt 8e48a65

* Fri May 24 2019 Lokesh Mandvekar (Bot) <lsm5+bot@fedoraproject.org> - 1.9.0-0.18.dev.git4e1ca7c
- autobuilt 4e1ca7c

* Fri May 24 2019 Lokesh Mandvekar (Bot) <lsm5+bot@fedoraproject.org> - 1.9.0-0.17.dev.git00f5164
- autobuilt 00f5164

* Thu May 23 2019 Lokesh Mandvekar (Bot) <lsm5+bot@fedoraproject.org> - 1.9.0-0.16.dev.gitbc9c276
- autobuilt bc9c276

* Tue May 21 2019 Lokesh Mandvekar (Bot) <lsm5+bot@fedoraproject.org> - 1.9.0-0.15.dev.gitbcc5e51
- autobuilt bcc5e51

* Sun May 19 2019 Lokesh Mandvekar (Bot) <lsm5+bot@fedoraproject.org> - 1.9.0-0.14.dev.git7793c51
- autobuilt 7793c51

* Sat May 18 2019 Lokesh Mandvekar (Bot) <lsm5+bot@fedoraproject.org> - 1.9.0-0.13.dev.git3bf8547
- autobuilt 3bf8547

* Fri May 17 2019 Lokesh Mandvekar (Bot) <lsm5+bot@fedoraproject.org> - 1.9.0-0.12.dev.git63808f9
- autobuilt 63808f9

* Thu May 16 2019 Lokesh Mandvekar (Bot) <lsm5+bot@fedoraproject.org> - 1.9.0-0.11.dev.gitc0633e3
- autobuilt c0633e3

* Wed May 15 2019 Lokesh Mandvekar (Bot) <lsm5+bot@fedoraproject.org> - 1.9.0-0.10.dev.git4c6b09c
- autobuilt 4c6b09c

* Tue May 14 2019 Lokesh Mandvekar (Bot) <lsm5+bot@fedoraproject.org> - 1.9.0-0.9.dev.git7ae362b
- autobuilt 7ae362b

* Mon May 13 2019 Lokesh Mandvekar (Bot) <lsm5+bot@fedoraproject.org> - 1.9.0-0.8.dev.git74a3195
- autobuilt 74a3195

* Sun May 12 2019 Lokesh Mandvekar (Bot) <lsm5+bot@fedoraproject.org> - 1.9.0-0.7.dev.gitab8678a
- autobuilt ab8678a

* Sat May 11 2019 Lokesh Mandvekar (Bot) <lsm5+bot@fedoraproject.org> - 1.9.0-0.6.dev.gitc654b18
- autobuilt c654b18

* Sat May 04 2019 Lokesh Mandvekar (Bot) <lsm5+bot@fedoraproject.org> - 1.9.0-0.5.dev.gite9184ea
- autobuilt e9184ea

* Fri May 03 2019 Lokesh Mandvekar (Bot) <lsm5+bot@fedoraproject.org> - 1.9.0-0.4.dev.git59da11d
- autobuilt 59da11d

* Thu May 02 2019 Lokesh Mandvekar (Bot) <lsm5+bot@fedoraproject.org> - 1.9.0-0.3.dev.git78fb869
- autobuilt 78fb869

* Tue Apr 30 2019 Lokesh Mandvekar (Bot) <lsm5+bot@fedoraproject.org> - 1.9.0-0.2.dev.git0e30da6
- autobuilt 0e30da6

* Sun Apr 28 2019 Lokesh Mandvekar <lsm5@fedoraproject.org> - 1.9.0-0.1.dev.gitddbd805
- bump to v1.9.0-dev
- update release tag format for unreleased builds

* Wed Apr 24 2019 Lokesh Mandvekar (Bot) <lsm5+bot@fedoraproject.org> - 1.8-41.dev.gitbdbedfd
- autobuilt bdbedfd

* Tue Apr 23 2019 Lokesh Mandvekar (Bot) <lsm5+bot@fedoraproject.org> - 1.8-40.dev.gitb466cbd
- autobuilt b466cbd

* Sat Apr 20 2019 Lokesh Mandvekar (Bot) <lsm5+bot@fedoraproject.org> - 1.8-39.dev.git2f0179f
- autobuilt 2f0179f

* Fri Apr 19 2019 Lokesh Mandvekar (Bot) <lsm5+bot@fedoraproject.org> - 1.8-38.dev.git135542e
- autobuilt 135542e

* Thu Apr 18 2019 Lokesh Mandvekar (Bot) <lsm5+bot@fedoraproject.org> - 1.8-37.dev.gite879079
- autobuilt e879079

* Wed Apr 17 2019 Lokesh Mandvekar (Bot) <lsm5+bot@fedoraproject.org> - 1.8-36.dev.gitd8fe400
- autobuilt d8fe400

* Mon Apr 15 2019 Lokesh Mandvekar (Bot) <lsm5+bot@fedoraproject.org> - 1.8-35.dev.gitfcc12bd
- autobuilt fcc12bd

* Sat Apr 13 2019 Lokesh Mandvekar (Bot) <lsm5+bot@fedoraproject.org> - 1.8-34.dev.gitd43787b
- autobuilt d43787b

* Fri Apr 12 2019 Lokesh Mandvekar (Bot) <lsm5+bot@fedoraproject.org> - 1.8-33.dev.git316bd0a
- autobuilt 316bd0a

* Wed Apr 10 2019 Lokesh Mandvekar (Bot) <lsm5+bot@fedoraproject.org> - 1.8-32.dev.git021d607
- autobuilt 021d607

* Tue Apr 09 2019 Lokesh Mandvekar (Bot) <lsm5+bot@fedoraproject.org> - 1.8-31.dev.git610eb7a
- autobuilt 610eb7a

* Sun Apr 07 2019 Lokesh Mandvekar (Bot) <lsm5+bot@fedoraproject.org> - 1.8-30.dev.git25b7c11
- autobuilt 25b7c11

* Sat Apr 06 2019 Lokesh Mandvekar (Bot) <lsm5+bot@fedoraproject.org> - 1.8-29.dev.git29a6c81
- autobuilt 29a6c81

* Fri Apr 05 2019 Lokesh Mandvekar (Bot) <lsm5+bot@fedoraproject.org> - 1.8-28.dev.gitac66d78
- autobuilt ac66d78

* Mon Apr 01 2019 Lokesh Mandvekar (Bot) <lsm5+bot@fedoraproject.org> - 1.8-27.dev.git9e1967a
- autobuilt 9e1967a

* Sat Mar 30 2019 Lokesh Mandvekar (Bot) <lsm5+bot@fedoraproject.org> - 1.8-26.dev.git13d9142
- autobuilt 13d9142

* Fri Mar 29 2019 Lokesh Mandvekar (Bot) <lsm5+bot@fedoraproject.org> - 1.8-25.dev.gita9bd025
- autobuilt a9bd025

* Thu Mar 28 2019 Lokesh Mandvekar (Bot) <lsm5+bot@fedoraproject.org> - 1.8-24.dev.gitc933fe4
- autobuilt c933fe4

* Wed Mar 27 2019 Lokesh Mandvekar (Bot) <lsm5+bot@fedoraproject.org> - 1.8-23.dev.git3d74031
- autobuilt 3d74031

* Mon Mar 25 2019 Lokesh Mandvekar (Bot) <lsm5+bot@fedoraproject.org> - 1.8-22.dev.git03fae01
- autobuilt 03fae01

* Sat Mar 23 2019 Lokesh Mandvekar (Bot) <lsm5+bot@fedoraproject.org> - 1.8-21.dev.gitd1c75ea
- autobuilt d1c75ea

* Fri Mar 22 2019 Lokesh Mandvekar (Bot) <lsm5+bot@fedoraproject.org> - 1.8-20.dev.gitc6ae5c5
- autobuilt c6ae5c5

* Thu Mar 21 2019 Dan Walsh <dwalsh@redhat.com> - 1.8-19.dev.gitbe0c8d2
- Complile with SELinux enabled

* Thu Mar 21 2019 Lokesh Mandvekar (Bot) <lsm5+bot@fedoraproject.org> - 1.8-18.dev.gitbe0c8d2
- autobuilt be0c8d2

* Wed Mar 20 2019 Lokesh Mandvekar (Bot) <lsm5+bot@fedoraproject.org> - 1.8-17.dev.git9d6da3a
- autobuilt 9d6da3a

* Tue Mar 19 2019 Lokesh Mandvekar (Bot) <lsm5+bot@fedoraproject.org> - 1.8-16.dev.git1ba9201
- autobuilt 1ba9201

* Sat Mar 16 2019 Lokesh Mandvekar (Bot) <lsm5+bot@fedoraproject.org> - 1.8-15.dev.gita986f34
- autobuilt a986f34

* Fri Mar 15 2019 Lokesh Mandvekar (Bot) <lsm5+bot@fedoraproject.org> - 1.8-14.dev.gitc691d09
- autobuilt c691d09

* Thu Mar 14 2019 Lokesh Mandvekar (Bot) <lsm5+bot@fedoraproject.org> - 1.8-13.dev.git3b497ff
- autobuilt 3b497ff

* Wed Mar 13 2019 Lokesh Mandvekar (Bot) <lsm5+bot@fedoraproject.org> - 1.8-12.dev.git3ba8822
- autobuilt 3ba8822

* Sun Mar 10 2019 Lokesh Mandvekar (Bot) <lsm5+bot@fedoraproject.org> - 1.8-11.dev.git36605c2
- autobuilt 36605c2

* Sat Mar 09 2019 Lokesh Mandvekar (Bot) <lsm5+bot@fedoraproject.org> - 1.8-10.dev.git984ea9b
- autobuilt 984ea9b

* Thu Mar 07 2019 Lokesh Mandvekar (Bot) <lsm5+bot@fedoraproject.org> - 1.8-9.dev.git0a8ec97
- autobuilt 0a8ec97

* Wed Mar 06 2019 Dan Walsh <dwalsh@redhat.com> - 1.8-8.dev.git3afba37
- Add recommends for fuse-overlay and slirp4netns

* Wed Mar 06 2019 Lokesh Mandvekar (Bot) <lsm5+bot@fedoraproject.org> - 1.8-7.dev.git3afba37
- autobuilt 3afba37

* Tue Mar 05 2019 Lokesh Mandvekar (Bot) <lsm5+bot@fedoraproject.org> - 1.8-6.dev.git11dd219
- autobuilt 11dd219

* Fri Mar 01 2019 Lokesh Mandvekar (Bot) <lsm5+bot@fedoraproject.org> - 1.8-5.dev.git8b1d11f
- autobuilt 8b1d11f

* Thu Feb 28 2019 Lokesh Mandvekar (Bot) <lsm5+bot@fedoraproject.org> - 1.8-4.dev.git95a5089
- autobuilt 95a5089

* Tue Feb 26 2019 Lokesh Mandvekar (Bot) <lsm5+bot@fedoraproject.org> - 1.8-3.dev.git6c1a4cc
- autobuilt 6c1a4cc

* Sat Feb 23 2019 Lokesh Mandvekar (Bot) <lsm5+bot@fedoraproject.org> - 1.8-2.dev.git8c3d8b1
- bump to 1.8
- autobuilt 8c3d8b1

* Fri Feb 22 2019 Lokesh Mandvekar (Bot) <lsm5+bot@fedoraproject.org> - 1.7-20.dev.git873f001
- autobuilt 873f001

* Thu Feb 21 2019 Lokesh Mandvekar (Bot) <lsm5+bot@fedoraproject.org> - 1.7-19.dev.gitdb6e7bb
- autobuilt db6e7bb

* Wed Feb 20 2019 Lokesh Mandvekar (Bot) <lsm5+bot@fedoraproject.org> - 1.7-18.dev.git1b02a7e
- autobuilt 1b02a7e

* Mon Feb 18 2019 Lokesh Mandvekar (Bot) <lsm5+bot@fedoraproject.org> - 1.7-17.dev.git146a0fc
- autobuilt 146a0fc

* Sat Feb 16 2019 Lokesh Mandvekar (Bot) <lsm5+bot@fedoraproject.org> - 1.7-16.dev.git80fcb24
- autobuilt 80fcb24

* Fri Feb 15 2019 Lokesh Mandvekar (Bot) <lsm5+bot@fedoraproject.org> - 1.7-15.dev.git40d4d59
- autobuilt 40d4d59

* Thu Feb 14 2019 Lokesh Mandvekar (Bot) <lsm5+bot@fedoraproject.org> - 1.7-14.dev.gite4c4d46
- autobuilt e4c4d46

* Sun Feb 10 2019 Lokesh Mandvekar (Bot) <lsm5+bot@fedoraproject.org> - 1.7-13.dev.git711f9ea
- autobuilt 711f9ea

* Fri Feb 08 2019 Lokesh Mandvekar (Bot) <lsm5+bot@fedoraproject.org> - 1.7-12.dev.git310363c
- autobuilt 310363c

* Wed Feb 06 2019 Lokesh Mandvekar (Bot) <lsm5+bot@fedoraproject.org> - 1.7-11.dev.git50539b5
- autobuilt 50539b5

* Tue Feb 05 2019 Lokesh Mandvekar (Bot) <lsm5+bot@fedoraproject.org> - 1.7-10.dev.gitad24f28
- autobuilt ad24f28

* Sat Feb 02 2019 Lokesh Mandvekar (Bot) <lsm5+bot@fedoraproject.org> - 1.7-9.dev.git973bb88
- autobuilt 973bb88

* Fri Feb 01 2019 Lokesh Mandvekar (Bot) <lsm5+bot@fedoraproject.org> - 1.7-8.dev.git03f6247
- autobuilt 03f6247

* Thu Jan 31 2019 Fedora Release Engineering <releng@fedoraproject.org> - 1.7-7.dev.gite702872
- Rebuilt for https://fedoraproject.org/wiki/Fedora_30_Mass_Rebuild

* Tue Jan 29 2019 Lokesh Mandvekar (Bot) <lsm5+bot@fedoraproject.org> - 1.7-6.dev.gite702872
- autobuilt e702872

* Thu Jan 24 2019 Lokesh Mandvekar (Bot) <lsm5+bot@fedoraproject.org> - 1.7-5.dev.gitf1cec50
- autobuilt f1cec50

* Tue Jan 22 2019 Lokesh Mandvekar (Bot) <lsm5+bot@fedoraproject.org> - 1.7-4.dev.git4bcddb7
- autobuilt 4bcddb7

* Mon Jan 21 2019 Lokesh Mandvekar (Bot) <lsm5+bot@fedoraproject.org> - 1.7-3.dev.git9b9ed1d
- autobuilt 9b9ed1d

* Sun Jan 20 2019 Lokesh Mandvekar (Bot) <lsm5+bot@fedoraproject.org> - 1.7-2.dev.git7a85ca7
- bump to 1.7
- autobuilt 7a85ca7

* Sat Jan 19 2019 Lokesh Mandvekar (Bot) <lsm5+bot@fedoraproject.org> - 1.6-2.dev.git5f95bd9
- bump to 1.6
- autobuilt 5f95bd9

* Fri Jan 18 2019 Lokesh Mandvekar (Bot) <lsm5+bot@fedoraproject.org> - 1.7-2.dev.git0f114e9
- bump to 1.7
- autobuilt 0f114e9

* Thu Jan 17 2019 Lokesh Mandvekar (Bot) <lsm5+bot@fedoraproject.org> - 1.6-33.dev.git66ff1dd
- autobuilt 66ff1dd

* Wed Jan 16 2019 Lokesh Mandvekar (Bot) <lsm5+bot@fedoraproject.org> - 1.6-32.dev.gitd7e530e
- autobuilt d7e530e

* Tue Jan 15 2019 Lokesh Mandvekar (Bot) <lsm5+bot@fedoraproject.org> - 1.6-31.dev.gitfe7e09c
- autobuilt fe7e09c

* Sun Jan 13 2019 Lokesh Mandvekar (Bot) <lsm5+bot@fedoraproject.org> - 1.6-30.dev.gitfa86533
- autobuilt fa86533

* Sat Jan 12 2019 Lokesh Mandvekar (Bot) <lsm5+bot@fedoraproject.org> - 1.6-29.dev.gitf6a0258
- autobuilt f6a0258

* Fri Jan 11 2019 Lokesh Mandvekar (Bot) <lsm5+bot@fedoraproject.org> - 1.6-28.dev.git5d22f3c
- autobuilt 5d22f3c

* Thu Jan 10 2019 Lokesh Mandvekar (Bot) <lsm5+bot@fedoraproject.org> - 1.6-27.dev.git1ef527c
- autobuilt 1ef527c

* Wed Jan 09 2019 Lokesh Mandvekar (Bot) <lsm5+bot@fedoraproject.org> - 1.6-26.dev.git169a923
- autobuilt 169a923

* Tue Jan 08 2019 Lokesh Mandvekar (Bot) <lsm5+bot@fedoraproject.org> - 1.6-25.dev.git48b44e5
- autobuilt 48b44e5

* Mon Jan 07 2019 Lokesh Mandvekar (Bot) <lsm5+bot@fedoraproject.org> - 1.6-24.dev.gita4200ae
- autobuilt a4200ae

* Sun Jan 06 2019 Lokesh Mandvekar (Bot) <lsm5+bot@fedoraproject.org> - 1.6-23.dev.gitbb710f3
- autobuilt bb710f3

* Sat Jan 05 2019 Lokesh Mandvekar (Bot) <lsm5+bot@fedoraproject.org> - 1.6-22.dev.git8f05aa6
- autobuilt 8f05aa6

* Fri Jan 04 2019 Lokesh Mandvekar (Bot) <lsm5+bot@fedoraproject.org> - 1.6-21.dev.git579f1d5
- autobuilt 579f1d5

* Thu Jan 03 2019 Lokesh Mandvekar (Bot) <lsm5+bot@fedoraproject.org> - 1.6-20.dev.gite55a9f3
- autobuilt e55a9f3

* Tue Dec 25 2018 Lokesh Mandvekar (Bot) <lsm5+bot@fedoraproject.org> - 1.6-1.nightly.git5f95bd99.dev.giteebbba2
- autobuilt eebbba2

* Thu Dec 20 2018 Lokesh Mandvekar (Bot) <lsm5+bot@fedoraproject.org> - 1.6-1.nightly.git5f95bd98.dev.git4674656
- autobuilt 4674656

* Wed Dec 19 2018 Lokesh Mandvekar (Bot) <lsm5+bot@fedoraproject.org> - 1.6-1.nightly.git5f95bd97.dev.gitdd3dff5
- autobuilt dd3dff5

* Sun Dec 16 2018 Lokesh Mandvekar (Bot) <lsm5+bot@fedoraproject.org> - 1.6-1.nightly.git5f95bd96.dev.git96c68db
- autobuilt 96c68db

* Fri Dec 14 2018 Lokesh Mandvekar (Bot) <lsm5+bot@fedoraproject.org> - 1.6-1.nightly.git5f95bd95.dev.gitde7f480
- autobuilt de7f480

* Wed Dec 12 2018 Lokesh Mandvekar (Bot) <lsm5+bot@fedoraproject.org> - 1.6-1.nightly.git5f95bd94.dev.git90ea890
- autobuilt 90ea890

* Mon Dec 10 2018 Lokesh Mandvekar (Bot) <lsm5+bot@fedoraproject.org> - 1.6-1.nightly.git5f95bd93.dev.gitdd0f4f1
- autobuilt dd0f4f1

* Sat Dec 08 2018 Lokesh Mandvekar (Bot) <lsm5+bot@fedoraproject.org> - 1.6-1.nightly.git5f95bd92.dev.git1e1dc14
- autobuilt 1e1dc14

* Fri Dec 07 2018 Lokesh Mandvekar (Bot) <lsm5+bot@fedoraproject.org> - 1.6-1.nightly.git5f95bd91.dev.git9c1d273
- autobuilt 9c1d273

* Thu Dec 06 2018 Lokesh Mandvekar (Bot) <lsm5+bot@fedoraproject.org> - 1.6-1.nightly.git5f95bd90.dev.git5cca1d6
- autobuilt 5cca1d6

* Wed Dec 05 2018 Lokesh Mandvekar (Bot) <lsm5+bot@fedoraproject.org> - 1.6-9.dev.git01f9ae2
- autobuilt 01f9ae2

* Tue Dec 04 2018 Lokesh Mandvekar (Bot) <lsm5+bot@fedoraproject.org> - 1.6-8.dev.git9c65e56
- autobuilt 9c65e56

* Sun Dec 02 2018 Lokesh Mandvekar (Bot) <lsm5+bot@fedoraproject.org> - 1.6-7.dev.gitb68a8e1
- autobuilt b68a8e1

* Sat Dec 01 2018 Lokesh Mandvekar (Bot) <lsm5+bot@fedoraproject.org> - 1.6-6.dev.git2b582d3
- autobuilt 2b582d3

* Fri Nov 30 2018 Lokesh Mandvekar (Bot) <lsm5+bot@fedoraproject.org> - 1.6-5.dev.git6e00183
- autobuilt 6e00183

* Thu Nov 29 2018 Lokesh Mandvekar (Bot) <lsm5+bot@fedoraproject.org> - 1.6-4.dev.git93d8b9f
- autobuilt 93d8b9f

* Wed Nov 28 2018 Lokesh Mandvekar (Bot) <lsm5+bot@fedoraproject.org> - 1.6-3.dev.git4126176
- autobuilt 4126176

* Fri Nov 23 2018 Lokesh Mandvekar (Bot) <lsm5+bot@fedoraproject.org> - 1.6-2.dev.gitd5a3c52
- bump to 1.6
- autobuilt d5a3c52

* Thu Nov 22 2018 Lokesh Mandvekar (Bot) <lsm5+bot@fedoraproject.org> - 1.5-12.dev.git25d89b4
- autobuilt 25d89b4

* Wed Nov 21 2018 Lokesh Mandvekar (Bot) <lsm5+bot@fedoraproject.org> - 1.5-11.dev.git2ac987a
- autobuilt 2ac987a

* Tue Nov 20 2018 Lokesh Mandvekar (Bot) <lsm5+bot@fedoraproject.org> - 1.5-10.dev.gitc9cb148
- autobuilt c9cb148

* Sat Nov 17 2018 Lokesh Mandvekar (Bot) <lsm5+bot@fedoraproject.org> - 1.5-9.dev.git18309de
- autobuilt 18309de

* Fri Nov 16 2018 Lokesh Mandvekar (Bot) <lsm5+bot@fedoraproject.org> - 1.5-8.dev.gitd7e0993
- autobuilt d7e0993

* Thu Nov 15 2018 Lokesh Mandvekar (Bot) <lsm5+bot@fedoraproject.org> - 1.5-7.dev.gitdac7819
- autobuilt dac7819

* Tue Nov 13 2018 Lokesh Mandvekar (Bot) <lsm5+bot@fedoraproject.org> - 1.5-6.dev.gitfb2b2bd
- autobuilt fb2b2bd

* Sat Nov 10 2018 Lokesh Mandvekar (Bot) <lsm5+bot@fedoraproject.org> - 1.5-5.dev.git9add3c8
- autobuilt 9add3c8

* Fri Nov 09 2018 Lokesh Mandvekar (Bot) <lsm5+bot@fedoraproject.org> - 1.5-4.dev.git74e0b6f
- autobuilt 74e0b6f

* Thu Nov 08 2018 Lokesh Mandvekar (Bot) <lsm5+bot@fedoraproject.org> - 1.5-3.dev.git0ae8b51
- autobuilt 0ae8b51

* Wed Nov 07 2018 Lokesh Mandvekar (Bot) <lsm5+bot@fedoraproject.org> - 1.5-2.dev.git7341758
- autobuilt 7341758

* Tue Oct 2 2018 Dan Walsh <dwalsh@redhat.com> - 1.5-1.dev.git87239ae
- bump to v1.5-dev Release

* Wed Sep 19 2018 Lokesh Mandvekar <lsm5@fedoraproject.org> - 1.4-2.dev.git19e44f0
- autobuilt 19e44f0

* Sun Aug 12 2018 Lokesh Mandvekar <lsm5@fedoraproject.org> - 1.4-1.dev.git0a7389c
- bump to v1.4-dev
- built 0a7389c

* Wed Aug 01 2018 Lokesh Mandvekar (Bot) <lsm5+bot@fedoraproject.org> - 1.3-11.dev.git02f54e4
- autobuilt 02f54e4

* Tue Jul 31 2018 Florian Weimer <fweimer@redhat.com> - 1.3-10.dev.gitbe03809
- Rebuild with fixed binutils

* Sun Jul 29 2018 Lokesh Mandvekar (Bot) <lsm5+bot@fedoraproject.org> - 1.3-9.dev.gitbe03809
- autobuilt be03809

* Sat Jul 28 2018 Lokesh Mandvekar (Bot) <lsm5+bot@fedoraproject.org> - 1.3-8.dev.gitc18724e
- autobuilt c18724e

* Thu Jul 26 2018 Lokesh Mandvekar (Bot) <lsm5+bot@fedoraproject.org> - 1.3-7.dev.git4976d8c
- autobuilt 4976d8c

* Wed Jul 25 2018 Lokesh Mandvekar (Bot) <lsm5+bot@fedoraproject.org> - 1.3-6.dev.gite5f7539
- autobuilt e5f7539

* Mon Jul 23 2018 Dan Walsh <dwalsh@redhat.com> - 1.3-5.dev.dev.git826733a
- Change container-selinux Requires to Recommends

* Fri Jul 20 2018 Lokesh Mandvekar (Bot) <lsm5+bot@fedoraproject.org> - 1.3-4.dev.git826733a
- autobuilt 826733a

* Thu Jul 19 2018 Dan Walsh <dwalsh@redhat.com> - 1.3-3.dev.git1215b16
- buildah does not require ostree

* Thu Jul 19 2018 Lokesh Mandvekar (Bot) <lsm5+bot@fedoraproject.org> - 1.3-2.dev.git1215b16
- autobuilt 1215b16

* Tue Jul 17 2018 Lokesh Mandvekar <lsm5@fedoraproject.org> - 1.3-1.dev.gita9895bd
- bump to v1.3-dev
- built a9895bd

* Thu Jul 12 2018 Fedora Release Engineering <releng@fedoraproject.org> - 1.2-25.dev.git3fb864b
- Rebuilt for https://fedoraproject.org/wiki/Fedora_29_Mass_Rebuild

* Mon Jul 09 2018 Lokesh Mandvekar (Bot) <lsm5+bot@fedoraproject.org> - 1.2-24.git3fb864b
- autobuilt 3fb864b

* Sun Jul 08 2018 Lokesh Mandvekar (Bot) <lsm5+bot@fedoraproject.org> - 1.2-23.git8be2b62
- autobuilt 8be2b62

* Sat Jul 07 2018 Lokesh Mandvekar (Bot) <lsm5+bot@fedoraproject.org> - 1.2-22.gita885bc6
- autobuilt a885bc6

* Fri Jul 06 2018 Lokesh Mandvekar (Bot) <lsm5+bot@fedoraproject.org> - 1.2-21.git733cd20
- autobuilt 733cd20

* Thu Jul 05 2018 Lokesh Mandvekar (Bot) <lsm5+bot@fedoraproject.org> - 1.2-20.gita59fb7a
- autobuilt a59fb7a

* Tue Jul 03 2018 Lokesh Mandvekar (Bot) <lsm5+bot@fedoraproject.org> - 1.2-19.git5c11c34
- autobuilt 5c11c34

* Mon Jul 02 2018 Lokesh Mandvekar (Bot) <lsm5+bot@fedoraproject.org> - 1.2-18.git5cd9be6
- autobuilt 5cd9be6

* Sun Jul 01 2018 Lokesh Mandvekar (Bot) <lsm5+bot@fedoraproject.org> - 1.2-17.git6f72599
- autobuilt 6f72599

* Sat Jun 30 2018 Lokesh Mandvekar (Bot) <lsm5+bot@fedoraproject.org> - 1.2-16.git704adec
- autobuilt 704adec

* Fri Jun 29 2018 Lokesh Mandvekar (Bot) <lsm5+bot@fedoraproject.org> - 1.2-15.gitb965fc4
- autobuilt b965fc4

* Thu Jun 28 2018 Lokesh Mandvekar (Bot) <lsm5+bot@fedoraproject.org> - 1.2-14.git1acccce
- autobuilt 1acccce

* Wed Jun 27 2018 Lokesh Mandvekar (Bot) <lsm5+bot@fedoraproject.org> - 1.2-13.git146c185
- autobuilt 146c185

* Tue Jun 26 2018 Lokesh Mandvekar (Bot) <lsm5+bot@fedoraproject.org> - 1.2-12.git16a33bd
- autobuilt 16a33bd

* Mon Jun 25 2018 Lokesh Mandvekar (Bot) <lsm5+bot@fedoraproject.org> - 1.2-11.git2ac95ea
- autobuilt 2ac95ea

* Sat Jun 23 2018 Lokesh Mandvekar (Bot) <lsm5+bot@fedoraproject.org> - 1.2-10.git0143a44
- autobuilt 0143a44

* Thu Jun 21 2018 Lokesh Mandvekar (Bot) <lsm5+bot@fedoraproject.org> - 1.2-9.git2441ff4
- autobuilt 2441ff4

* Wed Jun 20 2018 Lokesh Mandvekar (Bot) <lsm5+bot@fedoraproject.org> - 1.2-8.gitda7be32
- autobuilt da7be32

* Tue Jun 19 2018 Lokesh Mandvekar (Bot) <lsm5+bot@fedoraproject.org> - 1.2-7.git2064b29
- autobuilt 2064b29

* Mon Jun 18 2018 Lokesh Mandvekar (Bot) <lsm5+bot@fedoraproject.org> - 1.2-6.git93d8606
- autobuilt 93d8606

* Fri Jun 15 2018 Lokesh Mandvekar (Bot) <lsm5+bot@fedoraproject.org> - 1.2-5.gitfc438bb
- autobuilt fc438bb

* Thu Jun 14 2018 Lokesh Mandvekar (Bot) <lsm5+bot@fedoraproject.org> - 1.2-4.git73820fc
- autobuilt 73820fc

* Wed Jun 13 2018 Lokesh Mandvekar (Bot) <lsm5+bot@fedoraproject.org> - 1.2-3.git6c4bef7
- autobuilt 6c4bef7

* Tue Jun 12 2018 Lokesh Mandvekar (Bot) <lsm5+bot@fedoraproject.org> - 1.2-2.git94c1e6d
- autobuilt 94c1e6d

* Mon Jun 11 2018 Lokesh Mandvekar (Bot) <lsm5+bot@fedoraproject.org> - 1.2-1.gitb9983a6
- bump to 1.2
- autobuilt b9983a6

* Sun Jun 10 2018 Dan Walsh <dwalsh@redhat.com> 1.1-1
- Drop capabilities if running container processes as non root
- Print Warning message if cmd will not be used based on entrypoint
- Update 01-intro.md
- Shouldn't add insecure registries to list of search registries
- Report errors on bad transports specification when pushing images
- Move parsing code out of common for namespaces and into pkg/parse.go
- Add disable-content-trust noop flag to bud
- Change freenode chan to buildah
- runCopyStdio(): don't close stdin unless we saw POLLHUP
- Add registry errors for pull
- runCollectOutput(): just read until the pipes are closed on us
- Run(): provide redirection for stdio
- rmi, rm: add test
- add mount test
- Add parameter judgment for commands that do not require parameters
- Add context dir to bud command in baseline test
- run.bats: check that we can run with symlinks in the bundle path
- Give better messages to users when image can not be found
- use absolute path for bundlePath
- Add environment variable to buildah --format
- rm: add validation to args and all option
- Accept json array input for config entrypoint
- Run(): process RunOptions.Mounts, and its flags
- Run(): only collect error output from stdio pipes if we created some
- Add OnBuild support for Dockerfiles
- Quick fix on demo readme
- run: fix validate flags
- buildah bud should require a context directory or URL
- Touchup tutorial for run changes
- Validate common bud and from flags
- images: Error if the specified imagename does not exist
- inspect: Increase err judgments to avoid panic
- add test to inspect
- buildah bud picks up ENV from base image
- Extend the amount of time travis_wait should wait
- Add a make target for Installing CNI plugins
- Add tests for namespace control flags
- copy.bats: check ownerships in the container
- Fix SELinux test errors when SELinux is enabled
- Add example CNI configurations
- Run: set supplemental group IDs
- Run: use a temporary mount namespace
- Use CNI to configure container networks
- add/secrets/commit: Use mappings when setting permissions on added content
- Add CLI options for specifying namespace and cgroup setup
- Always set mappings when using user namespaces
- Run(): break out creation of stdio pipe descriptors
- Read UID/GID mapping information from containers and images
- Additional bud CI tests
- Run integration tests under travis_wait in Travis
- build-using-dockerfile: add --annotation
- Implement --squash for build-using-dockerfile and commit
- Vendor in latest container/storage for devicemapper support
- add test to inspect
- Vendor github.com/onsi/ginkgo and github.com/onsi/gomega
- Test with Go 1.10, too
- Add console syntax highlighting to troubleshooting page
- bud.bats: print "$output" before checking its contents
- Manage "Run" containers more closely
- Break Builder.Run()'s "run runc" bits out
- util.ResolveName(): handle completion for tagged/digested image names
- Handle /etc/hosts and /etc/resolv.conf properly in container
- Documentation fixes
- Make it easier to parse our temporary directory as an image name
- Makefile: list new pkg/ subdirectoris as dependencies for buildah
- containerImageSource: return more-correct errors
- API cleanup: PullPolicy and TerminalPolicy should be types
- Make "run --terminal" and "run -t" aliases for "run --tty"
- Vendor github.com/containernetworking/cni v0.6.0
- Update github.com/containers/storage
- Update github.com/projectatomic/libpod
- Add support for buildah bud --label
- buildah push/from can push and pull images with no reference
- Vendor in latest containers/image
- Update gometalinter to fix install.tools error
- Update troubleshooting with new run workaround
- Added a bud demo and tidied up
- Attempt to download file from url, if fails assume Dockerfile
- Add buildah bud CI tests for ENV variables
- Re-enable rpm .spec version check and new commit test
- Update buildah scratch demo to support el7
- Added Docker compatibility demo
- Update to F28 and new run format in baseline test
- Touchup man page short options across man pages
- Added demo dir and a demo. chged distrorlease
- builder-inspect: fix format option
- Add cpu-shares short flag (-c) and cpu-shares CI tests
- Minor fixes to formatting in rpm spec changelog
- Fix rpm .spec changelog formatting
- CI tests and minor fix for cache related noop flags
- buildah-from: add effective value to mount propagation

* Sat Jun 09 2018 Lokesh Mandvekar (Bot) <lsm5+bot@fedoraproject.org> - 1.0-20.gitf449b28
- autobuilt f449b28

* Fri Jun 08 2018 Lokesh Mandvekar (Bot) <lsm5+bot@fedoraproject.org> - 1.0-19.gitc306342
- autobuilt c306342

* Wed Jun 06 2018 Lokesh Mandvekar (Bot) <lsm5+bot@fedoraproject.org> - 1.0-18.gitd3d097b
- autobuilt d3d097b

* Mon Jun 04 2018 Lokesh Mandvekar (Bot) <lsm5+bot@fedoraproject.org> - 1.0-17.gitf90b6c0
- autobuilt f90b6c0

* Sun Jun 03 2018 Lokesh Mandvekar (Bot) <lsm5+bot@fedoraproject.org> - 1.0-16.git70641ee
- autobuilt 70641ee

* Sat Jun 02 2018 Lokesh Mandvekar (Bot) <lsm5+bot@fedoraproject.org> - 1.0-15.git03686e5
- autobuilt 03686e5

* Fri Jun 01 2018 Lokesh Mandvekar (Bot) <lsm5+bot@fedoraproject.org> - 1.0-14.git73bfd79
- autobuilt 73bfd79

* Thu May 31 2018 Lokesh Mandvekar (Bot) <lsm5+bot@fedoraproject.org> - 1.0-13.git5595d4d
- autobuilt 5595d4d

* Wed May 30 2018 Lokesh Mandvekar (Bot) <lsm5+bot@fedoraproject.org> - 1.0-12.gitebb0d8e
- autobuilt ebb0d8e

* Tue May 29 2018 Lokesh Mandvekar (Bot) <lsm5+bot@fedoraproject.org> - 1.0-11.git88affbd
- autobuilt 88affbd

* Fri May 25 2018 Lokesh Mandvekar (Bot) <lsm5+bot@fedoraproject.org> - 1.0-10.git25f4e8e
- autobuilt 25f4e8e

* Thu May 17 2018 Lokesh Mandvekar (Bot) <lsm5+bot@fedoraproject.org> - 1.0-9.git2749191
- autobuilt 2749191

* Wed May 16 2018 Lokesh Mandvekar (Bot) <lsm5+bot@fedoraproject.org> - 1.0-8.git3e320b9
- autobuilt 3e320b9

* Tue May 15 2018 Lokesh Mandvekar (Bot) <lsm5+bot@fedoraproject.org> - 1.0-7.git8515867
- autobuilt 8515867

* Sun May 13 2018 Lokesh Mandvekar (Bot) <lsm5+bot@fedoraproject.org> - 1.0-6.gitce8d467
- autobuilt ce8d467

* Sat May 12 2018 Lokesh Mandvekar (Bot) <lsm5+bot@fedoraproject.org> - 1.0-5.gitb9a1041
- autobuilt b9a1041

* Fri May 11 2018 Lokesh Mandvekar (Bot) <lsm5+bot@fedoraproject.org> - 1.0-4.git2ea3e11
- autobuilt 2ea3e11

* Wed May 09 2018 Lokesh Mandvekar (Bot) <lsm5+bot@fedoraproject.org> - 1.0-3.gitfe204e4
- autobuilt fe204e4

* Tue May 08 2018 Lokesh Mandvekar (Bot) <lsm5+bot@fedoraproject.org> - 1.0-2.git906ee37
- autobuilt 906ee37

* Mon May 07 2018 Dan Walsh <dwalsh@redhat.com> 1.0-1
- Remove buildah run cmd and entrypoint execution
- Add Files section with registries.conf to pertinent man pages
- Force "localhost" as a default registry
- Add --compress, --rm, --squash flags as a noop for bud
- Add FIPS mode secret to buildah run and bud
- Add config --comment/--domainname/--history-comment/--hostname
- Add support for --iidfile to bud and commit
- Add /bin/sh -c to entrypoint in config
- buildah images and podman images are listing different sizes
- Remove tarball as an option from buildah push --help
- Update entrypoint behaviour to match docker
- Display imageId after commit
- config: add support for StopSignal
- Allow referencing stages as index and names
- Add multi-stage builds support
- Vendor in latest imagebuilder, to get mixed case AS support
- Allow umount to have multi-containers
- Update buildah push doc
- buildah bud walks symlinks
- Imagename is required for commit atm, update manpage

* Mon May 07 2018 Lokesh Mandvekar (Bot) <lsm5+bot@fedoraproject.org> - 0.16-25.gitdd02e70
- autobuilt dd02e70

* Sat May 05 2018 Lokesh Mandvekar (Bot) <lsm5+bot@fedoraproject.org> - 0.16-24.git45772e8
- autobuilt 45772e8

* Fri May 04 2018 Lokesh Mandvekar (Bot) <lsm5+bot@fedoraproject.org> - 0.16-23.git6fe2b55
- autobuilt 6fe2b55

* Wed May 02 2018 Lokesh Mandvekar (Bot) <lsm5+bot@fedoraproject.org> - 0.16-22.gita4f5707
- autobuilt a4f5707

* Wed May 02 2018 Lokesh Mandvekar (Bot) <lsm5+bot@fedoraproject.org> - 0.16-21.gite130f2b
- autobuilt commit e130f2b

* Tue May 01 2018 Lokesh Mandvekar (Bot) <lsm5+bot@fedoraproject.org> - 0.16-20.gitadb8e6f
- autobuilt commit adb8e6f

* Sat Apr 28 2018 Lokesh Mandvekar (Bot) <lsm5+bot@fedoraproject.org> - 0.16-19.gitc50c287
- autobuilt commit c50c287

* Fri Apr 27 2018 Lokesh Mandvekar (Bot) <lsm5+bot@fedoraproject.org> - 0.16-18.gitca1704f
- autobuilt commit ca1704f

* Wed Apr 25 2018 Lokesh Mandvekar (Bot) <lsm5+bot@fedoraproject.org> - 0.16-17.git49abf82
- autobuilt commit 49abf82

* Tue Apr 24 2018 Lokesh Mandvekar (Bot) <lsm5+bot@fedoraproject.org> - 0.16-16.gitfdc3998
- autobuilt commit fdc3998

* Tue Apr 24 2018 Lokesh Mandvekar (Bot) <lsm5+bot@fedoraproject.org> - 0.16-15.gitb16a1ea
- autobuilt commit b16a1ea

* Fri Apr 20 2018 Lokesh Mandvekar (Bot) <lsm5+bot@fedoraproject.org> - 0.16-14.gitd84f05a
- autobuilt commit d84f05a

* Thu Apr 19 2018 Lokesh Mandvekar (Bot) <lsm5+bot@fedoraproject.org> - 0.16-13.gite008b73
- autobuilt commit e008b73

* Thu Apr 19 2018 Lokesh Mandvekar (Bot) <lsm5+bot@fedoraproject.org> - 0.16-12.git28a27a3
- autobuilt commit 28a27a3

* Tue Apr 17 2018 Lokesh Mandvekar (Bot) <lsm5+bot@fedoraproject.org> - 0.16-11.git45a4b81
- autobuilt commit 45a4b81

* Tue Apr 17 2018 Lokesh Mandvekar (Bot) <lsm5+bot@fedoraproject.org> - 0.16-10.git45a4b81
- autobuilt commit 45a4b81

* Mon Apr 16 2018 Lokesh Mandvekar (Bot) <lsm5+bot@fedoraproject.org> - 0.16-9.git6421399
- autobuilt commit 6421399

* Mon Apr 16 2018 Lokesh Mandvekar (Bot) <lsm5+bot@fedoraproject.org> - 0.16-8.git83d7d10
- autobuilt commit 83d7d10

* Mon Apr 16 2018 Lokesh Mandvekar (Bot) <lsm5+bot@fedoraproject.org> - 0.16-7.git83d7d10
- autobuilt commit 83d7d10

* Mon Apr 16 2018 Lokesh Mandvekar (Bot) <lsm5+bot@fedoraproject.org> - 0.16-6.git83d7d10
- autobuilt commit 83d7d10

* Mon Apr 09 2018 Lokesh Mandvekar (Bot) <lsm5+bot@fedoraproject.org> - 0.16-5.git4339223
- autobuilt commit 4339223

* Mon Apr 09 2018 Lokesh Mandvekar (Bot) <lsm5+bot@fedoraproject.org> - 0.16-4.git4339223
- autobuilt commit 4339223

* Mon Apr 09 2018 Lokesh Mandvekar <lsm5@fedoraproject.org> - 0.16-3.git4339223
- autobuilt commit 4339223

* Sun Apr 08 2018 Lokesh Mandvekar <lsm5@fedoraproject.org> - 0.16-2.git4743c2e
- autobuilt commit 4743c2e

* Wed Apr 4 2018 Dan Walsh <dwalsh@redhat.com> 0.16-1
- Add support for shell
- Vendor in latest containers/image
- docker-archive generates docker legacy compatible images
- Do not create $DiffID subdirectories for layers with no configs
- Ensure the layer IDs in legacy docker/tarfile metadata are unique
- docker-archive: repeated layers are symlinked in the tar file
- sysregistries: remove all trailing slashes
- Improve docker/* error messages
- Fix failure to make auth directory
- Create a new slice in Schema1.UpdateLayerInfos
- Drop unused storageImageDestination.{image,systemContext}
- Load a *storage.Image only once in storageImageSource
- Support gzip for docker-archive files
- Remove .tar extension from blob and config file names
- ostree, src: support copy of compressed layers
- ostree: re-pull layer if it misses uncompressed_digest|uncompressed_size
- image: fix docker schema v1 -> OCI conversion
- Add /etc/containers/certs.d as default certs directory
- Change image time to locale, add troubleshooting.md, add logo to other mds
- Allow --cmd parameter to have commands as values
- Document the mounts.conf file
- Fix man pages to format correctly
- buildah from now supports pulling images using the following transports:
- docker-archive, oci-archive, and dir.
- If the user overrides the storage driver, the options should be dropped
- Show Config/Manifest as JSON string in inspect when format is not set
- Adds feature to pull compressed docker-archive files

* Tue Feb 27 2018 Dan Walsh <dwalsh@redhat.com> 0.15-1
- Fix handling of buildah run command options

* Mon Feb 26 2018 Dan Walsh <dwalsh@redhat.com> 0.14-1
- If commonOpts do not exist, we should return rather then segfault
- Display full error string instead of just status
- Implement --volume and --shm-size for bud and from
- Fix secrets patch for buildah bud
- Fixes the naming issue of blobs and config for the dir transport by removing the .tar extension

* Sun Feb 25 2018 Peter Robinson <pbrobinson@fedoraproject.org> 0.13-2
- Build on ARMv7 too (Fedora supports containers on that arch too)

* Thu Feb 22 2018 Dan Walsh <dwalsh@redhat.com> 0.13-1
- Vendor in latest containers/storage
- This fixes a large SELinux bug.
- run: do not open /etc/hosts if not needed
- Add the following flags to buildah bud and from
            --add-host
            --cgroup-parent
            --cpu-period
            --cpu-quota
            --cpu-shares
            --cpuset-cpus
            --cpuset-mems
            --memory
            --memory-swap
            --security-opt
            --ulimit

* Mon Feb 12 2018 Dan Walsh <dwalsh@redhat.com> 0.12-1
- Added handing for simpler error message for Unknown Dockerfile instructions.
- Change default certs directory to /etc/containers/certs.dir
- Vendor in latest containers/image
- Vendor in latest containers/storage
- build-using-dockerfile: set the 'author' field for MAINTAINER
- Return exit code 1 when buildah-rmi fails
- Trim the image reference to just its name before calling getImageName
- Touch up rmi -f usage statement
- Add --format and --filter to buildah containers
- Add --prune,-p option to rmi command
- Add authfile param to commit
- Fix --runtime-flag for buildah run and bud
- format should override quiet for images
- Allow all auth params to work with bud
- Do not overwrite directory permissions on --chown
- Unescape HTML characters output into the terminal
- Fix: setting the container name to the image
- Prompt for un/pwd if not supplied with --creds
- Make bud be really quiet
- Return a better error message when failed to resolve an image
- Update auth tests and fix bud man page

* Wed Feb 07 2018 Fedora Release Engineering <releng@fedoraproject.org> - 0.11-3.git6bad262
- Rebuilt for https://fedoraproject.org/wiki/Fedora_28_Mass_Rebuild

* Mon Feb 05 2018 Lokesh Mandvekar <lsm5@fedoraproject.org> - 0.11-2
- Resolves: upstream gh#432
- enable debuginfo for non-fedora packages

* Tue Jan 16 2018 Dan Walsh <dwalsh@redhat.com> 0.11-1
- Add --all to remove containers
- Add --all functionality to rmi
- Show ctrid when doing rm -all
- Ignore sequential duplicate layers when reading v2s1
- Lots of minor bug fixes
- Vendor in latest containers/image and containers/storage

* Tue Dec 26 2017 Dan Walsh <dwalsh@redhat.com> 0.10-2
- Fix checkin

* Sat Dec 23 2017 Dan Walsh <dwalsh@redhat.com> 0.10-1
- Display Config and Manifest as strings
- Bump containers/image
- Use configured registries to resolve image names
- Update to work with newer image library
- Add --chown option to add/copy commands

* Sat Dec 2 2017 Dan Walsh <dwalsh@redhat.com> 0.9-1
- Allow push to use the image id
- Make sure builtin volumes have the correct label

* Thu Nov 16 2017 Dan Walsh <dwalsh@redhat.com> 0.8-1
- Buildah bud was failing on SELinux machines, this fixes this
- Block access to certain kernel file systems inside of the container

* Thu Nov 16 2017 Dan Walsh <dwalsh@redhat.com> 0.7-1
- Ignore errors when trying to read containers buildah.json for loading SELinux reservations
- Use credentials from kpod login for buildah

* Wed Nov 15 2017 Dan Walsh <dwalsh@redhat.com> 0.6-1
- Adds support for converting manifest types when using the dir transport
- Rework how we do UID resolution in images
- Bump github.com/vbatts/tar-split
- Set option.terminal appropriately in run

* Wed Nov 08 2017 Dan Walsh <dwalsh@redhat.com> 0.5-2
- Bump github.com/vbatts/tar-split
- Fixes CVE That could allow a container image to cause a DOS

* Tue Nov 07 2017 Dan Walsh <dwalsh@redhat.com> 0.5-1
- Add secrets patch to buildah
- Add proper SELinux labeling to buildah run
- Add tls-verify to bud command
- Make filtering by date use the image's date
- images: don't list unnamed images twice
- Fix timeout issue
- Add further tty verbiage to buildah run
- Make inspect try an image on failure if type not specified
- Add support for `buildah run --hostname`
- Tons of bug fixes and code cleanup

* Fri Sep 22 2017 Dan Walsh <dwalsh@redhat.com> 0.4-1.git9cbccf88c
- Add default transport to push if not provided
- Avoid trying to print a nil ImageReference
- Add authentication to commit and push
- Add information on buildah from man page on transports
- Remove --transport flag
- Run: do not complain about missing volume locations
- Add credentials to buildah from
- Remove export command
- Run(): create the right working directory
- Improve "from" behavior with unnamed references
- Avoid parsing image metadata for dates and layers
- Read the image's creation date from public API
- Bump containers/storage and containers/image
- Don't panic if an image's ID can't be parsed
- Turn on --enable-gc when running gometalinter
- rmi: handle truncated image IDs

* Tue Aug 15 2017 Josh Boyer <jwboyer@redhat.com> - 0.3-5.gitb9b2a8a
- Build for s390x as well

* Wed Aug 02 2017 Fedora Release Engineering <releng@fedoraproject.org> - 0.3-4.gitb9b2a8a
- Rebuilt for https://fedoraproject.org/wiki/Fedora_27_Binutils_Mass_Rebuild

* Wed Jul 26 2017 Fedora Release Engineering <releng@fedoraproject.org> - 0.3-3.gitb9b2a8a
- Rebuilt for https://fedoraproject.org/wiki/Fedora_27_Mass_Rebuild

* Thu Jul 20 2017 Dan Walsh <dwalsh@redhat.com> 0.3-2.gitb9b2a8a7e
- Bump for inclusion of OCI 1.0 Runtime and Image Spec

* Tue Jul 18 2017 Dan Walsh <dwalsh@redhat.com> 0.2.0-1.gitac2aad6
- buildah run: Add support for -- ending options parsing
- buildah Add/Copy support for glob syntax
- buildah commit: Add flag to remove containers on commit
- buildah push: Improve man page and help information
- buildah run: add a way to disable PTY allocation
- Buildah docs: clarify --runtime-flag of run command
- Update to match newer storage and image-spec APIs
- Update containers/storage and containers/image versions
- buildah export: add support
- buildah images: update commands
- buildah images: Add JSON output option
- buildah rmi: update commands
- buildah containers: Add JSON output option
- buildah version: add command
- buildah run: Handle run without an explicit command correctly
- Ensure volume points get created, and with perms
- buildah containers: Add a -a/--all option

* Wed Jun 14 2017 Dan Walsh <dwalsh@redhat.com> 0.1.0-2.git597d2ab9
- Release Candidate 1
- All features have now been implemented.

* Fri Apr 14 2017 Dan Walsh <dwalsh@redhat.com> 0.0.1-1.git7a0a5333
- First package for Fedora<|MERGE_RESOLUTION|>--- conflicted
+++ resolved
@@ -21,7 +21,7 @@
 Summary:        A command line tool used for creating OCI Images
 Name:           buildah
 Version:        1.18.0
-Release:        32%{?dist}
+Release:        33%{?dist}
 License:        ASL 2.0
 Vendor:         Microsoft Corporation
 Distribution:   Azure Linux
@@ -123,11 +123,10 @@
 %{_datadir}/%{name}/test
 
 %changelog
-<<<<<<< HEAD
-* Thu Aug 28 2025 Kanishk Bansal <kanbansal@microsoft.com> - 1.18.0-32
-=======
+* Thu Aug 28 2025 Kanishk Bansal <kanbansal@microsoft.com> - 1.18.0-33
+- Bump to rebuild with updated glibc
+
 * Mon Aug 25 2025 Andrew Phelps <anphel@microsoft.com> - 1.18.0-32
->>>>>>> 6d2deb1d
 - Bump to rebuild with updated glibc
 
 * Thu May 22 2025 Kanishk Bansal <kanbansal@microsoft.com> - 1.18.0-31
