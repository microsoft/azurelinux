--- conflicted
+++ resolved
@@ -33,7 +33,7 @@
 Summary:        Linux Kernel
 Name:           kernel-ipe
 Version:        6.6.96.2
-Release:        3%{?dist}
+Release:        4%{?dist}
 License:        GPLv2
 Vendor:         Microsoft Corporation
 Distribution:   Azure Linux
@@ -460,13 +460,11 @@
 %{_sysconfdir}/bash_completion.d/bpftool
 
 %changelog
-<<<<<<< HEAD
-* Mon Sep 08 2025 Suresh Babu Chalamalasetty <schalam@microsoft.com> - 6.6.96.2-3
+* Mon Sep 22 2025 Suresh Babu Chalamalasetty <schalam@microsoft.com> - 6.6.96.2-4
 - Enable Aquantia AQtion ethernet driver
-=======
+
 * Fri Sep 12 2025 Rachel Menge <rachelmenge@microsoft.com> - 6.6.96.2-3
 - Bump release to match kernel
->>>>>>> a6804bfd
 
 * Fri Aug 22 2025 Siddharth Chintamaneni <siddharthc@microsoft.com> - 6.6.96.2-2
 - Added kernel-hwe as conflict.
