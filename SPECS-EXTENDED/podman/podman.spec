%global with_debug 1

%if 0%{?with_debug}
%global _find_debuginfo_dwz_opts %{nil}
%global _dwz_low_mem_die_limit 0
%else
%global debug_package %{nil}
%endif

<<<<<<< HEAD
%global provider github
%global provider_tld com
%global project containers
%global repo %{name}
# https://github.com/containers/%%{name}
%global import_path %{provider}.%{provider_tld}/%{project}/%{repo}
%global git0 https://%{import_path}

# dnsname
%global repo_plugins dnsname
# https://github.com/containers/dnsname
%global import_path_plugins %{provider}.%{provider_tld}/%{project}/%{repo_plugins}
%global git_plugins https://%{import_path_plugins}
%global commit_plugins 18822f9a4fb35d1349eb256f4cd2bfd372474d84
%global shortcommit_plugins %(c=%{commit_plugins}; echo ${c:0:7})

# gvproxy
%global repo_gvproxy gvisor-tap-vsock
# https://github.com/containers/gvisor-tap-vsock
%global import_path_gvproxy %%{provider}.%{provider_tld}/%{project}/%{repo_gvproxy}
%global git_gvproxy https://%{import_path_gvproxy}
%global commit_gvproxy aab0ac9367fc5142f5857c36ac2352bcb3c60ab7
%global shortcommit_gvproxy %(c=%{commit_gvproxy}; echo ${c:0:7})

%global built_tag v4.1.1

Name:           podman
Version:        4.1.1
Release:        31%{?dist}
License:        ASL 2.0 and BSD and ISC and MIT and MPLv2.0
Summary:        Manage Pods, Containers and Container Images
Vendor:         Microsoft Corporation
Distribution:   Azure Linux
URL:            https://%{name}.io/
Source0:        %{git0}/archive/%{built_tag}.tar.gz#/%{name}-%{version}.tar.gz
Source1:        %{git_plugins}/archive/%{commit_plugins}/%{repo_plugins}-%{commit_plugins}.tar.gz#/%{repo_plugins}-%{shortcommit_plugins}.tar.gz
Source2:        %{git_gvproxy}/archive/%{commit_gvproxy}/%{repo_gvproxy}-%{commit_gvproxy}.tar.gz#/%{repo_gvproxy}-%{shortcommit_gvproxy}.tar.gz
Patch0:         CVE-2022-2989.patch
Provides:       %{name}-manpages = %{version}-%{release}
BuildRequires:  go-md2man
BuildRequires:  golang
BuildRequires:  gcc
BuildRequires:  glib2-devel
BuildRequires:  glibc-static >= 2.38-13%{?dist}
BuildRequires:  git
BuildRequires:  go-rpm-macros
BuildRequires:  gpgme-devel
BuildRequires:  libassuan-devel
BuildRequires:  libgpg-error-devel
BuildRequires:  libseccomp-devel
BuildRequires:  libselinux-devel
BuildRequires:  shadow-utils
BuildRequires:  pkgconfig
BuildRequires:  make
BuildRequires:  ostree-devel
BuildRequires:  systemd
BuildRequires:  systemd-devel
BuildRequires:  libcontainers-common
Requires:       catatonit
Requires:       iptables
Requires:       nftables
Requires:       conmon >= 2.0.30
Requires:       libcontainers-common
Requires:       netavark >= 1.0.3
Requires:       shadow-utils-subid
Requires:       moby-runc
Requires:       slirp4netns
Requires:       containernetworking-plugins >= 0.9.1
Suggests:       qemu-user-static

# vendored libraries
# awk '{print "Provides: bundled(golang("$1")) = "$2}' go.mod | sort | uniq | sed -e 's/-/_/g' -e '/bundled(golang())/d' -e '/bundled(golang(go\|module\|replace\|require))/d'
Provides:       bundled(golang(github.com/BurntSushi/toml)) = v1.1.0
Provides:       bundled(golang(github.com/blang/semver)) = v3.5.1+incompatible
Provides:       bundled(golang(github.com/buger/goterm)) = v1.0.4
Provides:       bundled(golang(github.com/checkpoint_restore/checkpointctl)) = v0.0.0_20220321135231_33f4a66335f0
Provides:       bundled(golang(github.com/checkpoint_restore/go_criu/v5)) = v5.3.0
Provides:       bundled(golang(github.com/container_orchestrated_devices/container_device_interface)) = v0.4.0
Provides:       bundled(golang(github.com/containernetworking/cni)) = v1.1.0
Provides:       bundled(golang(github.com/containernetworking/plugins)) = v1.1.1
Provides:       bundled(golang(github.com/containers/buildah)) = v1.26.1
Provides:       bundled(golang(github.com/containers/common)) = v0.48.0
Provides:       bundled(golang(github.com/containers/conmon)) = v2.0.20+incompatible
Provides:       bundled(golang(github.com/containers/image/v5)) = v5.21.1
Provides:       bundled(golang(github.com/containers/ocicrypt)) = v1.1.4
Provides:       bundled(golang(github.com/containers/psgo)) = v1.7.2
Provides:       bundled(golang(github.com/containers/storage)) = v1.40.2
Provides:       bundled(golang(github.com/coreos/go_systemd/v22)) = v22.3.2
Provides:       bundled(golang(github.com/coreos/stream_metadata_go)) = v0.0.0_20210225230131_70edb9eb47b3
Provides:       bundled(golang(github.com/cyphar/filepath_securejoin)) = v0.2.3
Provides:       bundled(golang(github.com/davecgh/go_spew)) = v1.1.1
Provides:       bundled(golang(github.com/digitalocean/go_qemu)) = v0.0.0_20210326154740_ac9e0b687001
Provides:       bundled(golang(github.com/docker/distribution)) = v2.8.1+incompatible
Provides:       bundled(golang(github.com/docker/docker)) = v20.10.14+incompatible
Provides:       bundled(golang(github.com/docker/go_connections)) = v0.4.1_0.20210727194412_58542c764a11
Provides:       bundled(golang(github.com/docker/go_plugins_helpers)) = v0.0.0_20211224144127_6eecb7beb651
Provides:       bundled(golang(github.com/docker/go_units)) = v0.4.0
Provides:       bundled(golang(github.com/dtylman/scp)) = v0.0.0_20181017070807_f3000a34aef4
Provides:       bundled(golang(github.com/fsnotify/fsnotify)) = v1.5.4
Provides:       bundled(golang(github.com/ghodss/yaml)) = v1.0.0
Provides:       bundled(golang(github.com/godbus/dbus/v5)) = v5.1.0
Provides:       bundled(golang(github.com/google/gofuzz)) = v1.2.0
Provides:       bundled(golang(github.com/google/shlex)) = v0.0.0_20191202100458_e7afc7fbc510
Provides:       bundled(golang(github.com/google/uuid)) = v1.3.0
Provides:       bundled(golang(github.com/gorilla/handlers)) = v1.5.1
Provides:       bundled(golang(github.com/gorilla/mux)) = v1.8.0
Provides:       bundled(golang(github.com/gorilla/schema)) = v1.2.0
Provides:       bundled(golang(github.com/hashicorp/go_multierror)) = v1.1.1
Provides:       bundled(golang(github.com/json_iterator/go)) = v1.1.12
Provides:       bundled(golang(github.com/mattn/go_isatty)) = v0.0.14
Provides:       bundled(golang(github.com/moby/term)) = v0.0.0_20210619224110_3f7ff695adc6
Provides:       bundled(golang(github.com/nxadm/tail)) = v1.4.8
Provides:       bundled(golang(github.com/onsi/ginkgo)) = v1.16.5
Provides:       bundled(golang(github.com/onsi/gomega)) = v1.19.0
Provides:       bundled(golang(github.com/opencontainers/go_digest)) = v1.0.0
Provides:       bundled(golang(github.com/opencontainers/image_spec)) = v1.0.3_0.20220114050600_8b9d41f48198
Provides:       bundled(golang(github.com/opencontainers/runc)) = v1.1.1
Provides:       bundled(golang(github.com/opencontainers/runtime_spec)) = v1.0.3_0.20211214071223_8958f93039ab
Provides:       bundled(golang(github.com/opencontainers/runtime_tools)) = v0.9.1_0.20220110225228_7e2d60f1e41f
Provides:       bundled(golang(github.com/opencontainers/selinux)) = v1.10.1
Provides:       bundled(golang(github.com/pkg/errors)) = v0.9.1
Provides:       bundled(golang(github.com/pmezard/go_difflib)) = v1.0.0
Provides:       bundled(golang(github.com/rootless_containers/rootlesskit)) = v1.0.1
Provides:       bundled(golang(github.com/sirupsen/logrus)) = v1.8.1
Provides:       bundled(golang(github.com/spf13/cobra)) = v1.4.0
Provides:       bundled(golang(github.com/spf13/pflag)) = v1.0.5
Provides:       bundled(golang(github.com/stretchr/testify)) = v1.7.1
Provides:       bundled(golang(github.com/syndtr/gocapability)) = v0.0.0_20200815063812_42c35b437635
Provides:       bundled(golang(github.com/uber/jaeger_client_go)) = v2.30.0+incompatible
Provides:       bundled(golang(github.com/ulikunitz/xz)) = v0.5.10
Provides:       bundled(golang(github.com/vbauerster/mpb/v7)) = v7.4.1
Provides:       bundled(golang(github.com/vishvananda/netlink)) = v1.1.1_0.20220115184804_dd687eb2f2d4
=======
%global gomodulesmode GO111MODULE=on

%global container_base_path github.com/containers
%global container_base_url https://%{container_base_path}

# For LDFLAGS
%global ld_project %{container_base_path}/%{name}/v5
%global ld_libpod %{ld_project}/libpod

# %%{name}
%global git0 %{container_base_url}/%{name}

%define build_origin %{?packager}

Name: podman
Epoch: 0
# DO NOT TOUCH the Version string!
# The TRUE source of this specfile is:
# https://github.com/containers/podman/blob/main/rpm/podman.spec
# If that's what you're reading, Version must be 0, and will be updated by Packit for
# copr and koji builds.
# If you're reading this on dist-git, the version is automatically filled in by Packit.
Version: 5.6.1
License: Apache-2.0 AND BSD-2-Clause AND BSD-3-Clause AND ISC AND MIT AND MPL-2.0
Release: 2%{?dist}
ExclusiveArch: aarch64 ppc64le s390x x86_64 riscv64
Summary: Manage Pods, Containers and Container Images
Vendor:         Microsoft Corporation
Distribution:   Azure Linux
URL: https://%{name}.io/
# All SourceN files fetched from upstream
Source0: %{git0}/archive/v%{version_no_tilde}.tar.gz#/%{name}-%{version}.tar.gz
Patch0: 0001-Run-selective-tests.patch
Provides: %{name}-manpages = %{epoch}:%{version}-%{release}
BuildRequires: %{_bindir}/envsubst
%if %{defined build_with_btrfs}
BuildRequires: btrfs-progs-devel
%endif
BuildRequires: gcc
BuildRequires: glib2-devel
BuildRequires: glibc-devel
BuildRequires: glibc-static >= 2.38-14%{?dist}
BuildRequires: golang
BuildRequires: git-core

BuildRequires: go-rpm-macros

BuildRequires: gpgme-devel
BuildRequires: libassuan-devel
BuildRequires: libgpg-error-devel
BuildRequires: libseccomp-devel
BuildRequires: libselinux-devel
BuildRequires: libcontainers-common
BuildRequires: shadow-utils-subid-devel
BuildRequires: pkgconfig
BuildRequires: make
BuildRequires: man-db
BuildRequires: ostree-devel
BuildRequires: systemd
BuildRequires: systemd-devel
Requires: catatonit
Requires: conmon >= 2:2.1.7-2
Requires: libcontainers-common
Provides: %{name}-quadlet = %{epoch}:%{version}-%{release}
>>>>>>> 55cb1745

%description
%{name} (Pod Manager) is a fully featured container engine that is a simple
daemonless tool.  %{name} provides a Docker-CLI comparable command line that
eases the transition from other container engines and allows the management of
pods, containers and images.  Simply put: alias docker=%{name}.
Most %{name} commands can be run as a regular user, without requiring
additional privileges.

%{name} uses Buildah(1) internally to create container images.
Both tools share image (not container) storage, hence each can use or
manipulate images (but not containers) created by the other.

%package docker
Summary: Emulate Docker CLI using %{name}
BuildArch: noarch
Requires: %{name} = %{epoch}:%{version}-%{release}
Conflicts: docker
Conflicts: docker-latest
Conflicts: docker-ce
Conflicts: docker-ee
Conflicts: moby-engine

%description docker
This package installs a script named docker that emulates the Docker CLI by
executes %{name} commands, it also creates links between all Docker CLI man
pages and %{name}.

%package tests
Summary: Tests for %{name}

Requires: %{name} = %{epoch}:%{version}-%{release}
Requires: attr
Requires: jq
Requires: skopeo
Requires: nmap-ncat
Requires: httpd-tools
Requires: openssl
Requires: socat
Requires: slirp4netns
Requires: buildah
Requires: gnupg
Requires: xfsprogs

%description tests
%{summary}

This package contains system tests for %{name}

%package remote
Summary: (Experimental) Remote client for managing %{name} containers

%description remote
Remote client for managing %{name} containers.

This experimental remote client is under heavy development. Please do not
run %{name}-remote in production.

%{name}-remote uses the version 2 API to connect to a %{name} client to
manage pods, containers and container images. %{name}-remote supports ssh
connections as well.

%package -n %{name}sh
Summary: Confined login and user shell using %{name}
Requires: %{name} = %{epoch}:%{version}-%{release}
Provides: %{name}-shell = %{epoch}:%{version}-%{release}
Provides: %{name}-%{name}sh = %{epoch}:%{version}-%{release}

%description -n %{name}sh
%{name}sh provides a confined login and user shell with access to volumes and
capabilities specified in user quadlets.

It is a symlink to %{_bindir}/%{name} and execs into the `%{name}sh` container
when `%{_bindir}/%{name}sh` is set as a login shell or set as os.Args[0].


%prep
%autosetup -p1 -Sgit -n %{name}-%{version_no_tilde}
sed -i 's;@@PODMAN@@\;$(BINDIR);@@PODMAN@@\;%{_bindir};' Makefile

%build
%set_build_flags
export CGO_CFLAGS=$CFLAGS
# These extra flags present in $CFLAGS have been skipped for now as they break the build
CGO_CFLAGS=$(echo $CGO_CFLAGS | sed 's/-flto=auto//g')
CGO_CFLAGS=$(echo $CGO_CFLAGS | sed 's/-Wp,D_GLIBCXX_ASSERTIONS//g')
CGO_CFLAGS=$(echo $CGO_CFLAGS | sed 's/-specs=\/usr\/lib\/rpm\/redhat\/redhat-annobin-cc1//g')

%ifarch x86_64
export CGO_CFLAGS+=" -m64 -mtune=generic -fcf-protection=full"
%endif

export GOPROXY=direct

LDFLAGS="-X %{ld_libpod}/define.buildInfo=${SOURCE_DATE_EPOCH:-$(date +%s)} \
         -X \"%{ld_libpod}/define.buildOrigin=%{build_origin}\" \
         -X %{ld_libpod}/config._installPrefix=%{_prefix} \
         -X %{ld_libpod}/config._etcDir=%{_sysconfdir} \
         -X %{ld_project}/pkg/systemd/quadlet._binDir=%{_bindir}"

# This variable will be set by Packit actions. See .packit.yaml in the root dir
# of the repo (upstream as well as Fedora dist-git).
GIT_COMMIT="e7d8226745ba07a64b7176a7f128e4ef53225a0e"
LDFLAGS="$LDFLAGS -X %{ld_libpod}/define.gitCommit=$GIT_COMMIT"

# build rootlessport first
%gobuild -o bin/rootlessport ./cmd/rootlessport

export BASEBUILDTAGS="seccomp $(hack/systemd_tag.sh) $(hack/libsubid_tag.sh)"

# libtrust_openssl buildtag switches to using the FIPS-compatible func
# `ecdsa.HashSign`.
# Ref 1: https://github.com/golang-fips/go/blob/main/patches/015-add-hash-sign-verify.patch#L22
# Ref 2: https://github.com/containers/libtrust/blob/main/ec_key_openssl.go#L23
%if %{defined fips_enabled}
export BASEBUILDTAGS="$BASEBUILDTAGS libtrust_openssl"
%endif

# build %%{name}
export BUILDTAGS="$BASEBUILDTAGS $(hack/btrfs_installed_tag.sh) $(hack/btrfs_tag.sh) $(hack/libdm_tag.sh)"
%gobuild -o bin/%{name} ./cmd/%{name}

# build %%{name}-remote
export BUILDTAGS="$BASEBUILDTAGS exclude_graphdriver_btrfs btrfs_noversion remote"
%gobuild -o bin/%{name}-remote ./cmd/%{name}

# build quadlet
export BUILDTAGS="$BASEBUILDTAGS $(hack/btrfs_installed_tag.sh) $(hack/btrfs_tag.sh)"
%gobuild -o bin/quadlet ./cmd/quadlet

# build %%{name}-testing
export BUILDTAGS="$BASEBUILDTAGS $(hack/btrfs_installed_tag.sh) $(hack/btrfs_tag.sh)"
%gobuild -o bin/podman-testing ./cmd/podman-testing

# reset LDFLAGS for plugins binaries
LDFLAGS=''

%{__make} docs docker-docs

%install
install -dp %{buildroot}%{_unitdir}
PODMAN_VERSION=%{version} %{__make} DESTDIR=%{buildroot} PREFIX=%{_prefix} ETCDIR=%{_sysconfdir} \
       install.bin \
       install.man \
       install.systemd \
       install.completions \
       install.docker \
       install.docker-docs \
       install.remote \
       install.testing \
       .install.ginkgo

sed -i 's;%{buildroot};;g' %{buildroot}%{_bindir}/docker

# do not include docker and podman-remote man pages in main package
for file in `find %{buildroot}%{_mandir}/man[157] -type f | sed "s,%{buildroot},," | grep -v -e %{name}sh.1 -e remote -e docker`; do
    echo "$file*" >> %{name}.file-list
done

rm -f %{buildroot}%{_mandir}/man5/docker*.5

install -d -p %{buildroot}%{_datadir}/%{name}/test/system
cp -pav test/system %{buildroot}%{_datadir}/%{name}/test/

#define license tag if not already defined
%{!?_licensedir:%global license %doc}

# Include empty check to silence rpmlint warning
%check
make localunit

%files -f %{name}.file-list
%license LICENSE vendor/modules.txt
%doc README.md CONTRIBUTING.md install.md transfer.md
%{_bindir}/%{name}
%dir %{_libexecdir}/%{name}
%{_libexecdir}/%{name}/rootlessport
%{_libexecdir}/%{name}/quadlet
%{_datadir}/bash-completion/completions/%{name}
# By "owning" the site-functions dir, we don't need to Require zsh
%dir %{_datadir}/zsh/site-functions
%{_datadir}/zsh/site-functions/_%{name}
%dir %{_datadir}/fish/vendor_completions.d
%{_datadir}/fish/vendor_completions.d/%{name}.fish
%{_unitdir}/%{name}*
%{_userunitdir}/%{name}*
%{_tmpfilesdir}/%{name}.conf
%{_systemdgeneratordir}/%{name}-system-generator
%{_systemdusergeneratordir}/%{name}-user-generator
# iptables modules are only needed with iptables-legacy,
# as of f41 netavark will default to nftables so do not load unessary modules
# https://fedoraproject.org/wiki/Changes/NetavarkNftablesDefault
%if %{defined fedora} && 0%{?fedora} < 41
%{_modulesloaddir}/%{name}-iptables.conf
%endif

%files docker
%{_bindir}/docker
%{_mandir}/man1/docker*.1*
%{_sysconfdir}/profile.d/%{name}-docker.*
%{_tmpfilesdir}/%{name}-docker.conf
%{_user_tmpfilesdir}/%{name}-docker.conf

%files remote
%license LICENSE
%{_bindir}/%{name}-remote
%{_mandir}/man1/%{name}-remote*.*
%{_datadir}/bash-completion/completions/%{name}-remote
%dir %{_datadir}/fish/vendor_completions.d
%{_datadir}/fish/vendor_completions.d/%{name}-remote.fish
%dir %{_datadir}/zsh/site-functions
%{_datadir}/zsh/site-functions/_%{name}-remote

%files tests
%license LICENSE
%{_bindir}/%{name}-testing
%{_datadir}/%{name}/test

%files -n %{name}sh
%{_bindir}/%{name}sh
%{_mandir}/man1/%{name}sh.1*

# rhcontainerbot account currently managed by lsm5
%changelog
<<<<<<< HEAD
=======
* Wed Oct 08 2025 Andrew Phelps <anphel@microsoft.com> - 0:5.6.1-2
- Bump to rebuild with updated glibc

* Fri Sep 19 2025 Sumit Jena <v-sumitjena@microsof.com> - 0:5.6.1-1
- Update to version 5.6.1
- added check section
- License verified

>>>>>>> 55cb1745
* Thu Aug 28 2025 Kanishk Bansal <kanbansal@microsoft.com> - 4.1.1-31
- Bump to rebuild with updated glibc

* Mon Aug 25 2025 Andrew Phelps <anphel@microsoft.com> - 4.1.1-30
- Bump to rebuild with updated glibc

* Thu May 22 2025 Kanishk Bansal <kanbansal@microsoft.com> - 4.1.1-29
- Bump to rebuild with updated glibc

* Mon May 12 2025 Andrew Phelps <anphel@microsoft.com> - 4.1.1-28
- Bump to rebuild with updated glibc

* Tue Feb 25 2025 Chris Co <chrco@microsoft.com> - 4.1.1-27
- Bump to rebuild with updated glibc

* Mon Aug 26 2024 Rachel Menge <rachelmenge@microsoft.com> - 4.1.1-26
- Update to build dep latest glibc-static version

* Wed Aug 21 2024 Chris Co <chrco@microsoft.com> - 4.1.1-25
- Bump to rebuild with updated glibc

* Wed May 22 2024 Suresh Babu Chalamalasetty <schalam@microsoft.com> - 4.1.1-24
- update to build dep latest glibc-static version

* Tue May 14 2024 Pawel Winogrodzki <pawelwi@microsoft.com> - 4.1.1-23
- Cleaning up the invalid global 'with_check' macro.

* Mon May 13 2024 Chris Co <chrco@microsoft.com> - 4.1.1-22
- Update to build dep latest glibc-static version

* Mon Mar 11 2024 Dan Streetman <ddstreet@microsoft.com> - 4.1.1-21
- update to build dep latest glibc-static version

* Tue Feb 27 2024 Dan Streetman <ddstreet@microsoft.com> - 4.1.1-20
- updated glibc-static buildrequires release

* Tue Nov 07 2023 Andrew Phelps <anphel@microsoft.com> - 4.1.1-19
- Bump release to rebuild against glibc 2.38-1

* Wed Oct 18 2023 Minghe Ren <mingheren@microsoft.com> - 4.1.1-18
- Bump release to rebuild against glibc 2.35-6

* Mon Oct 16 2023 CBL-Mariner Servicing Account <cblmargh@microsoft.com> - 4.1.1-17
- Bump release to rebuild with go 1.20.10

* Tue Oct 10 2023 Dan Streetman <ddstreet@ieee.org> - 4.1.1-16
- Bump release to rebuild with updated version of Go.

* Tue Oct 03 2023 Mandeep Plaha <mandeepplaha@microsoft.com> - 4.1.1-15
- Bump release to rebuild against glibc 2.35-5

* Mon Aug 07 2023 CBL-Mariner Servicing Account <cblmargh@microsoft.com> - 4.1.1-14
- Bump release to rebuild with go 1.19.12

* Fri Jul 14 2023 Andrew Phelps <anphel@microsoft.com> - 4.1.1-13
- Bump release to rebuild against glibc 2.35-4

* Thu Jul 13 2023 CBL-Mariner Servicing Account <cblmargh@microsoft.com> - 4.1.1-12
- Bump release to rebuild with go 1.19.11

* Thu Jun 15 2023 CBL-Mariner Servicing Account <cblmargh@microsoft.com> - 4.1.1-11
- Bump release to rebuild with go 1.19.10

* Thu Apr 20 2023 Amrita Kohli <amritakohli@microsoft.com> - 4.1.1-10
- Patch CVE-2022-2989

* Wed Apr 05 2023 CBL-Mariner Servicing Account <cblmargh@microsoft.com> - 4.1.1-9
- Bump release to rebuild with go 1.19.8

* Tue Mar 28 2023 CBL-Mariner Servicing Account <cblmargh@microsoft.com> - 4.1.1-8
- Bump release to rebuild with go 1.19.7

* Wed Mar 15 2023 CBL-Mariner Servicing Account <cblmargh@microsoft.com> - 4.1.1-7
- Bump release to rebuild with go 1.19.6

* Fri Feb 17 2023 Muhammad Falak <mwani@microsoft.com> - 4.1.1-6
- Bump version of gvproxy to enable build with go1.19

* Wed Jan 18 2023 CBL-Mariner Servicing Account <cblmargh@microsoft.com> - 4.1.1-5
- Bump release to rebuild with go 1.19.4

* Tue Nov 01 2022 Olivia Crain <oliviacrain@microsoft.com> - 4.1.1-4
- Bump release to rebuild with go 1.18.8

* Tue Sep 13 2022 Andy Caldwell <andycaldwell@microsoft.com> - 4.1.1-3
- Rebuilt for glibc-static 2.35-3

* Mon Aug 22 2022 Olivia Crain <oliviacrain@microsoft.com> - 4.1.1-2
- Bump release to rebuild against Go 1.18.5

* Fri Jul 22 2022 Suresh Babu Chalamalasetty <schalam@microsoft.com> - 4.1.1-1
- Upgrade to version 4.1.1
- Updated SPEC file with required changes for latest version compatibility.

* Tue Mar 01 2022 Pawel Winogrodzki <pawelwi@microsoft.com> - 2.2.1-5
- Fixing installation steps for non-test builds.
- License verified.

* Mon Nov 01 2021 Muhammad Falak <mwani@microsft.com> - 2.2.1-4
- Remove epoch

* Tue Jun 01 2021 Thomas Crain <thcrain@microsoft.com> - 2:2.2.1-3
- Rename runc dependency to moby-runc

* Fri Apr 30 2021 Pawel Winogrodzki <pawelwi@microsoft.com> - 2:2.2.1-2
- Initial CBL-Mariner import from Fedora 29 (license: MIT).
- Making binaries paths compatible with CBL-Mariner's paths.

* Tue Dec  8 2020 RH Container Bot <rhcontainerbot@fedoraproject.org> - 2:2.2.1-1
- autobuilt v2.2.1

* Mon Dec  7 2020 Lokesh Mandvekar <lsm5@fedoraproject.org> - 2:2.2.0-4
- bump release tag to make centos OBS happy

* Mon Dec  7 2020 Lokesh Mandvekar <lsm5@fedoraproject.org> - 2:2.2.0-3
- harden cgo based golang binaries
- Reported-by: Wade Mealing <wmealing@gmail.com>

* Tue Dec  1 2020 Lokesh Mandvekar <lsm5@fedoraproject.org> - 2:2.2.0-2
- use podman-plugins / dnsname upstream v1.1.1

* Tue Dec  1 2020 RH Container Bot <rhcontainerbot@fedoraproject.org> - 2:2.2.0-1
- autobuilt v2.2.0

* Tue Nov 24 2020 RH Container Bot <rhcontainerbot@fedoraproject.org> - 2:2.2.0-0.6.rc2
- autobuilt v2.2.0-rc2

* Mon Nov 23 2020 Lokesh Mandvekar <lsm5@fedoraproject.org> - 2:2.2.0-0.5.rc1
- handle centos7

* Fri Nov 20 2020 Lokesh Mandvekar <lsm5@fedoraproject.org> - 2:2.2.0-0.4.rc1
- use latest containers-common 1.2.0-9

* Wed Nov 18 2020 Lokesh Mandvekar <lsm5@fedoraproject.org> - 2:2.2.0-0.3.rc1
- podman-plugins should require podman otherwise it can cause funny upgrade
scenarios, where if "podman" upgrade fails, "podman-plugins" could still
succeed

* Wed Nov 18 2020 Lokesh Mandvekar <lsm5@fedoraproject.org> - 2:2.2.0-0.2.rc1
- require containers-common 1:1.2.0-8 for shortnames

* Wed Nov 18 2020 RH Container Bot <rhcontainerbot@fedoraproject.org> - 2:2.2.0-0.1.rc1
- autobuilt v2.2.0-rc1

* Wed Nov 18 2020 Lokesh Mandvekar <lsm5@fedoraproject.org> - 2:2.1.1-13
- bump dnsname to v1.1.0, commit a9c2a10

* Sun Oct  4 2020 Lokesh Mandvekar <lsm5@fedoraproject.org> - 2:2.1.1-10
- fix permission denied issue when using --net=host

* Fri Oct  2 2020 Lokesh Mandvekar <lsm5@fedoraproject.org> - 2:2.1.1-9
- fix capset issue on podman run (upstream PR#7898)
- Requires containers-common >= %%epoch:1.2.0-2

* Fri Oct  2 2020 Lokesh Mandvekar <lsm5@fedoraproject.org> - 2:2.1.1-8
- Requires: (container-selinux if selinux-policy)

* Wed Sep 30 2020 Lokesh Mandvekar <lsm5@fedoraproject.org> - 2:2.1.1-7
- fix crun gating test issue
- bump release tag to preserve upgrade path

* Wed Sep 30 2020 Lokesh Mandvekar <lsm5@fedoraproject.org> - 2:2.1.1-6
- fedora Requires: crun-0.15-4

* Wed Sep 30 2020 Lokesh Mandvekar <lsm5@fedoraproject.org> - 2:2.1.1-5
- fedora requires crun >= 0.15-3

* Sun Sep 27 2020 Lokesh Mandvekar <lsm5@fedoraproject.org> - 2:2.1.1-4
- correct bad date in changelog

* Sun Sep 27 2020 Lokesh Mandvekar <lsm5@fedoraproject.org> - 2:2.1.1-3
- adjust deps for centos7

* Wed Sep 23 2020 Lokesh Mandvekar <lsm5@fedoraproject.org> - 2:2.1.1-1
- bump to v2.1.1

* Wed Sep 23 2020 Lokesh Mandvekar <lsm5@fedoraproject.org> - 2:2.1.0-2
- podman-plugins is a weak dep for podman

* Tue Sep 22 2020 RH Container Bot <rhcontainerbot@fedoraproject.org> - 2:2.1.0-1
- autobuilt v2.1.0
- Resolves: #1874268, #1881345 - CVE-2020-14370

* Fri Sep 18 2020 Lokesh Mandvekar <lsm5@fedoraproject.org> - 2:2.1.0-0.5.rc2
- fix release tag

* Thu Sep 17 2020 RH Container Bot <rhcontainerbot@fedoraproject.org> - 2:2.1.0-0.4.rc1
- autobuilt v2.1.0-rc2

* Wed Sep 16 2020 Lokesh Mandvekar <lsm5@fedoraproject.org> - 2:2.1.0-0.3.rc1
- plugins requires dnsmasq

* Mon Sep 14 2020 Lokesh Mandvekar <lsm5@fedoraproject.org> - 2:2.1.0-0.2.rc1
- use correct release tag

* Mon Sep 14 2020 RH Container Bot <rhcontainerbot@fedoraproject.org> - 2:2.1.0-0.1.rc1
- autobuilt v2.1.0-rc1

* Tue Sep 01 2020 Lokesh Mandvekar <lsm5@fedoraproject.org> - 2:2.0.6-1
- bump to v2.0.6

* Fri Aug 28 2020 RH Container Bot <rhcontainerbot@fedoraproject.org> - 2:2.0.6-0.2.rc1
- autobuilt v2.0.6-rc1

* Tue Aug 25 2020 Lokesh Mandvekar <lsm5@fedoraproject.org> - 2:2.0.5-2
- buildinfo in LDFLAGS

* Mon Aug 24 2020 RH Container Bot <rhcontainerbot@fedoraproject.org> - 2:2.0.5-1
- autobuilt v2.0.5

* Fri Jul 31 2020 RH Container Bot <rhcontainerbot@fedoraproject.org> - 2:2.0.4-1
- autobuilt v2.0.4

* Thu Jul 23 2020 RH Container Bot <rhcontainerbot@fedoraproject.org> - 2:2.0.3-1
- autobuilt v2.0.3

* Sun Jul 12 2020 Lokesh Mandvekar <lsm5@fedoraproject.org> - 2:2.0.2-2
- re-enable varlink for centos8

* Tue Jul 07 2020 RH Container Bot <rhcontainerbot@fedoraproject.org> - 2:2.0.2-1
- autobuilt v2.0.2

* Fri Jun 26 2020 Lokesh Mandvekar <lsm5@fedoraproject.org> - 2:2.0.1-1
- bump to v2.0.1

* Sat Jun 20 2020 Lokesh Mandvekar <lsm5@fedoraproject.org> - 2:2.0.0-2
- depend on conmon-2:2.0.18-1

* Fri Jun 19 2020 Lokesh Mandvekar <lsm5@fedoraproject.org> - 2:2.0.0-1
- bump to v2.0.0

* Wed Jun 17 2020 Brent Baude <bbaude@redhat.com> - 2:2.0.0-0.3.rc7
- built v2.0.0-rc7

* Mon Jun 15 2020 Lokesh Mandvekar <lsm5@fedoraproject.org> - 2:2.0.0-0.2.rc6
- built v2.0.0-rc6

* Mon Jun 15 2020 Lokesh Mandvekar <lsm5@fedoraproject.org> - 2:2.0.0-0.1.rc5
- correct release tag format

* Wed Jun 10 2020 Brent Baude <bbaude@redhat.com> - 2:2.0.0-rc5
- rc5

* Mon Jun 8 2020 Dan Walsh <dwalsh@fedoraproject.org> - 2:2.0.0-rc4.1
- Remove /etc/modules-load.d/podman.conf

* Thu Jun 04 2020 Brent Baude <bbaude@redhat.com> - 2:2.0.0-rc4
- rc4

* Mon May 25 2020 Lokesh Mandvekar <lsm5@fedoraproject.org> - 2:1.9.3-1
- bump to v1.9.3
- require conmon >= 2:2.0.16-3

* Fri May 15 2020 Lokesh Mandvekar <lsm5@fedoraproject.org> - 2:1.9.2-2
- use correct epoch for conmon

* Wed May 13 2020 Lokesh Mandvekar <lsm5@fedoraproject.org> - 2:1.9.2-1
- bump to v1.9.2
- update min deps on conmon and cni plugins

* Wed Apr 29 2020 Lokesh Mandvekar <lsm5@fedoraproject.org> - 2:1.9.1-1
- new version

* Wed Apr 15 2020 RH Container Bot <rhcontainerbot@fedoraproject.org> - 2:1.9.0-1
- autobuilt v1.9.0

* Tue Apr 14 2020 RH Container Bot <rhcontainerbot@fedoraproject.org> - 2:1.9.0-0.5.rc1
- autobuilt v1.9.0-rc2

* Mon Apr 13 2020 Lokesh Mandvekar <lsm5@fedoraproject.org> - 2:1.9.0-0.4.rc1
- rewrite container-selinux conditionals more cleanly

* Mon Apr 13 2020 Lokesh Mandvekar <lsm5@fedoraproject.org> - 2:1.9.0-0.3.rc1
- correct varlink go generate
- container-selinux is a recommends for fedora and centos8 but requires for centos7

* Mon Apr 13 2020 RH Container Bot <rhcontainerbot@fedoraproject.org> - 2:1.8.2-0.2.rc1
- autobuilt v1.9.0-rc1

* Mon Mar 30 2020 Lokesh Mandvekar <lsm5@fedoraproject.org> - 2:1.8.2-3
- Resolves: gh#5316

* Fri Mar 20 2020 Dan Walsh <dwalsh@fedoraproject.org> - 2:1.8.2-2
- Install the APIV2 services

* Thu Mar 19 2020 RH Container Bot <rhcontainerbot@fedoraproject.org> - 2:1.8.2-1
- autobuilt v1.8.2

* Wed Mar 18 2020 RH Container Bot <rhcontainerbot@fedoraproject.org> - 2:1.8.1-0.2.rc1
- autobuilt v1.8.2-rc1

* Wed Mar 11 2020 Lokesh Mandvekar <lsm5@fedoraproject.org> - 2:1.8.1-2
- bump cause previous release went bad somewhere at fedora-infra

* Wed Mar 11 2020 RH Container Bot <rhcontainerbot@fedoraproject.org> - 2:1.8.1-1
- autobuilt v1.8.1

* Tue Mar 10 2020 Lokesh Mandvekar <lsm5@fedoraproject.org> - 2:1.8.1-0.7.rc4
- correct release tag

* Tue Mar 10 2020 RH Container Bot <rhcontainerbot@fedoraproject.org> - 2:1.8.1-0.6.rc3
- autobuilt v1.8.1-rc4

* Sat Mar 07 2020 Lokesh Mandvekar <lsm5@fedoraproject.org> - 2:1.8.1-0.5.rc3
- bump to v1.8.1-rc3

* Sun Mar 01 2020 Lokesh Mandvekar <lsm5@fedoraproject.org> - 2:1.8.1-0.4.rc2
- correct changelog

* Sun Feb 23 2020 Lokesh Mandvekar <lsm5@fedoraproject.org> - 2:1.8.1-0.3.rc1
- bump to v1.8.1-rc1

* Sun Feb 23 2020 Lokesh Mandvekar <lsm5@fedoraproject.org> - 2:1.8.0-5
- Resolves: #1806147 - correct buildtags for podman-remote

* Tue Feb 18 2020 Lokesh Mandvekar <lsm5@fedoraproject.org> - 2:1.8.0-4
- bump to v1.8.0
- autobuilt 2ced909
- cosmetic changes for autobuilds

* Tue Feb 18 2020 Dan Walsh <dwalsh5@fedoraproject.org> - 2:1.8.0-3.git5092c07
- Bump release to make sure new version installs on F32 and remove -dev branch

* Thu Feb 06 2020 Lokesh Mandvekar <lsm5@fedoraproject.org> - 2:1.8.0-0.4.dev.git5092c07
- bump crun dependency

* Wed Feb 05 2020 RH Container Bot <rhcontainerbot@fedoraproject.org> - 2:1.8.0-0.3.dev.git5092c07
- autobuilt 5092c07

* Tue Feb 04 2020 RH Container Bot <rhcontainerbot@fedoraproject.org> - 2:1.8.0-0.2.dev.gitc4f6d56
- autobuilt c4f6d56

* Sun Feb 02 2020 RH Container Bot <rhcontainerbot@fedoraproject.org> - 2:1.8.0-0.1.dev.git4699d5e
- bump to 1.8.0
- autobuilt 4699d5e

* Fri Jan 31 2020 RH Container Bot <rhcontainerbot@fedoraproject.org> - 2:1.7.1-0.66.dev.git36af283
- autobuilt 36af283

* Thu Jan 30 2020 RH Container Bot <rhcontainerbot@fedoraproject.org> - 2:1.7.1-0.65.dev.giteb28365
- autobuilt eb28365

* Wed Jan 29 2020 RH Container Bot <rhcontainerbot@fedoraproject.org> - 2:1.7.1-0.64.dev.gitb2ae45c
- autobuilt b2ae45c

* Tue Jan 28 2020 RH Container Bot <rhcontainerbot@fedoraproject.org> - 2:1.7.1-0.63.dev.git326cdf9
- autobuilt 326cdf9

* Mon Jan 27 2020 RH Container Bot <rhcontainerbot@fedoraproject.org> - 2:1.7.1-0.62.dev.gitc28af15
- autobuilt c28af15

* Sat Jan 25 2020 RH Container Bot <rhcontainerbot@fedoraproject.org> - 2:1.7.1-0.61.dev.git975854a
- autobuilt 975854a

* Thu Jan 23 2020 RH Container Bot <rhcontainerbot@fedoraproject.org> - 2:1.7.1-0.60.dev.git5bad873
- autobuilt 5bad873

* Thu Jan 23 2020 RH Container Bot <rhcontainerbot@fedoraproject.org> - 2:1.7.1-0.59.dev.git8beeb06
- autobuilt 8beeb06

* Thu Jan 23 2020 RH Container Bot <rhcontainerbot@fedoraproject.org> - 2:1.7.1-0.58.dev.git6518421
- autobuilt 6518421

* Thu Jan 23 2020 RH Container Bot <rhcontainerbot@fedoraproject.org> - 2:1.7.1-0.57.dev.gite6cf0ec
- autobuilt e6cf0ec

* Wed Jan 22 2020 RH Container Bot <rhcontainerbot@fedoraproject.org> - 2:1.7.1-0.56.dev.gitac3a6b8
- autobuilt ac3a6b8

* Wed Jan 22 2020 RH Container Bot <rhcontainerbot@fedoraproject.org> - 2:1.7.1-0.55.dev.git8b377a7
- autobuilt 8b377a7

* Wed Jan 22 2020 RH Container Bot <rhcontainerbot@fedoraproject.org> - 2:1.7.1-0.54.dev.gitc42383f
- autobuilt c42383f

* Wed Jan 22 2020 RH Container Bot <rhcontainerbot@fedoraproject.org> - 2:1.7.1-0.53.dev.gitc40664d
- autobuilt c40664d

* Wed Jan 22 2020 RH Container Bot <rhcontainerbot@fedoraproject.org> - 2:1.7.1-0.52.dev.git9f146b1
- autobuilt 9f146b1

* Wed Jan 22 2020 RH Container Bot <rhcontainerbot@fedoraproject.org> - 2:1.7.1-0.51.dev.git7e1afe0
- autobuilt 7e1afe0

* Wed Jan 22 2020 RH Container Bot <rhcontainerbot@fedoraproject.org> - 2:1.7.1-0.50.dev.git55abb6d
- autobuilt 55abb6d

* Wed Jan 22 2020 RH Container Bot <rhcontainerbot@fedoraproject.org> - 2:1.7.1-0.49.dev.gitd52132b
- autobuilt d52132b

* Wed Jan 22 2020 RH Container Bot <rhcontainerbot@fedoraproject.org> - 2:1.7.1-0.48.dev.gitaa13779
- autobuilt aa13779

* Tue Jan 21 2020 RH Container Bot <rhcontainerbot@fedoraproject.org> - 2:1.7.1-0.47.dev.gitf63005e
- autobuilt f63005e

* Tue Jan 21 2020 RH Container Bot <rhcontainerbot@fedoraproject.org> - 2:1.7.1-0.46.dev.gitf467bb2
- autobuilt f467bb2

* Tue Jan 21 2020 RH Container Bot <rhcontainerbot@fedoraproject.org> - 2:1.7.1-0.45.dev.gitfb2bd26
- autobuilt fb2bd26

* Sat Jan 18 2020 RH Container Bot <rhcontainerbot@fedoraproject.org> - 2:1.7.1-0.44.dev.git9be6430
- autobuilt 9be6430

* Fri Jan 17 2020 RH Container Bot <rhcontainerbot@fedoraproject.org> - 2:1.7.1-0.43.dev.gitce4bf33
- autobuilt ce4bf33

* Fri Jan 17 2020 RH Container Bot <rhcontainerbot@fedoraproject.org> - 2:1.7.1-0.42.dev.git3b6a843
- autobuilt 3b6a843

* Fri Jan 17 2020 RH Container Bot <rhcontainerbot@fedoraproject.org> - 2:1.7.1-0.41.dev.gitab7e1a4
- autobuilt ab7e1a4

* Fri Jan 17 2020 RH Container Bot <rhcontainerbot@fedoraproject.org> - 2:1.7.1-0.40.dev.gitf5e614b
- autobuilt f5e614b

* Fri Jan 17 2020 RH Container Bot <rhcontainerbot@fedoraproject.org> - 2:1.7.1-0.39.dev.gitacbb6c0
- autobuilt acbb6c0

* Thu Jan 16 2020 RH Container Bot <rhcontainerbot@fedoraproject.org> - 2:1.7.1-0.38.dev.git74b89da
- autobuilt 74b89da

* Thu Jan 16 2020 RH Container Bot <rhcontainerbot@fedoraproject.org> - 2:1.7.1-0.37.dev.git79fbe72
- autobuilt 79fbe72

* Thu Jan 16 2020 RH Container Bot <rhcontainerbot@fedoraproject.org> - 2:1.7.1-0.36.dev.git30245af
- autobuilt 30245af

* Thu Jan 16 2020 RH Container Bot <rhcontainerbot@fedoraproject.org> - 2:1.7.1-0.35.dev.git1d7176b
- autobuilt 1d7176b

* Thu Jan 16 2020 RH Container Bot <rhcontainerbot@fedoraproject.org> - 2:1.7.1-0.34.dev.gitdb00ee9
- autobuilt db00ee9

* Thu Jan 16 2020 RH Container Bot <rhcontainerbot@fedoraproject.org> - 2:1.7.1-0.33.dev.git61fbce7
- autobuilt 61fbce7

* Wed Jan 15 2020 RH Container Bot <rhcontainerbot@fedoraproject.org> - 2:1.7.1-0.32.dev.gite1e405b
- autobuilt e1e405b

* Wed Jan 15 2020 RH Container Bot <rhcontainerbot@fedoraproject.org> - 2:1.7.1-0.31.dev.git978b891
- autobuilt 978b891

* Wed Jan 15 2020 RH Container Bot <rhcontainerbot@fedoraproject.org> - 2:1.7.1-0.30.dev.git34429f3
- autobuilt 34429f3

* Wed Jan 15 2020 RH Container Bot <rhcontainerbot@fedoraproject.org> - 2:1.7.1-0.29.dev.gite025b43
- autobuilt e025b43

* Wed Jan 15 2020 RH Container Bot <rhcontainerbot@fedoraproject.org> - 2:1.7.1-0.28.dev.gitd914cc2
- autobuilt d914cc2

* Wed Jan 15 2020 RH Container Bot <rhcontainerbot@fedoraproject.org> - 2:1.7.1-0.27.dev.git12aa9ca
- autobuilt 12aa9ca

* Tue Jan 14 2020 RH Container Bot <rhcontainerbot@fedoraproject.org> - 2:1.7.1-0.26.dev.gitad5137b
- autobuilt ad5137b

* Tue Jan 14 2020 RH Container Bot <rhcontainerbot@fedoraproject.org> - 2:1.7.1-0.25.dev.git564bd69
- autobuilt 564bd69

* Tue Jan 14 2020 RH Container Bot <rhcontainerbot@fedoraproject.org> - 2:1.7.1-0.24.dev.git3961882
- autobuilt 3961882

* Mon Jan 13 2020 RH Container Bot <rhcontainerbot@fedoraproject.org> - 2:1.7.1-0.23.dev.git79ec2a9
- autobuilt 79ec2a9

* Mon Jan 13 2020 RH Container Bot <rhcontainerbot@fedoraproject.org> - 2:1.7.1-0.22.dev.git6c3d383
- autobuilt 6c3d383

* Mon Jan 13 2020 RH Container Bot <rhcontainerbot@fedoraproject.org> - 2:1.7.1-0.21.dev.git796ae87
- autobuilt 796ae87

* Mon Jan 13 2020 RH Container Bot <rhcontainerbot@fedoraproject.org> - 2:1.7.1-0.20.dev.gite83a1b8
- autobuilt e83a1b8

* Mon Jan 13 2020 RH Container Bot <rhcontainerbot@fedoraproject.org> - 2:1.7.1-0.19.dev.git9e2e4d7
- autobuilt 9e2e4d7

* Sun Jan 12 2020 RH Container Bot <rhcontainerbot@fedoraproject.org> - 2:1.7.1-0.18.dev.git55dd73c
- autobuilt 55dd73c

* Sat Jan 11 2020 RH Container Bot <rhcontainerbot@fedoraproject.org> - 2:1.7.1-0.17.dev.git2d5fd7c
- autobuilt 2d5fd7c

* Fri Jan 10 2020 RH Container Bot <rhcontainerbot@fedoraproject.org> - 2:1.7.1-0.16.dev.git0e9c208
- autobuilt 0e9c208

* Fri Jan 10 2020 RH Container Bot <rhcontainerbot@fedoraproject.org> - 2:1.7.1-0.15.dev.gite1ffac6
- autobuilt e1ffac6

* Fri Jan 10 2020 RH Container Bot <rhcontainerbot@fedoraproject.org> - 2:1.7.1-0.14.dev.git6ed88e0
- autobuilt 6ed88e0

* Thu Jan 09 2020 RH Container Bot <rhcontainerbot@fedoraproject.org> - 2:1.7.1-0.13.dev.gitf57fdd0
- autobuilt f57fdd0

* Thu Jan 09 2020 RH Container Bot <rhcontainerbot@fedoraproject.org> - 2:1.7.1-0.12.dev.git154b5ca
- autobuilt 154b5ca

* Thu Jan 09 2020 RH Container Bot <rhcontainerbot@fedoraproject.org> - 2:1.7.1-0.11.dev.gitf3fc10f
- autobuilt f3fc10f

* Wed Jan 08 2020 RH Container Bot <rhcontainerbot@fedoraproject.org> - 2:1.7.1-0.10.dev.gitc99b413
- autobuilt c99b413

* Wed Jan 08 2020 RH Container Bot <rhcontainerbot@fedoraproject.org> - 2:1.7.1-0.9.dev.gitc6ad42a
- autobuilt c6ad42a

* Wed Jan 08 2020 RH Container Bot <rhcontainerbot@fedoraproject.org> - 2:1.7.1-0.8.dev.git27caffb
- autobuilt 27caffb

* Wed Jan 08 2020 Jindrich Novy <jnovy@redhat.com> - 2:1.7.1-0.7.dev.git0b9dd1a
- require container-selinux only when selinux-policy is installed and
  move podman-remote man pages to dedicated package (#1765818)

* Wed Jan 08 2020 RH Container Bot <rhcontainerbot@fedoraproject.org> - 2:1.7.1-0.6.dev.git0b9dd1a
- autobuilt 0b9dd1a

* Tue Jan 07 2020 RH Container Bot <rhcontainerbot@fedoraproject.org> - 2:1.7.1-0.5.dev.gitc41fd09
- autobuilt c41fd09

* Tue Jan 07 2020 RH Container Bot <rhcontainerbot@fedoraproject.org> - 2:1.7.1-0.4.dev.gitbd3d8f4
- autobuilt bd3d8f4

* Tue Jan 07 2020 RH Container Bot <rhcontainerbot@fedoraproject.org> - 2:1.7.1-0.3.dev.gitf85b3a0
- autobuilt f85b3a0

* Tue Jan 07 2020 Jindrich Novy <jnovy@redhat.com> - 2:1.7.1-0.2.dev.gite362220
- always require container-selinux (#1765818)

* Mon Jan 06 2020 RH Container Bot <rhcontainerbot@fedoraproject.org> - 2:1.7.1-0.1.dev.gite362220
- bump to 1.7.1
- autobuilt e362220

* Mon Jan 06 2020 RH Container Bot <rhcontainerbot@fedoraproject.org> - 2:1.7.0-0.28.dev.git2d8f1c8
- autobuilt 2d8f1c8

* Mon Jan 06 2020 RH Container Bot <rhcontainerbot@fedoraproject.org> - 2:1.7.0-0.27.dev.git2e0157a
- autobuilt 2e0157a

* Mon Jan 06 2020 Jindrich Novy <jnovy@redhat.com> - 2:1.7.0-0.26.dev.git9758a97
- also obsolete former podman-manpages package

* Mon Jan 06 2020 Jindrich Novy <jnovy@redhat.com> - 2:1.7.0-0.25.dev.git9758a97
- add podman-manpages provide to main podman package

* Mon Jan 06 2020 Jindrich Novy <jnovy@redhat.com> - 2:1.7.0-0.24.dev.git9758a97
- merge podman-manpages with podman package

* Fri Jan 03 2020 RH Container Bot <rhcontainerbot@fedoraproject.org> - 2:1.7.0-0.23.dev.git9758a97
- autobuilt 9758a97

* Thu Jan 02 2020 RH Container Bot <rhcontainerbot@fedoraproject.org> - 2:1.7.0-0.22.dev.git50b4446
- autobuilt 50b4446

* Thu Jan 02 2020 RH Container Bot <rhcontainerbot@fedoraproject.org> - 2:1.7.0-0.21.dev.git1faa5bb
- autobuilt 1faa5bb

* Tue Dec 31 2019 RH Container Bot <rhcontainerbot@fedoraproject.org> - 2:1.7.0-0.20.dev.git6a370cb
- autobuilt 6a370cb

* Fri Dec 20 2019 RH Container Bot <rhcontainerbot@fedoraproject.org> - 2:1.7.0-0.19.dev.gitfcd48db
- autobuilt fcd48db

* Fri Dec 20 2019 RH Container Bot <rhcontainerbot@fedoraproject.org> - 2:1.7.0-0.18.dev.gite33d7e9
- autobuilt e33d7e9

* Thu Dec 19 2019 RH Container Bot <rhcontainerbot@fedoraproject.org> - 2:1.7.0-0.17.dev.git1ba6d0f
- autobuilt 1ba6d0f

* Thu Dec 19 2019 RH Container Bot <rhcontainerbot@fedoraproject.org> - 2:1.7.0-0.16.dev.gitc1a7911
- autobuilt c1a7911

* Tue Dec 17 2019 RH Container Bot <rhcontainerbot@fedoraproject.org> - 2:1.7.0-0.15.dev.gite6b8433
- autobuilt e6b8433

* Tue Dec 17 2019 RH Container Bot <rhcontainerbot@fedoraproject.org> - 2:1.7.0-0.14.dev.gitfab67f3
- autobuilt fab67f3

* Tue Dec 17 2019 RH Container Bot <rhcontainerbot@fedoraproject.org> - 2:1.7.0-0.13.dev.git1e440a3
- autobuilt 1e440a3

* Tue Dec 17 2019 RH Container Bot <rhcontainerbot@fedoraproject.org> - 2:1.7.0-0.12.dev.git4329204
- autobuilt 4329204

* Mon Dec 16 2019 RH Container Bot <rhcontainerbot@fedoraproject.org> - 2:1.7.0-0.11.dev.git1162183
- autobuilt 1162183

* Mon Dec 16 2019 RH Container Bot <rhcontainerbot@fedoraproject.org> - 2:1.7.0-0.10.dev.gitb2f05e0
- autobuilt b2f05e0

* Mon Dec 16 2019 RH Container Bot <rhcontainerbot@fedoraproject.org> - 2:1.7.0-0.9.dev.git19064e5
- autobuilt 19064e5

* Sat Dec 14 2019 RH Container Bot <rhcontainerbot@fedoraproject.org> - 2:1.7.0-0.8.dev.git6c7b6d9
- autobuilt 6c7b6d9

* Fri Dec 13 2019 RH Container Bot <rhcontainerbot@fedoraproject.org> - 2:1.7.0-0.7.dev.git885967f
- autobuilt 885967f

* Fri Dec 13 2019 RH Container Bot <rhcontainerbot@fedoraproject.org> - 2:1.7.0-0.6.dev.git22849ff
- autobuilt 22849ff

* Fri Dec 13 2019 RH Container Bot <rhcontainerbot@fedoraproject.org> - 2:1.7.0-0.5.dev.git71a0c0f
- autobuilt 71a0c0f

* Fri Dec 13 2019 RH Container Bot <rhcontainerbot@fedoraproject.org> - 2:1.7.0-0.4.dev.git123e7ea
- autobuilt 123e7ea

* Thu Dec 12 2019 RH Container Bot <rhcontainerbot@fedoraproject.org> - 2:1.7.0-0.3.dev.git16de498
- autobuilt 16de498

* Wed Dec 11 2019 RH Container Bot <rhcontainerbot@fedoraproject.org> - 2:1.7.0-0.2.dev.gitf81f15f
- autobuilt f81f15f

* Wed Dec 11 2019 RH Container Bot <rhcontainerbot@fedoraproject.org> - 2:1.7.0-0.1.dev.git5941138
- bump to 1.7.0
- autobuilt 5941138

* Wed Dec 11 2019 RH Container Bot <rhcontainerbot@fedoraproject.org> - 2:1.6.4-0.74.dev.git11541ae
- autobuilt 11541ae

* Wed Dec 11 2019 RH Container Bot <rhcontainerbot@fedoraproject.org> - 2:1.6.4-0.73.dev.gitdd64038
- autobuilt dd64038

* Wed Dec 11 2019 RH Container Bot <rhcontainerbot@fedoraproject.org> - 2:1.6.4-0.72.dev.gita18de10
- autobuilt a18de10

* Wed Dec 11 2019 RH Container Bot <rhcontainerbot@fedoraproject.org> - 2:1.6.4-0.71.dev.git282787f
- autobuilt 282787f

* Mon Dec 09 2019 RH Container Bot <rhcontainerbot@fedoraproject.org> - 2:1.6.4-0.70.dev.gitc2dab75
- autobuilt c2dab75

* Sat Dec 07 2019 RH Container Bot <rhcontainerbot@fedoraproject.org> - 2:1.6.4-0.69.dev.git7287f69
- autobuilt 7287f69

* Fri Dec 06 2019 RH Container Bot <rhcontainerbot@fedoraproject.org> - 2:1.6.4-0.68.dev.git82a83b9
- autobuilt 82a83b9

* Fri Dec 06 2019 RH Container Bot <rhcontainerbot@fedoraproject.org> - 2:1.6.4-0.67.dev.git8924a30
- autobuilt 8924a30

* Fri Dec 06 2019 RH Container Bot <rhcontainerbot@fedoraproject.org> - 2:1.6.4-0.66.dev.gite9c4820
- autobuilt e9c4820

* Thu Dec 05 2019 RH Container Bot <rhcontainerbot@fedoraproject.org> - 2:1.6.4-0.65.dev.git465e142
- autobuilt 465e142

* Thu Dec 05 2019 RH Container Bot <rhcontainerbot@fedoraproject.org> - 2:1.6.4-0.64.dev.git4fb724c
- autobuilt 4fb724c

* Thu Dec 05 2019 RH Container Bot <rhcontainerbot@fedoraproject.org> - 2:1.6.4-0.63.dev.git813b00e
- autobuilt 813b00e

* Thu Dec 05 2019 RH Container Bot <rhcontainerbot@fedoraproject.org> - 2:1.6.4-0.62.dev.gitbc40282
- autobuilt bc40282

* Wed Dec 04 2019 RH Container Bot <rhcontainerbot@fedoraproject.org> - 2:1.6.4-0.61.dev.git4dbab37
- autobuilt 4dbab37

* Wed Dec 04 2019 RH Container Bot <rhcontainerbot@fedoraproject.org> - 2:1.6.4-0.60.dev.gite47b7a6
- autobuilt e47b7a6

* Wed Dec 04 2019 RH Container Bot <rhcontainerbot@fedoraproject.org> - 2:1.6.4-0.59.dev.git10f7334
- autobuilt 10f7334

* Tue Dec 03 2019 RH Container Bot <rhcontainerbot@fedoraproject.org> - 2:1.6.4-0.58.dev.git06e2a20
- autobuilt 06e2a20

* Tue Dec 03 2019 RH Container Bot <rhcontainerbot@fedoraproject.org> - 2:1.6.4-0.57.dev.git5c3af00
- autobuilt 5c3af00

* Tue Dec 03 2019 RH Container Bot <rhcontainerbot@fedoraproject.org> - 2:1.6.4-0.56.dev.git748de3c
- autobuilt 748de3c

* Tue Dec 03 2019 RH Container Bot <rhcontainerbot@fedoraproject.org> - 2:1.6.4-0.55.dev.gitd8bfd11
- autobuilt d8bfd11

* Tue Dec 03 2019 RH Container Bot <rhcontainerbot@fedoraproject.org> - 2:1.6.4-0.54.dev.gitb88f2c4
- autobuilt b88f2c4

* Tue Dec 03 2019 RH Container Bot <rhcontainerbot@fedoraproject.org> - 2:1.6.4-0.53.dev.git9e361fd
- autobuilt 9e361fd

* Tue Dec 03 2019 RH Container Bot <rhcontainerbot@fedoraproject.org> - 2:1.6.4-0.52.dev.git309452d
- autobuilt 309452d

* Tue Dec 03 2019 RH Container Bot <rhcontainerbot@fedoraproject.org> - 2:1.6.4-0.51.dev.git6458f96
- autobuilt 6458f96

* Tue Dec 03 2019 RH Container Bot <rhcontainerbot@fedoraproject.org> - 2:1.6.4-0.50.dev.gitb905850
- autobuilt b905850

* Tue Dec 03 2019 RH Container Bot <rhcontainerbot@fedoraproject.org> - 2:1.6.4-0.49.dev.gitc9696c4
- autobuilt c9696c4

* Mon Dec 02 2019 RH Container Bot <rhcontainerbot@fedoraproject.org> - 2:1.6.4-0.48.dev.git7117286
- autobuilt 7117286

* Mon Dec 02 2019 RH Container Bot <rhcontainerbot@fedoraproject.org> - 2:1.6.4-0.47.dev.git8d00c83
- autobuilt 8d00c83

* Mon Dec 02 2019 RH Container Bot <rhcontainerbot@fedoraproject.org> - 2:1.6.4-0.46.dev.gite4275b3
- autobuilt e4275b3

* Fri Nov 29 2019 RH Container Bot <rhcontainerbot@fedoraproject.org> - 2:1.6.4-0.45.dev.git39c705e
- autobuilt 39c705e

* Fri Nov 29 2019 RH Container Bot <rhcontainerbot@fedoraproject.org> - 2:1.6.4-0.44.dev.git7f53178
- autobuilt 7f53178

* Fri Nov 29 2019 RH Container Bot <rhcontainerbot@fedoraproject.org> - 2:1.6.4-0.43.dev.git1c0356e
- autobuilt 1c0356e

* Thu Nov 28 2019 RH Container Bot <rhcontainerbot@fedoraproject.org> - 2:1.6.4-0.42.dev.gitaa95726
- autobuilt aa95726

* Wed Nov 27 2019 RH Container Bot <rhcontainerbot@fedoraproject.org> - 2:1.6.4-0.41.dev.git2178875
- autobuilt 2178875

* Tue Nov 26 2019 RH Container Bot <rhcontainerbot@fedoraproject.org> - 2:1.6.4-0.40.dev.git27a09f8
- autobuilt 27a09f8

* Tue Nov 26 2019 RH Container Bot <rhcontainerbot@fedoraproject.org> - 2:1.6.4-0.39.dev.gitb29928f
- autobuilt b29928f

* Tue Nov 26 2019 RH Container Bot <rhcontainerbot@fedoraproject.org> - 2:1.6.4-0.38.dev.gitf5ef3d5
- autobuilt f5ef3d5

* Tue Nov 26 2019 RH Container Bot <rhcontainerbot@fedoraproject.org> - 2:1.6.4-0.37.dev.gitaef3858
- autobuilt aef3858

* Mon Nov 25 2019 RH Container Bot <rhcontainerbot@fedoraproject.org> - 2:1.6.4-0.36.dev.git9fb0adf
- autobuilt 9fb0adf

* Fri Nov 22 2019 RH Container Bot <rhcontainerbot@fedoraproject.org> - 2:1.6.4-0.35.dev.git6187e72
- autobuilt 6187e72

* Fri Nov 22 2019 RH Container Bot <rhcontainerbot@fedoraproject.org> - 2:1.6.4-0.34.dev.git1284260
- autobuilt 1284260

* Fri Nov 22 2019 RH Container Bot <rhcontainerbot@fedoraproject.org> - 2:1.6.4-0.33.dev.gitc2dfef5
- autobuilt c2dfef5

* Fri Nov 22 2019 RH Container Bot <rhcontainerbot@fedoraproject.org> - 2:1.6.4-0.32.dev.gite4b8054
- autobuilt e4b8054

* Fri Nov 22 2019 RH Container Bot <rhcontainerbot@fedoraproject.org> - 2:1.6.4-0.31.dev.git22e7d7d
- autobuilt 22e7d7d

* Thu Nov 21 2019 RH Container Bot <rhcontainerbot@fedoraproject.org> - 2:1.6.4-0.30.dev.git6392477
- autobuilt 6392477

* Tue Nov 19 2019 RH Container Bot <rhcontainerbot@fedoraproject.org> - 2:1.6.4-0.29.dev.gitc673ff8
- autobuilt c673ff8

* Tue Nov 19 2019 RH Container Bot <rhcontainerbot@fedoraproject.org> - 2:1.6.4-0.28.dev.gitf3f219a
- autobuilt f3f219a

* Mon Nov 18 2019 RH Container Bot <rhcontainerbot@fedoraproject.org> - 2:1.6.4-0.27.dev.git741b90c
- autobuilt 741b90c

* Sun Nov 17 2019 RH Container Bot <rhcontainerbot@fedoraproject.org> - 2:1.6.4-0.26.dev.gitdb32ed1
- autobuilt db32ed1

* Sat Nov 16 2019 RH Container Bot <rhcontainerbot@fedoraproject.org> - 2:1.6.4-0.25.dev.gitc6f2383
- autobuilt c6f2383

* Fri Nov 15 2019 RH Container Bot <rhcontainerbot@fedoraproject.org> - 2:1.6.4-0.24.dev.git51c08f3
- autobuilt 51c08f3

* Thu Nov 14 2019 RH Container Bot <rhcontainerbot@fedoraproject.org> - 2:1.6.4-0.23.dev.gitd7ed9fa
- autobuilt d7ed9fa

* Wed Nov 13 2019 RH Container Bot <rhcontainerbot@fedoraproject.org> - 2:1.6.4-0.22.dev.git225f22b
- autobuilt 225f22b

* Wed Nov 13 2019 RH Container Bot <rhcontainerbot@fedoraproject.org> - 2:1.6.4-0.21.dev.git15220af
- autobuilt 15220af

* Mon Nov 11 2019 RH Container Bot <rhcontainerbot@fedoraproject.org> - 2:1.6.4-0.20.dev.gitde32b89
- autobuilt de32b89

* Fri Nov 08 2019 RH Container Bot <rhcontainerbot@fedoraproject.org> - 2:1.6.4-0.19.dev.gitb713e53
- autobuilt b713e53

* Fri Nov 08 2019 RH Container Bot <rhcontainerbot@fedoraproject.org> - 2:1.6.4-0.18.dev.gitf456ce9
- autobuilt f456ce9

* Fri Nov 08 2019 RH Container Bot <rhcontainerbot@fedoraproject.org> - 2:1.6.4-0.17.dev.git4ed12f9
- autobuilt 4ed12f9

* Fri Nov 08 2019 RH Container Bot <rhcontainerbot@fedoraproject.org> - 2:1.6.4-0.16.dev.git92af260
- autobuilt 92af260

* Fri Nov 08 2019 RH Container Bot <rhcontainerbot@fedoraproject.org> - 2:1.6.4-0.15.dev.git3463a71
- autobuilt 3463a71

* Thu Nov 07 2019 RH Container Bot <rhcontainerbot@fedoraproject.org> - 2:1.6.4-0.14.dev.git3ec9ee0
- autobuilt 3ec9ee0

* Thu Nov 07 2019 RH Container Bot <rhcontainerbot@fedoraproject.org> - 2:1.6.4-0.13.dev.gitd919961
- autobuilt d919961

* Thu Nov 07 2019 RH Container Bot <rhcontainerbot@fedoraproject.org> - 2:1.6.4-0.12.dev.git3474997
- autobuilt 3474997

* Thu Nov 07 2019 RH Container Bot <rhcontainerbot@fedoraproject.org> - 2:1.6.4-0.11.dev.git24efb5e
- autobuilt 24efb5e

* Thu Nov 07 2019 RH Container Bot <rhcontainerbot@fedoraproject.org> - 2:1.6.4-0.10.dev.gitb4a83bf
- autobuilt b4a83bf

* Thu Nov 07 2019 RH Container Bot <rhcontainerbot@fedoraproject.org> - 2:1.6.4-0.9.dev.gitaad2904
- autobuilt aad2904

* Wed Nov 06 2019 RH Container Bot <rhcontainerbot@fedoraproject.org> - 2:1.6.4-0.8.dev.git2e2d82c
- autobuilt 2e2d82c

* Wed Nov 06 2019 RH Container Bot <rhcontainerbot@fedoraproject.org> - 2:1.6.4-0.7.dev.git581a7ec
- autobuilt 581a7ec

* Wed Nov 06 2019 RH Container Bot <rhcontainerbot@fedoraproject.org> - 2:1.6.4-0.6.dev.git6f7c290
- autobuilt 6f7c290

* Tue Nov 05 2019 RH Container Bot <rhcontainerbot@fedoraproject.org> - 2:1.6.4-0.5.dev.gitb4b7272
- autobuilt b4b7272

* Tue Nov 05 2019 RH Container Bot <rhcontainerbot@fedoraproject.org> - 2:1.6.4-0.4.dev.git7eda1b0
- autobuilt 7eda1b0

* Tue Nov 05 2019 RH Container Bot <rhcontainerbot@fedoraproject.org> - 2:1.6.4-0.3.dev.gita904e21
- autobuilt a904e21

* Tue Nov 05 2019 RH Container Bot <rhcontainerbot@fedoraproject.org> - 2:1.6.4-0.2.dev.git08c5c54
- autobuilt 08c5c54

* Tue Nov 05 2019 RH Container Bot <rhcontainerbot@fedoraproject.org> - 2:1.6.4-0.1.dev.gitcc19b09
- bump to 1.6.4
- autobuilt cc19b09

* Tue Nov 05 2019 RH Container Bot <rhcontainerbot@fedoraproject.org> - 2:1.6.3-0.47.dev.git1db4556
- autobuilt 1db4556

* Mon Nov 04 2019 RH Container Bot <rhcontainerbot@fedoraproject.org> - 2:1.6.3-0.46.dev.git17eadda
- autobuilt 17eadda

* Mon Nov 04 2019 RH Container Bot <rhcontainerbot@fedoraproject.org> - 2:1.6.3-0.45.dev.git8e5aad9
- autobuilt 8e5aad9

* Mon Nov 04 2019 RH Container Bot <rhcontainerbot@fedoraproject.org> - 2:1.6.3-0.44.dev.gitefc7f15
- autobuilt efc7f15

* Sun Nov 03 2019 RH Container Bot <rhcontainerbot@fedoraproject.org> - 2:1.6.3-0.43.dev.gitca4c24c
- autobuilt ca4c24c

* Sat Nov 02 2019 RH Container Bot <rhcontainerbot@fedoraproject.org> - 2:1.6.3-0.42.dev.git2bf4df4
- autobuilt 2bf4df4

* Sat Nov 02 2019 RH Container Bot <rhcontainerbot@fedoraproject.org> - 2:1.6.3-0.41.dev.git10d67fc
- autobuilt 10d67fc

* Fri Nov 01 2019 RH Container Bot <rhcontainerbot@fedoraproject.org> - 2:1.6.3-0.40.dev.git8238107
- autobuilt 8238107

* Fri Nov 01 2019 RH Container Bot <rhcontainerbot@fedoraproject.org> - 2:1.6.3-0.39.dev.git04e8bf3
- autobuilt 04e8bf3

* Fri Nov 01 2019 RH Container Bot <rhcontainerbot@fedoraproject.org> - 2:1.6.3-0.38.dev.git69165fa
- autobuilt 69165fa

* Fri Nov 01 2019 RH Container Bot <rhcontainerbot@fedoraproject.org> - 2:1.6.3-0.37.dev.git7c7f000
- autobuilt 7c7f000

* Thu Oct 31 2019 RH Container Bot <rhcontainerbot@fedoraproject.org> - 2:1.6.3-0.36.dev.git2dae257
- autobuilt 2dae257

* Thu Oct 31 2019 RH Container Bot <rhcontainerbot@fedoraproject.org> - 2:1.6.3-0.35.dev.git0bfdeae
- autobuilt 0bfdeae

* Thu Oct 31 2019 RH Container Bot <rhcontainerbot@fedoraproject.org> - 2:1.6.3-0.34.dev.git1e750f7
- autobuilt 1e750f7

* Thu Oct 31 2019 RH Container Bot <rhcontainerbot@fedoraproject.org> - 2:1.6.3-0.33.dev.git5af166f
- autobuilt 5af166f

* Thu Oct 31 2019 RH Container Bot <rhcontainerbot@fedoraproject.org> - 2:1.6.3-0.32.dev.git1b3e79d
- autobuilt 1b3e79d

* Wed Oct 30 2019 RH Container Bot <rhcontainerbot@fedoraproject.org> - 2:1.6.3-0.31.dev.git381fa4d
- autobuilt 381fa4d

* Wed Oct 30 2019 RH Container Bot <rhcontainerbot@fedoraproject.org> - 2:1.6.3-0.30.dev.git9ba8dae
- autobuilt 9ba8dae

* Wed Oct 30 2019 RH Container Bot <rhcontainerbot@fedoraproject.org> - 2:1.6.3-0.29.dev.gita35d002
- autobuilt a35d002

* Wed Oct 30 2019 RH Container Bot <rhcontainerbot@fedoraproject.org> - 2:1.6.3-0.28.dev.git63b57f5
- autobuilt 63b57f5

* Wed Oct 30 2019 RH Container Bot <rhcontainerbot@fedoraproject.org> - 2:1.6.3-0.27.dev.git4762b63
- autobuilt 4762b63

* Tue Oct 29 2019 RH Container Bot <rhcontainerbot@fedoraproject.org> - 2:1.6.3-0.26.dev.gite7540d0
- autobuilt e7540d0

* Tue Oct 29 2019 RH Container Bot <rhcontainerbot@fedoraproject.org> - 2:1.6.3-0.25.dev.git6c6e783
- autobuilt 6c6e783

* Tue Oct 29 2019 RH Container Bot <rhcontainerbot@fedoraproject.org> - 2:1.6.3-0.24.dev.git59582c5
- autobuilt 59582c5

* Tue Oct 29 2019 RH Container Bot <rhcontainerbot@fedoraproject.org> - 2:1.6.3-0.23.dev.gita56131f
- autobuilt a56131f

* Tue Oct 29 2019 RH Container Bot <rhcontainerbot@fedoraproject.org> - 2:1.6.3-0.22.dev.git8e264ca
- autobuilt 8e264ca

* Mon Oct 28 2019 RH Container Bot <rhcontainerbot@fedoraproject.org> - 2:1.6.3-0.21.dev.git1b5c2d1
- autobuilt 1b5c2d1

* Mon Oct 28 2019 RH Container Bot <rhcontainerbot@fedoraproject.org> - 2:1.6.3-0.20.dev.git94864ad
- autobuilt 94864ad

* Sun Oct 27 2019 RH Container Bot <rhcontainerbot@fedoraproject.org> - 2:1.6.3-0.19.dev.gitac73fd3
- autobuilt ac73fd3

* Sat Oct 26 2019 RH Container Bot <rhcontainerbot@fedoraproject.org> - 2:1.6.3-0.18.dev.gitea46937
- autobuilt ea46937

* Fri Oct 25 2019 RH Container Bot <rhcontainerbot@fedoraproject.org> - 2:1.6.3-0.17.dev.gita01cb22
- autobuilt a01cb22

* Thu Oct 24 2019 RH Container Bot <rhcontainerbot@fedoraproject.org> - 2:1.6.3-0.16.dev.git77c7a28
- autobuilt 77c7a28

* Thu Oct 24 2019 RH Container Bot <rhcontainerbot@fedoraproject.org> - 2:1.6.3-0.15.dev.gitba4a808
- autobuilt ba4a808

* Thu Oct 24 2019 RH Container Bot <rhcontainerbot@fedoraproject.org> - 2:1.6.3-0.14.dev.git43b1c2f
- autobuilt 43b1c2f

* Thu Oct 24 2019 RH Container Bot <rhcontainerbot@fedoraproject.org> - 2:1.6.3-0.13.dev.git674dc2b
- autobuilt 674dc2b

* Wed Oct 23 2019 RH Container Bot <rhcontainerbot@fedoraproject.org> - 2:1.6.3-0.12.dev.git299a430
- autobuilt 299a430

* Wed Oct 23 2019 RH Container Bot <rhcontainerbot@fedoraproject.org> - 2:1.6.3-0.11.dev.git2e6c9aa
- autobuilt 2e6c9aa

* Wed Oct 23 2019 RH Container Bot <rhcontainerbot@fedoraproject.org> - 2:1.6.3-0.10.dev.gitef556cf
- autobuilt ef556cf

* Tue Oct 22 2019 RH Container Bot <rhcontainerbot@fedoraproject.org> - 2:1.6.3-0.9.dev.git46ad6bc
- autobuilt 46ad6bc

* Tue Oct 22 2019 RH Container Bot <rhcontainerbot@fedoraproject.org> - 2:1.6.3-0.8.dev.gitd358840
- autobuilt d358840

* Tue Oct 22 2019 RH Container Bot <rhcontainerbot@fedoraproject.org> - 2:1.6.3-0.7.dev.git5431ace
- autobuilt 5431ace

* Mon Oct 21 2019 RH Container Bot <rhcontainerbot@fedoraproject.org> - 2:1.6.3-0.6.dev.gitefc54c3
- autobuilt efc54c3

* Mon Oct 21 2019 RH Container Bot <rhcontainerbot@fedoraproject.org> - 2:1.6.3-0.5.dev.gitd2591a5
- autobuilt d2591a5

* Sun Oct 20 2019 RH Container Bot <rhcontainerbot@fedoraproject.org> - 2:1.6.3-0.4.dev.gitd3520de
- autobuilt d3520de

* Fri Oct 18 2019 RH Container Bot <rhcontainerbot@fedoraproject.org> - 2:1.6.3-0.3.dev.git02ab9c7
- autobuilt 02ab9c7

* Fri Oct 18 2019 RH Container Bot <rhcontainerbot@fedoraproject.org> - 2:1.6.3-0.2.dev.gitf0da9cf
- autobuilt f0da9cf

* Thu Oct 17 2019 RH Container Bot <rhcontainerbot@fedoraproject.org> - 2:1.6.3-0.1.dev.gitb6fdfa0
- bump to 1.6.3
- autobuilt b6fdfa0

* Thu Oct 17 2019 RH Container Bot <rhcontainerbot@fedoraproject.org> - 2:1.6.2-0.41.dev.git2b0892e
- autobuilt 2b0892e

* Thu Oct 17 2019 RH Container Bot <rhcontainerbot@fedoraproject.org> - 2:1.6.2-0.40.dev.gitf2d9a9d
- autobuilt f2d9a9d

* Thu Oct 17 2019 RH Container Bot <rhcontainerbot@fedoraproject.org> - 2:1.6.2-0.39.dev.gitd7cbcfa
- autobuilt d7cbcfa

* Thu Oct 17 2019 RH Container Bot <rhcontainerbot@fedoraproject.org> - 2:1.6.2-0.38.dev.git392846c
- autobuilt 392846c

* Wed Oct 16 2019 RH Container Bot <rhcontainerbot@fedoraproject.org> - 2:1.6.2-0.37.dev.gite7d5ac0
- autobuilt e7d5ac0

* Wed Oct 16 2019 RH Container Bot <rhcontainerbot@fedoraproject.org> - 2:1.6.2-0.36.dev.gitdc1f8b6
- autobuilt dc1f8b6

* Wed Oct 16 2019 RH Container Bot <rhcontainerbot@fedoraproject.org> - 2:1.6.2-0.35.dev.git7825c58
- autobuilt 7825c58

* Wed Oct 16 2019 RH Container Bot <rhcontainerbot@fedoraproject.org> - 2:1.6.2-0.34.dev.git8172460
- autobuilt 8172460

* Tue Oct 15 2019 RH Container Bot <rhcontainerbot@fedoraproject.org> - 2:1.6.2-0.33.dev.git5f72e6e
- autobuilt 5f72e6e

* Mon Oct 14 2019 RH Container Bot <rhcontainerbot@fedoraproject.org> - 2:1.6.2-0.32.dev.gita9190da
- autobuilt a9190da

* Mon Oct 14 2019 RH Container Bot <rhcontainerbot@fedoraproject.org> - 2:1.6.2-0.31.dev.git3e45d07
- autobuilt 3e45d07

* Sat Oct 12 2019 RH Container Bot <rhcontainerbot@fedoraproject.org> - 2:1.6.2-0.30.dev.gita8993ba
- autobuilt a8993ba

* Fri Oct 11 2019 RH Container Bot <rhcontainerbot@fedoraproject.org> - 2:1.6.2-0.29.dev.gitb0b3506
- autobuilt b0b3506

* Fri Oct 11 2019 RH Container Bot <rhcontainerbot@fedoraproject.org> - 2:1.6.2-0.28.dev.git79d05b9
- autobuilt 79d05b9

* Fri Oct 11 2019 RH Container Bot <rhcontainerbot@fedoraproject.org> - 2:1.6.2-0.27.dev.gitcee6478
- autobuilt cee6478

* Fri Oct 11 2019 RH Container Bot <rhcontainerbot@fedoraproject.org> - 2:1.6.2-0.26.dev.giteb6ca05
- autobuilt eb6ca05

* Fri Oct 11 2019 RH Container Bot <rhcontainerbot@fedoraproject.org> - 2:1.6.2-0.25.dev.git50b1884
- autobuilt 50b1884

* Fri Oct 11 2019 RH Container Bot <rhcontainerbot@fedoraproject.org> - 2:1.6.2-0.24.dev.git9f1f4ef
- autobuilt 9f1f4ef

* Fri Oct 11 2019 RH Container Bot <rhcontainerbot@fedoraproject.org> - 2:1.6.2-0.23.dev.git495db28
- autobuilt 495db28

* Fri Oct 11 2019 RH Container Bot <rhcontainerbot@fedoraproject.org> - 2:1.6.2-0.22.dev.git43dcc91
- autobuilt 43dcc91

* Thu Oct 10 2019 RH Container Bot <rhcontainerbot@fedoraproject.org> - 2:1.6.2-0.21.dev.git6d35eac
- autobuilt 6d35eac

* Thu Oct 10 2019 RH Container Bot <rhcontainerbot@fedoraproject.org> - 2:1.6.2-0.20.dev.gitf39e097
- autobuilt f39e097

* Thu Oct 10 2019 RH Container Bot <rhcontainerbot@fedoraproject.org> - 2:1.6.2-0.19.dev.gita7f2668
- autobuilt a7f2668

* Wed Oct 09 2019 RH Container Bot <rhcontainerbot@fedoraproject.org> - 2:1.6.2-0.18.dev.git12c9b53
- autobuilt 12c9b53

* Wed Oct 09 2019 RH Container Bot <rhcontainerbot@fedoraproject.org> - 2:1.6.2-0.17.dev.gitf61e399
- autobuilt f61e399

* Wed Oct 09 2019 Lokesh Mandvekar <lsm5@fedoraproject.org> - 2:1.6.2-0.16.dev.gitc3c40f9
- remove polkit dependency for now

* Wed Oct 09 2019 Lokesh Mandvekar <lsm5@fedoraproject.org> - 2:1.6.2-0.15.dev.gitc3c40f9
- Requires: crun >= 0.10.2-1 and polkit

* Wed Oct 09 2019 RH Container Bot <rhcontainerbot@fedoraproject.org> - 2:1.6.2-0.14.dev.gitc3c40f9
- autobuilt c3c40f9

* Tue Oct 08 2019 RH Container Bot <rhcontainerbot@fedoraproject.org> - 2:1.6.2-0.13.dev.git10cbaad
- autobuilt 10cbaad

* Tue Oct 08 2019 Lokesh Mandvekar <lsm5@fedoraproject.org> - 2:1.6.2-0.12.dev.gitc817ea1
- add runc back

* Mon Oct 07 2019 RH Container Bot <rhcontainerbot@fedoraproject.org> - 2:1.6.2-0.11.dev.gitc817ea1
- autobuilt c817ea1

* Mon Oct 07 2019 RH Container Bot <rhcontainerbot@fedoraproject.org> - 2:1.6.2-0.10.dev.git589261f
- autobuilt 589261f

* Fri Oct 04 2019 RH Container Bot <rhcontainerbot@fedoraproject.org> - 2:1.6.2-0.9.dev.git2c2782a
- autobuilt 2c2782a

* Fri Oct 04 2019 RH Container Bot <rhcontainerbot@fedoraproject.org> - 2:1.6.2-0.8.dev.gitbd08fc0
- autobuilt bd08fc0

* Fri Oct 04 2019 RH Container Bot <rhcontainerbot@fedoraproject.org> - 2:1.6.2-0.7.dev.git70d5b0a
- autobuilt 70d5b0a

* Fri Oct 04 2019 RH Container Bot <rhcontainerbot@fedoraproject.org> - 2:1.6.2-0.6.dev.git1fe9556
- autobuilt 1fe9556

* Thu Oct 03 2019 RH Container Bot <rhcontainerbot@fedoraproject.org> - 2:1.6.2-0.5.dev.git7af4074
- autobuilt 7af4074

* Thu Oct 03 2019 RH Container Bot <rhcontainerbot@fedoraproject.org> - 2:1.6.2-0.4.dev.git86c8650
- autobuilt 86c8650

* Thu Oct 03 2019 RH Container Bot <rhcontainerbot@fedoraproject.org> - 2:1.6.2-0.3.dev.gitf96fbfc
- autobuilt f96fbfc

* Thu Oct 03 2019 RH Container Bot <rhcontainerbot@fedoraproject.org> - 2:1.6.2-0.2.dev.gitb32cb4b
- autobuilt b32cb4b

* Wed Oct 02 2019 RH Container Bot <rhcontainerbot@fedoraproject.org> - 2:1.6.2-0.1.dev.gite67e9e1
- bump to 1.6.2
- autobuilt e67e9e1

* Wed Oct 02 2019 RH Container Bot <rhcontainerbot@fedoraproject.org> - 2:1.6.1-0.12.dev.git960f07b
- autobuilt 960f07b

* Wed Oct 02 2019 RH Container Bot <rhcontainerbot@fedoraproject.org> - 2:1.6.1-0.11.dev.git0046b01
- autobuilt 0046b01

* Wed Oct 02 2019 RH Container Bot <rhcontainerbot@fedoraproject.org> - 2:1.6.1-0.10.dev.gitdac7889
- autobuilt dac7889

* Wed Oct 02 2019 RH Container Bot <rhcontainerbot@fedoraproject.org> - 2:1.6.1-0.9.dev.git2648955
- autobuilt 2648955

* Wed Oct 02 2019 RH Container Bot <rhcontainerbot@fedoraproject.org> - 2:1.6.1-0.8.dev.git257a985
- autobuilt 257a985

* Wed Oct 02 2019 RH Container Bot <rhcontainerbot@fedoraproject.org> - 2:1.6.1-0.7.dev.git32a2ce8
- autobuilt 32a2ce8

* Wed Oct 02 2019 RH Container Bot <rhcontainerbot@fedoraproject.org> - 2:1.6.1-0.6.dev.git74879c8
- autobuilt 74879c8

* Tue Oct 01 2019 Lokesh Mandvekar <lsm5@fedoraproject.org> - 2:1.6.1-0.5.dev.git7a56963
- Requires: crun >= 0.10-1

* Tue Oct 01 2019 RH Container Bot <rhcontainerbot@fedoraproject.org> - 2:1.6.1-0.4.dev.git7a56963
- autobuilt 7a56963

* Tue Oct 01 2019 RH Container Bot <rhcontainerbot@fedoraproject.org> - 2:1.6.1-0.3.dev.git8f2ec88
- autobuilt 8f2ec88

* Tue Oct 01 2019 RH Container Bot <rhcontainerbot@fedoraproject.org> - 2:1.6.1-0.2.dev.git049aafa
- autobuilt 049aafa

* Tue Oct 01 2019 RH Container Bot <rhcontainerbot@fedoraproject.org> - 2:1.6.1-0.1.dev.git5d344db
- bump to 1.6.1
- autobuilt 5d344db

* Mon Sep 30 2019 RH Container Bot <rhcontainerbot@fedoraproject.org> - 2:1.6.0-0.42.dev.gitd7eba02
- autobuilt d7eba02

* Mon Sep 30 2019 RH Container Bot <rhcontainerbot@fedoraproject.org> - 2:1.6.0-0.41.dev.git5702dd7
- autobuilt 5702dd7

* Mon Sep 30 2019 RH Container Bot <rhcontainerbot@fedoraproject.org> - 2:1.6.0-0.40.dev.gitb063383
- autobuilt b063383

* Mon Sep 30 2019 RH Container Bot <rhcontainerbot@fedoraproject.org> - 2:1.6.0-0.39.dev.git04b3a73
- autobuilt 04b3a73

* Mon Sep 30 2019 RH Container Bot <rhcontainerbot@fedoraproject.org> - 2:1.6.0-0.38.dev.git2c23729
- autobuilt 2c23729

* Mon Sep 30 2019 RH Container Bot <rhcontainerbot@fedoraproject.org> - 2:1.6.0-0.37.dev.git150ba5e
- autobuilt 150ba5e

* Sun Sep 29 2019 RH Container Bot <rhcontainerbot@fedoraproject.org> - 2:1.6.0-0.36.dev.git01b7af8
- autobuilt 01b7af8

* Sat Sep 28 2019 RH Container Bot <rhcontainerbot@fedoraproject.org> - 2:1.6.0-0.35.dev.git01a802e
- autobuilt 01a802e

* Fri Sep 27 2019 RH Container Bot <rhcontainerbot@fedoraproject.org> - 2:1.6.0-0.34.dev.gite87012d
- autobuilt e87012d

* Fri Sep 27 2019 RH Container Bot <rhcontainerbot@fedoraproject.org> - 2:1.6.0-0.33.dev.git0fb807d
- autobuilt 0fb807d

* Fri Sep 27 2019 RH Container Bot <rhcontainerbot@fedoraproject.org> - 2:1.6.0-0.32.dev.gitd4399ee
- autobuilt d4399ee

* Fri Sep 27 2019 RH Container Bot <rhcontainerbot@fedoraproject.org> - 2:1.6.0-0.31.dev.gita8c2b5d
- autobuilt a8c2b5d

* Thu Sep 26 2019 RH Container Bot <rhcontainerbot@fedoraproject.org> - 2:1.6.0-0.30.dev.git851e377
- autobuilt 851e377

* Thu Sep 26 2019 RH Container Bot <rhcontainerbot@fedoraproject.org> - 2:1.6.0-0.29.dev.gitd76b21e
- autobuilt d76b21e

* Wed Sep 25 2019 RH Container Bot <rhcontainerbot@fedoraproject.org> - 2:1.6.0-0.28.dev.git3ed265c
- autobuilt 3ed265c

* Wed Sep 25 2019 RH Container Bot <rhcontainerbot@fedoraproject.org> - 2:1.6.0-0.27.dev.git19075ca
- autobuilt 19075ca

* Wed Sep 25 2019 RH Container Bot <rhcontainerbot@fedoraproject.org> - 2:1.6.0-0.26.dev.git8ab3c86
- autobuilt 8ab3c86

* Wed Sep 25 2019 RH Container Bot <rhcontainerbot@fedoraproject.org> - 2:1.6.0-0.25.dev.gitf197ebe
- autobuilt f197ebe

* Wed Sep 25 2019 Lokesh Mandvekar (Bot) <lsm5+bot@fedoraproject.org> - 2:1.6.0-0.24.dev.git240095e
- autobuilt 240095e

* Wed Sep 25 2019 Lokesh Mandvekar (Bot) <lsm5+bot@fedoraproject.org> - 2:1.6.0-0.23.dev.git525be7d
- autobuilt 525be7d

* Tue Sep 24 2019 Lokesh Mandvekar (Bot) <lsm5+bot@fedoraproject.org> - 2:1.6.0-0.22.dev.git0000afc
- autobuilt 0000afc

* Tue Sep 24 2019 Lokesh Mandvekar (Bot) <lsm5+bot@fedoraproject.org> - 2:1.6.0-0.21.dev.git1dfac0e
- autobuilt 1dfac0e

* Tue Sep 24 2019 Lokesh Mandvekar (Bot) <lsm5+bot@fedoraproject.org> - 2:1.6.0-0.20.dev.gitb300b98
- autobuilt b300b98

* Tue Sep 24 2019 Lokesh Mandvekar (Bot) <lsm5+bot@fedoraproject.org> - 2:1.6.0-0.19.dev.git83b2348
- autobuilt 83b2348

* Mon Sep 23 2019 Lokesh Mandvekar (Bot) <lsm5+bot@fedoraproject.org> - 2:1.6.0-0.18.dev.git6ce8d05
- autobuilt 6ce8d05

* Mon Sep 23 2019 Lokesh Mandvekar (Bot) <lsm5+bot@fedoraproject.org> - 2:1.6.0-0.17.dev.gitf5951c7
- autobuilt f5951c7

* Mon Sep 23 2019 Lokesh Mandvekar (Bot) <lsm5+bot@fedoraproject.org> - 2:1.6.0-0.16.dev.gita74dfda
- autobuilt a74dfda

* Sun Sep 22 2019 Lokesh Mandvekar (Bot) <lsm5+bot@fedoraproject.org> - 2:1.6.0-0.15.dev.gitc0eff1a
- autobuilt c0eff1a

* Sat Sep 21 2019 Lokesh Mandvekar (Bot) <lsm5+bot@fedoraproject.org> - 2:1.6.0-0.14.dev.git0d95e3a
- autobuilt 0d95e3a

* Sat Sep 21 2019 Lokesh Mandvekar (Bot) <lsm5+bot@fedoraproject.org> - 2:1.6.0-0.13.dev.gite947d63
- autobuilt e947d63

* Sat Sep 21 2019 Lokesh Mandvekar (Bot) <lsm5+bot@fedoraproject.org> - 2:1.6.0-0.12.dev.git819b63c
- autobuilt 819b63c

* Fri Sep 20 2019 Lokesh Mandvekar (Bot) <lsm5+bot@fedoraproject.org> - 2:1.6.0-0.11.dev.git66f4bc7
- autobuilt 66f4bc7

* Fri Sep 20 2019 Lokesh Mandvekar (Bot) <lsm5+bot@fedoraproject.org> - 2:1.6.0-0.10.dev.git7ed1816
- autobuilt 7ed1816

* Fri Sep 20 2019 Lokesh Mandvekar (Bot) <lsm5+bot@fedoraproject.org> - 2:1.6.0-0.9.dev.git9dc764c
- autobuilt 9dc764c

* Thu Sep 19 2019 Lokesh Mandvekar (Bot) <lsm5+bot@fedoraproject.org> - 2:1.6.0-0.8.dev.gitc38844f
- autobuilt c38844f

* Thu Sep 19 2019 Lokesh Mandvekar (Bot) <lsm5+bot@fedoraproject.org> - 2:1.6.0-0.7.dev.git408f278
- autobuilt 408f278

* Wed Sep 18 2019 Lokesh Mandvekar (Bot) <lsm5+bot@fedoraproject.org> - 2:1.6.0-0.6.dev.gitfe48b9e
- autobuilt fe48b9e

* Wed Sep 18 2019 Lokesh Mandvekar (Bot) <lsm5+bot@fedoraproject.org> - 2:1.6.0-0.5.dev.git8133aa1
- autobuilt 8133aa1

* Wed Sep 18 2019 Lokesh Mandvekar (Bot) <lsm5+bot@fedoraproject.org> - 2:1.6.0-0.4.dev.git2c51d6f
- autobuilt 2c51d6f

* Tue Sep 17 2019 Lokesh Mandvekar (Bot) <lsm5+bot@fedoraproject.org> - 2:1.6.0-0.3.dev.git143caa9
- autobuilt 143caa9

* Tue Sep 17 2019 Lokesh Mandvekar (Bot) <lsm5+bot@fedoraproject.org> - 2:1.6.0-0.2.dev.git799aa70
- autobuilt 799aa70

* Mon Sep 16 2019 Lokesh Mandvekar (Bot) <lsm5+bot@fedoraproject.org> - 2:1.6.0-0.1.dev.git2aa6771
- bump to 1.6.0
- autobuilt 2aa6771

* Mon Sep 16 2019 Lokesh Mandvekar (Bot) <lsm5+bot@fedoraproject.org> - 2:1.5.2-0.92.dev.git2a4e062
- autobuilt 2a4e062

* Mon Sep 16 2019 Lokesh Mandvekar (Bot) <lsm5+bot@fedoraproject.org> - 2:1.5.2-0.91.dev.git0014d6c
- autobuilt 0014d6c

* Mon Sep 16 2019 Lokesh Mandvekar (Bot) <lsm5+bot@fedoraproject.org> - 2:1.5.2-0.90.dev.git1f5514e
- autobuilt 1f5514e

* Sat Sep 14 2019 Lokesh Mandvekar (Bot) <lsm5+bot@fedoraproject.org> - 2:1.5.2-0.89.dev.gita1970e1
- autobuilt a1970e1

* Sat Sep 14 2019 Lokesh Mandvekar (Bot) <lsm5+bot@fedoraproject.org> - 2:1.5.2-0.88.dev.git2366fd7
- autobuilt 2366fd7

* Fri Sep 13 2019 Lokesh Mandvekar (Bot) <lsm5+bot@fedoraproject.org> - 2:1.5.2-0.87.dev.git0079c24
- autobuilt 0079c24

* Fri Sep 13 2019 Lokesh Mandvekar (Bot) <lsm5+bot@fedoraproject.org> - 2:1.5.2-0.86.dev.gitd74cede
- autobuilt d74cede

* Fri Sep 13 2019 Lokesh Mandvekar (Bot) <lsm5+bot@fedoraproject.org> - 2:1.5.2-0.85.dev.git7875e00
- autobuilt 7875e00

* Fri Sep 13 2019 Lokesh Mandvekar (Bot) <lsm5+bot@fedoraproject.org> - 2:1.5.2-0.84.dev.git5c09c4d
- autobuilt 5c09c4d

* Fri Sep 13 2019 Daniel J Walsh <dwalsh@redhat.com> - 2:1.5.2-0.83.dev.gitb095d8a
- Grab specific version of crun or newer.

* Thu Sep 12 2019 Lokesh Mandvekar (Bot) <lsm5+bot@fedoraproject.org> - 2:1.5.2-0.82.dev.gitb095d8a
- autobuilt b095d8a

* Thu Sep 12 2019 Lokesh Mandvekar (Bot) <lsm5+bot@fedoraproject.org> - 2:1.5.2-0.81.dev.gitb43a36d
- autobuilt b43a36d

* Thu Sep 12 2019 Lokesh Mandvekar (Bot) <lsm5+bot@fedoraproject.org> - 2:1.5.2-0.80.dev.git1ddfc11
- autobuilt 1ddfc11

* Thu Sep 12 2019 Lokesh Mandvekar (Bot) <lsm5+bot@fedoraproject.org> - 2:1.5.2-0.79.dev.gitaf8fedc
- autobuilt af8fedc

* Thu Sep 12 2019 Lokesh Mandvekar (Bot) <lsm5+bot@fedoraproject.org> - 2:1.5.2-0.78.dev.gitafa3d11
- autobuilt afa3d11

* Thu Sep 12 2019 Lokesh Mandvekar (Bot) <lsm5+bot@fedoraproject.org> - 2:1.5.2-0.77.dev.git57e093b
- autobuilt 57e093b

* Thu Sep 12 2019 Lokesh Mandvekar (Bot) <lsm5+bot@fedoraproject.org> - 2:1.5.2-0.76.dev.gitce31aa3
- autobuilt ce31aa3

* Wed Sep 11 2019 Lokesh Mandvekar <lsm5@fedoraproject.org> - 2:1.5.2-0.75.dev.git79ebb5f
- use conmon package as dependency

* Wed Sep 11 2019 Lokesh Mandvekar (Bot) <lsm5+bot@fedoraproject.org> - 2:1.5.2-0.74.dev.git79ebb5f
- autobuilt 79ebb5f

* Wed Sep 11 2019 Lokesh Mandvekar (Bot) <lsm5+bot@fedoraproject.org> - 2:1.5.2-0.73.dev.gitf73c3b8
- autobuilt f73c3b8

* Wed Sep 11 2019 Lokesh Mandvekar (Bot) <lsm5+bot@fedoraproject.org> - 2:1.5.2-0.72.dev.git093013b
- autobuilt 093013b

* Wed Sep 11 2019 Lokesh Mandvekar (Bot) <lsm5+bot@fedoraproject.org> - 2:1.5.2-0.71.dev.git9cf852c
- autobuilt 9cf852c

* Tue Sep 10 2019 Lokesh Mandvekar (Bot) <lsm5+bot@fedoraproject.org> - 2:1.5.2-0.70.dev.git7ac6ed3
- autobuilt 7ac6ed3

* Tue Sep 10 2019 Lokesh Mandvekar (Bot) <lsm5+bot@fedoraproject.org> - 2:1.5.2-0.69.dev.git997c4b5
- autobuilt 997c4b5

* Tue Sep 10 2019 Lokesh Mandvekar (Bot) <lsm5+bot@fedoraproject.org> - 2:1.5.2-0.68.dev.gitc1761ba
- autobuilt c1761ba

* Tue Sep 10 2019 Lokesh Mandvekar (Bot) <lsm5+bot@fedoraproject.org> - 2:1.5.2-0.67.dev.git095647c
- autobuilt 095647c

* Tue Sep 10 2019 Lokesh Mandvekar (Bot) <lsm5+bot@fedoraproject.org> - 2:1.5.2-0.66.dev.git5233536
- autobuilt 5233536

* Mon Sep 09 2019 Lokesh Mandvekar (Bot) <lsm5+bot@fedoraproject.org> - 2:1.5.2-0.65.dev.git9a55bce
- autobuilt 9a55bce

* Mon Sep 09 2019 Lokesh Mandvekar (Bot) <lsm5+bot@fedoraproject.org> - 2:1.5.2-0.64.dev.git7042a3d
- autobuilt 7042a3d

* Mon Sep 09 2019 Lokesh Mandvekar (Bot) <lsm5+bot@fedoraproject.org> - 2:1.5.2-0.63.dev.git511b071
- autobuilt 511b071

* Mon Sep 09 2019 Lokesh Mandvekar (Bot) <lsm5+bot@fedoraproject.org> - 2:1.5.2-0.62.dev.git16a7049
- autobuilt 16a7049

* Mon Sep 09 2019 Lokesh Mandvekar (Bot) <lsm5+bot@fedoraproject.org> - 2:1.5.2-0.61.dev.gitd78521d
- autobuilt d78521d

* Sun Sep 08 2019 Lokesh Mandvekar (Bot) <lsm5+bot@fedoraproject.org> - 2:1.5.2-0.60.dev.gitf500feb
- autobuilt f500feb

* Sun Sep 08 2019 Lokesh Mandvekar (Bot) <lsm5+bot@fedoraproject.org> - 2:1.5.2-0.59.dev.git7312811
- autobuilt 7312811

* Fri Sep 06 2019 Lokesh Mandvekar (Bot) <lsm5+bot@fedoraproject.org> - 2:1.5.2-0.58.dev.git30cbb00
- autobuilt 30cbb00

* Fri Sep 06 2019 Lokesh Mandvekar (Bot) <lsm5+bot@fedoraproject.org> - 2:1.5.2-0.57.dev.git290def5
- autobuilt 290def5

* Fri Sep 06 2019 Lokesh Mandvekar (Bot) <lsm5+bot@fedoraproject.org> - 2:1.5.2-0.56.dev.git575ffee
- autobuilt 575ffee

* Fri Sep 06 2019 Lokesh Mandvekar (Bot) <lsm5+bot@fedoraproject.org> - 2:1.5.2-0.55.dev.git8898085
- autobuilt 8898085

* Fri Sep 06 2019 Lokesh Mandvekar (Bot) <lsm5+bot@fedoraproject.org> - 2:1.5.2-0.54.dev.git24171ae
- autobuilt 24171ae

* Thu Sep 05 2019 Lokesh Mandvekar (Bot) <lsm5+bot@fedoraproject.org> - 2:1.5.2-0.53.dev.gita4572c4
- autobuilt a4572c4

* Thu Sep 05 2019 Lokesh Mandvekar (Bot) <lsm5+bot@fedoraproject.org> - 2:1.5.2-0.52.dev.gitcef5bec
- autobuilt cef5bec

* Thu Sep 05 2019 Lokesh Mandvekar (Bot) <lsm5+bot@fedoraproject.org> - 2:1.5.2-0.51.dev.git3f81f44
- autobuilt 3f81f44

* Thu Sep 05 2019 Lokesh Mandvekar (Bot) <lsm5+bot@fedoraproject.org> - 2:1.5.2-0.50.dev.gitb962b1e
- autobuilt b962b1e

* Wed Sep 04 2019 Lokesh Mandvekar (Bot) <lsm5+bot@fedoraproject.org> - 2:1.5.2-0.49.dev.gite74fcd7
- autobuilt e74fcd7

* Wed Sep 04 2019 Lokesh Mandvekar (Bot) <lsm5+bot@fedoraproject.org> - 2:1.5.2-0.48.dev.git84140f5
- autobuilt 84140f5

* Wed Sep 04 2019 Lokesh Mandvekar (Bot) <lsm5+bot@fedoraproject.org> - 2:1.5.2-0.47.dev.gitf1a3e02
- autobuilt f1a3e02

* Wed Sep 04 2019 Lokesh Mandvekar (Bot) <lsm5+bot@fedoraproject.org> - 2:1.5.2-0.46.dev.git1d8a940
- autobuilt 1d8a940

* Tue Sep 03 2019 Lokesh Mandvekar (Bot) <lsm5+bot@fedoraproject.org> - 2:1.5.2-0.45.dev.gita16f63e
- autobuilt a16f63e

* Tue Sep 03 2019 Lokesh Mandvekar (Bot) <lsm5+bot@fedoraproject.org> - 2:1.5.2-0.44.dev.gitc039499
- autobuilt c039499

* Tue Sep 03 2019 Lokesh Mandvekar (Bot) <lsm5+bot@fedoraproject.org> - 2:1.5.2-0.43.dev.git50a1910
- autobuilt 50a1910

* Mon Sep 02 2019 Lokesh Mandvekar (Bot) <lsm5+bot@fedoraproject.org> - 2:1.5.2-0.42.dev.git099549b
- autobuilt 099549b

* Sun Sep 01 2019 Lokesh Mandvekar (Bot) <lsm5+bot@fedoraproject.org> - 2:1.5.2-0.41.dev.gite5568d4
- autobuilt e5568d4

* Fri Aug 30 2019 Lokesh Mandvekar (Bot) <lsm5+bot@fedoraproject.org> - 2:1.5.2-0.40.dev.git8ba21ac
- autobuilt 8ba21ac

* Fri Aug 30 2019 Lokesh Mandvekar (Bot) <lsm5+bot@fedoraproject.org> - 2:1.5.2-0.39.dev.git3e0fdc7
- autobuilt 3e0fdc7

* Thu Aug 29 2019 Lokesh Mandvekar (Bot) <lsm5+bot@fedoraproject.org> - 2:1.5.2-0.38.dev.gitd110998
- autobuilt d110998

* Thu Aug 29 2019 Lokesh Mandvekar (Bot) <lsm5+bot@fedoraproject.org> - 2:1.5.2-0.37.dev.gitab5f52c
- autobuilt ab5f52c

* Wed Aug 28 2019 Lokesh Mandvekar (Bot) <lsm5+bot@fedoraproject.org> - 2:1.5.2-0.36.dev.git1eb6b27
- autobuilt 1eb6b27

* Wed Aug 28 2019 Lokesh Mandvekar (Bot) <lsm5+bot@fedoraproject.org> - 2:1.5.2-0.35.dev.gitbdf9e56
- autobuilt bdf9e56

* Wed Aug 28 2019 Lokesh Mandvekar (Bot) <lsm5+bot@fedoraproject.org> - 2:1.5.2-0.34.dev.git4e209fc
- autobuilt 4e209fc

* Wed Aug 28 2019 Lokesh Mandvekar (Bot) <lsm5+bot@fedoraproject.org> - 2:1.5.2-0.33.dev.git61dc63f
- autobuilt 61dc63f

* Wed Aug 28 2019 Lokesh Mandvekar (Bot) <lsm5+bot@fedoraproject.org> - 2:1.5.2-0.32.dev.gite5c5a33
- autobuilt e5c5a33

* Wed Aug 28 2019 Lokesh Mandvekar (Bot) <lsm5+bot@fedoraproject.org> - 2:1.5.2-0.31.dev.gita1a1342
- autobuilt a1a1342

* Tue Aug 27 2019 Daniel J Walsh <dwalsh@redhat.com> - 2:1.5.2-0.30.dev.gitf221c61
- Require crun rather then runc
- Switch to crun by default for cgroupsV2 support

* Tue Aug 27 2019 Lokesh Mandvekar (Bot) <lsm5+bot@fedoraproject.org> - 2:1.5.2-0.29.dev.gitf221c61
- autobuilt f221c61

* Mon Aug 26 2019 Lokesh Mandvekar (Bot) <lsm5+bot@fedoraproject.org> - 2:1.5.2-0.28.dev.gitcec354a
- autobuilt cec354a

* Mon Aug 26 2019 Lokesh Mandvekar (Bot) <lsm5+bot@fedoraproject.org> - 2:1.5.2-0.27.dev.git112a3cc
- autobuilt 112a3cc

* Mon Aug 26 2019 Lokesh Mandvekar (Bot) <lsm5+bot@fedoraproject.org> - 2:1.5.2-0.26.dev.git67926d8
- autobuilt 67926d8

* Sun Aug 25 2019 Lokesh Mandvekar (Bot) <lsm5+bot@fedoraproject.org> - 2:1.5.2-0.25.dev.gitc0528c1
- autobuilt c0528c1

* Thu Aug 22 2019 Lokesh Mandvekar (Bot) <lsm5+bot@fedoraproject.org> - 2:1.5.2-0.24.dev.git59261cf
- autobuilt 59261cf

* Thu Aug 22 2019 Daniel J Walsh <dwalsh@redhat.com> - 2:1.5.2-0.23.dev.gitb263dd9
- Move man5 man pages into podman-manpage package

* Thu Aug 22 2019 Lokesh Mandvekar (Bot) <lsm5+bot@fedoraproject.org> - 2:1.5.2-0.22.dev.gitb263dd9
- autobuilt b263dd9

* Thu Aug 22 2019 Lokesh Mandvekar (Bot) <lsm5+bot@fedoraproject.org> - 2:1.5.2-0.21.dev.git34002f9
- autobuilt 34002f9

* Thu Aug 22 2019 Lokesh Mandvekar (Bot) <lsm5+bot@fedoraproject.org> - 2:1.5.2-0.20.dev.git18f2328
- autobuilt 18f2328

* Wed Aug 21 2019 Lokesh Mandvekar (Bot) <lsm5+bot@fedoraproject.org> - 2:1.5.2-0.19.dev.gitecc5cc5
- autobuilt ecc5cc5

* Wed Aug 21 2019 Lokesh Mandvekar (Bot) <lsm5+bot@fedoraproject.org> - 2:1.5.2-0.18.dev.git1ff984d
- autobuilt 1ff984d

* Tue Aug 20 2019 Lokesh Mandvekar (Bot) <lsm5+bot@fedoraproject.org> - 2:1.5.2-0.17.dev.git1ad8fe5
- autobuilt 1ad8fe5

* Tue Aug 20 2019 Lokesh Mandvekar (Bot) <lsm5+bot@fedoraproject.org> - 2:1.5.2-0.16.dev.gitf618bc3
- autobuilt f618bc3

* Tue Aug 20 2019 Lokesh Mandvekar (Bot) <lsm5+bot@fedoraproject.org> - 2:1.5.2-0.15.dev.gita3c46fc
- autobuilt a3c46fc

* Tue Aug 20 2019 Lokesh Mandvekar (Bot) <lsm5+bot@fedoraproject.org> - 2:1.5.2-0.14.dev.git230faa8
- autobuilt 230faa8

* Tue Aug 20 2019 Lokesh Mandvekar (Bot) <lsm5+bot@fedoraproject.org> - 2:1.5.2-0.13.dev.git34fc1d0
- autobuilt 34fc1d0

* Mon Aug 19 2019 Lokesh Mandvekar (Bot) <lsm5+bot@fedoraproject.org> - 2:1.5.2-0.12.dev.git890378e
- autobuilt 890378e

* Mon Aug 19 2019 Lokesh Mandvekar (Bot) <lsm5+bot@fedoraproject.org> - 2:1.5.2-0.11.dev.gitd23639a
- autobuilt d23639a

* Mon Aug 19 2019 Lokesh Mandvekar (Bot) <lsm5+bot@fedoraproject.org> - 2:1.5.2-0.10.dev.gitc137e8f
- autobuilt c137e8f

* Mon Aug 19 2019 Lokesh Mandvekar (Bot) <lsm5+bot@fedoraproject.org> - 2:1.5.2-0.9.dev.gitb1acc43
- autobuilt b1acc43

* Mon Aug 19 2019 Lokesh Mandvekar (Bot) <lsm5+bot@fedoraproject.org> - 2:1.5.2-0.8.dev.gitbd0b05f
- autobuilt bd0b05f

* Sun Aug 18 2019 Lokesh Mandvekar (Bot) <lsm5+bot@fedoraproject.org> - 2:1.5.2-0.7.dev.git438cbf4
- autobuilt 438cbf4

* Sat Aug 17 2019 Lokesh Mandvekar (Bot) <lsm5+bot@fedoraproject.org> - 2:1.5.2-0.6.dev.git76f327f
- autobuilt 76f327f

* Sat Aug 17 2019 Lokesh Mandvekar (Bot) <lsm5+bot@fedoraproject.org> - 2:1.5.2-0.5.dev.git098ce2f
- autobuilt 098ce2f

* Fri Aug 16 2019 Lokesh Mandvekar (Bot) <lsm5+bot@fedoraproject.org> - 2:1.5.2-0.4.dev.git8eab96e
- autobuilt 8eab96e

* Fri Aug 16 2019 Lokesh Mandvekar (Bot) <lsm5+bot@fedoraproject.org> - 2:1.5.2-0.3.dev.git704cc58
- autobuilt 704cc58

* Fri Aug 16 2019 Lokesh Mandvekar (Bot) <lsm5+bot@fedoraproject.org> - 2:1.5.2-0.2.dev.git2d47f1a
- autobuilt 2d47f1a

* Thu Aug 15 2019 Lokesh Mandvekar (Bot) <lsm5+bot@fedoraproject.org> - 2:1.5.2-0.1.dev.git05149e6
- bump to 1.5.2
- autobuilt 05149e6

* Thu Aug 15 2019 Lokesh Mandvekar (Bot) <lsm5+bot@fedoraproject.org> - 2:1.5.1-9.16.dev.gitb9a176b
- autobuilt b9a176b

* Thu Aug 15 2019 Lokesh Mandvekar (Bot) <lsm5+bot@fedoraproject.org> - 2:1.5.1-8.16.dev.git74224d9
- autobuilt 74224d9

* Thu Aug 15 2019 Lokesh Mandvekar (Bot) <lsm5+bot@fedoraproject.org> - 2:1.5.1-7.16.dev.git3f1657d
- autobuilt 3f1657d

* Thu Aug 15 2019 Lokesh Mandvekar (Bot) <lsm5+bot@fedoraproject.org> - 2:1.5.1-6.16.dev.gitf9ddf91
- autobuilt f9ddf91

* Wed Aug 14 2019 Lokesh Mandvekar (Bot) <lsm5+bot@fedoraproject.org> - 2:1.5.1-5.16.dev.gitbf9e801
- autobuilt bf9e801

* Wed Aug 14 2019 Lokesh Mandvekar (Bot) <lsm5+bot@fedoraproject.org> - 2:1.5.1-4.16.dev.gitf5dcb80
- autobuilt f5dcb80

* Wed Aug 14 2019 Lokesh Mandvekar (Bot) <lsm5+bot@fedoraproject.org> - 2:1.5.1-3.16.dev.git4823cf8
- autobuilt 4823cf8

* Wed Aug 14 2019 Lokesh Mandvekar (Bot) <lsm5+bot@fedoraproject.org> - 2:1.5.1-2.16.dev.gita734b53
- autobuilt a734b53

* Tue Aug 13 2019 Dan Walsh <dwalsh@fedoraproject.org> - 2:1.5.1-1.16.dev.gitce64c14
- Add recommends libvarlink-util

* Tue Aug 13 2019 Lokesh Mandvekar (Bot) <lsm5+bot@fedoraproject.org> - 2:1.5.1-0.16.dev.gitce64c14
- autobuilt ce64c14

* Tue Aug 13 2019 Lokesh Mandvekar (Bot) <lsm5+bot@fedoraproject.org> - 2:1.5.1-0.15.dev.git7a859f0
- autobuilt 7a859f0

* Tue Aug 13 2019 Lokesh Mandvekar (Bot) <lsm5+bot@fedoraproject.org> - 2:1.5.1-0.14.dev.git031437b
- autobuilt 031437b

* Tue Aug 13 2019 Lokesh Mandvekar (Bot) <lsm5+bot@fedoraproject.org> - 2:1.5.1-0.13.dev.gitc48243e
- autobuilt c48243e

* Mon Aug 12 2019 Lokesh Mandvekar (Bot) <lsm5+bot@fedoraproject.org> - 2:1.5.1-0.12.dev.gitf634fd3
- autobuilt f634fd3

* Mon Aug 12 2019 Lokesh Mandvekar (Bot) <lsm5+bot@fedoraproject.org> - 2:1.5.1-0.11.dev.git3cf4567
- autobuilt 3cf4567

* Mon Aug 12 2019 Lokesh Mandvekar (Bot) <lsm5+bot@fedoraproject.org> - 2:1.5.1-0.10.dev.git9bee690
- autobuilt 9bee690

* Mon Aug 12 2019 Lokesh Mandvekar (Bot) <lsm5+bot@fedoraproject.org> - 2:1.5.1-0.9.dev.gitca7bae7
- autobuilt ca7bae7

* Mon Aug 12 2019 Lokesh Mandvekar (Bot) <lsm5+bot@fedoraproject.org> - 2:1.5.1-0.8.dev.gitec93c9d
- autobuilt ec93c9d

* Mon Aug 12 2019 Lokesh Mandvekar (Bot) <lsm5+bot@fedoraproject.org> - 2:1.5.1-0.7.dev.gitf18cfa4
- autobuilt f18cfa4

* Mon Aug 12 2019 Lokesh Mandvekar (Bot) <lsm5+bot@fedoraproject.org> - 2:1.5.1-0.6.dev.git2348c28
- autobuilt 2348c28

* Sun Aug 11 2019 Lokesh Mandvekar (Bot) <lsm5+bot@fedoraproject.org> - 2:1.5.1-0.5.dev.git1467197
- autobuilt 1467197

* Sun Aug 11 2019 Lokesh Mandvekar (Bot) <lsm5+bot@fedoraproject.org> - 2:1.5.1-0.4.dev.git7bbaa36
- autobuilt 7bbaa36

* Sat Aug 10 2019 Lokesh Mandvekar (Bot) <lsm5+bot@fedoraproject.org> - 2:1.5.1-0.3.dev.git3bc861c
- autobuilt 3bc861c

* Sat Aug 10 2019 Lokesh Mandvekar (Bot) <lsm5+bot@fedoraproject.org> - 2:1.5.1-0.2.dev.git926901d
- autobuilt 926901d

* Fri Aug 09 2019 Lokesh Mandvekar (Bot) <lsm5+bot@fedoraproject.org> - 2:1.5.1-0.1.dev.git2018faa
- bump to 1.5.1
- autobuilt 2018faa

* Fri Aug 09 2019 Lokesh Mandvekar (Bot) <lsm5+bot@fedoraproject.org> - 2:1.4.5-0.99.dev.gitbb80586
- autobuilt bb80586

* Fri Aug 09 2019 Lokesh Mandvekar (Bot) <lsm5+bot@fedoraproject.org> - 2:1.4.5-0.98.dev.gitd05798e
- autobuilt d05798e

* Fri Aug 09 2019 Lokesh Mandvekar (Bot) <lsm5+bot@fedoraproject.org> - 2:1.4.5-0.97.dev.git4b91f60
- autobuilt 4b91f60

* Fri Aug 09 2019 Lokesh Mandvekar (Bot) <lsm5+bot@fedoraproject.org> - 2:1.4.5-0.96.dev.gitdc38168
- autobuilt dc38168

* Fri Aug 09 2019 Lokesh Mandvekar (Bot) <lsm5+bot@fedoraproject.org> - 2:1.4.5-0.95.dev.git00a20f7
- autobuilt 00a20f7

* Fri Aug 09 2019 Lokesh Mandvekar (Bot) <lsm5+bot@fedoraproject.org> - 2:1.4.5-0.94.dev.git2a19036
- autobuilt 2a19036

* Fri Aug 09 2019 Lokesh Mandvekar (Bot) <lsm5+bot@fedoraproject.org> - 2:1.4.5-0.93.dev.git76840f2
- autobuilt 76840f2

* Thu Aug 08 2019 Lokesh Mandvekar (Bot) <lsm5+bot@fedoraproject.org> - 2:1.4.5-0.92.dev.git4349f42
- autobuilt 4349f42

* Thu Aug 08 2019 Lokesh Mandvekar (Bot) <lsm5+bot@fedoraproject.org> - 2:1.4.5-0.91.dev.git202eade
- autobuilt 202eade

* Thu Aug 08 2019 Lokesh Mandvekar (Bot) <lsm5+bot@fedoraproject.org> - 2:1.4.5-0.90.dev.git09cedd1
- autobuilt 09cedd1

* Thu Aug 08 2019 Lokesh Mandvekar (Bot) <lsm5+bot@fedoraproject.org> - 2:1.4.5-0.89.dev.git3959a35
- autobuilt 3959a35

* Thu Aug 08 2019 Lokesh Mandvekar (Bot) <lsm5+bot@fedoraproject.org> - 2:1.4.5-0.88.dev.git5701fe6
- autobuilt 5701fe6

* Thu Aug 08 2019 Lokesh Mandvekar (Bot) <lsm5+bot@fedoraproject.org> - 2:1.4.5-0.87.dev.git31bfb12
- autobuilt 31bfb12

* Thu Aug 08 2019 Lokesh Mandvekar (Bot) <lsm5+bot@fedoraproject.org> - 2:1.4.5-0.86.dev.git41de7b1
- autobuilt 41de7b1

* Wed Aug 07 2019 Lokesh Mandvekar (Bot) <lsm5+bot@fedoraproject.org> - 2:1.4.5-0.85.dev.git35ecf49
- autobuilt 35ecf49

* Wed Aug 07 2019 Lokesh Mandvekar (Bot) <lsm5+bot@fedoraproject.org> - 2:1.4.5-0.84.dev.git66ea32c
- autobuilt 66ea32c

* Tue Aug 06 2019 Lokesh Mandvekar (Bot) <lsm5+bot@fedoraproject.org> - 2:1.4.5-0.83.dev.gitf0a5b7f
- autobuilt f0a5b7f

* Tue Aug 06 2019 Lokesh Mandvekar (Bot) <lsm5+bot@fedoraproject.org> - 2:1.4.5-0.82.dev.gitb5618d9
- autobuilt b5618d9

* Mon Aug 05 2019 Lokesh Mandvekar (Bot) <lsm5+bot@fedoraproject.org> - 2:1.4.5-0.81.dev.git3bffe77
- autobuilt 3bffe77

* Mon Aug 05 2019 Lokesh Mandvekar (Bot) <lsm5+bot@fedoraproject.org> - 2:1.4.5-0.80.dev.git337358a
- autobuilt 337358a

* Mon Aug 05 2019 Lokesh Mandvekar (Bot) <lsm5+bot@fedoraproject.org> - 2:1.4.5-0.79.dev.git626dfdb
- autobuilt 626dfdb

* Mon Aug 05 2019 Lokesh Mandvekar (Bot) <lsm5+bot@fedoraproject.org> - 2:1.4.5-0.78.dev.gite2f38cd
- autobuilt e2f38cd

* Mon Aug 05 2019 Lokesh Mandvekar (Bot) <lsm5+bot@fedoraproject.org> - 2:1.4.5-0.77.dev.gitb609de2
- autobuilt b609de2

* Sun Aug 04 2019 Lokesh Mandvekar (Bot) <lsm5+bot@fedoraproject.org> - 2:1.4.5-0.76.dev.git389a7b7
- autobuilt 389a7b7

* Sun Aug 04 2019 Lokesh Mandvekar (Bot) <lsm5+bot@fedoraproject.org> - 2:1.4.5-0.75.dev.gitd9ea4db
- autobuilt d9ea4db

* Fri Aug 02 2019 Lokesh Mandvekar (Bot) <lsm5+bot@fedoraproject.org> - 2:1.4.5-0.74.dev.git140e08e
- autobuilt 140e08e

* Fri Aug 02 2019 Lokesh Mandvekar (Bot) <lsm5+bot@fedoraproject.org> - 2:1.4.5-0.73.dev.git3cc9ab8
- autobuilt 3cc9ab8

* Fri Aug 02 2019 Lokesh Mandvekar (Bot) <lsm5+bot@fedoraproject.org> - 2:1.4.5-0.72.dev.git5370c53
- autobuilt 5370c53

* Fri Aug 02 2019 Lokesh Mandvekar (Bot) <lsm5+bot@fedoraproject.org> - 2:1.4.5-0.71.dev.git2cc5913
- autobuilt 2cc5913

* Fri Aug 02 2019 Lokesh Mandvekar (Bot) <lsm5+bot@fedoraproject.org> - 2:1.4.5-0.70.dev.gite3240da
- autobuilt e3240da

* Fri Aug 02 2019 Lokesh Mandvekar (Bot) <lsm5+bot@fedoraproject.org> - 2:1.4.5-0.69.dev.gite48dc50
- autobuilt e48dc50

* Thu Aug 01 2019 Lokesh Mandvekar (Bot) <lsm5+bot@fedoraproject.org> - 2:1.4.5-0.68.dev.git1bbcb2f
- autobuilt 1bbcb2f

* Thu Aug 01 2019 Lokesh Mandvekar (Bot) <lsm5+bot@fedoraproject.org> - 2:1.4.5-0.67.dev.gite1a099e
- autobuilt e1a099e

* Thu Aug 01 2019 Lokesh Mandvekar (Bot) <lsm5+bot@fedoraproject.org> - 2:1.4.5-0.66.dev.gitafb493a
- autobuilt afb493a

* Thu Aug 01 2019 Lokesh Mandvekar (Bot) <lsm5+bot@fedoraproject.org> - 2:1.4.5-0.65.dev.git6f62dac
- autobuilt 6f62dac

* Thu Aug 01 2019 Lokesh Mandvekar (Bot) <lsm5+bot@fedoraproject.org> - 2:1.4.5-0.64.dev.gitee15e76
- autobuilt ee15e76

* Thu Aug 01 2019 Lokesh Mandvekar (Bot) <lsm5+bot@fedoraproject.org> - 2:1.4.5-0.63.dev.git5056964
- autobuilt 5056964

* Thu Aug 01 2019 Lokesh Mandvekar (Bot) <lsm5+bot@fedoraproject.org> - 2:1.4.5-0.62.dev.git3215ea6
- autobuilt 3215ea6

* Thu Aug 01 2019 Lokesh Mandvekar (Bot) <lsm5+bot@fedoraproject.org> - 2:1.4.5-0.61.dev.gitccf4ec2
- autobuilt ccf4ec2

* Wed Jul 31 2019 Lokesh Mandvekar (Bot) <lsm5+bot@fedoraproject.org> - 2:1.4.5-0.60.dev.gita622f8d
- autobuilt a622f8d

* Tue Jul 30 2019 Lokesh Mandvekar (Bot) <lsm5+bot@fedoraproject.org> - 2:1.4.5-0.59.dev.git680a383
- autobuilt 680a383

* Tue Jul 30 2019 Lokesh Mandvekar (Bot) <lsm5+bot@fedoraproject.org> - 2:1.4.5-0.58.dev.gite84ed3c
- autobuilt e84ed3c

* Tue Jul 30 2019 Lokesh Mandvekar (Bot) <lsm5+bot@fedoraproject.org> - 2:1.4.5-0.57.dev.git1a00895
- autobuilt 1a00895

* Tue Jul 30 2019 Lokesh Mandvekar (Bot) <lsm5+bot@fedoraproject.org> - 2:1.4.5-0.56.dev.git4196a59
- autobuilt 4196a59

* Tue Jul 30 2019 Lokesh Mandvekar (Bot) <lsm5+bot@fedoraproject.org> - 2:1.4.5-0.55.dev.git040355d
- autobuilt 040355d

* Mon Jul 29 2019 Lokesh Mandvekar (Bot) <lsm5+bot@fedoraproject.org> - 2:1.4.5-0.54.dev.git7d635ac
- autobuilt 7d635ac

* Mon Jul 29 2019 Lokesh Mandvekar (Bot) <lsm5+bot@fedoraproject.org> - 2:1.4.5-0.53.dev.gitc3c45f3
- autobuilt c3c45f3

* Mon Jul 29 2019 Lokesh Mandvekar (Bot) <lsm5+bot@fedoraproject.org> - 2:1.4.5-0.52.dev.git6665269
- autobuilt 6665269

* Mon Jul 29 2019 Lokesh Mandvekar (Bot) <lsm5+bot@fedoraproject.org> - 2:1.4.5-0.51.dev.git2ca7861
- autobuilt 2ca7861

* Sun Jul 28 2019 Lokesh Mandvekar (Bot) <lsm5+bot@fedoraproject.org> - 2:1.4.5-0.50.dev.git2c98bd5
- autobuilt 2c98bd5

* Fri Jul 26 2019 Lokesh Mandvekar (Bot) <lsm5+bot@fedoraproject.org> - 2:1.4.5-0.49.dev.git0c4dfcf
- autobuilt 0c4dfcf

* Fri Jul 26 2019 Lokesh Mandvekar (Bot) <lsm5+bot@fedoraproject.org> - 2:1.4.5-0.48.dev.giteca157f
- autobuilt eca157f

* Fri Jul 26 2019 Lokesh Mandvekar (Bot) <lsm5+bot@fedoraproject.org> - 2:1.4.5-0.47.dev.git1910d68
- autobuilt 1910d68

* Fri Jul 26 2019 Lokesh Mandvekar (Bot) <lsm5+bot@fedoraproject.org> - 2:1.4.5-0.46.dev.git4674d00
- autobuilt 4674d00

* Thu Jul 25 2019 Lokesh Mandvekar (Bot) <lsm5+bot@fedoraproject.org> - 2:1.4.5-0.45.dev.gitdff82d9
- autobuilt dff82d9

* Thu Jul 25 2019 Lokesh Mandvekar (Bot) <lsm5+bot@fedoraproject.org> - 2:1.4.5-0.44.dev.git5763618
- autobuilt 5763618

* Thu Jul 25 2019 Lokesh Mandvekar (Bot) <lsm5+bot@fedoraproject.org> - 2:1.4.5-0.43.dev.git7c9095e
- autobuilt 7c9095e

* Wed Jul 24 2019 Lokesh Mandvekar (Bot) <lsm5+bot@fedoraproject.org> - 2:1.4.5-0.42.dev.git2283471
- autobuilt 2283471

* Wed Jul 24 2019 Lokesh Mandvekar (Bot) <lsm5+bot@fedoraproject.org> - 2:1.4.5-0.41.dev.git0917783
- autobuilt 0917783

* Wed Jul 24 2019 Lokesh Mandvekar (Bot) <lsm5+bot@fedoraproject.org> - 2:1.4.5-0.40.dev.giteae9a00
- autobuilt eae9a00

* Wed Jul 24 2019 Lokesh Mandvekar (Bot) <lsm5+bot@fedoraproject.org> - 2:1.4.5-0.39.dev.git3c6b111
- autobuilt 3c6b111

* Tue Jul 23 2019 Lokesh Mandvekar (Bot) <lsm5+bot@fedoraproject.org> - 2:1.4.5-0.38.dev.git7dbc6d8
- autobuilt 7dbc6d8

* Tue Jul 23 2019 Lokesh Mandvekar (Bot) <lsm5+bot@fedoraproject.org> - 2:1.4.5-0.37.dev.gitbb253af
- autobuilt bb253af

* Tue Jul 23 2019 Lokesh Mandvekar (Bot) <lsm5+bot@fedoraproject.org> - 2:1.4.5-0.36.dev.gitce60c4d
- autobuilt ce60c4d

* Tue Jul 23 2019 Lokesh Mandvekar (Bot) <lsm5+bot@fedoraproject.org> - 2:1.4.5-0.35.dev.git2674920
- autobuilt 2674920

* Mon Jul 22 2019 Lokesh Mandvekar (Bot) <lsm5+bot@fedoraproject.org> - 2:1.4.5-0.34.dev.gita12a231
- autobuilt a12a231

* Mon Jul 22 2019 Lokesh Mandvekar (Bot) <lsm5+bot@fedoraproject.org> - 2:1.4.5-0.33.dev.gitcf9efa9
- autobuilt cf9efa9

* Mon Jul 22 2019 Lokesh Mandvekar (Bot) <lsm5+bot@fedoraproject.org> - 2:1.4.5-0.32.dev.git69f74f1
- autobuilt 69f74f1

* Mon Jul 22 2019 Lokesh Mandvekar (Bot) <lsm5+bot@fedoraproject.org> - 2:1.4.5-0.31.dev.gitab7b47c
- autobuilt ab7b47c

* Mon Jul 22 2019 Lokesh Mandvekar (Bot) <lsm5+bot@fedoraproject.org> - 2:1.4.5-0.30.dev.git3b52e4d
- autobuilt 3b52e4d

* Sun Jul 21 2019 Lokesh Mandvekar (Bot) <lsm5+bot@fedoraproject.org> - 2:1.4.5-0.29.dev.gitd6b41eb
- autobuilt d6b41eb

* Sat Jul 20 2019 Lokesh Mandvekar (Bot) <lsm5+bot@fedoraproject.org> - 2:1.4.5-0.28.dev.gita5aa44c
- autobuilt a5aa44c

* Sat Jul 20 2019 Lokesh Mandvekar (Bot) <lsm5+bot@fedoraproject.org> - 2:1.4.5-0.27.dev.git8364552
- autobuilt 8364552

* Fri Jul 19 2019 Lokesh Mandvekar (Bot) <lsm5+bot@fedoraproject.org> - 2:1.4.5-0.26.dev.git02140ea
- autobuilt 02140ea

* Fri Jul 19 2019 Lokesh Mandvekar (Bot) <lsm5+bot@fedoraproject.org> - 2:1.4.5-0.25.dev.git398aeac
- autobuilt 398aeac

* Fri Jul 19 2019 Lokesh Mandvekar (Bot) <lsm5+bot@fedoraproject.org> - 2:1.4.5-0.24.dev.gitdeb087d
- autobuilt deb087d

* Fri Jul 19 2019 Lokesh Mandvekar (Bot) <lsm5+bot@fedoraproject.org> - 2:1.4.5-0.23.dev.gitb59abdc
- autobuilt b59abdc

* Thu Jul 18 2019 Lokesh Mandvekar (Bot) <lsm5+bot@fedoraproject.org> - 2:1.4.5-0.22.dev.git2254a35
- autobuilt 2254a35

* Thu Jul 18 2019 Lokesh Mandvekar (Bot) <lsm5+bot@fedoraproject.org> - 2:1.4.5-0.21.dev.git1065548
- autobuilt 1065548

* Thu Jul 18 2019 Lokesh Mandvekar (Bot) <lsm5+bot@fedoraproject.org> - 2:1.4.5-0.20.dev.gitade0d87
- autobuilt ade0d87

* Thu Jul 18 2019 Lokesh Mandvekar (Bot) <lsm5+bot@fedoraproject.org> - 2:1.4.5-0.19.dev.git22e62e8
- autobuilt 22e62e8

* Thu Jul 18 2019 Lokesh Mandvekar (Bot) <lsm5+bot@fedoraproject.org> - 2:1.4.5-0.18.dev.gitadcde23
- autobuilt adcde23

* Thu Jul 18 2019 Lokesh Mandvekar (Bot) <lsm5+bot@fedoraproject.org> - 2:1.4.5-0.17.dev.git456c045
- autobuilt 456c045

* Thu Jul 18 2019 Lokesh Mandvekar (Bot) <lsm5+bot@fedoraproject.org> - 2:1.4.5-0.16.dev.git7488ed6
- autobuilt 7488ed6

* Thu Jul 18 2019 Lokesh Mandvekar (Bot) <lsm5+bot@fedoraproject.org> - 2:1.4.5-0.15.dev.gitb2734ba
- autobuilt b2734ba

* Wed Jul 17 2019 Lokesh Mandvekar (Bot) <lsm5+bot@fedoraproject.org> - 2:1.4.5-0.14.dev.git1c02905
- autobuilt 1c02905

* Wed Jul 17 2019 Lokesh Mandvekar (Bot) <lsm5+bot@fedoraproject.org> - 2:1.4.5-0.13.dev.git04a9cb0
- autobuilt 04a9cb0

* Tue Jul 16 2019 Lokesh Mandvekar (Bot) <lsm5+bot@fedoraproject.org> - 2:1.4.5-0.12.dev.gitfe83308
- autobuilt fe83308

* Tue Jul 16 2019 Lokesh Mandvekar (Bot) <lsm5+bot@fedoraproject.org> - 2:1.4.5-0.11.dev.git400851a
- autobuilt 400851a

* Tue Jul 16 2019 Lokesh Mandvekar (Bot) <lsm5+bot@fedoraproject.org> - 2:1.4.5-0.10.dev.gita449e9a
- autobuilt a449e9a

* Tue Jul 16 2019 Lokesh Mandvekar (Bot) <lsm5+bot@fedoraproject.org> - 2:1.4.5-0.9.dev.git386ffd2
- autobuilt 386ffd2

* Tue Jul 16 2019 Lokesh Mandvekar (Bot) <lsm5+bot@fedoraproject.org> - 2:1.4.5-0.8.dev.git7e4db44
- autobuilt 7e4db44

* Mon Jul 15 2019 Lokesh Mandvekar (Bot) <lsm5+bot@fedoraproject.org> - 2:1.4.5-0.7.dev.gitd2291ec
- autobuilt d2291ec

* Sun Jul 14 2019 Lokesh Mandvekar (Bot) <lsm5+bot@fedoraproject.org> - 2:1.4.5-0.6.dev.git456b6ab
- autobuilt 456b6ab

* Fri Jul 12 2019 Lokesh Mandvekar (Bot) <lsm5+bot@fedoraproject.org> - 2:1.4.5-0.5.dev.gite2e8477
- built conmon 1de71ad

* Thu Jul 11 2019 Lokesh Mandvekar (Bot) <lsm5+bot@fedoraproject.org> - 2:1.4.5-0.4.dev.gite2e8477
- autobuilt e2e8477

* Wed Jul 10 2019 Lokesh Mandvekar (Bot) <lsm5+bot@fedoraproject.org> - 2:1.4.5-0.3.dev.gitdf3f5af
- autobuilt df3f5af

* Tue Jul 09 2019 Lokesh Mandvekar <lsm5@fedoraproject.org> - 2:1.4.5-0.2.dev.gitcea0e93
- Resolves: #1727933 - containers-monuts.conf.5 moved to containers-common

* Sun Jul 07 2019 Lokesh Mandvekar <lsm5@fedoraproject.org> - 2:1.4.5-0.1.dev.gitf7407f2
- bump to v1.4.5-dev
- use new name for go-md2man
- include centos conditionals

* Sun Jun 23 2019 Lokesh Mandvekar (Bot) <lsm5+bot@fedoraproject.org> - 2:1.4.3-0.30.dev.git7c4e444
- autobuilt 7c4e444

* Sat Jun 22 2019 Lokesh Mandvekar (Bot) <lsm5+bot@fedoraproject.org> - 2:1.4.3-0.29.dev.gitd9bdd3c
- autobuilt d9bdd3c

* Fri Jun 21 2019 Lokesh Mandvekar (Bot) <lsm5+bot@fedoraproject.org> - 2:1.4.3-0.28.dev.git39fdf91
- autobuilt 39fdf91

* Thu Jun 20 2019 Lokesh Mandvekar (Bot) <lsm5+bot@fedoraproject.org> - 2:1.4.3-0.27.dev.gitb4f9bc8
- autobuilt b4f9bc8

* Wed Jun 19 2019 Lokesh Mandvekar (Bot) <lsm5+bot@fedoraproject.org> - 2:1.4.3-0.26.dev.git240b846
- bump to 1.4.3
- autobuilt 240b846

* Tue Jun 18 2019 Lokesh Mandvekar (Bot) <lsm5+bot@fedoraproject.org> - 2:1.4.2-0.25.dev.git8bcfd24
- autobuilt 8bcfd24

* Sun Jun 16 2019 Lokesh Mandvekar (Bot) <lsm5+bot@fedoraproject.org> - 2:1.4.2-0.24.dev.git670fc03
- autobuilt 670fc03

* Sat Jun 15 2019 Lokesh Mandvekar (Bot) <lsm5+bot@fedoraproject.org> - 2:1.4.2-0.23.dev.git185b413
- bump to 1.4.2
- autobuilt 185b413

* Fri Jun 14 2019 Lokesh Mandvekar (Bot) <lsm5+bot@fedoraproject.org> - 2:1.4.1-0.22.dev.git2784cf3
- autobuilt 2784cf3

* Thu Jun 13 2019 Lokesh Mandvekar (Bot) <lsm5+bot@fedoraproject.org> - 2:1.4.1-0.21.dev.git77d1cf0
- autobuilt 77d1cf0

* Wed Jun 12 2019 Lokesh Mandvekar (Bot) <lsm5+bot@fedoraproject.org> - 2:1.4.1-0.20.dev.gitf8a84fd
- autobuilt f8a84fd

* Tue Jun 11 2019 Lokesh Mandvekar (Bot) <lsm5+bot@fedoraproject.org> - 2:1.4.1-0.19.dev.gitc93b8d6
- do not install /usr/libexec/crio - conflicts with crio

* Tue Jun 11 2019 Lokesh Mandvekar (Bot) <lsm5+bot@fedoraproject.org> - 2:1.4.1-0.18.dev.gitc93b8d6
- autobuilt c93b8d6

* Mon Jun 10 2019 Lokesh Mandvekar (Bot) <lsm5+bot@fedoraproject.org> - 2:1.4.1-0.17.dev.gitfcb7c14
- autobuilt fcb7c14

* Sun Jun 09 2019 Lokesh Mandvekar (Bot) <lsm5+bot@fedoraproject.org> - 2:1.4.1-0.16.dev.git39f5ea4
- autobuilt 39f5ea4

* Sat Jun 08 2019 Lokesh Mandvekar (Bot) <lsm5+bot@fedoraproject.org> - 2:1.4.1-0.15.dev.gitcae5af5
- bump to 1.4.1
- autobuilt cae5af5

* Fri Jun 07 2019 Lokesh Mandvekar (Bot) <lsm5+bot@fedoraproject.org> - 2:1.3.2-0.14.dev.gitba36a5f
- autobuilt ba36a5f

* Fri Jun 07 2019 Lokesh Mandvekar <lsm5@fedoraproject.org> - 2:1.3.2-0.13.dev.git6d285b8
- Resolves: #1716809 - use conmon v0.2.0

* Thu Jun 06 2019 Lokesh Mandvekar (Bot) <lsm5+bot@fedoraproject.org> - 2:1.3.2-0.12.dev.git6d285b8
- autobuilt 6d285b8

* Wed Jun 05 2019 Lokesh Mandvekar (Bot) <lsm5+bot@fedoraproject.org> - 2:1.3.2-0.11.dev.git3fb9669
- autobuilt 3fb9669

* Tue Jun 04 2019 Lokesh Mandvekar (Bot) <lsm5+bot@fedoraproject.org> - 2:1.3.2-0.10.dev.git0ede794
- autobuilt 0ede794

* Sun Jun 02 2019 Lokesh Mandvekar (Bot) <lsm5+bot@fedoraproject.org> - 2:1.3.2-0.9.dev.git176a41c
- autobuilt 176a41c

* Sat Jun 01 2019 Lokesh Mandvekar (Bot) <lsm5+bot@fedoraproject.org> - 2:1.3.2-0.8.dev.git2068919
- autobuilt 2068919

* Fri May 31 2019 Lokesh Mandvekar (Bot) <lsm5+bot@fedoraproject.org> - 2:1.3.2-0.7.dev.git558ce8d
- autobuilt 558ce8d

* Thu May 30 2019 Lokesh Mandvekar (Bot) <lsm5+bot@fedoraproject.org> - 2:1.3.2-0.6.dev.gitc871653
- autobuilt c871653

* Wed May 29 2019 Lokesh Mandvekar (Bot) <lsm5+bot@fedoraproject.org> - 2:1.3.2-0.5.dev.git8649dbd
- autobuilt 8649dbd

* Mon May 27 2019 Lokesh Mandvekar (Bot) <lsm5+bot@fedoraproject.org> - 2:1.3.2-0.4.dev.git25f8c21
- autobuilt 25f8c21

* Sun May 26 2019 Lokesh Mandvekar (Bot) <lsm5+bot@fedoraproject.org> - 2:1.3.2-0.3.dev.gitb1d590b
- autobuilt b1d590b

* Fri May 24 2019 Lokesh Mandvekar <lsm5@fedoraproject.org> - 2:1.3.2-0.2.dev.git1ac06d8
- built commit 1ac06d8
- BR: systemd-devel
- correct build steps for %%{name}-remote

* Fri May 24 2019 Dan Walsh <dwalsh@fedoraproject.org> - 2:1.3.2-0.1.dev.git5296428
- Bump up to latest on master

* Fri May 10 2019 Lokesh Mandvekar <lsm5@fedoraproject.org> - 2:1.3.1-0.1.dev.git9ae3221
- bump to v1.3.1-dev
- built 9ae3221
- correct release tag format for unreleased versions

* Thu Apr 25 2019 Lokesh Mandvekar (Bot) <lsm5+bot@fedoraproject.org> - 2:1.3.0-21.dev.gitb01fdcb
- autobuilt b01fdcb

* Tue Apr 23 2019 Lokesh Mandvekar (Bot) <lsm5+bot@fedoraproject.org> - 2:1.3.0-20.dev.gitd652c86
- autobuilt d652c86

* Sat Apr 20 2019 Lokesh Mandvekar (Bot) <lsm5+bot@fedoraproject.org> - 2:1.3.0-19.dev.git9f92b21
- autobuilt 9f92b21

* Fri Apr 19 2019 Lokesh Mandvekar (Bot) <lsm5+bot@fedoraproject.org> - 2:1.3.0-18.dev.gite4947e5
- autobuilt e4947e5

* Thu Apr 18 2019 Lokesh Mandvekar (Bot) <lsm5+bot@fedoraproject.org> - 2:1.3.0-17.dev.gitbf5ffda
- autobuilt bf5ffda

* Wed Apr 17 2019 Lokesh Mandvekar (Bot) <lsm5+bot@fedoraproject.org> - 2:1.3.0-16.dev.gita87cf6f
- autobuilt a87cf6f

* Tue Apr 16 2019 Lokesh Mandvekar (Bot) <lsm5+bot@fedoraproject.org> - 2:1.3.0-15.dev.gitc1e2b58
- autobuilt c1e2b58

* Mon Apr 15 2019 Lokesh Mandvekar (Bot) <lsm5+bot@fedoraproject.org> - 2:1.3.0-14.dev.git167ce59
- autobuilt 167ce59

* Sun Apr 14 2019 Lokesh Mandvekar (Bot) <lsm5+bot@fedoraproject.org> - 2:1.3.0-13.dev.gitb926005
- autobuilt b926005

* Sat Apr 13 2019 Lokesh Mandvekar (Bot) <lsm5+bot@fedoraproject.org> - 2:1.3.0-12.dev.git1572367
- autobuilt 1572367

* Fri Apr 12 2019 Lokesh Mandvekar (Bot) <lsm5+bot@fedoraproject.org> - 2:1.3.0-11.dev.git387d601
- autobuilt 387d601

* Thu Apr 11 2019 Lokesh Mandvekar (Bot) <lsm5+bot@fedoraproject.org> - 2:1.3.0-10.dev.git6cd6eb6
- autobuilt 6cd6eb6

* Wed Apr 10 2019 Lokesh Mandvekar (Bot) <lsm5+bot@fedoraproject.org> - 2:1.3.0-9.dev.git60ef8f8
- autobuilt 60ef8f8

* Tue Apr 09 2019 Lokesh Mandvekar (Bot) <lsm5+bot@fedoraproject.org> - 2:1.3.0-8.dev.gitc94903a
- autobuilt c94903a

* Sat Apr 06 2019 Lokesh Mandvekar (Bot) <lsm5+bot@fedoraproject.org> - 2:1.3.0-7.dev.gitbc320be
- autobuilt bc320be

* Fri Apr 05 2019 Lokesh Mandvekar (Bot) <lsm5+bot@fedoraproject.org> - 2:1.3.0-6.dev.gitbda28c6
- autobuilt bda28c6

* Thu Apr 04 2019 Lokesh Mandvekar (Bot) <lsm5+bot@fedoraproject.org> - 2:1.3.0-5.dev.git4bda537
- autobuilt 4bda537

* Wed Apr 03 2019 Lokesh Mandvekar <lsm5@fedoraproject.org> - 2:1.3.0-4.dev.gitad467ba
- Resolves: #1695492 - own /usr/libexec/podman

* Tue Apr 02 2019 Lokesh Mandvekar (Bot) <lsm5+bot@fedoraproject.org> - 2:1.3.0-3.dev.gitad467ba
- autobuilt ad467ba

* Mon Apr 01 2019 Lokesh Mandvekar (Bot) <lsm5+bot@fedoraproject.org> - 2:1.3.0-2.dev.gitcd35e20
- bump to 1.3.0
- autobuilt cd35e20

* Sun Mar 31 2019 Lokesh Mandvekar (Bot) <lsm5+bot@fedoraproject.org> - 2:1.2.0-30.dev.git833204d
- autobuilt 833204d

* Sat Mar 30 2019 Lokesh Mandvekar (Bot) <lsm5+bot@fedoraproject.org> - 2:1.2.0-29.dev.git7b73974
- autobuilt 7b73974

* Fri Mar 29 2019 Lokesh Mandvekar (Bot) <lsm5+bot@fedoraproject.org> - 2:1.2.0-28.dev.gitfdf979a
- autobuilt fdf979a

* Thu Mar 28 2019 Lokesh Mandvekar (Bot) <lsm5+bot@fedoraproject.org> - 2:1.2.0-27.dev.git850326c
- autobuilt 850326c

* Wed Mar 27 2019 Lokesh Mandvekar (Bot) <lsm5+bot@fedoraproject.org> - 2:1.2.0-26.dev.gitfc546d4
- autobuilt fc546d4

* Mon Mar 25 2019 Lokesh Mandvekar (Bot) <lsm5+bot@fedoraproject.org> - 2:1.2.0-25.dev.gitd0c6a35
- autobuilt d0c6a35

* Sat Mar 23 2019 Lokesh Mandvekar (Bot) <lsm5+bot@fedoraproject.org> - 2:1.2.0-24.dev.git0458daf
- autobuilt 0458daf

* Fri Mar 22 2019 Lokesh Mandvekar (Bot) <lsm5+bot@fedoraproject.org> - 2:1.2.0-23.dev.git68e3df3
- autobuilt 68e3df3

* Thu Mar 21 2019 Lokesh Mandvekar (Bot) <lsm5+bot@fedoraproject.org> - 2:1.2.0-22.dev.gitc230f0c
- autobuilt c230f0c

* Wed Mar 20 2019 Lokesh Mandvekar (Bot) <lsm5+bot@fedoraproject.org> - 2:1.2.0-21.dev.git537c382
- autobuilt 537c382

* Tue Mar 19 2019 Lokesh Mandvekar (Bot) <lsm5+bot@fedoraproject.org> - 2:1.2.0-20.dev.gitac523cb
- autobuilt ac523cb

* Mon Mar 18 2019 Eduardo Santiago <santiago@redhat.com> - 2:1.2.0-19.dev.git6aa8078
- include zsh completion

* Fri Mar 15 2019 Lokesh Mandvekar (Bot) <lsm5+bot@fedoraproject.org> - 2:1.2.0-18.dev.git31f11a8
- autobuilt 31f11a8

* Thu Mar 14 2019 Lokesh Mandvekar (Bot) <lsm5+bot@fedoraproject.org> - 2:1.2.0-17.dev.git7426d4f
- autobuilt 7426d4f

* Wed Mar 13 2019 Eduardo Santiago <santiago@redhat.com> - 2:1.2.0-16.dev.git883566f
- new -tests subpackage

* Wed Mar 13 2019 Lokesh Mandvekar (Bot) <lsm5+bot@fedoraproject.org> - 2:1.2.0-15.dev.git883566f
- autobuilt 883566f

* Tue Mar 12 2019 Lokesh Mandvekar (Bot) <lsm5+bot@fedoraproject.org> - 2:1.2.0-14.dev.gitde0192a
- autobuilt de0192a

* Sun Mar 10 2019 Lokesh Mandvekar (Bot) <lsm5+bot@fedoraproject.org> - 2:1.2.0-13.dev.gitd95f97a
- autobuilt d95f97a

* Sat Mar 09 2019 Lokesh Mandvekar (Bot) <lsm5+bot@fedoraproject.org> - 2:1.2.0-12.dev.git9b21f14
- autobuilt 9b21f14

* Fri Mar 08 2019 Lokesh Mandvekar <lsm5@fedoraproject.org> - 2:1.2.0-11.dev.git1b2f867
- Resolves: #1686813 - conmon bundled inside podman rpm

* Fri Mar 08 2019 Lokesh Mandvekar (Bot) <lsm5+bot@fedoraproject.org> - 2:1.2.0-10.dev.git1b2f867
- autobuilt 1b2f867

* Thu Mar 07 2019 Lokesh Mandvekar (Bot) <lsm5+bot@fedoraproject.org> - 2:1.2.0-9.dev.git614409f
- autobuilt 614409f

* Wed Mar 06 2019 Lokesh Mandvekar (Bot) <lsm5+bot@fedoraproject.org> - 2:1.2.0-8.dev.git40f7843
- autobuilt 40f7843

* Tue Mar 05 2019 Lokesh Mandvekar (Bot) <lsm5+bot@fedoraproject.org> - 2:1.2.0-7.dev.git4b80517
- autobuilt 4b80517

* Mon Mar 04 2019 Lokesh Mandvekar (Bot) <lsm5+bot@fedoraproject.org> - 2:1.2.0-6.dev.gitf3a3d8e
- autobuilt f3a3d8e

* Sat Mar 02 2019 Lokesh Mandvekar (Bot) <lsm5+bot@fedoraproject.org> - 2:1.2.0-5.dev.git9adcda7
- autobuilt 9adcda7

* Fri Mar 01 2019 Lokesh Mandvekar (Bot) <lsm5+bot@fedoraproject.org> - 2:1.2.0-4.dev.git9137315
- autobuilt 9137315

* Thu Feb 28 2019 Lokesh Mandvekar (Bot) <lsm5+bot@fedoraproject.org> - 2:1.2.0-3.dev.git5afae0b
- autobuilt 5afae0b

* Wed Feb 27 2019 Lokesh Mandvekar (Bot) <lsm5+bot@fedoraproject.org> - 2:1.2.0-2.dev.git623fcfa
- bump to 1.2.0
- autobuilt 623fcfa

* Tue Feb 26 2019 Dan Walsh <dwalsh@fedoraproject.org> - 2:1.0.1-39.dev.gitcf52144
* Tue Feb 26 2019 Lokesh Mandvekar (Bot) <lsm5+bot@fedoraproject.org> - 2:1.0.1-38.dev.gitcf52144
- autobuilt cf52144

* Mon Feb 25 2019 Lokesh Mandvekar (Bot) <lsm5+bot@fedoraproject.org> - 2:1.0.1-37.dev.git553ac80
- autobuilt 553ac80

* Sun Feb 24 2019 Lokesh Mandvekar (Bot) <lsm5+bot@fedoraproject.org> - 2:1.0.1-36.dev.gitcc4addd
- autobuilt cc4addd

* Sat Feb 23 2019 Lokesh Mandvekar (Bot) <lsm5+bot@fedoraproject.org> - 2:1.0.1-35.dev.gitb223d4e
- autobuilt b223d4e

* Fri Feb 22 2019 Lokesh Mandvekar (Bot) <lsm5+bot@fedoraproject.org> - 2:1.0.1-34.dev.git1788add
- autobuilt 1788add

* Thu Feb 21 2019 Lokesh Mandvekar (Bot) <lsm5+bot@fedoraproject.org> - 2:1.0.1-33.dev.git4934bf2
- autobuilt 4934bf2

* Wed Feb 20 2019 Lokesh Mandvekar (Bot) <lsm5+bot@fedoraproject.org> - 2:1.0.1-32.dev.git3b88c73
- autobuilt 3b88c73

* Tue Feb 19 2019 Lokesh Mandvekar (Bot) <lsm5+bot@fedoraproject.org> - 2:1.0.1-31.dev.git228d1cb
- autobuilt 228d1cb

* Mon Feb 18 2019 Lokesh Mandvekar (Bot) <lsm5+bot@fedoraproject.org> - 2:1.0.1-30.dev.git3f32eae
- autobuilt 3f32eae

* Sun Feb 17 2019 Lokesh Mandvekar (Bot) <lsm5+bot@fedoraproject.org> - 2:1.0.1-29.dev.git1cb16bd
- autobuilt 1cb16bd

* Sat Feb 16 2019 Lokesh Mandvekar (Bot) <lsm5+bot@fedoraproject.org> - 2:1.0.1-28.dev.git0a521e1
- autobuilt 0a521e1

* Fri Feb 15 2019 Lokesh Mandvekar (Bot) <lsm5+bot@fedoraproject.org> - 2:1.0.1-27.dev.git81ace5c
- autobuilt 81ace5c

* Thu Feb 14 2019 Lokesh Mandvekar (Bot) <lsm5+bot@fedoraproject.org> - 2:1.0.1-26.dev.gitdfc64e1
- autobuilt dfc64e1

* Wed Feb 13 2019 Lokesh Mandvekar (Bot) <lsm5+bot@fedoraproject.org> - 2:1.0.1-25.dev.gitee27c39
- autobuilt ee27c39

* Tue Feb 12 2019 Lokesh Mandvekar (Bot) <lsm5+bot@fedoraproject.org> - 2:1.0.1-24.dev.git8923703
- autobuilt 8923703

* Sun Feb 10 2019 Lokesh Mandvekar (Bot) <lsm5+bot@fedoraproject.org> - 2:1.0.1-23.dev.gitc86e8f1
- autobuilt c86e8f1

* Sat Feb 09 2019 Lokesh Mandvekar (Bot) <lsm5+bot@fedoraproject.org> - 2:1.0.1-22.dev.gitafd4d5f
- autobuilt afd4d5f

* Fri Feb 08 2019 Lokesh Mandvekar (Bot) <lsm5+bot@fedoraproject.org> - 2:1.0.1-21.dev.git962850c
- autobuilt 962850c

* Thu Feb 07 2019 Lokesh Mandvekar (Bot) <lsm5+bot@fedoraproject.org> - 2:1.0.1-20.dev.gitf250745
- autobuilt f250745

* Wed Feb 06 2019 Lokesh Mandvekar (Bot) <lsm5+bot@fedoraproject.org> - 2:1.0.1-19.dev.git650e242
- autobuilt 650e242

* Tue Feb 05 2019 Lokesh Mandvekar (Bot) <lsm5+bot@fedoraproject.org> - 2:1.0.1-18.dev.git778f986
- autobuilt 778f986

* Sun Feb 03 2019 Lokesh Mandvekar (Bot) <lsm5+bot@fedoraproject.org> - 2:1.0.1-17.dev.gitd5593b8
- autobuilt d5593b8

* Sat Feb 02 2019 Lokesh Mandvekar (Bot) <lsm5+bot@fedoraproject.org> - 2:1.0.1-16.dev.gite6426af
- autobuilt e6426af

* Fri Feb 01 2019 Lokesh Mandvekar (Bot) <lsm5+bot@fedoraproject.org> - 2:1.0.1-15.dev.gite97dc8e
- autobuilt e97dc8e

* Thu Jan 31 2019 Lokesh Mandvekar (Bot) <lsm5+bot@fedoraproject.org> - 2:1.0.1-14.dev.git805c6d9
- autobuilt 805c6d9

* Wed Jan 30 2019 Lokesh Mandvekar (Bot) <lsm5+bot@fedoraproject.org> - 2:1.0.1-13.dev.gitad5579e
- autobuilt ad5579e

* Tue Jan 29 2019 Lokesh Mandvekar (Bot) <lsm5+bot@fedoraproject.org> - 2:1.0.1-12.dev.gitebe9297
- autobuilt ebe9297

* Thu Jan 24 2019 Lokesh Mandvekar (Bot) <lsm5+bot@fedoraproject.org> - 2:1.0.1-11.dev.gitc9e1f36
- autobuilt c9e1f36

* Wed Jan 23 2019 Lokesh Mandvekar (Bot) <lsm5+bot@fedoraproject.org> - 2:1.0.1-10.dev.git7838a13
- autobuilt 7838a13

* Tue Jan 22 2019 Lokesh Mandvekar (Bot) <lsm5+bot@fedoraproject.org> - 2:1.0.1-9.dev.gitec96987
- autobuilt ec96987

* Mon Jan 21 2019 Lokesh Mandvekar (Bot) <lsm5+bot@fedoraproject.org> - 2:1.0.1-8.dev.gitef2f6f9
- autobuilt ef2f6f9

* Sun Jan 20 2019 Lokesh Mandvekar (Bot) <lsm5+bot@fedoraproject.org> - 2:1.0.1-7.dev.git579fc0f
- autobuilt 579fc0f

* Sat Jan 19 2019 Lokesh Mandvekar (Bot) <lsm5+bot@fedoraproject.org> - 2:1.0.1-6.dev.git0d4bfb0
- autobuilt 0d4bfb0

* Fri Jan 18 2019 Lokesh Mandvekar (Bot) <lsm5+bot@fedoraproject.org> - 2:1.0.1-5.dev.gite3dc660
- autobuilt e3dc660

* Thu Jan 17 2019 Lokesh Mandvekar (Bot) <lsm5+bot@fedoraproject.org> - 2:1.0.1-4.dev.git0e3264a
- autobuilt 0e3264a

* Wed Jan 16 2019 Lokesh Mandvekar (Bot) <lsm5+bot@fedoraproject.org> - 2:1.0.1-3.dev.git1b2f752
- autobuilt 1b2f752

* Tue Jan 15 2019 Lokesh Mandvekar (Bot) <lsm5+bot@fedoraproject.org> - 2:1.0.1-2.dev.git6301f6a
- bump to 1.0.1
- autobuilt 6301f6a

* Mon Jan 14 2019 Lokesh Mandvekar (Bot) <lsm5+bot@fedoraproject.org> - 2:0.12.2-3.dev.git140ae25
- autobuilt 140ae25

* Sat Jan 12 2019 Lokesh Mandvekar (Bot) <lsm5+bot@fedoraproject.org> - 2:0.12.2-2.dev.git5c86efb
- bump to 0.12.2
- autobuilt 5c86efb

* Fri Jan 11 2019 bbaude <bbaude@redhat.com> - 1:1.0.0-1.dev.git82e8011
- Upstream 1.0.0 release

* Thu Jan 10 2019 Lokesh Mandvekar (Bot) <lsm5+bot@fedoraproject.org> - 2:0.12.2-27.dev.git0f6535c
- autobuilt 0f6535c

* Wed Jan 09 2019 Lokesh Mandvekar (Bot) <lsm5+bot@fedoraproject.org> - 2:0.12.2-26.dev.gitc9d63fe
- autobuilt c9d63fe

* Tue Jan 08 2019 Lokesh Mandvekar (Bot) <lsm5+bot@fedoraproject.org> - 2:0.12.2-25.dev.gitfaa2462
- autobuilt faa2462

* Mon Jan 07 2019 Lokesh Mandvekar (Bot) <lsm5+bot@fedoraproject.org> - 2:0.12.2-24.dev.gitb83b07c
- autobuilt b83b07c

* Sat Jan 05 2019 Lokesh Mandvekar (Bot) <lsm5+bot@fedoraproject.org> - 2:0.12.2-23.dev.git4e0c0ec
- autobuilt 4e0c0ec

* Fri Jan 04 2019 Lokesh Mandvekar (Bot) <lsm5+bot@fedoraproject.org> - 2:0.12.2-22.dev.git9ffd480
- autobuilt 9ffd480

* Thu Jan 03 2019 Lokesh Mandvekar (Bot) <lsm5+bot@fedoraproject.org> - 2:0.12.2-21.dev.git098c134
- autobuilt 098c134

* Tue Jan 01 2019 Lokesh Mandvekar (Bot) <lsm5+bot@fedoraproject.org> - 2:0.12.2-20.dev.git7438b7b
- autobuilt 7438b7b

* Sat Dec 29 2018 Lokesh Mandvekar (Bot) <lsm5+bot@fedoraproject.org> - 2:0.12.2-1.nightly.git5c86efb9.dev.git1aa55ed
- autobuilt 1aa55ed

* Thu Dec 27 2018 Igor Gnatenko <ignatenkobrain@fedoraproject.org> - 2:0.12.2-1.nightly.git5c86efb8.dev.gitc50332d
- Enable python dependency generator

* Tue Dec 25 2018 Lokesh Mandvekar (Bot) <lsm5+bot@fedoraproject.org> - 2:0.12.2-1.nightly.git5c86efb7.dev.gitc50332d
- autobuilt c50332d

* Mon Dec 24 2018 Lokesh Mandvekar (Bot) <lsm5+bot@fedoraproject.org> - 2:0.12.2-1.nightly.git5c86efb6.dev.git8fe3050
- autobuilt 8fe3050

* Sun Dec 23 2018 Lokesh Mandvekar (Bot) <lsm5+bot@fedoraproject.org> - 2:0.12.2-1.nightly.git5c86efb5.dev.git792f109
- autobuilt 792f109

* Sat Dec 22 2018 Lokesh Mandvekar (Bot) <lsm5+bot@fedoraproject.org> - 2:0.12.2-1.nightly.git5c86efb4.dev.gitfe186c6
- autobuilt fe186c6

* Fri Dec 21 2018 Lokesh Mandvekar (Bot) <lsm5+bot@fedoraproject.org> - 2:0.12.2-1.nightly.git5c86efb3.dev.gitfa998f2
- autobuilt fa998f2

* Thu Dec 20 2018 Lokesh Mandvekar (Bot) <lsm5+bot@fedoraproject.org> - 2:0.12.2-1.nightly.git5c86efb2.dev.git6b059a5
- autobuilt 6b059a5

* Wed Dec 19 2018 Lokesh Mandvekar (Bot) <lsm5+bot@fedoraproject.org> - 2:0.12.2-1.nightly.git5c86efb1.dev.gitc8eaf59
- autobuilt c8eaf59

* Tue Dec 18 2018 Lokesh Mandvekar (Bot) <lsm5+bot@fedoraproject.org> - 2:0.12.2-1.nightly.git5c86efb0.dev.git68414c5
- autobuilt 68414c5

* Mon Dec 17 2018 Lokesh Mandvekar (Bot) <lsm5+bot@fedoraproject.org> - 2:0.12.2-9.dev.gitb21d474
- autobuilt b21d474

* Sat Dec 15 2018 Lokesh Mandvekar (Bot) <lsm5+bot@fedoraproject.org> - 2:0.12.2-8.dev.gitc086118
- autobuilt c086118

* Fri Dec 14 2018 Lokesh Mandvekar (Bot) <lsm5+bot@fedoraproject.org> - 2:0.12.2-7.dev.git93b5ccf
- autobuilt 93b5ccf

* Thu Dec 13 2018 Lokesh Mandvekar (Bot) <lsm5+bot@fedoraproject.org> - 2:0.12.2-6.dev.git508388b
- autobuilt 508388b

* Wed Dec 12 2018 Lokesh Mandvekar (Bot) <lsm5+bot@fedoraproject.org> - 2:0.12.2-5.dev.git8a3361f
- autobuilt 8a3361f

* Tue Dec 11 2018 Lokesh Mandvekar (Bot) <lsm5+bot@fedoraproject.org> - 2:0.12.2-4.dev.git235a630
- autobuilt 235a630

* Sat Dec 08 2018 Lokesh Mandvekar (Bot) <lsm5+bot@fedoraproject.org> - 2:0.12.2-3.dev.git1f547b2
- autobuilt 1f547b2

* Fri Dec 07 2018 Lokesh Mandvekar (Bot) <lsm5+bot@fedoraproject.org> - 2:0.12.2-2.dev.gita387c72
- bump to 0.12.2
- autobuilt a387c72

* Thu Dec 06 2018 Lokesh Mandvekar (Bot) <lsm5+bot@fedoraproject.org> - 2:0.11.2-15.dev.git75b19ca
- autobuilt 75b19ca

* Wed Dec 05 2018 Lokesh Mandvekar (Bot) <lsm5+bot@fedoraproject.org> - 2:0.11.2-14.dev.git320085a
- autobuilt 320085a

* Tue Dec 04 2018 Lokesh Mandvekar (Bot) <lsm5+bot@fedoraproject.org> - 2:0.11.2-13.dev.git5f6ad82
- autobuilt 5f6ad82

* Sun Dec 02 2018 Lokesh Mandvekar (Bot) <lsm5+bot@fedoraproject.org> - 2:0.11.2-12.dev.git41f250c
- autobuilt 41f250c

* Sat Dec 01 2018 Lokesh Mandvekar (Bot) <lsm5+bot@fedoraproject.org> - 2:0.11.2-11.dev.git6b8f89d
- autobuilt 6b8f89d

* Thu Nov 29 2018 Lokesh Mandvekar (Bot) <lsm5+bot@fedoraproject.org> - 2:0.11.2-10.dev.git3af62f6
- autobuilt 3af62f6

* Tue Nov 27 2018 Lokesh Mandvekar (Bot) <lsm5+bot@fedoraproject.org> - 2:0.11.2-9.dev.git3956050
- autobuilt 3956050

* Mon Nov 26 2018 Lokesh Mandvekar (Bot) <lsm5+bot@fedoraproject.org> - 2:0.11.2-8.dev.gite3ece3b
- autobuilt e3ece3b

* Sat Nov 24 2018 Lokesh Mandvekar (Bot) <lsm5+bot@fedoraproject.org> - 2:0.11.2-7.dev.git78604c3
- autobuilt 78604c3

* Thu Nov 22 2018 Lokesh Mandvekar (Bot) <lsm5+bot@fedoraproject.org> - 2:0.11.2-6.dev.git1fdfeb8
- autobuilt 1fdfeb8

* Wed Nov 21 2018 Lokesh Mandvekar (Bot) <lsm5+bot@fedoraproject.org> - 2:0.11.2-5.dev.git23feb0d
- autobuilt 23feb0d

* Tue Nov 20 2018 Lokesh Mandvekar (Bot) <lsm5+bot@fedoraproject.org> - 2:0.11.2-4.dev.gitea928f2
- autobuilt ea928f2

* Sat Nov 17 2018 Lokesh Mandvekar (Bot) <lsm5+bot@fedoraproject.org> - 2:0.11.2-3.dev.gitcd5742f
- autobuilt cd5742f

* Fri Nov 16 2018 Lokesh Mandvekar (Bot) <lsm5+bot@fedoraproject.org> - 2:0.11.2-2.dev.git236408b
- autobuilt 236408b

* Wed Nov 14 2018 Lokesh Mandvekar <lsm5@fedoraproject.org> - 2:0.11.2-1.dev.git97bded4
- bump epoch cause previous version was messed up
- built 97bded4

* Tue Nov 13 2018 Lokesh Mandvekar (Bot) <lsm5+bot@fedoraproject.org> - 1:0.11.20.11.2-1.dev.git79657161
- bump to 0.11.2
- autobuilt 7965716

* Sat Nov 10 2018 Dan Walsh <dwalsh@redhat.com> - 1:0.11.20.11.2-2.dev.git78e6d8e1
- Remove dirty flag from podman version


* Sat Nov 10 2018 Lokesh Mandvekar (Bot) <lsm5+bot@fedoraproject.org> - 1:0.11.20.11.2-1.dev.git7965716.dev.git78e6d8e1
- bump to 0.11.2
- autobuilt 78e6d8e

* Fri Nov 09 2018 Lokesh Mandvekar (Bot) <lsm5+bot@fedoraproject.org> - 1:0.11.20.11.2-1.dev.git7965716.dev.git78e6d8e.dev.gitf5473c61
- bump to 0.11.2
- autobuilt f5473c6

* Thu Nov 08 2018 baude <bbaude@redhat.com> - 1:0.11.1-1.dev.gita4adfe5
- Upstream 0.11.1-1

* Thu Nov 08 2018 Lokesh Mandvekar (Bot) <lsm5+bot@fedoraproject.org> - 1:0.10.2-3.dev.git672f572
- autobuilt 672f572

* Wed Nov 07 2018 Lokesh Mandvekar (Bot) <lsm5+bot@fedoraproject.org> - 1:0.10.2-2.dev.gite9f8aed
- autobuilt e9f8aed

* Sun Oct 28 2018 Lokesh Mandvekar <lsm5@fedoraproject.org> - 1:0.10.2-1.dev.git4955572
- Resolves: #1643744 - build podman with ostree support
- bump to v0.10.2
- built commit 4955572

* Fri Oct 19 2018 Lokesh Mandvekar <lsm5@fedoraproject.org> - 1:0.10.1.3-3.dev.gitdb08685
- consistent epoch:version-release in changelog

* Thu Oct 18 2018 Lokesh Mandvekar <lsm5@fedoraproject.org> - 1:0.10.1.3-2.dev.gitdb08685
- correct epoch mentions

* Thu Oct 18 2018 Lokesh Mandvekar <lsm5@fedoraproject.org> - 1:0.10.1.3-1.dev.gitdb08685
- bump to v0.10.1.3

* Thu Oct 11 2018 baude <bbaude@redhat.com> - 1:0.10.1-1.gitda5c894
- Upstream v0.10.1 release

* Fri Sep 28 2018 Lokesh Mandvekar <lsm5@fedoraproject.org> - 1:0.9.4-3.dev.gite7e81e6
- built libpod commit e7e81e6
- built conmon from cri-o commit 2cbe48b

* Tue Sep 25 2018 Dan Walsh <dwalsh@redhat.com> - 1:0.9.4-2.dev.gitaf791f3
- Fix required version of runc

* Mon Sep 24 2018 Lokesh Mandvekar <lsm5@fedoraproject.org> - 1:0.9.4-1.dev.gitaf791f3
- bump to v0.9.4
- built af791f3

* Wed Sep 19 2018 Lokesh Mandvekar <lsm5@fedoraproject.org> - 1:0.9.3-2.dev.gitc3a0874
- autobuilt c3a0874

* Mon Sep 17 2018 Lokesh Mandvekar <lsm5@fedoraproject.org> - 1:0.9.3-1.dev.git28a2bf8
- bump to v0.9.3
- built commit 28a2bf82

* Tue Sep 11 2018 Lokesh Mandvekar <lsm5@fedoraproject.org> - 1:0.9.1.1-1.dev.git95dbcad
- bump to v0.9.1.1
- built commit 95dbcad

* Tue Sep 11 2018 baude <bbaude@redhat.com> - 1:0.9.1-1.dev.git123de30
- Upstream release of 0.9.1
- Do not build with devicemapper

* Tue Sep 4 2018 Dan Walsh <dwalsh@redhat.com> - 1:0.8.5-5.git65c31d4
- Fix required version of runc

* Tue Sep 4 2018 Dan Walsh <dwalsh@redhat.com> - 1:0.8.5-4.dev.git65c31d4
- Fix rpm -qi podman to show the correct URL

* Tue Sep 4 2018 Dan Walsh <dwalsh@redhat.com> - 1:0.8.5-3.dev.git65c31d4
- Fix required version of runc

* Mon Sep 3 2018 Dan Walsh <dwalsh@redhat.com> - 1:0.8.5-2.dev.git65c31d4
- Add a specific version of runc or later to require

* Thu Aug 30 2018 Lokesh Mandvekar <lsm5@fedoraproject.org> - 1:0.8.5-1.dev.git65c31d4
- bump to v0.8.5-dev
- built commit 65c31d4
- correct min dep on containernetworking-plugins for upgrade from
containernetworking-cni

* Mon Aug 20 2018 Lokesh Mandvekar <lsm5@fedoraproject.org> - 1:0.8.3-4.dev.git3d55721f
- Resolves: #1619411 - python3-podman should require python3-psutil
- podman-docker should conflict with moby-engine
- require nftables
- recommend slirp4netns and fuse-overlayfs (latter only for kernel >= 4.18)

* Sun Aug 12 2018 Dan Walsh <dwalsh@redhat.com> - 1:0.8.3-3.dev.git3d55721f
- Add podman-docker support
- Force cgroupfs for non root podman

* Sun Aug 12 2018 Lokesh Mandvekar <lsm5@fedoraproject.org> - 1:0.8.3-2.dev.git3d55721f
- Requires: conmon
- use default %%gobuild

* Sat Aug 11 2018 Lokesh Mandvekar <lsm5@fedoraproject.org> - 1:0.8.3-1.dev.git3d55721f
- bump to v0.8.3-dev
- built commit 3d55721f
- bump Epoch to 1, cause my autobuilder messed up earlier

* Wed Aug 01 2018 Lokesh Mandvekar (Bot) <lsm5+bot@fedoraproject.org> - 0.8.10.8.1-1.dev.git1a439f91
- bump to 0.8.1
- autobuilt 1a439f9

* Tue Jul 31 2018 Lokesh Mandvekar (Bot) <lsm5+bot@fedoraproject.org> - 0.8.10.8.1-1.dev.git1a439f9.dev.git5a4e5901
- bump to 0.8.1
- autobuilt 5a4e590

* Sun Jul 29 2018 Lokesh Mandvekar (Bot) <lsm5+bot@fedoraproject.org> - 0.8.10.8.1-1.dev.git1a439f9.dev.git5a4e590.dev.git433cbd51
- bump to 0.8.1
- autobuilt 433cbd5

* Sat Jul 28 2018 Lokesh Mandvekar (Bot) <lsm5+bot@fedoraproject.org> - 0.8.10.8.1-1.dev.git1a439f9.dev.git5a4e590.dev.git433cbd5.dev.git87d8edb1
- bump to 0.8.1
- autobuilt 87d8edb

* Fri Jul 27 2018 Lokesh Mandvekar <lsm5@fedoraproject.org> - 0.7.4-7.dev.git3dd577e
- fix python package version

* Fri Jul 27 2018 Igor Gnatenko <ignatenkobrain@fedoraproject.org> - 0.7.4-6.dev.git3dd577e
- Rebuild for new binutils

* Fri Jul 27 2018 Lokesh Mandvekar (Bot) <lsm5+bot@fedoraproject.org> - 0.7.4-5.dev.git3dd577e
- autobuilt 3dd577e

* Thu Jul 26 2018 Lokesh Mandvekar (Bot) <lsm5+bot@fedoraproject.org> - 0.7.4-4.dev.git9c806a4
- autobuilt 9c806a4

* Wed Jul 25 2018 Lokesh Mandvekar (Bot) <lsm5+bot@fedoraproject.org> - 0.7.4-3.dev.gitc90b740
- autobuilt c90b740

* Tue Jul 24 2018 Lokesh Mandvekar <lsm5@fedoraproject.org> - 0.7.4-2.dev.git9a18681
- pypodman package exists only if varlink

* Mon Jul 23 2018 Lokesh Mandvekar <lsm5@fedoraproject.org> - 0.7.4-1.dev.git9a18681
- bump to v0.7.4-dev
- built commit 9a18681

* Mon Jul 23 2018 Dan Walsh <dwalsh@redhat.com> - 0.7.3-2.dev.git06c546e
- Add Reccommeds container-selinux

* Sun Jul 15 2018 Lokesh Mandvekar <lsm5@fedoraproject.org> - 0.7.3-1.dev.git06c546e
- built commit 06c546e

* Sat Jul 14 2018 Dan Walsh <dwalsh@redhat.com> - 0.7.2-10.dev.git86154b6
- Add install of pypodman

* Fri Jul 13 2018 Fedora Release Engineering <releng@fedoraproject.org> - 0.7.2-9.dev.git86154b6
- Rebuilt for https://fedoraproject.org/wiki/Fedora_29_Mass_Rebuild

* Thu Jul 12 2018 Lokesh Mandvekar (Bot) <lsm5+bot@fedoraproject.org> - 0.7.2-8.dev.git86154b6
- autobuilt 86154b6

* Wed Jul 11 2018 Lokesh Mandvekar (Bot) <lsm5+bot@fedoraproject.org> - 0.7.2-7.dev.git84cfdb2
- autobuilt 84cfdb2

* Tue Jul 10 2018 Lokesh Mandvekar (Bot) <lsm5+bot@fedoraproject.org> - 0.7.2-6.dev.git4f9b1ae
- autobuilt 4f9b1ae

* Mon Jul 09 2018 Lokesh Mandvekar (Bot) <lsm5+bot@fedoraproject.org> - 0.7.2-5.gitc7424b6
- autobuilt c7424b6

* Mon Jul 09 2018 Dan Walsh <dwalsh@redhat.com> - 0.7.2-4.gitf661e1d
- Add ostree support

* Mon Jul 09 2018 Lokesh Mandvekar (Bot) <lsm5+bot@fedoraproject.org> - 0.7.2-3.gitf661e1d
- autobuilt f661e1d

* Sun Jul 08 2018 Lokesh Mandvekar (Bot) <lsm5+bot@fedoraproject.org> - 0.7.2-2.git0660108
- autobuilt 0660108

* Sat Jul 07 2018 Lokesh Mandvekar (Bot) <lsm5+bot@fedoraproject.org> - 0.7.2-1.gitca6ffbc
- bump to 0.7.2
- autobuilt ca6ffbc

* Fri Jul 06 2018 Lokesh Mandvekar (Bot) <lsm5+bot@fedoraproject.org> - 0.7.1-6.git99959e5
- autobuilt 99959e5

* Thu Jul 05 2018 Lokesh Mandvekar (Bot) <lsm5+bot@fedoraproject.org> - 0.7.1-5.gitf2462ca
- autobuilt f2462ca

* Wed Jul 04 2018 Lokesh Mandvekar (Bot) <lsm5+bot@fedoraproject.org> - 0.7.1-4.git6d8fac8
- autobuilt 6d8fac8

* Tue Jul 03 2018 Lokesh Mandvekar (Bot) <lsm5+bot@fedoraproject.org> - 0.7.1-3.git767b3dd
- autobuilt 767b3dd

* Mon Jul 02 2018 Miro Hrončok <mhroncok@redhat.com> - 0.7.1-2.gitb96be3a
- Rebuilt for Python 3.7

* Sat Jun 30 2018 Lokesh Mandvekar (Bot) <lsm5+bot@fedoraproject.org> - 0.7.1-1.gitb96be3a
- bump to 0.7.1
- autobuilt b96be3a

* Fri Jun 29 2018 Lokesh Mandvekar (Bot) <lsm5+bot@fedoraproject.org> - 0.6.5-6.gitd61d8a3
- autobuilt d61d8a3

* Thu Jun 28 2018 Lokesh Mandvekar (Bot) <lsm5+bot@fedoraproject.org> - 0.6.5-5.gitfd12c89
- autobuilt fd12c89

* Wed Jun 27 2018 Lokesh Mandvekar (Bot) <lsm5+bot@fedoraproject.org> - 0.6.5-4.git56133f7
- autobuilt 56133f7

* Tue Jun 26 2018 Lokesh Mandvekar (Bot) <lsm5+bot@fedoraproject.org> - 0.6.5-3.git208b9a6
- autobuilt 208b9a6

* Mon Jun 25 2018 Lokesh Mandvekar (Bot) <lsm5+bot@fedoraproject.org> - 0.6.5-2.gite89bbd6
- autobuilt e89bbd6

* Sat Jun 23 2018 Lokesh Mandvekar (Bot) <lsm5+bot@fedoraproject.org> - 0.6.5-1.git7182339
- bump to 0.6.5
- autobuilt 7182339

* Fri Jun 22 2018 Lokesh Mandvekar (Bot) <lsm5+bot@fedoraproject.org> - 0.6.4-7.git4bd0f22
- autobuilt 4bd0f22

* Thu Jun 21 2018 Lokesh Mandvekar (Bot) <lsm5+bot@fedoraproject.org> - 0.6.4-6.git6804fde
- autobuilt 6804fde

* Wed Jun 20 2018 Lokesh Mandvekar (Bot) <lsm5+bot@fedoraproject.org> - 0.6.4-5.gitf228cf7
- autobuilt f228cf7

* Tue Jun 19 2018 Miro Hrončok <mhroncok@redhat.com> - 0.6.4-4.git5645789
- Rebuilt for Python 3.7

* Tue Jun 19 2018 Lokesh Mandvekar (Bot) <lsm5+bot@fedoraproject.org> - 0.6.4-3.git5645789
- autobuilt 5645789

* Mon Jun 18 2018 Lokesh Mandvekar (Bot) <lsm5+bot@fedoraproject.org> - 0.6.4-2.git9e13457
- autobuilt 9e13457

* Sat Jun 16 2018 Lokesh Mandvekar (Bot) <lsm5+bot@fedoraproject.org> - 0.6.4-1.gitb43677c
- bump to 0.6.4
- autobuilt b43677c

* Fri Jun 15 2018 Lokesh Mandvekar (Bot) <lsm5+bot@fedoraproject.org> - 0.6.3-6.git6bdf023
- autobuilt 6bdf023

* Thu Jun 14 2018 Lokesh Mandvekar (Bot) <lsm5+bot@fedoraproject.org> - 0.6.3-5.git65033b5
- autobuilt 65033b5

* Wed Jun 13 2018 Lokesh Mandvekar (Bot) <lsm5+bot@fedoraproject.org> - 0.6.3-4.git95ea3d4
- autobuilt 95ea3d4

* Tue Jun 12 2018 Lokesh Mandvekar (Bot) <lsm5+bot@fedoraproject.org> - 0.6.3-3.gitab72130
- autobuilt ab72130

* Mon Jun 11 2018 Lokesh Mandvekar (Bot) <lsm5+bot@fedoraproject.org> - 0.6.3-2.git1e9e530
- autobuilt 1e9e530

* Sat Jun 09 2018 Lokesh Mandvekar (Bot) <lsm5+bot@fedoraproject.org> - 0.6.3-1.gitb78e7e4
- bump to 0.6.3
- autobuilt b78e7e4

* Fri Jun 08 2018 Lokesh Mandvekar (Bot) <lsm5+bot@fedoraproject.org> - 0.6.2-7.git1cbce85
- autobuilt 1cbce85

* Thu Jun 07 2018 Lokesh Mandvekar (Bot) <lsm5+bot@fedoraproject.org> - 0.6.2-6.gitb1ebad9
- autobuilt b1ebad9

* Wed Jun 06 2018 Lokesh Mandvekar (Bot) <lsm5+bot@fedoraproject.org> - 0.6.2-5.git7b2b2bc
- autobuilt 7b2b2bc

* Tue Jun 05 2018 Lokesh Mandvekar (Bot) <lsm5+bot@fedoraproject.org> - 0.6.2-4.git14cf6d2
- autobuilt 14cf6d2

* Mon Jun 04 2018 Lokesh Mandvekar (Bot) <lsm5+bot@fedoraproject.org> - 0.6.2-3.gitcae49fc
- autobuilt cae49fc

* Sun Jun 03 2018 Lokesh Mandvekar (Bot) <lsm5+bot@fedoraproject.org> - 0.6.2-2.git13f7450
- autobuilt 13f7450

* Sat Jun 02 2018 Lokesh Mandvekar (Bot) <lsm5+bot@fedoraproject.org> - 0.6.2-1.git22e6f11
- bump to 0.6.2
- autobuilt 22e6f11

* Fri Jun 01 2018 Lokesh Mandvekar (Bot) <lsm5+bot@fedoraproject.org> - 0.6.1-4.gita9e9fd4
- autobuilt a9e9fd4

* Thu May 31 2018 Lokesh Mandvekar (Bot) <lsm5+bot@fedoraproject.org> - 0.6.1-3.gita127b4f
- autobuilt a127b4f

* Wed May 30 2018 Lokesh Mandvekar (Bot) <lsm5+bot@fedoraproject.org> - 0.6.1-2.git8ee0f2b
- autobuilt 8ee0f2b

* Sat May 26 2018 Lokesh Mandvekar (Bot) <lsm5+bot@fedoraproject.org> - 0.6.1-1.git44d1c1c
- bump to 0.6.1
- autobuilt 44d1c1c

* Fri May 18 2018 Lokesh Mandvekar <lsm5@fedoraproject.org> - 0.5.3-7.gitc54b423
- make python3-podman the same version as the main package
- build python3-podman only for fedora >= 28

* Fri May 18 2018 Lokesh Mandvekar (Bot) <lsm5+bot@fedoraproject.org> - 0.5.3-6.gitc54b423
- autobuilt c54b423

* Wed May 16 2018 Lokesh Mandvekar <lsm5@fedoraproject.org> - 0.5.3-5.git624660c
- built commit 624660c
- New subapackage: python3-podman

* Wed May 16 2018 Lokesh Mandvekar (Bot) <lsm5+bot@fedoraproject.org> - 0.5.3-4.git9fcc475
- autobuilt 9fcc475

* Wed May 16 2018 Lokesh Mandvekar (Bot) <lsm5+bot@fedoraproject.org> - 0.5.3-3.git0613844
- autobuilt 0613844

* Tue May 15 2018 Lokesh Mandvekar (Bot) <lsm5+bot@fedoraproject.org> - 0.5.3-2.git45838b9
- autobuilt 45838b9

* Fri May 11 2018 Lokesh Mandvekar <lsm5@fedoraproject.org> - 0.5.3-1.git07253fc
- bump to v0.5.3
- built commit 07253fc

* Fri May 11 2018 Lokesh Mandvekar (Bot) <lsm5+bot@fedoraproject.org> - 0.5.2-5.gitcc1bad8
- autobuilt cc1bad8

* Wed May 09 2018 Lokesh Mandvekar (Bot) <lsm5+bot@fedoraproject.org> - 0.5.2-4.git2526355
- autobuilt 2526355

* Tue May 08 2018 Lokesh Mandvekar (Bot) <lsm5+bot@fedoraproject.org> - 0.5.2-3.gitfaa8c3e
- autobuilt faa8c3e

* Sun May 06 2018 Lokesh Mandvekar (Bot) <lsm5+bot@fedoraproject.org> - 0.5.2-2.gitfa4705c
- autobuilt fa4705c

* Sat May 05 2018 Lokesh Mandvekar (Bot) <lsm5+bot@fedoraproject.org> - 0.5.2-1.gitbb0e754
- bump to 0.5.2
- autobuilt bb0e754

* Fri May 04 2018 Lokesh Mandvekar (Bot) <lsm5+bot@fedoraproject.org> - 0.5.1-5.git5ae940a
- autobuilt 5ae940a

* Wed May 02 2018 Lokesh Mandvekar (Bot) <lsm5+bot@fedoraproject.org> - 0.5.1-4.git64dc803
- autobuilt commit 64dc803

* Wed May 02 2018 Lokesh Mandvekar (Bot) <lsm5+bot@fedoraproject.org> - 0.5.1-3.git970eaf0
- autobuilt commit 970eaf0

* Tue May 01 2018 Lokesh Mandvekar (Bot) <lsm5+bot@fedoraproject.org> - 0.5.1-2.git7a0a855
- autobuilt commit 7a0a855

* Sun Apr 29 2018 Lokesh Mandvekar <lsm5@fedoraproject.org> - 0.5.1-1.giteda0fd7
- reflect version number correctly
- my builder script error ended up picking the wrong version number previously

* Sun Apr 29 2018 Lokesh Mandvekar (Bot) <lsm5+bot@fedoraproject.org> - 0.4.2-5.giteda0fd7
- autobuilt commit eda0fd7

* Sat Apr 28 2018 Lokesh Mandvekar (Bot) <lsm5+bot@fedoraproject.org> - 0.4.2-4.git6774425
- autobuilt commit 6774425

* Fri Apr 27 2018 Lokesh Mandvekar (Bot) <lsm5+bot@fedoraproject.org> - 0.4.2-3.git39a7a77
- autobuilt commit 39a7a77

* Thu Apr 26 2018 Lokesh Mandvekar (Bot) <lsm5+bot@fedoraproject.org> - 0.4.2-2.git58cb8f7
- autobuilt commit 58cb8f7

* Wed Apr 25 2018 Lokesh Mandvekar (Bot) <lsm5+bot@fedoraproject.org> - 0.4.2-1.gitbef93de
- bump to 0.4.2
- autobuilt commit bef93de

* Tue Apr 24 2018 Lokesh Mandvekar <lsm5@fedoraproject.org> - 0.4.4-1.git398133e
- use correct version number

* Tue Apr 24 2018 Lokesh Mandvekar (Bot) <lsm5+bot@fedoraproject.org> - 0.4.2-22.git398133e
- autobuilt commit 398133e

* Sun Apr 22 2018 Lokesh Mandvekar (Bot) <lsm5+bot@fedoraproject.org> - 0.4.2-21.gitcf1d884
- autobuilt commit cf1d884

* Fri Apr 20 2018 Lokesh Mandvekar (Bot) <lsm5+bot@fedoraproject.org> - 0.4.2-20.git9b457e3
- autobuilt commit 9b457e3

* Fri Apr 20 2018 Lokesh Mandvekar (Bot) <lsm5+bot@fedoraproject.org> - 0.4.2-1.gitbef93de9.git228732d
- autobuilt commit 228732d

* Thu Apr 19 2018 Lokesh Mandvekar (Bot) <lsm5+bot@fedoraproject.org> - 0.4.2-1.gitbef93de8.gitf2658ec
- autobuilt commit f2658ec

* Thu Apr 19 2018 Lokesh Mandvekar (Bot) <lsm5+bot@fedoraproject.org> - 0.4.2-1.gitbef93de7.git6a9dbf3
- autobuilt commit 6a9dbf3

* Tue Apr 17 2018 Lokesh Mandvekar (Bot) <lsm5+bot@fedoraproject.org> - 0.4.2-1.gitbef93de6.git96d1162
- autobuilt commit 96d1162

* Tue Apr 17 2018 Lokesh Mandvekar (Bot) <lsm5+bot@fedoraproject.org> - 0.4.2-1.gitbef93de5.git96d1162
- autobuilt commit 96d1162

* Mon Apr 16 2018 Lokesh Mandvekar (Bot) <lsm5+bot@fedoraproject.org> - 0.4.2-1.gitbef93de4.git6c5ebb0
- autobuilt commit 6c5ebb0

* Mon Apr 16 2018 Lokesh Mandvekar (Bot) <lsm5+bot@fedoraproject.org> - 0.4.2-1.gitbef93de3.gitfa8442e
- autobuilt commit fa8442e

* Mon Apr 16 2018 Lokesh Mandvekar (Bot) <lsm5+bot@fedoraproject.org> - 0.4.2-1.gitbef93de2.gitfa8442e
- autobuilt commit fa8442e

* Sun Apr 15 2018 Lokesh Mandvekar (Bot) <lsm5+bot@fedoraproject.org> - 0.4.2-1.gitbef93de1.gitfa8442e
- autobuilt commit fa8442e

* Sat Apr 14 2018 Lokesh Mandvekar (Bot) <lsm5+bot@fedoraproject.org> - 0.4.2-1.gitbef93de0.git62b59df
- autobuilt commit 62b59df

* Fri Apr 13 2018 Lokesh Mandvekar (Bot) <lsm5+bot@fedoraproject.org> - 0.4.2-9.git191da31
- autobuilt commit 191da31

* Thu Apr 12 2018 Lokesh Mandvekar (Bot) <lsm5+bot@fedoraproject.org> - 0.4.2-8.git6f51a5b
- autobuilt commit 6f51a5b

* Wed Apr 11 2018 Lokesh Mandvekar (Bot) <lsm5+bot@fedoraproject.org> - 0.4.2-7.git77a1665
- autobuilt commit 77a1665

* Tue Apr 10 2018 Lokesh Mandvekar (Bot) <lsm5+bot@fedoraproject.org> - 0.4.2-6.git864b9c0
- autobuilt commit 864b9c0

* Tue Apr 10 2018 Lokesh Mandvekar (Bot) <lsm5+bot@fedoraproject.org> - 0.4.2-5.git864b9c0
- autobuilt commit 864b9c0

* Tue Apr 10 2018 Lokesh Mandvekar (Bot) <lsm5+bot@fedoraproject.org> - 0.4.2-4.git998fd2e
- autobuilt commit 998fd2e

* Sun Apr 08 2018 Lokesh Mandvekar (Bot) <lsm5+bot@fedoraproject.org> - 0.4.2-3.git998fd2e
- autobuilt commit 998fd2e

* Sun Apr 08 2018 Lokesh Mandvekar <lsm5@fedoraproject.org> - 0.4.2-2.git998fd2e
- autobuilt commit 998fd2e

* Sun Apr 08 2018 Lokesh Mandvekar <lsm5@fedoraproject.org> - 0.4.2-1.gitbef93de.git998fd2e
- bump to 0.4.2
- autobuilt commit 998fd2e

* Thu Mar 29 2018 baude <bbaude@redhat.com> - 0.3.5-2.gitdb6bf9e3
- Upstream release 0.3.5

* Tue Mar 27 2018 Lokesh Mandvekar <lsm5@fedoraproject.org> - 0.3.5-1.git304bf53
- built commit 304bf53

* Fri Mar 23 2018 baude <bbaude@redhat.com> - 0.3.4-1.git57b403e
- Upstream release 0.3.4

* Fri Mar 16 2018 baude <bbaude@redhat.com> - 0.3.3-2.dev.gitbc358eb
- Upstream release 0.3.3

* Wed Mar 14 2018 Lokesh Mandvekar <lsm5@fedoraproject.org> - 0.3.3-1.dev.gitbc358eb
- built podman commit bc358eb
- built conmon from cri-o commit 712f3b8

* Fri Mar 09 2018 baude <bbaude@redhat.com> - 0.3.2-1.gitf79a39a
- Release 0.3.2-1

* Sun Mar 04 2018 baude <bbaude@redhat.com> - 0.3.1-2.git98b95ff
- Correct RPM version

* Fri Mar 02 2018 baude <bbaude@redhat.com> - 0.3.1-1-gitc187538
- Release 0.3.1-1

* Sun Feb 25 2018 Peter Robinson <pbrobinson@fedoraproject.org> 0.2.2-2.git525e3b1
- Build on ARMv7 too (Fedora supports containers on that arch too)

* Fri Feb 23 2018 baude <bbaude@redhat.com> - 0.2.2-1.git525e3b1
- Release 0.2.2

* Fri Feb 16 2018 baude <bbaude@redhat.com> - 0.2.1-1.git3d0100b
- Release 0.2.1

* Wed Feb 14 2018 baude <bbaude@redhat.com> - 0.2-3.git3d0100b
- Add dep for atomic-registries

* Tue Feb 13 2018 baude <bbaude@redhat.com> - 0.2-2.git3d0100b
- Add more 64bit arches
- Add containernetworking-cni dependancy
- Add iptables dependancy

* Mon Feb 12 2018 baude <bbaude@redhat.com> - 0-2.1.git3d0100
- Release 0.2

* Tue Feb 06 2018 Lokesh Mandvekar <lsm5@fedoraproject.org> - 0-0.3.git367213a
- Resolves: #1541554 - first official build
- built commit 367213a

* Fri Feb 02 2018 Lokesh Mandvekar <lsm5@fedoraproject.org> - 0-0.2.git0387f69
- built commit 0387f69

* Wed Jan 10 2018 Frantisek Kluknavsky <fkluknav@redhat.com> - 0-0.1.gitc1b2278
- First package for Fedora<|MERGE_RESOLUTION|>--- conflicted
+++ resolved
@@ -7,140 +7,6 @@
 %global debug_package %{nil}
 %endif
 
-<<<<<<< HEAD
-%global provider github
-%global provider_tld com
-%global project containers
-%global repo %{name}
-# https://github.com/containers/%%{name}
-%global import_path %{provider}.%{provider_tld}/%{project}/%{repo}
-%global git0 https://%{import_path}
-
-# dnsname
-%global repo_plugins dnsname
-# https://github.com/containers/dnsname
-%global import_path_plugins %{provider}.%{provider_tld}/%{project}/%{repo_plugins}
-%global git_plugins https://%{import_path_plugins}
-%global commit_plugins 18822f9a4fb35d1349eb256f4cd2bfd372474d84
-%global shortcommit_plugins %(c=%{commit_plugins}; echo ${c:0:7})
-
-# gvproxy
-%global repo_gvproxy gvisor-tap-vsock
-# https://github.com/containers/gvisor-tap-vsock
-%global import_path_gvproxy %%{provider}.%{provider_tld}/%{project}/%{repo_gvproxy}
-%global git_gvproxy https://%{import_path_gvproxy}
-%global commit_gvproxy aab0ac9367fc5142f5857c36ac2352bcb3c60ab7
-%global shortcommit_gvproxy %(c=%{commit_gvproxy}; echo ${c:0:7})
-
-%global built_tag v4.1.1
-
-Name:           podman
-Version:        4.1.1
-Release:        31%{?dist}
-License:        ASL 2.0 and BSD and ISC and MIT and MPLv2.0
-Summary:        Manage Pods, Containers and Container Images
-Vendor:         Microsoft Corporation
-Distribution:   Azure Linux
-URL:            https://%{name}.io/
-Source0:        %{git0}/archive/%{built_tag}.tar.gz#/%{name}-%{version}.tar.gz
-Source1:        %{git_plugins}/archive/%{commit_plugins}/%{repo_plugins}-%{commit_plugins}.tar.gz#/%{repo_plugins}-%{shortcommit_plugins}.tar.gz
-Source2:        %{git_gvproxy}/archive/%{commit_gvproxy}/%{repo_gvproxy}-%{commit_gvproxy}.tar.gz#/%{repo_gvproxy}-%{shortcommit_gvproxy}.tar.gz
-Patch0:         CVE-2022-2989.patch
-Provides:       %{name}-manpages = %{version}-%{release}
-BuildRequires:  go-md2man
-BuildRequires:  golang
-BuildRequires:  gcc
-BuildRequires:  glib2-devel
-BuildRequires:  glibc-static >= 2.38-13%{?dist}
-BuildRequires:  git
-BuildRequires:  go-rpm-macros
-BuildRequires:  gpgme-devel
-BuildRequires:  libassuan-devel
-BuildRequires:  libgpg-error-devel
-BuildRequires:  libseccomp-devel
-BuildRequires:  libselinux-devel
-BuildRequires:  shadow-utils
-BuildRequires:  pkgconfig
-BuildRequires:  make
-BuildRequires:  ostree-devel
-BuildRequires:  systemd
-BuildRequires:  systemd-devel
-BuildRequires:  libcontainers-common
-Requires:       catatonit
-Requires:       iptables
-Requires:       nftables
-Requires:       conmon >= 2.0.30
-Requires:       libcontainers-common
-Requires:       netavark >= 1.0.3
-Requires:       shadow-utils-subid
-Requires:       moby-runc
-Requires:       slirp4netns
-Requires:       containernetworking-plugins >= 0.9.1
-Suggests:       qemu-user-static
-
-# vendored libraries
-# awk '{print "Provides: bundled(golang("$1")) = "$2}' go.mod | sort | uniq | sed -e 's/-/_/g' -e '/bundled(golang())/d' -e '/bundled(golang(go\|module\|replace\|require))/d'
-Provides:       bundled(golang(github.com/BurntSushi/toml)) = v1.1.0
-Provides:       bundled(golang(github.com/blang/semver)) = v3.5.1+incompatible
-Provides:       bundled(golang(github.com/buger/goterm)) = v1.0.4
-Provides:       bundled(golang(github.com/checkpoint_restore/checkpointctl)) = v0.0.0_20220321135231_33f4a66335f0
-Provides:       bundled(golang(github.com/checkpoint_restore/go_criu/v5)) = v5.3.0
-Provides:       bundled(golang(github.com/container_orchestrated_devices/container_device_interface)) = v0.4.0
-Provides:       bundled(golang(github.com/containernetworking/cni)) = v1.1.0
-Provides:       bundled(golang(github.com/containernetworking/plugins)) = v1.1.1
-Provides:       bundled(golang(github.com/containers/buildah)) = v1.26.1
-Provides:       bundled(golang(github.com/containers/common)) = v0.48.0
-Provides:       bundled(golang(github.com/containers/conmon)) = v2.0.20+incompatible
-Provides:       bundled(golang(github.com/containers/image/v5)) = v5.21.1
-Provides:       bundled(golang(github.com/containers/ocicrypt)) = v1.1.4
-Provides:       bundled(golang(github.com/containers/psgo)) = v1.7.2
-Provides:       bundled(golang(github.com/containers/storage)) = v1.40.2
-Provides:       bundled(golang(github.com/coreos/go_systemd/v22)) = v22.3.2
-Provides:       bundled(golang(github.com/coreos/stream_metadata_go)) = v0.0.0_20210225230131_70edb9eb47b3
-Provides:       bundled(golang(github.com/cyphar/filepath_securejoin)) = v0.2.3
-Provides:       bundled(golang(github.com/davecgh/go_spew)) = v1.1.1
-Provides:       bundled(golang(github.com/digitalocean/go_qemu)) = v0.0.0_20210326154740_ac9e0b687001
-Provides:       bundled(golang(github.com/docker/distribution)) = v2.8.1+incompatible
-Provides:       bundled(golang(github.com/docker/docker)) = v20.10.14+incompatible
-Provides:       bundled(golang(github.com/docker/go_connections)) = v0.4.1_0.20210727194412_58542c764a11
-Provides:       bundled(golang(github.com/docker/go_plugins_helpers)) = v0.0.0_20211224144127_6eecb7beb651
-Provides:       bundled(golang(github.com/docker/go_units)) = v0.4.0
-Provides:       bundled(golang(github.com/dtylman/scp)) = v0.0.0_20181017070807_f3000a34aef4
-Provides:       bundled(golang(github.com/fsnotify/fsnotify)) = v1.5.4
-Provides:       bundled(golang(github.com/ghodss/yaml)) = v1.0.0
-Provides:       bundled(golang(github.com/godbus/dbus/v5)) = v5.1.0
-Provides:       bundled(golang(github.com/google/gofuzz)) = v1.2.0
-Provides:       bundled(golang(github.com/google/shlex)) = v0.0.0_20191202100458_e7afc7fbc510
-Provides:       bundled(golang(github.com/google/uuid)) = v1.3.0
-Provides:       bundled(golang(github.com/gorilla/handlers)) = v1.5.1
-Provides:       bundled(golang(github.com/gorilla/mux)) = v1.8.0
-Provides:       bundled(golang(github.com/gorilla/schema)) = v1.2.0
-Provides:       bundled(golang(github.com/hashicorp/go_multierror)) = v1.1.1
-Provides:       bundled(golang(github.com/json_iterator/go)) = v1.1.12
-Provides:       bundled(golang(github.com/mattn/go_isatty)) = v0.0.14
-Provides:       bundled(golang(github.com/moby/term)) = v0.0.0_20210619224110_3f7ff695adc6
-Provides:       bundled(golang(github.com/nxadm/tail)) = v1.4.8
-Provides:       bundled(golang(github.com/onsi/ginkgo)) = v1.16.5
-Provides:       bundled(golang(github.com/onsi/gomega)) = v1.19.0
-Provides:       bundled(golang(github.com/opencontainers/go_digest)) = v1.0.0
-Provides:       bundled(golang(github.com/opencontainers/image_spec)) = v1.0.3_0.20220114050600_8b9d41f48198
-Provides:       bundled(golang(github.com/opencontainers/runc)) = v1.1.1
-Provides:       bundled(golang(github.com/opencontainers/runtime_spec)) = v1.0.3_0.20211214071223_8958f93039ab
-Provides:       bundled(golang(github.com/opencontainers/runtime_tools)) = v0.9.1_0.20220110225228_7e2d60f1e41f
-Provides:       bundled(golang(github.com/opencontainers/selinux)) = v1.10.1
-Provides:       bundled(golang(github.com/pkg/errors)) = v0.9.1
-Provides:       bundled(golang(github.com/pmezard/go_difflib)) = v1.0.0
-Provides:       bundled(golang(github.com/rootless_containers/rootlesskit)) = v1.0.1
-Provides:       bundled(golang(github.com/sirupsen/logrus)) = v1.8.1
-Provides:       bundled(golang(github.com/spf13/cobra)) = v1.4.0
-Provides:       bundled(golang(github.com/spf13/pflag)) = v1.0.5
-Provides:       bundled(golang(github.com/stretchr/testify)) = v1.7.1
-Provides:       bundled(golang(github.com/syndtr/gocapability)) = v0.0.0_20200815063812_42c35b437635
-Provides:       bundled(golang(github.com/uber/jaeger_client_go)) = v2.30.0+incompatible
-Provides:       bundled(golang(github.com/ulikunitz/xz)) = v0.5.10
-Provides:       bundled(golang(github.com/vbauerster/mpb/v7)) = v7.4.1
-Provides:       bundled(golang(github.com/vishvananda/netlink)) = v1.1.1_0.20220115184804_dd687eb2f2d4
-=======
 %global gomodulesmode GO111MODULE=on
 
 %global container_base_path github.com/containers
@@ -205,7 +71,6 @@
 Requires: conmon >= 2:2.1.7-2
 Requires: libcontainers-common
 Provides: %{name}-quadlet = %{epoch}:%{version}-%{release}
->>>>>>> 55cb1745
 
 %description
 %{name} (Pod Manager) is a fully featured container engine that is a simple
@@ -430,8 +295,6 @@
 
 # rhcontainerbot account currently managed by lsm5
 %changelog
-<<<<<<< HEAD
-=======
 * Wed Oct 08 2025 Andrew Phelps <anphel@microsoft.com> - 0:5.6.1-2
 - Bump to rebuild with updated glibc
 
@@ -440,7 +303,6 @@
 - added check section
 - License verified
 
->>>>>>> 55cb1745
 * Thu Aug 28 2025 Kanishk Bansal <kanbansal@microsoft.com> - 4.1.1-31
 - Bump to rebuild with updated glibc
 
