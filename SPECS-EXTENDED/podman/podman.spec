--- conflicted
+++ resolved
@@ -35,7 +35,7 @@
 
 Name:           podman
 Version:        4.1.1
-Release:        30%{?dist}
+Release:        31%{?dist}
 License:        ASL 2.0 and BSD and ISC and MIT and MPLv2.0
 Summary:        Manage Pods, Containers and Container Images
 Vendor:         Microsoft Corporation
@@ -386,11 +386,10 @@
 
 # rhcontainerbot account currently managed by lsm5
 %changelog
-<<<<<<< HEAD
-* Thu Aug 28 2025 Kanishk Bansal <kanbansal@microsoft.com> - 4.1.1-30
-=======
+* Thu Aug 28 2025 Kanishk Bansal <kanbansal@microsoft.com> - 4.1.1-31
+- Bump to rebuild with updated glibc
+
 * Mon Aug 25 2025 Andrew Phelps <anphel@microsoft.com> - 4.1.1-30
->>>>>>> 6d2deb1d
 - Bump to rebuild with updated glibc
 
 * Thu May 22 2025 Kanishk Bansal <kanbansal@microsoft.com> - 4.1.1-29
