--- conflicted
+++ resolved
@@ -1,7 +1,7 @@
 Summary: An API for Run-time Code Generation
 License: LGPLv2+
 Name: dyninst
-Release: 22%{?dist}
+Release: 23%{?dist}
 Vendor:         Microsoft Corporation
 Distribution:   Azure Linux
 URL: http://www.dyninst.org
@@ -194,11 +194,10 @@
 %attr(644,root,root) %{_libdir}/dyninst/testsuite/*.a
 
 %changelog
-<<<<<<< HEAD
-* Thu Aug 28 2025 Kanishk Bansal <kanbansal@microsoft.com> - 10.1.0-22
-=======
+* Thu Aug 28 2025 Kanishk Bansal <kanbansal@microsoft.com> - 10.1.0-23
+- Bump to rebuild with updated glibc
+
 * Mon Aug 25 2025 Andrew Phelps <anphel@microsoft.com> - 10.1.0-22
->>>>>>> 6d2deb1d
 - Bump to rebuild with updated glibc
 
 * Thu May 22 2025 Kanishk Bansal <kanbansal@microsoft.com> - 10.1.0-21
