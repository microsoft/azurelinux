--- conflicted
+++ resolved
@@ -3,11 +3,7 @@
 
 Name: catatonit
 Version: 0.1.7
-<<<<<<< HEAD
-Release: 21%{?dist}
-=======
 Release: 22%{?dist}
->>>>>>> 55cb1745
 Summary: A signal-forwarding process manager for containers
 License: GPLv3+
 URL: https://github.com/openSUSE/catatonit
@@ -17,11 +13,7 @@
 BuildRequires: file
 BuildRequires: gcc
 BuildRequires: git
-<<<<<<< HEAD
-BuildRequires: glibc-static >= 2.38-13%{?dist}
-=======
 BuildRequires: glibc-static >= 2.38-14%{?dist}
->>>>>>> 55cb1745
 BuildRequires: libtool
 BuildRequires: make
 
@@ -69,12 +61,9 @@
 %{_libexecdir}/podman/%{name}
 
 %changelog
-<<<<<<< HEAD
-=======
 * Wed Oct 08 2025 Andrew Phelps <anphel@microsoft.com> - 0.1.7-22
 - Bump to rebuild with updated glibc
 
->>>>>>> 55cb1745
 * Thu Aug 28 2025 Kanishk Bansal <kanbansal@microsoft.com> - 0.1.7-21
 - Bump to rebuild with updated glibc
 
