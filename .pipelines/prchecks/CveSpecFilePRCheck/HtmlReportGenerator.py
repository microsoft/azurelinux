--- conflicted
+++ resolved
@@ -106,7 +106,6 @@
         
         # Add stats grid with open issues count
         html += self._generate_stats_grid(stats, analysis_result.total_issues, challenged_count)
-        
         # Add package details with challenge data
         html += self._generate_spec_cards(analysis_result.spec_results, categorized_issues)
         
@@ -173,22 +172,6 @@
             </div>
         </div>
         
-<<<<<<< HEAD
-        <div class="Box flex-1 stats-card filterable-stat" data-filter-severity="ERROR" style="cursor: pointer;">
-            <div class="Box-body d-flex flex-column">
-                <span class="text-secondary text-small">Critical Issues</span>
-                <span class="f1 text-bold color-fg-danger">{stats['total_errors']}</span>
-            </div>
-        </div>
-        
-        <div class="Box flex-1 stats-card filterable-stat" data-filter-severity="WARNING" style="cursor: pointer;">
-            <div class="Box-body d-flex flex-column">
-                <span class="text-secondary text-small">Warnings</span>
-                <span class="f1 text-bold color-fg-attention">{stats['total_warnings']}</span>
-            </div>
-        </div>
-        
-=======
         <div class="Box flex-1 stats-card">
             <div class="Box-body d-flex flex-column">
                 <span class="text-secondary text-small">Open Issues</span>
@@ -211,7 +194,6 @@
             </div>
         </div>
         
->>>>>>> ca5f1997
         <div class="Box flex-1 stats-card reset-filter-stat" style="cursor: pointer;">
             <div class="Box-body d-flex flex-column">
                 <span class="text-secondary text-small">Total Issues</span>
@@ -985,7 +967,6 @@
             color: var(--color-accent-fg);
             background-color: var(--color-accent-subtle);
             border-radius: 6px;
-<<<<<<< HEAD
         }
         
         /* Commit SHA */
@@ -1027,49 +1008,6 @@
             margin: 0 0 6px;
         }
         
-=======
-        }
-        
-        /* Commit SHA */
-        .commit-sha {
-            font-family: ui-monospace, SFMono-Regular, SF Mono, Consolas, Liberation Mono, Menlo, monospace;
-            font-size: 12px;
-        }
-        
-        /* Form elements */
-        .form-control {
-            padding: 5px 12px;
-            font-size: 14px;
-            line-height: 20px;
-            color: var(--color-fg-default);
-            vertical-align: middle;
-            background-color: var(--color-canvas-default);
-            background-repeat: no-repeat;
-            background-position: right 8px center;
-            border: 1px solid var(--color-border-default);
-            border-radius: 6px;
-            box-shadow: var(--color-primer-shadow-inset);
-            transition: 80ms cubic-bezier(0.33, 1, 0.68, 1);
-            transition-property: color, background-color, box-shadow, border-color;
-            width: 100%;
-        }
-        
-        .form-control:focus {
-            background-color: var(--color-canvas-default);
-            border-color: var(--color-accent-emphasis);
-            outline: none;
-            box-shadow: inset 0 0 0 1px var(--color-accent-emphasis);
-        }
-        
-        .form-group {
-            margin: 15px 0;
-        }
-        
-        .form-group-header {
-            margin: 0 0 6px;
-        }
-        
->>>>>>> ca5f1997
         .form-group-header label {
             font-weight: 600;
             font-size: 14px;
@@ -1573,19 +1511,11 @@
         
         // Update notification badge
         function updateNotificationBadge() {
-<<<<<<< HEAD
-            const totalIssuesEl = document.getElementById('total-issues-count');
-            const notificationBadge = document.getElementById('notification-badge');
-            
-            if (totalIssuesEl && notificationBadge) {
-                const count = parseInt(totalIssuesEl.textContent) || 0;
-=======
             const openIssuesEl = document.getElementById('open-issues-count');
             const notificationBadge = document.getElementById('notification-badge');
             
             if (openIssuesEl && notificationBadge) {
                 const count = parseInt(openIssuesEl.textContent) || 0;
->>>>>>> ca5f1997
                 notificationBadge.textContent = count;
                 if (count > 0) {
                     notificationBadge.classList.add('active');
@@ -1662,19 +1592,11 @@
             const modalTitle = document.getElementById('challenge-modal-title');
             const modalBody = document.getElementById('challenge-modal-body');
             const submitBtn = document.getElementById('submit-challenge-btn');
-<<<<<<< HEAD
             
             // Reset modal to challenge submission mode
             modalTitle.textContent = 'Challenge Finding';
             submitBtn.style.display = 'block';  // Show submit button
             
-=======
-            
-            // Reset modal to challenge submission mode
-            modalTitle.textContent = 'Challenge Finding';
-            submitBtn.style.display = 'block';  // Show submit button
-            
->>>>>>> ca5f1997
             // Build the challenge form HTML
             modalBody.innerHTML = `
                 <div class="Box mb-3">
@@ -1728,17 +1650,10 @@
         }
         
         document.getElementById('modal-close-btn').addEventListener('click', closeChallengeModal);
-<<<<<<< HEAD
         
         // Close modal on backdrop click
         document.querySelector('.Overlay-backdrop')?.addEventListener('click', closeChallengeModal);
         
-=======
-        
-        // Close modal on backdrop click
-        document.querySelector('.Overlay-backdrop')?.addEventListener('click', closeChallengeModal);
-        
->>>>>>> ca5f1997
         // Submit Challenge
         async function submitChallenge() {
             if (!RADAR_AUTH.isAuthenticated()) {
@@ -1760,19 +1675,11 @@
                 alert('Please provide additional details about your feedback');
                 return;
             }
-<<<<<<< HEAD
             
             const submitBtn = document.getElementById('submit-challenge-btn');
             submitBtn.disabled = true;
             submitBtn.textContent = 'Submitting...';
             
-=======
-            
-            const submitBtn = document.getElementById('submit-challenge-btn');
-            submitBtn.disabled = true;
-            submitBtn.textContent = 'Submitting...';
-            
->>>>>>> ca5f1997
             try {
                 const pr_number = """ + str(pr_number) + """;
                 const headers = RADAR_AUTH.getAuthHeaders();
@@ -1829,12 +1736,6 @@
                             button.textContent = 'Challenged';
                             console.log('✅ Button updated in DOM');
                             
-<<<<<<< HEAD
-                            // Update the issue counts
-                            // Note: "Total Issues" stays the same (all detected issues)
-                            // But we could add a "Challenged Issues" counter if needed
-                            console.log('📊 Counts remain unchanged (total issues = all detected issues)');
-=======
                             // Update counters
                             const openIssuesEl = document.getElementById('open-issues-count');
                             const openIssuesDetailEl = document.getElementById('open-issues-detail');
@@ -1853,7 +1754,6 @@
                                 // Update notification badge
                                 updateNotificationBadge();
                             }
->>>>>>> ca5f1997
                             
                             alert('✅ Challenge submitted successfully!');
                         } else {
