--- conflicted
+++ resolved
@@ -47,24 +47,7 @@
             "KernelOptions": {
                 "default": "kernel"
             },
-<<<<<<< HEAD
-            "Hostname": "cbl-mariner",
-            "Users": [
-                {
-                    "Name": "root",
-                    "Password": "$6$20m6y6nwlU1K$hKgyNYjVSKPJOTFaAzAf/fwACUV/dZ1NPy5cGNkhvRzKJiKDBKofuvDpdl81Jak4ep756DnZmVm7JfGRMO/n90",
-                    "PasswordHashed": true,
-                    "_comment": "The password is 'p@ssw0rd', this should be regenerated with 'openssl passwd -6 -salt <YOUR_SALT> <YOUR_PASSWORD>', or use the json key 'SSHPubKeyPaths' to use an SSH key for login"
-                }
-            ],
-            "PreInstallScripts":[
-                {
-                    "Path": "preinstallscripts/test-image.sh"
-                }
-            ]
-=======
             "Hostname": "cbl-mariner"
->>>>>>> 7a7a161c
         }
     ]
 }