--- conflicted
+++ resolved
@@ -177,13 +177,9 @@
 	signal.Notify(signals, unix.SIGINT, unix.SIGTERM)
 	go cancelBuildsOnSignal(signals, agent)
 
-<<<<<<< HEAD
 	timestamp_v2.StopMeasurement() // prepare to build
 
-	err = buildGraph(*inputGraphFile, *outputGraphFile, agent, *workers, *buildAttempts, *stopOnFailure, !*noCache, packageVersToBuild, packagesNamesToRebuild, ignoredPackages, reservedFiles, *deltaBuild)
-=======
 	err = buildGraph(*inputGraphFile, *outputGraphFile, agent, *workers, *buildAttempts, *checkAttempts, *stopOnFailure, !*noCache, packageVersToBuild, packagesNamesToRebuild, ignoredPackages, toolchainPackages, *deltaBuild, *allowToolchainRebuilds)
->>>>>>> 6e0551ce
 	if err != nil {
 		logger.Log.Fatalf("Unable to build package graph.\nFor details see the build summary section above.\nError: %s", err)
 	}
@@ -228,11 +224,7 @@
 	// Setup and start the worker pool and scheduler routine.
 	numberOfNodes := pkgGraph.Nodes().Len()
 
-<<<<<<< HEAD
-	channels := startWorkerPool(agent, workers, buildAttempts, numberOfNodes, &graphMutex, ignoredPackages, rootTS)
-=======
-	channels := startWorkerPool(agent, workers, buildAttempts, checkAttempts, numberOfNodes, &graphMutex, ignoredPackages)
->>>>>>> 6e0551ce
+	channels := startWorkerPool(agent, workers, buildAttempts, checkAttempts, numberOfNodes, &graphMutex, ignoredPackages, rootTS)
 	logger.Log.Infof("Building %d nodes with %d workers", numberOfNodes, workers)
 
 	// After this call pkgGraph will be given to multiple routines and accessing it requires acquiring the mutex.
@@ -253,11 +245,7 @@
 
 // startWorkerPool starts the worker pool and returns the communication channels between the workers and the scheduler.
 // channelBufferSize controls how many entries in the channels can be buffered before blocking writes to them.
-<<<<<<< HEAD
-func startWorkerPool(agent buildagents.BuildAgent, workers, buildAttempts, channelBufferSize int, graphMutex *sync.RWMutex, ignoredPackages []string, tsRoot *timestamp_v2.TimeStamp) (channels *schedulerChannels) {
-=======
-func startWorkerPool(agent buildagents.BuildAgent, workers, buildAttempts, checkAttempts, channelBufferSize int, graphMutex *sync.RWMutex, ignoredPackages []string) (channels *schedulerChannels) {
->>>>>>> 6e0551ce
+func startWorkerPool(agent buildagents.BuildAgent, workers, buildAttempts, checkAttempts, channelBufferSize int, graphMutex *sync.RWMutex, ignoredPackages []string, tsRoot *timestamp_v2.TimeStamp) (channels *schedulerChannels) {
 	channels = &schedulerChannels{
 		Requests:         make(chan *schedulerutils.BuildRequest, channelBufferSize),
 		PriorityRequests: make(chan *schedulerutils.BuildRequest, channelBufferSize),
@@ -278,11 +266,7 @@
 	// Start the workers now so they begin working as soon as a new job is queued.
 	for i := 0; i < workers; i++ {
 		logger.Log.Debugf("Starting worker #%d", i)
-<<<<<<< HEAD
-		go schedulerutils.BuildNodeWorker(directionalChannels, agent, graphMutex, buildAttempts, ignoredPackages, tsRoot)
-=======
-		go schedulerutils.BuildNodeWorker(directionalChannels, agent, graphMutex, buildAttempts, checkAttempts, ignoredPackages)
->>>>>>> 6e0551ce
+		go schedulerutils.BuildNodeWorker(directionalChannels, agent, graphMutex, buildAttempts, checkAttempts, ignoredPackages, tsRoot)
 	}
 
 	return
