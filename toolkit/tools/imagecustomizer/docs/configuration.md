# Azure Linux Image Customizer configuration

The Azure Linux Image Customizer is configured using a YAML (or JSON) file.

### Operation ordering

1. If partitions were specified in the config, customize the disk partitions.

2. Override the `/etc/resolv.conf` file with the version from the host OS.

3. Update packages:

   1. Remove packages ([removeLists](#removelists-string),
   [remove](#remove-string))

   2. Update base image packages ([updateExistingPackages](#updateexistingpackages-bool)).

   3. Install packages ([installLists](#installlists-string),
   [install](#install-string))

   4. Update packages ([updateLists](#removelists-string),
   [update](#update-string))

4. Update hostname. ([hostname](#hostname-string))

5. Copy additional files. ([additionalFiles](#additionalfiles-mapstring-fileconfig))

6. Add/update users. ([users](#users-user))

7. Enable/disable services. ([services](#services-type))

8. Configure kernel modules. ([modules](#modules-module))

9. Write the `/etc/mariner-customizer-release` file.

10. Run post-install scripts. ([postInstallScripts](#postinstallscripts-script))

11. If [resetBootLoaderType](#resetbootloadertype-string) is set to `hard-reset`, then
    reset the boot-loader.

    If [resetBootLoaderType](#resetbootloadertype-string) is not set, then
    append the [extraCommandLine](#extracommandline-string) value to the existing
    `grub.cfg` file.

12. Change SELinux mode and, if SELinux is enabled, call `setfiles`.

13. Run finalize image scripts. ([finalizeImageScripts](#finalizeimagescripts-script))

14. Delete `/etc/resolv.conf` file.

15. Enable overlay filesystem. ([overlay](#overlay-type))

16. Enable dm-verity root protection. ([verity](#verity-type))

17. if the output format is set to `iso`, copy additional iso media files.
([iso](#iso-type))

### /etc/resolv.conf

The `/etc/resolv.conf` file is overridden so that the package installation and
customization scripts can have access to the network.
It is assumed there is a process that runs on boot that will write the
`/etc/resolv.conf` file.
For example, `systemd-resolved`.
Hence, the `/etc/resolv.conf` file is simply deleted at the end instead of being
restored to its original contents.

### Replacing packages

If you wish to replace a package with conflicting package, then you can remove the
existing package using [remove](#remove-string) and then install the
new package with [install](#install-string).

Example:

```yaml
os:
  packages:
    remove:
    - kernel

    install:
    - kernel-uvm
```

## Schema Overview

- [config type](#config-type)
  - [storage](#storage-storage)
    - [bootType](#boottype-string)
    - [disks](#disks-disk)
      - [disk type](#disk-type)
        - [partitionTableType](#partitiontabletype-string)
        - [maxSize](#maxsize-uint64)
        - [partitions](#partitions-partition)
          - [partition type](#partition-type)
            - [id](#id-string)
            - [fileSystemType](#filesystemtype-string)
            - [label](#label-string)
            - [start](#start-uint64)
            - [end](#end-uint64)
            - [size](#size-uint64)
            - [flag](#flags-string)
    - [fileSystems](#filesystems-filesystem)
      - [fileSystem type](#filesystem-type)
        - [deviceId](#deviceid-string)
        - [mountPoint](#mountpoint-mountpoint)
          - [mountPoint type](#mountpoint-type)
            - [idType](#idtype-string)
            - [options](#options-string)
            - [path](#mountpoint-path)
  - [iso](#iso-type)
    - [additionalFiles](#additionalfiles-mapstring-fileconfig)
      - [fileConfig type](#fileconfig-type)
        - [path](#fileconfig-path)
        - [permissions](#permissions-string)
  - [os type](#os-type)
    - [resetBootLoaderType](#resetbootloadertype-string)
    - [hostname](#hostname-string)
    - [kernelCommandLine](#kernelcommandline-type)
      - [extraCommandLine](#extracommandline-string)
    - [packages](#packages-packages)
      - [packages type](#packages-type)
        - [updateExistingPackages](#updateexistingpackages-bool)
        - [installLists](#installlists-string)
          - [packageList type](#packagelist-type)
            - [packages](#packages-string)
        - [install](#install-string)
        - [removeLists](#removelists-string)
          - [packageList type](#packagelist-type)
            - [packages](#packages-string)
        - [remove](#remove-string)
        - [updateLists](#updatelists-string)
        - [update](#update-string)
    - [additionalFiles](#additionalfiles-mapstring-fileconfig)
      - [fileConfig type](#fileconfig-type)
        - [path](#fileconfig-path)
        - [permissions](#permissions-string)
    - [postInstallScripts](#postinstallscripts-script)
      - [script type](#script-type)
        - [path](#script-path)
        - [args](#args-string)
    - [finalizeImageScripts](#finalizeimagescripts-script)
      - [script type](#script-type)
        - [path](#script-path)
        - [args](#args-string)
    - [users](#users-user)
      - [user type](#user-type)
        - [name](#user-name)
        - [uid](#uid-int)
        - [passwordHashed](#passwordhashed-bool)
        - [password](#password-string)
        - [passwordPath](#passwordpath-string)
        - [passwordExpiresDays](#passwordexpiresdays-int)
        - [sshPublicKeyPaths](#sshpublickeypaths-string)
        - [primaryGroup](#primarygroup-string)
        - [secondaryGroups](#secondarygroups-string)
        - [startupCommand](#startupcommand-string)
    - [services](#services-type)
      - [enable](#enable-string)
      - [disable](#disable-string)
<<<<<<< HEAD
    - [modules](#modules-module)
      - [module type](#module-type)
        - [name](#module-name)
        - [loadMode](#loadMode-string)
        - [options](#options-mapstring-string)
=======
    - [modules](#modules-type)
      - [load](#load-module)
        - [module type](#module-type)
          - [name](#module-name)
      - [disable](#disable-module)
        - [module type](#module-type)
          - [name](#module-name)
    - [overlay type](#overlay-type)
>>>>>>> 49fb08b8
    - [verity type](#verity-type)

## Top-level

The top level type for the YAML file is the [config](#config-type) type.

## config type

The top-level type of the configuration.

### storage [[storage](#storage-type)]

Contains the options for provisioning disks, partitions, and file systems.

While Disks is a list, only 1 disk is supported at the moment.
Support for multiple disks may (or may not) be added in the future.

```yaml
storage:
  bootType: efi

  disks:
  - partitionTableType: gpt
    maxSize: 4096
    partitions:
    - id: esp
      flags:
      - esp
      - boot
      start: 1
      end: 9
      fileSystemType: fat32

    - id: rootfs
      start: 9
      fileSystemType: ext4
      
  fileSystems:
  - deviceId: esp
    mountPoint:
      path: /boot/efi
      options: umask=0077

  - deviceId: rootfs
    mountPoint:
      path: /

os:
  resetBootLoaderType: hard-reset
```

### os [[os](#os-type)]

Contains the configuration options for the OS.

Example:

```yaml
os:
  hostname: example-image
```

## disk type

Specifies the properties of a disk, including its partitions.

### partitionTableType [string]

Specifies how the partition tables are laid out.

Supported options:

- `gpt`: Use the GUID Partition Table (GPT) format.

### maxSize [uint64]

The size of the disk, specified in mebibytes (MiB).

### partitions [[partition](#partition-type)[]]

The partitions to provision on the disk.

## iso type

Specifies the configuration for the generated ISO media.

### kernelExtraCommandLine [string]

- See [extraCommandLine](#extracommandline-string).

### additionalFiles

- See [additionalFiles](#additionalfiles-mapstring-fileconfig).

## overlay type

Specifies the configuration for overlay filesystem.

- `lowerDir`: This directory acts as the read-only layer in the overlay
  filesystem. It contains the base files and directories which will be overlaid
  by the upperDir. Changes to the overlay filesystem do not affect the contents
  of lowerDir.

- `upperDir`: This directory is the writable layer of the overlay filesystem.
  Any modifications, such as file additions, deletions, or changes, are made in
  the upperDir. These changes are what make the overlay filesystem appear
  different from the lowerDir alone.

- `workDir`: This is a required directory used for preparing files before they
  are merged into the upperDir. It needs to be on the same filesystem as the
  upperDir and is used for temporary storage by the overlay filesystem to ensure
  atomic operations. The workDir is not directly accessible to users.

- `partition`: Optional field: If configured, a partition will be attached to
  the current targeted overlay, making it persistent and ensuring that changes
  are retained. If not configured, the overlay will be volatile.

  - `idType`: Specifies the type of id for the partition. The options are
    `part-label` (partition label), `uuid` (filesystem UUID), and `part-uuid`
    (partition UUID).

  - `id`: The unique identifier value of the partition, corresponding to the
    specified IdType.

Example:

```yaml
os:
  overlays:
    - lowerDir: /etc
      upperDir: /upper_etc
      workDir: /work_etc
      partition:
        idType: part-label
        Id: partition-etc
    - lowerDir: /var/lib
      upperDir: /upper_var_lib
      workDir: /work_var_lib
    - lowerDir: /var/log
      upperDir: /upper_var_log
      workDir: /work_var_log
```

## verity type

Specifies the configuration for dm-verity root integrity verification. Please
execute `sudo modprobe nbd` before building the image with verity enablement.

Please enable overlays for the `/var/lib` and `/var/log` directories, along with
verity enablement, to ensure proper functioning of services. For an example,
please refer to the [overlay type](#overlay-type) section.

- `dataPartition`: A partition configured with dm-verity, which verifies integrity
  at each system boot.

  - `idType`: Specifies the type of id for the partition. The options are
    `part-label` (partition label), `uuid` (filesystem UUID), and `part-uuid`
    (partition UUID).

  - `id`: The unique identifier value of the partition, corresponding to the
    specified IdType.

- `hashPartition`: A partition used exclusively for storing a calculated hash
  tree.

Example:

```yaml
os:
  verity:
    dataPartition:
      idType: part-uuid
      id: 00000000-0000-0000-0000-000000000000
    hashPartition:
      idType: part-label
      Id: hash_partition
```

## fileConfig type

Specifies options for placing a file in the OS.

Type is used by: [additionalFiles](#additionalfiles-mapstring-fileconfig)

<div id="fileconfig-path"></div>

### path [string]

The absolute path of the destination file.

Example:

```yaml
os:
  additionalFiles:
    files/a.txt:
    - path: /a.txt
```

### permissions [string]

The permissions to set on the destination file.

Supported formats:

- String containing an octal string. e.g. `"664"`

Example:

```yaml
os:
  additionalFiles:
    files/a.txt:
    - path: /a.txt
      permissions: "664"
```

## fileSystem type

Specifies the mount options for a partition.

### deviceId [string]

Required.

The ID of the partition.
This is used correlate [partition](#partition-type) objects with fileSystem objects.

### mountPoint [[mountPoint](#mountpoint-type)]

Optional settings for where and how to mount the filesystem.

## kernelCommandLine type

Options for configuring the kernel.

### extraCommandLine [string]

Additional Linux kernel command line options to add to the image.

If [resetBootLoaderType](#resetbootloadertype-string) is set to `"hard-reset"`, then the
`extraCommandLine` value will be appended to the new `grub.cfg` file.

If [resetBootLoaderType](#resetbootloadertype-string) is not set, then the
`extraCommandLine` value will be appended to the existing `grub.cfg` file.

### selinuxMode

Specifies the mode to set SELinux to.

If this field is not specified, then the existing SELinux mode in the base image is
maintained.
Otherwise, the image is modified to match the requested SELinux mode.

The Azure Linux Image Customizer tool can enable SELinux on a base image with SELinux
disabled and it can disable SELinux on a base image that has SELinux enabled.
However, using a base image that already has the required SELinux mode will speed-up the
customization process.

If SELinux is enabled, then all the file-systems that support SELinux will have their
file labels updated/reset (using the `setfiles` command).

Supported options:

- `disabled`: Disables SELinux.

- `permissive`: Enables SELinux but only logs access rule violations.

- `enforcing`: Enables SELinux and enforces all the access rules.

- `force-enforcing`: Enables SELinux and sets it to enforcing in the kernel
  command-line.
  This means that SELinux can't be set to `permissive` using the `/etc/selinux/config`
  file.

Note: For images with SELinux enabled, the `selinux-policy` package must be installed.
This package contains the default SELinux rules and is required for SELinux-enabled
images to be functional.
The Azure Linux Image Customizer tool will report an error if the package is missing from
the image.

Note: If you wish to apply additional SELinux policies on top of the base SELinux
policy, then it is recommended to apply these new policies using
([postInstallScripts](#postinstallscripts-script)).
After applying the policies, you do not need to call `setfiles` manually since it will
called automatically after the `postInstallScripts` are run.

Example:

```yaml
os:
  kernelCommandLine:
    selinuxMode: enforcing

  packagesInstall:
  # Required packages for SELinux.
  - selinux-policy
  - selinux-policy-modules
  
  # Optional packages that contain useful SELinux utilities.
  - setools-console
  - policycoreutils-python-utils
```

## module type

Options for configuring a kernel module.

<div id="module-name"></div>

### name [string]

Name of the module.

```yaml
os:
  modules:
    - name: br_netfilter
```

### loadMode [string]

The loadMode setting for kernel modules dictates how and when these modules 
are loaded or disabled in the system.

Supported loadmodes:

- `always`: Set kernel modules to be loaded automatically at boot time.
  - If the module is blacklisted in the base image, remove the blacklist entry.
  - Add the module to `/etc/modules-load.d/modules-load.conf`.
  - Write the options, if provided.

- `auto`: Used for modules that are automatically loaded by the kernel as needed,
    without explicit configuration to load them at boot.
  - If the module is disabled in the base image, remove the blacklist entry to
    allow it to be loaded automatically.
  - Write the provided options to `/etc/modprobe.d/module-options.conf`, but do not
    add the module to `/etc/modules-load.d/modules-load.conf`, as it should be loaded automatically by
    the kernel when necessary.

- `disable`: Configures kernel modules to be explicitly disabled, preventing them from
  loading automatically.
  - If the module is not already disabled in the base image, a blacklist entry will
    be added to `/etc/modprobe.d/blacklist.conf` to ensure the module is disabled.

- `inherit`: Configures kernel modules to inherit the loading behavior set in the base
  image. Only applying new options where they are explicitly provided and applicable.
  - If the module is not disabled, and options are provided, these options will be
    written to `/etc/modprobe.d/module-options.conf`.

-  empty string or not set, it will default to `inherit`.


### options [map\<string, string>]

Kernel options for modules can specify how these modules interact with the system, 
and adjust performance or security settings specific to each module.

```yaml
os:
  modules:
    - name: vfio
      loadMode: always
      options:
        enable_unsafe_noiommu_mode: "Y"
        disable_vga: "Y"
```

## packageList type

Used to split off lists of packages into a separate file.
This is useful for sharing list of packages between different configuration files.

This type is used by:

- [installLists](#installlists-string)
- [removeLists](#removelists-string)
- [updateLists](#updatelists-string)

### packages [string[]]

Specifies a list of packages.

Example:

```yaml
packages:
- openssh-server
```

## packages type

### updateExistingPackages [bool]

Updates the packages that exist in the base image.

Implemented by calling: `tdnf update`

Example:

```yaml
os:
  packages:
    updateExistingPackages: true
```

### installLists [string[]]

Same as [install](#install-string) but the packages are specified in a
separate YAML (or JSON) file.

The other YAML file schema is specified by [packageList](#packagelist-type).

Example:

```yaml
os:
  packages:
    installLists:
    - lists/ssh.yaml
```

### install [string[]]

Installs packages onto the image.

Implemented by calling: `tdnf install`.

Example:

```yaml
os:
  packages:
    install:
    - openssh-server
```

### removeLists [string[]]

Same as [remove](#remove-string) but the packages are specified in a
separate YAML (or JSON) file.

The other YAML file schema is specified by [packageList](#packagelist-type).

Example:

```yaml
os:
  packages:
    removeLists:
    - lists/ssh.yaml
```

### remove [string[]]

Removes packages from the image.

Implemented by calling: `tdnf remove`

Example:

```yaml
os:
  packages:
    remove:
    - openssh-server
```

### updateLists [string[]]

Same as [update](#update-string) but the packages are specified in a
separate YAML (or JSON) file.

The other YAML file schema is specified by [packageList](#packagelist-type).

Example:

```yaml
os:
  packages:
    updateLists:
    - lists/ssh.yaml
```

### update [string[]]

Updates packages on the system.

Implemented by calling: `tdnf update`

Example:

```yaml
os:
  packages:
    update:
    - openssh-server
```

## partition type

### id [string]

Required.

The ID of the partition.
This is used to correlate Partition objects with [fileSystem](#filesystem-type)
objects.

### fileSystemType [string]

Required.

The filesystem type of the partition.

Supported options:

- `ext4`
- `fat32`
- `xfs`

### label [string]

The label to assign to the partition.

### start [uint64]

Required.

The start location (inclusive) of the partition, specified in MiBs.

### end [uint64]

The end location (exclusive) of the partition, specified in MiBs.

The End and Size fields cannot be specified at the same time.

Either the Size or End field is required for all partitions except for the last
partition.
When both the Size and End fields are omitted, the last partition will fill the
remainder of the disk (based on the disk's [maxSize](#maxsize-uint64) field).

### size [uint64]

The size of the partition, specified in MiBs.

### flags [string[]]

Specifies options for the partition.

Supported options:

- `esp`: The UEFI System Partition (ESP).
  The partition must have a `fileSystemType` of `fat32`.

  When specified on a GPT formatted disk, the `boot` flag must also be added.

- `bios-grub`: Specifies this partition is the BIOS boot partition.
  This is required for GPT disks that wish to be bootable using legacy BIOS mode.

  This partition must start at block 1.

  This flag is only supported on GPT formatted disks.

  For further details, see: https://en.wikipedia.org/wiki/BIOS_boot_partition

- `boot`: Specifies that this partition contains the boot loader.

  When specified on a GPT formatted disk, the `esp` flag must also be added.

These options mirror those in
[parted](https://www.gnu.org/software/parted/manual/html_node/set.html).

## mountPoint type

### idType [string]

Default: `part-uuid`

The partition ID type that should be used to recognize the partition on the disk.

Supported options:

- `uuid`: The filesystem's partition UUID.

- `part-uuid`: The partition UUID specified in the partition table.

- `part-label`: The partition label specified in the partition table.

### options [string]

The additional options used when mounting the file system.

These options are in the same format as [mount](https://linux.die.net/man/8/mount)'s
`-o` option (or the `fs_mntops` field of the
[fstab](https://man7.org/linux/man-pages/man5/fstab.5.html) file).

<div id="mountpoint-path"></div>

### path [string]

Required.

The absolute path of where the partition should be mounted.

The mounts will be sorted to ensure that parent directories are mounted before child
directories.
For example, `/boot` will be mounted before `/boot/efi`.

## script type

Points to a script file (typically a Bash script) to be run during customization.

<div id="script-path"></div>

### path [string]

The path of the script.

This must be in the same directory or a sub-directory that the config file is located
in.

Example:

```yaml
os:
  postInstallScripts:
  - path: scripts/a.sh
```

### args [string]

Additional arguments to pass to the script.

Example:

```yaml
os:
  postInstallScripts:
  - path: scripts/a.sh
    args: abc
```

## services type

Options for configuring systemd services.

### enable [string[]]

A list of services to enable.
That is, services that will be set to automatically run on OS boot.

Example:

```yaml
os:
  services:
    enable:
    - sshd
```

### disable [string[]]

A list of services to disable.
That is, services that will be set to not automatically run on OS boot.

Example:

```yaml
os:
  services:
    disable:
    - sshd
```

## os type

Contains the configuration options for the OS.

### resetBootLoaderType [string]

Specifies that the boot-loader configuration should be reset and how it should be reset.

Supported options:

- `hard-reset`: Fully reset the boot-loader and its configuration.
  This includes removing any customized kernel command-line arguments that were added to
  base image.

This field can only be specified if [Disks](#disks-disk) is also specified.

### hostname [string]

Specifies the hostname for the OS.

Implemented by writing to the `/etc/hostname` file.

Example:

```yaml
os:
  hostname: example-image
```

### kernelCommandLine [[kernelCommandLine](#kernelcommandline-type)]

Specifies extra kernel command line options, as well as other configuration values
relating to the kernel.

### packages [packages](#packages-type)

Remove, update, and install packages on the system.

### additionalFiles [map\<string, [fileConfig](#fileconfig-type)[]>]

Copy files into the OS image.

This property is a dictionary of source file paths to destination files.

The destination files value can be one of:

- The absolute path of a destination file.
- A [fileConfig](#fileconfig-type) object.
- A list containing a mixture of paths and [fileConfig](#fileconfig-type) objects.

Example:

```yaml
os:
  additionalFiles:
    # Single destination.
    files/a.txt: /a.txt

    # Single destinations with options.
    files/b.txt:
      path: /b.txt
      permissions: "664"

    # Multiple destinations.
    files/c.txt:
    - /c1.txt
    - path: /c2.txt
      permissions: "664"
```

### postInstallScripts [[script](#script-type)[]]

Scripts to run against the image after the packages have been added and removed.

These scripts are run under a chroot of the customized OS.

Note: Scripts must be in the same directory or a child directory of the directory
that contains the config file.

Example:

```yaml
os:
  postInstallScripts:
  - path: scripts/a.sh
```

### finalizeImageScripts [[script](#script-type)[]]

Scripts to run against the image just before the image is finalized.

These scripts are run under a chroot of the customized OS.

Note: Scripts must be in the same directory or a child directory of the directory
that contains the config file.

Example:

```yaml
os:
  finalizeImageScripts:
  - path: scripts/a.sh
```

### users [[user](#user-type)]

Used to add and/or update user accounts.

Example:

```yaml
os:
  users:
  - name: test
```

### modules [[module](#module-type)[]]

Used to configure kernel modules.

Example:

```yaml
os:
  modules:
    - name: vfio
```


### services [[services](#services-type)]

Options for configuring systemd services.

```yaml
os:
  services:
    enable:
    - sshd
```

## user type

Options for configuring a user account.

<div id="user-name"></div>

### name [string]

Required.

The name of the user.

Example:

```yaml
os:
  users:
  - name: test
```

### uid [int]

The ID to use for the user.
This value is not used if the user already exists.

Valid range: 0-60000

Example:

```yaml
os:
  users:
  - name: test
    uid: 1000
```

### passwordHashed [bool]

Default: `false`.

When set to true, specifies that the password provided by either `password` or
`passwordPath` has already been hashed and may be copied directly into the
`/etc/shadow` file.

Example:

```yaml
os:
  users:
  - name: test
    # Generated by:
    #   PASSWORD="password"
    #   SALT=$(tr -dc "A-Za-z0-9" < /dev/urandom 2> /dev/null | head -c 12)
    #   openssl passwd -6 -salt "$SALT" "$PASSWORD"
    password: "$6$XH9YwqAMPohT$YQ0fqon.KOXz9AfjP5LE6VHifnNcsIgxmeX/iM5VF1GpFJTOpnTY.UGVRA.Xb8gYdVFqkYnnpJwlaIU1LhNHB/"
    passwordHashed: true
```

Note: Modern GPUs have gotten incredibly good at brute forcing hashed passwords.
While hashing passwords is still considered best practice, unless the password is
incredibly strong (32+ randomly generated characters), then it is recommended
that you treat a hashed password with the same care as a plain-text password.

### password [string]

Sets the user's password.

Use of this property is strongly discouraged, except when debugging.

Example:

```yaml
os:
  users:
  - name: test
    password: testpassword
```

### passwordPath [string]

Sets the user's password.
The password is read from the file path specified.

Example:

```yaml
os:
  users:
  - name: test
    passwordPath: test-password.txt
```

### PasswordExpiresDays [int]

The number of days until the password expires and the user can no longer login.

Valid range: 0-99999. Set to -1 to remove expiry.

Example:

```yaml
os:
  users:
  - name: test
    passwordPath: test-password.txt
    passwordHashed: true
    passwordExpiresDays: 120
```

### sshPublicKeyPaths [string[]]

File paths to SSH public key files.
These public keys will be copied into the user's `~/.ssh/authorized_keys` file.

Example:

```yaml
os:
  users:
  - name: test
    sshPublicKeyPaths:
    - id_ed25519.pub
```

### primaryGroup [string]

The primary group of the user.

Example:

```yaml
os:
  users:
  - name: test
    primaryGroup: testgroup
```

### secondaryGroups [string[]]

Additional groups to assign to the user.

Example:

```yaml
os:
  users:
  - name: test
    secondaryGroups:
    - sudo
```

### startupCommand [string]

The command run when the user logs in.

Example:

```yaml
os:
  users:
  - name: test
    startupCommand: /sbin/nologin
```

## storage type

### bootType [string]

Specifies the boot system that the image supports.

Supported options:

- `legacy`: Support booting from BIOS firmware.

  When this option is specified, the partition layout must contain a partition with the
  `bios-grub` flag.

- `efi`: Support booting from UEFI firmware.

  When this option is specified, the partition layout must contain a partition with the
  `esp` flag.

### disks [[disk](#disk-type)[]]

Contains the options for provisioning disks and their partitions.

### fileSystems [[fileSystem](#filesystem-type)[]]

Specifies the mount options of the partitions.<|MERGE_RESOLUTION|>--- conflicted
+++ resolved
@@ -159,22 +159,12 @@
     - [services](#services-type)
       - [enable](#enable-string)
       - [disable](#disable-string)
-<<<<<<< HEAD
     - [modules](#modules-module)
       - [module type](#module-type)
         - [name](#module-name)
         - [loadMode](#loadMode-string)
         - [options](#options-mapstring-string)
-=======
-    - [modules](#modules-type)
-      - [load](#load-module)
-        - [module type](#module-type)
-          - [name](#module-name)
-      - [disable](#disable-module)
-        - [module type](#module-type)
-          - [name](#module-name)
     - [overlay type](#overlay-type)
->>>>>>> 49fb08b8
     - [verity type](#verity-type)
 
 ## Top-level
