--- conflicted
+++ resolved
@@ -127,12 +127,8 @@
 		defaultTempDiskName   = "disk.raw"
 		existingChrootDir     = false
 		leaveChrootOnDisk     = false
-<<<<<<< HEAD
-		marinerReleasePackage = "mariner-release"
 		grub2Package          = "grub2"
-=======
 		marinerReleasePackage = "azurelinux-release"
->>>>>>> 9b1361a1
 	)
 
 	var (
