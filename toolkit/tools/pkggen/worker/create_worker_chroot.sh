#!/bin/bash
# Copyright (c) Microsoft Corporation.
# Licensed under the MIT License.

set -e
set -o pipefail

# $1 path to create worker base
# $2 path to text file containing the worker core packages
# $3 path to find RPMs. May be in PATH/<arch>/*.rpm
# $4 path to log directory

[ -n "$1" ] && [ -n "$2" ] && [ -n "$3" ] && [ -n "$4" ] || { echo "Usage: create_worker.sh <./worker_base_folder> <rpms_to_install.txt> <./path_to_rpms> <./log_dir>"; exit; }

chroot_base=$1
packages=$2
rpm_path=$3
log_path=$4

chroot_name="worker_chroot"
chroot_builder_folder=$chroot_base/$chroot_name
chroot_archive=$chroot_base/$chroot_name.tar.gz
chroot_log="$log_path"/$chroot_name.log

# We have two major steps per entry in the packages file: install the RPM, then add to database
total_steps=$(wc -l < "$packages")
total_steps=$((total_steps * 1))
current_step=0
# Print "<progress>%" and increment current_step
function increment_progress() {
    # Increment global counter current_step
    current_step=$((current_step + 1))
}
function format_progress() {
    progress=$((current_step * 100 / total_steps))
    printf "%s%%" "$progress"
}

install_one_toolchain_rpm () {
    error_msg_tail="Inspect $chroot_log for more info. Did you hydrate the toolchain?"

    echo "Adding RPM to worker chroot $(format_progress): $1." | tee -a "$chroot_log"
    increment_progress

    full_rpm_path=$(find "$rpm_path" -name "$1" -type f 2>>"$chroot_log")
    if [ ! $? -eq 0 ] || [ -z "$full_rpm_path" ]
    then
        echo "Failed to locate package $1 in ($rpm_path), aborting. $error_msg_tail" | tee -a "$chroot_log"
        exit 1
    fi

    echo "Found full path for package $1 in $rpm_path: ($full_rpm_path)" >> "$chroot_log"
    rpm -i -v --nodeps --noorder --force --root "$chroot_builder_folder" --define '_dbpath /var/lib/rpm' "$full_rpm_path" &>> "$chroot_log"

    if [ ! $? -eq 0 ]
    then
        echo "Elevated install failed for package $1, aborting. $error_msg_tail" | tee -a "$chroot_log"
        exit 1
    fi
}

rm -rf "$chroot_builder_folder"
rm -f "$chroot_archive"
rm -f "$chroot_log"
mkdir -p "$chroot_builder_folder"
mkdir -p "$log_path"

ORIGINAL_HOME=$HOME
HOME=/root

# These nodes are required in the chroot for certain tools (most importantly, gpg key import when installing 'azurelinux-repos-shared' package)
# This is also required to check the rpm db version to see if rebuilding the db is necessary
mkdir -pv $chroot_builder_folder/dev
mknod -m 600 $chroot_builder_folder/dev/console c 5 1
mknod -m 666 $chroot_builder_folder/dev/null c 1 3
mknod -m 444 $chroot_builder_folder/dev/urandom c 1 9

while read -r package || [ -n "$package" ]; do
    install_one_toolchain_rpm "$package"
done < "$packages"

# If the host machine rpm version is >= 4.16 (such as Mariner 2.0), it will create an "sqlite" rpm database backend incompatible with Mariner 1.0 (which uses "bdb")
# To resolve this, enter the 1.0 chroot after the packages are installed, and use the older rpm tool in the chroot to re-create the database in "bdb" format.
HOST_RPM_VERSION="$(rpm --version)"
HOST_RPM_DB_BACKEND="$(rpm -E '%{_db_backend}')"
GUEST_RPM_VERSION="$(chroot "$chroot_builder_folder" rpm --version)"
GUEST_RPM_DB_BACKEND="$(chroot "$chroot_builder_folder" rpm -E '%{_db_backend}')"
echo "Current host '$HOST_RPM_VERSION' with rpm db '$HOST_RPM_DB_BACKEND', guest has '$GUEST_RPM_VERSION' with rpm db '$GUEST_RPM_DB_BACKEND'" | tee -a "$chroot_log"

if [[ "$HOST_RPM_DB_BACKEND" == "$GUEST_RPM_DB_BACKEND" ]]; then
    echo "The host rpm db '$HOST_RPM_DB_BACKEND' matches the guest. Not rebuilding the database." | tee -a "$chroot_log"
else
    echo "The host rpm db ('$HOST_RPM_DB_BACKEND') differs from the guest ('$GUEST_RPM_DB_BACKEND'). Rebuilding database for compatibility" | tee -a "$chroot_log"
     # Reset current_step to show 0-100% progress for rebuild
    current_step=0
    TEMP_DB_PATH="/temp_db"
    chroot "$chroot_builder_folder" mkdir -p "$TEMP_DB_PATH"
    chroot "$chroot_builder_folder" rpm --initdb --dbpath="$TEMP_DB_PATH"
    # Populating the SQLite database with package info.
    while read -r package || [ -n "$package" ]; do
        full_rpm_path=$(find "$rpm_path" -name "$package" -type f 2>>"$chroot_log")
        cp $full_rpm_path $chroot_builder_folder/$package
        echo "Adding RPM DB entry to worker chroot $(format_progress): $package." | tee -a "$chroot_log"
        increment_progress
        chroot "$chroot_builder_folder" rpm -i -v --nodeps --noorder --force --dbpath="$TEMP_DB_PATH" --justdb "$package" &>> "$chroot_log"
        chroot "$chroot_builder_folder" rm $package
    done < "$packages"
    echo "Overwriting old RPM database with the results of the conversion." | tee -a "$chroot_log"
    chroot "$chroot_builder_folder" rm -rf /var/lib/rpm
    chroot "$chroot_builder_folder" mv "$TEMP_DB_PATH" /var/lib/rpm
fi

<<<<<<< HEAD
echo "Importing Azure Linux GPG keys." | tee -a "$chroot_log"
for gpg_key in $(chroot "$chroot_builder_folder" rpm -q -l mariner-repos-shared | grep "rpm-gpg")
=======
echo "Importing CBL-Mariner GPG keys." | tee -a "$chroot_log"
for gpg_key in $(chroot "$chroot_builder_folder" rpm -q -l azurelinux-repos-shared | grep "rpm-gpg")
>>>>>>> c0c1ddfb
do
    echo "Importing GPG key: $gpg_key" | tee -a "$chroot_log"
    chroot "$chroot_builder_folder" rpm --import "$gpg_key"
done

HOME=$ORIGINAL_HOME

# In case of Docker based build do not add the below folders into chroot tarball
# otherwise safechroot will fail to "untar" the tarball
DOCKERCONTAINERONLY=/.dockerenv
if [[ -f "$DOCKERCONTAINERONLY" ]]; then
    rm -rf "${chroot_base:?}/$chroot_name"/dev
    rm -rf "${chroot_base:?}/$chroot_name"/proc
    rm -rf "${chroot_base:?}/$chroot_name"/run
    rm -rf "${chroot_base:?}/$chroot_name"/sys
fi

echo "Done installing all packages, creating $chroot_archive." | tee -a "$chroot_log"
if command -v pigz &>/dev/null ; then
    tar --warning='no-file-ignored' -I pigz -cvf "$chroot_archive" -C "$chroot_base/$chroot_name" . >> "$chroot_log"
else
    tar --warning='no-file-ignored' -I gzip -cvf "$chroot_archive" -C "$chroot_base/$chroot_name" . >> "$chroot_log"
fi
echo "Done creating $chroot_archive." | tee -a "$chroot_log"<|MERGE_RESOLUTION|>--- conflicted
+++ resolved
@@ -110,13 +110,8 @@
     chroot "$chroot_builder_folder" mv "$TEMP_DB_PATH" /var/lib/rpm
 fi
 
-<<<<<<< HEAD
 echo "Importing Azure Linux GPG keys." | tee -a "$chroot_log"
-for gpg_key in $(chroot "$chroot_builder_folder" rpm -q -l mariner-repos-shared | grep "rpm-gpg")
-=======
-echo "Importing CBL-Mariner GPG keys." | tee -a "$chroot_log"
 for gpg_key in $(chroot "$chroot_builder_folder" rpm -q -l azurelinux-repos-shared | grep "rpm-gpg")
->>>>>>> c0c1ddfb
 do
     echo "Importing GPG key: $gpg_key" | tee -a "$chroot_log"
     chroot "$chroot_builder_folder" rpm --import "$gpg_key"
