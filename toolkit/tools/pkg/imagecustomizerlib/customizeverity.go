--- conflicted
+++ resolved
@@ -50,30 +50,7 @@
 	return true, nil
 }
 
-<<<<<<< HEAD
-func addDracutModule(dracutModuleName string, dracutDriverName string, imageChroot safechroot.ChrootInterface) error {
-	dracutConfigFile := filepath.Join(imageChroot.RootDir(), "etc", "dracut.conf.d", dracutModuleName+".conf")
-
-	// Check if the dracut module configuration file already exists.
-	if _, err := os.Stat(dracutConfigFile); os.IsNotExist(err) {
-		lines := []string{
-			// Add white spaces on both sides for dracut config syntax.
-			"add_dracutmodules+=\" " + dracutModuleName + " \"",
-			"add_drivers+=\" " + dracutDriverName + " \"",
-		}
-		err = file.WriteLines(lines, dracutConfigFile)
-		if err != nil {
-			return fmt.Errorf("failed to write to dracut module config file (%s): %w", dracutConfigFile, err)
-		}
-	}
-
-	return nil
-}
-
-func updateFstabForVerity(buildDir string, imageChroot *safechroot.Chroot) error {
-=======
 func updateFstabForVerity(imageChroot *safechroot.Chroot) error {
->>>>>>> 280394af
 	var err error
 
 	fstabFile := filepath.Join(imageChroot.RootDir(), "etc", "fstab")
@@ -107,7 +84,7 @@
 		return err
 	}
 
-	err = bootCustomizer.PrepareForVerity()
+	err = bootCustomizer.PrepareForVerity("")
 	if err != nil {
 		return err
 	}
