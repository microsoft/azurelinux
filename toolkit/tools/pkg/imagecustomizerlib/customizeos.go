// Copyright (c) Microsoft Corporation.
// Licensed under the MIT License.

package imagecustomizerlib

import (
	"time"

	"github.com/microsoft/azurelinux/toolkit/tools/imagecustomizerapi"
)

func doOsCustomizations(buildDir string, baseConfigPath string, config *imagecustomizerapi.Config,
	imageConnection *ImageConnection, rpmsSources []string, useBaseImageRpmRepos bool, partitionsCustomized bool,
	imageUuid string) error {
	var err error

	imageChroot := imageConnection.Chroot()

	buildTime := time.Now().Format("2006-01-02T15:04:05Z")

	resolvConf, err := overrideResolvConf(imageChroot)
	if err != nil {
		return err
	}

	err = addRemoveAndUpdatePackages(buildDir, baseConfigPath, config.OS, imageChroot, rpmsSources,
		useBaseImageRpmRepos)
	if err != nil {
		return err
	}

	err = UpdateHostname(config.OS.Hostname, imageChroot)
	if err != nil {
		return err
	}

	err = copyAdditionalDirs(baseConfigPath, config.OS.AdditionalDirs, imageChroot)
	if err != nil {
		return err
	}

	err = copyAdditionalFiles(baseConfigPath, config.OS.AdditionalFiles, imageChroot)
	if err != nil {
		return err
	}

	err = AddOrUpdateUsers(config.OS.Users, baseConfigPath, imageChroot)
	if err != nil {
		return err
	}

	err = enableOrDisableServices(config.OS.Services, imageChroot)
	if err != nil {
		return err
	}

	err = loadOrDisableModules(config.OS.Modules, imageChroot.RootDir())
	if err != nil {
		return err
	}

	err = addCustomizerRelease(imageChroot, ToolVersion, buildTime, imageUuid)
	if err != nil {
		return err
	}

	err = handleBootLoader(baseConfigPath, config, imageConnection)
	if err != nil {
		return err
	}

	selinuxMode, err := handleSELinux(config.OS.SELinux.Mode, config.OS.ResetBootLoaderType,
		imageChroot)
	if err != nil {
		return err
	}

<<<<<<< HEAD
	overlayUpdated, err := EnableOverlays(config.OS.Overlays, imageChroot)
=======
	overlayUpdated, err := enableOverlays(config.OS.Overlays, selinuxMode, imageChroot)
>>>>>>> 280394af
	if err != nil {
		return err
	}

	verityUpdated, err := enableVerityPartition(config.OS.Verity, imageChroot)
	if err != nil {
		return err
	}

	if partitionsCustomized || overlayUpdated || verityUpdated {
		err = regenerateInitrd(imageChroot)
		if err != nil {
			return err
		}
	}

	if config.Scripts != nil {
		err = runUserScripts(baseConfigPath, config.Scripts.PostCustomization, "postCustomization", imageChroot)
		if err != nil {
			return err
		}
	}

	err = restoreResolvConf(resolvConf, imageChroot)
	if err != nil {
		return err
	}

	err = selinuxSetFiles(selinuxMode, imageChroot)
	if err != nil {
		return err
	}

	if config.Scripts != nil {
		err = runUserScripts(baseConfigPath, config.Scripts.FinalizeCustomization, "finalizeCustomization", imageChroot)
		if err != nil {
			return err
		}
	}

	err = checkForInstalledKernel(imageChroot)
	if err != nil {
		return err
	}

	return nil
}<|MERGE_RESOLUTION|>--- conflicted
+++ resolved
@@ -75,11 +75,7 @@
 		return err
 	}
 
-<<<<<<< HEAD
 	overlayUpdated, err := EnableOverlays(config.OS.Overlays, imageChroot)
-=======
-	overlayUpdated, err := enableOverlays(config.OS.Overlays, selinuxMode, imageChroot)
->>>>>>> 280394af
 	if err != nil {
 		return err
 	}
