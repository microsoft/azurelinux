// Copyright (c) Microsoft Corporation.
// Licensed under the MIT License.

package imagecustomizerapi

import (
	"fmt"
	"strings"

	"github.com/asaskevich/govalidator"
)

// OS defines how each system present on the image is supposed to be configured.
type OS struct {
<<<<<<< HEAD
	BootType                BootType            `yaml:"bootType"`
	ResetBootLoaderType     ResetBootLoaderType `yaml:"resetBootLoaderType"`
	Hostname                string              `yaml:"hostname"`
	UpdateBaseImagePackages bool                `yaml:"updateBaseImagePackages"`
	PackageListsInstall     []string            `yaml:"packageListsInstall"`
	PackagesInstall         []string            `yaml:"packagesInstall"`
	PackageListsRemove      []string            `yaml:"packageListsRemove"`
	PackagesRemove          []string            `yaml:"packagesRemove"`
	PackageListsUpdate      []string            `yaml:"packageListsUpdate"`
	PackagesUpdate          []string            `yaml:"packagesUpdate"`
	KernelCommandLine       KernelCommandLine   `yaml:"kernelCommandLine"`
	AdditionalFiles         AdditionalFilesMap  `yaml:"additionalFiles"`
	PartitionSettings       []PartitionSetting  `yaml:"partitionSettings"`
	PostInstallScripts      []Script            `yaml:"postInstallScripts"`
	FinalizeImageScripts    []Script            `yaml:"finalizeImageScripts"`
	Users                   []User              `yaml:"users"`
	Services                Services            `yaml:"services"`
	Modules                 []Module            `yaml:"modules"`
	Verity                  *Verity             `yaml:"verity"`
	Overlays                *[]Overlay          `yaml:"overlays"`
=======
	ResetBootLoaderType  ResetBootLoaderType `yaml:"resetBootLoaderType"`
	Hostname             string              `yaml:"hostname"`
	Packages             Packages            `yaml:"packages"`
	SELinux              SELinux             `yaml:"selinux"`
	KernelCommandLine    KernelCommandLine   `yaml:"kernelCommandLine"`
	AdditionalFiles      AdditionalFilesMap  `yaml:"additionalFiles"`
	PostInstallScripts   []Script            `yaml:"postInstallScripts"`
	FinalizeImageScripts []Script            `yaml:"finalizeImageScripts"`
	Users                []User              `yaml:"users"`
	Services             Services            `yaml:"services"`
	Modules              Modules             `yaml:"modules"`
	Verity               *Verity             `yaml:"verity"`
	Overlays             *[]Overlay          `yaml:"overlays"`
>>>>>>> 618b76ec
}

func (s *OS) IsValid() error {
	var err error
	err = s.ResetBootLoaderType.IsValid()
	if err != nil {
		return err
	}

	if s.Hostname != "" {
		if !govalidator.IsDNSName(s.Hostname) || strings.Contains(s.Hostname, "_") {
			return fmt.Errorf("invalid hostname: %s", s.Hostname)
		}
	}

	err = s.SELinux.IsValid()
	if err != nil {
		return fmt.Errorf("invalid selinux:\n%w", err)
	}

	err = s.KernelCommandLine.IsValid()
	if err != nil {
		return fmt.Errorf("invalid kernelCommandLine: %w", err)
	}

	err = s.AdditionalFiles.IsValid()
	if err != nil {
		return fmt.Errorf("invalid additionalFiles: %w", err)
	}

	for i, script := range s.PostInstallScripts {
		err = script.IsValid()
		if err != nil {
			return fmt.Errorf("invalid postInstallScripts item at index %d: %w", i, err)
		}
	}

	for i, script := range s.FinalizeImageScripts {
		err = script.IsValid()
		if err != nil {
			return fmt.Errorf("invalid finalizeImageScripts item at index %d: %w", i, err)
		}
	}

	for i, user := range s.Users {
		err = user.IsValid()
		if err != nil {
			return fmt.Errorf("invalid users item at index %d: %w", i, err)
		}
	}

	if err := s.Services.IsValid(); err != nil {
		return err
	}

	for i, module := range s.Modules {
		err = module.IsValid()
		if err != nil {
			return fmt.Errorf("invalid Modules item at index %d: %w", i, err)
		}
	}

	if s.Verity != nil {
		err = s.Verity.IsValid()
		if err != nil {
			return fmt.Errorf("invalid verity: %w", err)
		}
	}

	if s.Overlays != nil {
		upperDirs := make(map[string]bool)
		workDirs := make(map[string]bool)

		for i, overlay := range *s.Overlays {
			// Validate the overlay itself
			err := overlay.IsValid()
			if err != nil {
				return fmt.Errorf("invalid overlay (lowerDir: '%s') at index %d: %w", overlay.LowerDir, i, err)
			}

			// Check for unique UpperDir
			if _, exists := upperDirs[overlay.UpperDir]; exists {
				return fmt.Errorf("duplicate upperDir '%s' found in overlay (lowerDir: '%s') at index %d", overlay.UpperDir, overlay.LowerDir, i)
			}
			upperDirs[overlay.UpperDir] = true

			// Check for unique WorkDir
			if _, exists := workDirs[overlay.WorkDir]; exists {
				return fmt.Errorf("duplicate workDir '%s' found in overlay (lowerDir: '%s') at index %d", overlay.WorkDir, overlay.LowerDir, i)
			}
			workDirs[overlay.WorkDir] = true
		}
	}

	return nil
}<|MERGE_RESOLUTION|>--- conflicted
+++ resolved
@@ -12,28 +12,6 @@
 
 // OS defines how each system present on the image is supposed to be configured.
 type OS struct {
-<<<<<<< HEAD
-	BootType                BootType            `yaml:"bootType"`
-	ResetBootLoaderType     ResetBootLoaderType `yaml:"resetBootLoaderType"`
-	Hostname                string              `yaml:"hostname"`
-	UpdateBaseImagePackages bool                `yaml:"updateBaseImagePackages"`
-	PackageListsInstall     []string            `yaml:"packageListsInstall"`
-	PackagesInstall         []string            `yaml:"packagesInstall"`
-	PackageListsRemove      []string            `yaml:"packageListsRemove"`
-	PackagesRemove          []string            `yaml:"packagesRemove"`
-	PackageListsUpdate      []string            `yaml:"packageListsUpdate"`
-	PackagesUpdate          []string            `yaml:"packagesUpdate"`
-	KernelCommandLine       KernelCommandLine   `yaml:"kernelCommandLine"`
-	AdditionalFiles         AdditionalFilesMap  `yaml:"additionalFiles"`
-	PartitionSettings       []PartitionSetting  `yaml:"partitionSettings"`
-	PostInstallScripts      []Script            `yaml:"postInstallScripts"`
-	FinalizeImageScripts    []Script            `yaml:"finalizeImageScripts"`
-	Users                   []User              `yaml:"users"`
-	Services                Services            `yaml:"services"`
-	Modules                 []Module            `yaml:"modules"`
-	Verity                  *Verity             `yaml:"verity"`
-	Overlays                *[]Overlay          `yaml:"overlays"`
-=======
 	ResetBootLoaderType  ResetBootLoaderType `yaml:"resetBootLoaderType"`
 	Hostname             string              `yaml:"hostname"`
 	Packages             Packages            `yaml:"packages"`
@@ -44,10 +22,9 @@
 	FinalizeImageScripts []Script            `yaml:"finalizeImageScripts"`
 	Users                []User              `yaml:"users"`
 	Services             Services            `yaml:"services"`
-	Modules              Modules             `yaml:"modules"`
+	Modules              []Module            `yaml:"modules"`
 	Verity               *Verity             `yaml:"verity"`
 	Overlays             *[]Overlay          `yaml:"overlays"`
->>>>>>> 618b76ec
 }
 
 func (s *OS) IsValid() error {
