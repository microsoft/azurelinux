--- conflicted
+++ resolved
@@ -12,14 +12,6 @@
 
 // SystemConfig defines how each system present on the image is supposed to be configured.
 type SystemConfig struct {
-<<<<<<< HEAD
-	Hostname             string                    `yaml:"Hostname"`
-	AdditionalFiles      map[string]FileConfigList `yaml:"AdditionalFiles"`
-	PostInstallScripts   []Script                  `yaml:"PostInstallScripts"`
-	FinalizeImageScripts []Script                  `yaml:"FinalizeImageScripts"`
-	Users                []User                    `yaml:"Users"`
-	Services             Services                  `yaml:"Services"`
-=======
 	Hostname                string                    `yaml:"Hostname"`
 	UpdateBaseImagePackages bool                      `yaml:"UpdateBaseImagePackages"`
 	PackageListsInstall     []string                  `yaml:"PackageListsInstall"`
@@ -32,7 +24,7 @@
 	PostInstallScripts      []Script                  `yaml:"PostInstallScripts"`
 	FinalizeImageScripts    []Script                  `yaml:"FinalizeImageScripts"`
 	Users                   []User                    `yaml:"Users"`
->>>>>>> 7b6f8cf0
+  Services                Services                  `yaml:"Services"`
 }
 
 func (s *SystemConfig) IsValid() error {
