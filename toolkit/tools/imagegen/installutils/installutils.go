// Copyright (c) Microsoft Corporation.
// Licensed under the MIT License.

package installutils

import (
	"fmt"
	"os"
	"path"
	"path/filepath"
	"runtime"
	"sort"
	"strconv"
	"strings"
	"syscall"
	"time"

	"microsoft.com/pkggen/imagegen/configuration"
	"microsoft.com/pkggen/imagegen/diskutils"
	"microsoft.com/pkggen/internal/file"
	"microsoft.com/pkggen/internal/jsonutils"
	"microsoft.com/pkggen/internal/logger"
	"microsoft.com/pkggen/internal/pkgjson"
	"microsoft.com/pkggen/internal/randomization"
	"microsoft.com/pkggen/internal/retry"
	"microsoft.com/pkggen/internal/safechroot"
	"microsoft.com/pkggen/internal/shell"
)

const (
	// NullDevice represents the /dev/null device used as a mount device for overlay images.
	NullDevice     = "/dev/null"
	overlay        = "overlay"
	rootMountPoint = "/"
	rootUser       = "root"

	// rpmDependenciesDirectory is the directory which contains RPM database. It is not required for images that do not contain RPM.
	rpmDependenciesDirectory = "/var/lib/rpm"

	// rpmManifestDirectory is the directory containing manifests of installed packages to support distroless vulnerability scanning tools.
	rpmManifestDirectory = "/var/lib/rpmmanifest"

	// /boot directory should be only accesible by root. The directories need the execute bit as well.
	bootDirectoryFileMode = 0600
	bootDirectoryDirMode  = 0700
	shadowFile            = "/etc/shadow"
)

// PackageList represents the list of packages to install into an image
type PackageList struct {
	Packages []string `json:"packages"`
}

// GetRequiredPackagesForInstall returns the list of packages required for
// the tooling to install an image
func GetRequiredPackagesForInstall() []*pkgjson.PackageVer {
	packageList := []*pkgjson.PackageVer{}

	// grub2-pc package is needed for the install tools to build/install the legacy grub bootloader
	// Note: only required on x86_64 installs
	if runtime.GOARCH == "amd64" {
		packageList = append(packageList, &pkgjson.PackageVer{Name: "grub2-pc"})
	}

	return packageList
}

// CreateMountPointPartitionMap creates a map between the mountpoint supplied in the config file and the device path
// of the partition
// - partDevPathMap is a map of partition IDs to partition device paths
// - partIDToFsTypeMap is a map of partition IDs to filesystem type
// - config is the SystemConfig from a config file
// Output
// - mountPointDevPathMap is a map of mountpoint to partition device path
// - mountPointToFsTypeMap is a map of mountpoint to filesystem type
// - mountPointToMountArgsMap is a map of mountpoint to mount arguments to be passed on a call to mount
// - diffDiskBuild is a flag that denotes whether this is a diffdisk build or not
func CreateMountPointPartitionMap(partDevPathMap, partIDToFsTypeMap map[string]string, config configuration.SystemConfig) (mountPointDevPathMap, mountPointToFsTypeMap, mountPointToMountArgsMap map[string]string, diffDiskBuild bool) {
	mountPointDevPathMap = make(map[string]string)
	mountPointToFsTypeMap = make(map[string]string)
	mountPointToMountArgsMap = make(map[string]string)

	// Go through each PartitionSetting
	for _, partitionSetting := range config.PartitionSettings {
		logger.Log.Tracef("%v[%v]", partitionSetting.ID, partitionSetting.MountPoint)
		partDevPath, ok := partDevPathMap[partitionSetting.ID]
		if ok {
			if partitionSetting.OverlayBaseImage == "" {
				mountPointDevPathMap[partitionSetting.MountPoint] = partDevPath
				mountPointToFsTypeMap[partitionSetting.MountPoint] = partIDToFsTypeMap[partitionSetting.ID]
				mountPointToMountArgsMap[partitionSetting.MountPoint] = partitionSetting.MountOptions
			} else {
				diffDiskBuild = true
			}
		}
		logger.Log.Tracef("%v", mountPointDevPathMap)
	}
	return
}

// sortMountPoints will return a slice of mount points sorted either forward (for mounting)
// or backwards (for unmounting)
// - mountPointMap is the map of mountpoint to partition device path
// - sortForUnmount reverses the sorting order so mounts are unmounted most nested to least nested
func sortMountPoints(mountPointMap *map[string]string, sortForUnmount bool) (remainingMounts []string) {
	// Convert the installMap into a slice of mount points so it can be sorted
	for mountPoint := range *mountPointMap {
		// Skip empty mount points
		if mountPoint == "" {
			continue
		}
		remainingMounts = append(remainingMounts, mountPoint)
	}

	// We need to make sure we sort the mount points so we don't mount things in the wrong order
	// e.g.: /dev is mounted before /dev/pts is.
	if !sortForUnmount {
		sort.Sort(sort.StringSlice(remainingMounts))
	} else {
		// Reverse the sorting so we unmount in the opposite order
		sort.Sort(sort.Reverse(sort.StringSlice(remainingMounts)))
	}
	return
}

// UpdatePartitionMapWithOverlays Creates Overlay map and updates the partition map with required parameters.
// - partDevPathMap is a map of partition IDs to partition device paths
// - partIDToFsTypeMap is a map of partition IDs to filesystem type
// - mountPointDevPathMap is a map of mountpoint to partition device path
// - mountPointToFsTypeMap is a map of mountpoint to filesystem type
// - mountPointToMountArgsMap is a map of mountpoint to mount arguments to be passed on a call to mount
// - config is the SystemConfig from a config file
// Output
// - mountPointToOverlayMap is a map of mountpoint to overlay data
func UpdatePartitionMapWithOverlays(partDevPathMap, partIDToFsTypeMap, mountPointDevPathMap, mountPointToFsTypeMap, mountPointToMountArgsMap map[string]string, config configuration.SystemConfig) (mountPointToOverlayMap map[string]*Overlay, err error) {
	mountPointToOverlayMap = make(map[string]*Overlay)

	// Go through each PartitionSetting
	for _, partitionSetting := range config.PartitionSettings {
		logger.Log.Tracef("%v[%v]", partitionSetting.ID, partitionSetting.MountPoint)
		if partitionSetting.OverlayBaseImage != "" {
			err = createOverlayPartition(partitionSetting, mountPointDevPathMap, mountPointToMountArgsMap, mountPointToFsTypeMap, mountPointToOverlayMap)
			if err != nil {
				return
			}
		}
	}
	return
}

func createOverlayPartition(partitionSetting configuration.PartitionSetting, mountPointDevPathMap, mountPointToMountArgsMap, mountPointToFsTypeMap map[string]string, mountPointToOverlayMap map[string]*Overlay) (err error) {
	//Mount the base image
	//Create a temp upper dir
	//Add to the mount args
	devicePath, err := diskutils.SetupLoopbackDevice(partitionSetting.OverlayBaseImage)

	if err != nil {
		logger.Log.Errorf("Could not setup loop back device for mount (%s)", partitionSetting.OverlayBaseImage)

		return
	}

	overlayMount := NewOverlay(devicePath)

	mountPointToOverlayMap[partitionSetting.MountPoint] = &overlayMount

	// For overlays the device to be mounted is /dev/null. The actual device is synthesized from the lower and upper dir args
	// These args are passed to the mount command using -o
	mountPointDevPathMap[partitionSetting.MountPoint] = NullDevice
	mountPointToMountArgsMap[partitionSetting.MountPoint] = overlayMount.getMountArgs()
	mountPointToFsTypeMap[partitionSetting.MountPoint] = overlay
	return
}

// CreateInstallRoot walks through the map of mountpoints and mounts the partitions into installroot
// - installRoot is the destination path to mount these partitions
// - mountPointMap is the map of mountpoint to partition device path
// - mountPointToFsTypeMap is the map of mountpoint to the file type
// - mountPointToMountArgsMap is the map of mountpoint to the parameters sent to
// - mountPointToOverlayMap is the map of mountpoint to the overlay structure containing the base image
func CreateInstallRoot(installRoot string, mountPointMap, mountPointToFsTypeMap, mountPointToMountArgsMap map[string]string, mountPointToOverlayMap map[string]*Overlay) (installMap map[string]string, err error) {
	installMap = make(map[string]string)
	for _, mountPoint := range sortMountPoints(&mountPointMap, false) {
		device := mountPointMap[mountPoint]
		err = mountSingleMountPoint(installRoot, mountPoint, device, mountPointToFsTypeMap[mountPoint], mountPointToMountArgsMap[mountPoint], mountPointToOverlayMap[mountPoint])
		if err != nil {
			return
		}
		installMap[mountPoint] = device
	}
	return
}

// DestroyInstallRoot unmounts each of the installroot mountpoints in order, ensuring that the root mountpoint is last
// - installRoot is the path to the root where the mountpoints exist
// - mountPointMap is the map of mountpoints to partition device paths
// - mountPointToOverlayMap is the map of mountpoints to overlay devices
func DestroyInstallRoot(installRoot string, mountPointMap map[string]string, mountPointToOverlayMap map[string]*Overlay) (err error) {
	logger.Log.Trace("Destroying InstallRoot")

	defer OverlayUnmount(mountPointToOverlayMap)

	logger.Log.Trace("Destroying InstallRoot")
	// Reverse order for unmounting
	for _, mountPoint := range sortMountPoints(&mountPointMap, true) {
		err = diskutils.BlockOnDiskIO(mountPointMap[mountPoint])
		if err != nil {
			logger.Log.Errorf("DestroyInstallRoot flush IO Error: %s", err.Error())
		}
		err = unmountSingleMountPoint(installRoot, mountPoint)
		if err != nil {
			logger.Log.Errorf("DestroyInstallRoot Error: %s", err.Error())
			return
		}
	}

	return
}

// OverlayUnmount unmounts the overlay devices that are stored in the map, It ignores the errors and returns the last error.
// - mountPointToOverlayMap is the map of mountpoints to overlay devices
func OverlayUnmount(mountPointToOverlayMap map[string]*Overlay) (err error) {
	for _, overlay := range mountPointToOverlayMap {
		temperr := overlay.unmount()
		if temperr != nil {
			// Log a warning on error. Return the last error.
			logger.Log.Warnf("Failed to unmount the overlay (%+v). Continuing without unmounting: (%v)", overlay, temperr)
			err = temperr
		}
	}
	return
}

func mountSingleMountPoint(installRoot, mountPoint, device, fsType, extraOptions string, overlayDevice *Overlay) (err error) {
	mountPath := filepath.Join(installRoot, mountPoint)
	err = os.MkdirAll(mountPath, os.ModePerm)
	if err != nil {
		logger.Log.Warnf("Failed to create mountpoint: %v", err)
		return
	}

	if overlayDevice != nil {
		err = overlayDevice.setupFolders()
		if err != nil {
			logger.Log.Errorf("Failed to create mount for overlay device: %v", err)
			return
		}
	}
	err = mount(mountPath, device, fsType, extraOptions)
	return
}

func unmountSingleMountPoint(installRoot, mountPoint string) (err error) {

	mountPath := filepath.Join(installRoot, mountPoint)
	err = umount(mountPath)
	return
}

func mount(path, device, fsType, extraOptions string) (err error) {
	const squashErrors = false

	var mountArgs []string

	if fsType != "" {
		mountArgs = append(mountArgs, "-t", fsType)
	}

	if extraOptions != "" {
		mountArgs = append(mountArgs, "-o", extraOptions)
	}

	mountArgs = append(mountArgs, device, path)

	err = shell.ExecuteLive(squashErrors, "mount", mountArgs...)
	return
}

func umount(path string) (err error) {
	const (
		retryAttempts = 3
		retryDuration = time.Second
		unmountFlags  = 0
	)
	err = retry.Run(func() error {
		return syscall.Unmount(path, unmountFlags)
	}, retryAttempts, retryDuration)
	return
}

// PackageNamesFromSingleSystemConfig goes through the "PackageLists" and "Packages" fields in the "SystemConfig" object, extracting
// from packageList JSONs and packages listed in config itself to create one comprehensive package list.
// NOTE: the package list contains the versions restrictions for the packages, if present, in the form "[package][condition][version]".
//       Example: gcc=9.1.0
// - systemConfig is the systemconfig field from the config file
// Since kernel is not part of the packagelist, it is added separately from KernelOptions.
func PackageNamesFromSingleSystemConfig(systemConfig configuration.SystemConfig) (finalPkgList []string, err error) {
	var packages PackageList

	for _, packageList := range systemConfig.PackageLists {
		// Read json
		logger.Log.Tracef("Processing packages from packagelist %v", packageList)
		packages, err = getPackagesFromJSON(packageList)
		if err != nil {
			return
		}
		logger.Log.Tracef("packages %v", packages)
		finalPkgList = append(finalPkgList, packages.Packages...)
	}

	logger.Log.Tracef("Processing inline packages")
	finalPkgList = append(finalPkgList, systemConfig.Packages...)

	logger.Log.Tracef("finalPkgList = %v", finalPkgList)
	return
}

// SelectKernelPackage selects the kernel to use for the current installation
// based on the KernelOptions field of the system configuration.
func SelectKernelPackage(systemConfig configuration.SystemConfig, isLiveInstall bool) (kernelPkg string, err error) {
	const defaultOption = "default"

	optionToUse := defaultOption

	kernelPkg = systemConfig.KernelOptions[optionToUse]
	if kernelPkg == "" {
		err = fmt.Errorf("no kernel for option (%s) set", optionToUse)
		return
	}

	return
}

// PackageNamesFromConfig takes the union of top level package names for every system configuration in a top level
// config file.
// - config is the config file to proccess
func PackageNamesFromConfig(config configuration.Config) (packageList []*pkgjson.PackageVer, err error) {
	// For each system config, clone all packages that go into it
	for _, systemCfg := range config.SystemConfigs {
		var packagesToInstall []string
		// Get list of packages to install into image
		packagesToInstall, err = PackageNamesFromSingleSystemConfig(systemCfg)
		if err != nil {
			return
		}

		packages := make([]*pkgjson.PackageVer, 0, len(packagesToInstall))
		for _, pkg := range packagesToInstall {
			var packageVer *pkgjson.PackageVer

			packageVer, err = pkgjson.PackagesListEntryToPackageVer(pkg)
			if err != nil {
				logger.Log.Errorf("Failed to parse packages list from system config \"%s\".", systemCfg.Name)
				return
			}

			packages = append(packages, packageVer)
		}

		packageList = append(packageList, packages...)
	}
	return
}

// PopulateInstallRoot fills the installroot with packages and configures the image for boot
// - installChroot is a pointer to the install Chroot object
// - packagesToInstall is a slice of packages to install
// - config is the systemconfig field from the config file
// - installMap is a map of mountpoints to physical device paths
// - mountPointToFsTypeMap is a map of mountpoints to filesystem type
// - mountPointToMountArgsMap is a map of mountpoints to mount options
// - isRootFS specifies if the installroot is either backed by a directory (rootfs) or a raw disk
// - encryptedRoot stores information about the encrypted root device if root encryption is enabled
// - diffDiskBuild is a flag that denotes whether this is a diffdisk build or not
// - hidepidEnabled is a flag that denotes whether /proc will be mounted with the hidepid option
func PopulateInstallRoot(installChroot *safechroot.Chroot, packagesToInstall []string, config configuration.SystemConfig, installMap, mountPointToFsTypeMap, mountPointToMountArgsMap map[string]string, isRootFS bool, encryptedRoot diskutils.EncryptedRootDevice, diffDiskBuild, hidepidEnabled bool) (err error) {
	const (
		filesystemPkg = "filesystem"
	)

	defer stopGPGAgent(installChroot)

	ReportAction("Initializing RPM Database")

	installRoot := filepath.Join(rootMountPoint, installChroot.RootDir())

	// Initialize RPM Database so we can install RPMs into the installroot
	err = initializeRpmDatabase(installRoot, diffDiskBuild)
	if err != nil {
		return
	}

	if !config.RemoveRpmDb {
		// User wants to avoid removing the RPM database.
		logger.Log.Debug("RemoveRpmDb is not turned on. Skipping RPM database cleanup.")
	} else {
		defer func() {
			// Signal an error if cleanup fails; don't overwrite the previous error though.
			// Failure to clean up the RPM database constitutes a build break.
			cleanupErr := cleanupRpmDatabase(installRoot)
			if err == nil {
				err = cleanupErr
			}
		}()
	}

	// Calculate how many packages need to be installed so an accurate percent complete can be reported
	totalPackages, err := calculateTotalPackages(packagesToInstall, installRoot)
	if err != nil {
		return
	}

	// Keep a running total of how many packages have been installed through all the `TdnfInstallWithProgress` invocations
	packagesInstalled := 0

	// Install filesystem package first
	packagesInstalled, err = TdnfInstallWithProgress(filesystemPkg, installRoot, packagesInstalled, totalPackages, true)
	if err != nil {
		return
	}

	hostname := config.Hostname
	if !isRootFS && mountPointToFsTypeMap[rootMountPoint] != overlay {
		// Add /etc/hostname
		err = updateHostname(installChroot.RootDir(), hostname)
		if err != nil {
			return
		}
	}

	// Install packages one-by-one to avoid exhausting memory
	// on low resource systems
	for _, pkg := range packagesToInstall {
		packagesInstalled, err = TdnfInstallWithProgress(pkg, installRoot, packagesInstalled, totalPackages, true)
		if err != nil {
			return
		}
	}

	// Copy additional files
	err = copyAdditionalFiles(installChroot, config)
	if err != nil {
		return
	}

	if !isRootFS {
		// Configure system files
		err = configureSystemFiles(installChroot, hostname, config, installMap, mountPointToFsTypeMap, mountPointToMountArgsMap, encryptedRoot, hidepidEnabled)
		if err != nil {
			return
		}

		// Add groups
		err = addGroups(installChroot, config.Groups)
		if err != nil {
			return
		}
	}

	// Add users
	err = addUsers(installChroot, config.Users)
	if err != nil {
		return
	}

	// Add machine-id
	err = addMachineID(installChroot)
	if err != nil {
		return
	}

	// Configure for encryption
	if config.Encryption.Enable {
		err = updateInitramfsForEncrypt(installChroot)
		if err != nil {
			return
		}
	}

	if config.RemoveRpmDb {
		// When the RemoveRpmDb flag is true, generate a list of installed packages since they cannot be queiried at runtime
		logger.Log.Info("Generating manifest with package information since RemoveRpmDb is enabled.")
		generateContainerManifests(installChroot)
	}

	// Run post-install scripts from within the installroot chroot
	err = runPostInstallScripts(installChroot, config)
	return
}

func generateContainerManifests(installChroot *safechroot.Chroot) {
	installRoot := filepath.Join(rootMountPoint, installChroot.RootDir())
	rpmDir := filepath.Join(installRoot, rpmDependenciesDirectory)
	rpmManifestDir := filepath.Join(installRoot, rpmManifestDirectory)
	manifest1Path := filepath.Join(rpmManifestDir, "container-manifest-1")
	manifest2Path := filepath.Join(rpmManifestDir, "container-manifest-2")

	os.MkdirAll(rpmManifestDir, os.ModePerm)

	shell.ExecuteAndLogToFile(manifest1Path, "rpm", "--dbpath", rpmDir, "-qa")
	shell.ExecuteAndLogToFile(manifest2Path, "rpm", "--dbpath", rpmDir, "-qa", "--qf", "%{NAME}\t%{VERSION}-%{RELEASE}\t%{INSTALLTIME}\t%{BUILDTIME}\n")

	return
}

func initializeRpmDatabase(installRoot string, diffDiskBuild bool) (err error) {
	if !diffDiskBuild {
		var (
			stdout string
			stderr string
		)

		stdout, stderr, err = shell.Execute("rpm", "--root", installRoot, "--initdb")
		if err != nil {
			logger.Log.Warnf("Failed to create rpm database: %v", err)
			logger.Log.Warn(stdout)
			logger.Log.Warn(stderr)
			return err
		}
	}
	err = initializeTdnfConfiguration(installRoot)
	return
}

// TdnfInstall installs a package into the current environment without calculating progress
func TdnfInstall(packageName, installRoot string) (packagesInstalled int, err error) {
	packagesInstalled, err = TdnfInstallWithProgress(packageName, installRoot, 0, 0, false)
	return
}

// TdnfInstallWithProgress installs a package in the current environment while optionally reporting progress
func TdnfInstallWithProgress(packageName, installRoot string, currentPackagesInstalled, totalPackages int, reportProgress bool) (packagesInstalled int, err error) {
	packagesInstalled = currentPackagesInstalled

	onStdout := func(args ...interface{}) {
		const tdnfInstallPrefix = "Installing/Updating: "

		// Only process lines that match tdnfInstallPrefix
		if len(args) == 0 {
			return
		}

		line := args[0].(string)
		if !strings.HasPrefix(line, tdnfInstallPrefix) {
			return
		}

		status := fmt.Sprintf("Installing: %s", strings.TrimPrefix(line, tdnfInstallPrefix))
		if reportProgress {
			ReportAction(status)
		} else {
			// ReportAction() logs at debug level
			logger.Log.Debug(status)
		}

		packagesInstalled++

		if reportProgress {
			// Calculate and report what percentage of packages have been installed
			percentOfPackagesInstalled := float32(packagesInstalled) / float32(totalPackages)
			progress := int(percentOfPackagesInstalled * 100)
			ReportPercentComplete(progress)
		}
	}

	// TDNF 3.x uses repositories from installchroot instead of host. Passing setopt for repo files directory to use local repo for installroot installation
	err = shell.ExecuteLiveWithCallback(onStdout, logger.Log.Warn, true, "tdnf", "-v", "install", packageName,
		"--installroot", installRoot, "--nogpgcheck", "--assumeyes", "--setopt", "reposdir=/etc/yum.repos.d/")
	if err != nil {
		logger.Log.Warnf("Failed to tdnf install: %v. Package name: %v", err, packageName)
	}

	return
}

// initializeTdnfConfiguration installs the 'mariner-release' package
// into the clean RPM root. The package is used by tdnf to properly set
// the default values for its variables and internal configuration.
func initializeTdnfConfiguration(installRoot string) (err error) {
	const (
		squashErrors   = false
		releasePackage = "mariner-release"
	)

	logger.Log.Debugf("Downloading '%s' package to a clean RPM root under '%s'.", releasePackage, installRoot)

	err = shell.ExecuteLive(squashErrors, "tdnf", "download", "--alldeps", "--destdir", installRoot, releasePackage)
	if err != nil {
		logger.Log.Errorf("Failed to prepare the RPM database on downloading the 'mariner-release' package: %v", err)
		return
	}

	rpmSearch := filepath.Join(installRoot, "*.rpm")
	rpmFiles, err := filepath.Glob(rpmSearch)
	if err != nil {
		logger.Log.Errorf("Failed to prepare the RPM database while searching for RPM files: %v", err)
		return
	}

	defer func() {
		logger.Log.Tracef("Cleaning up leftover RPM files after installing 'mariner-release' package under '%s'.", installRoot)
		for _, file := range rpmFiles {
			err = os.Remove(file)
			if err != nil {
				logger.Log.Errorf("Failed to prepare the RPM database on removing leftover file (%s): %v", file, err)
				return
			}
		}
	}()

	logger.Log.Debugf("Installing 'mariner-release' package to a clean RPM root under '%s'.", installRoot)

	rpmArgs := []string{"-i", "--root", installRoot}
	rpmArgs = append(rpmArgs, rpmFiles...)
	err = shell.ExecuteLive(squashErrors, "rpm", rpmArgs...)
	if err != nil {
		logger.Log.Errorf("Failed to prepare the RPM database on installing the 'mariner-release' package: %v", err)
		return
	}

	return
}

func configureSystemFiles(installChroot *safechroot.Chroot, hostname string, config configuration.SystemConfig, installMap, mountPointToFsTypeMap, mountPointToMountArgsMap map[string]string, encryptedRoot diskutils.EncryptedRootDevice, hidepidEnabled bool) (err error) {
	// Update hosts file
	err = updateHosts(installChroot.RootDir(), hostname)
	if err != nil {
		return
	}

	// Update fstab
	err = updateFstab(installChroot.RootDir(), config, installMap, mountPointToFsTypeMap, mountPointToMountArgsMap, hidepidEnabled)
	if err != nil {
		return
	}

	// Update crypttab
	err = updateCrypttab(installChroot.RootDir(), installMap, encryptedRoot)
	if err != nil {
		return
	}

	return
}

func calculateTotalPackages(packages []string, installRoot string) (totalPackages int, err error) {
	allPackageNames := make(map[string]bool)
	const tdnfAssumeNoStdErr = "Error(1032) : Operation aborted.\n"

	// For every package calculate what dependencies would also be installed from it.
	for _, pkg := range packages {
		var (
			stdout string
			stderr string
		)

		// Issue an install request but stop right before actually performing the install (assumeno)
		stdout, stderr, err = shell.Execute("tdnf", "install", "--assumeno", "--nogpgcheck", pkg, "--installroot", installRoot)
		if err != nil {
			// tdnf aborts the process when it detects an install with --assumeno.
			if stderr == tdnfAssumeNoStdErr {
				err = nil
			} else {
				logger.Log.Error(stderr)
				return
			}
		}

		splitStdout := strings.Split(stdout, "\n")

		// Search for the list of packages to be installed,
		// it will be prefixed with a line "Installing:" and will
		// end with an empty line.
		inPackageList := false
		for _, line := range splitStdout {
			const (
				packageListPrefix    = "Installing:"
				packageNameDelimiter = " "
			)

			const (
				packageNameIndex      = iota
				extraInformationIndex = iota
				totalPackageNameParts = iota
			)

			if !inPackageList {
				inPackageList = strings.HasPrefix(line, packageListPrefix)
				continue
			} else if strings.TrimSpace(line) == "" {
				break
			}

			// Each package to be installed will list its name, followed by a space and then various extra information
			pkgSplit := strings.SplitN(line, packageNameDelimiter, totalPackageNameParts)
			if len(pkgSplit) != totalPackageNameParts {
				err = fmt.Errorf("unexpected TDNF package name output: %s", line)
				return
			}

			allPackageNames[pkgSplit[packageNameIndex]] = true
		}
	}

	totalPackages = len(allPackageNames)
	logger.Log.Debugf("All packages to be installed (%d): %v", totalPackages, allPackageNames)
	return
}

// addMachineID creates the /etc/machine-id file in the installChroot
func addMachineID(installChroot *safechroot.Chroot) (err error) {
	// From https://www.freedesktop.org/software/systemd/man/machine-id.html:
	// For operating system images which are created once and used on multiple
	// machines, for example for containers or in the cloud, /etc/machine-id
	// should be an empty file in the generic file system image. An ID will be
	// generated during boot and saved to this file if possible.

	const (
		machineIDFile      = "/etc/machine-id"
		machineIDFilePerms = 0444
	)

	ReportAction("Configuring machine id")

	err = installChroot.UnsafeRun(func() error {
		return file.Create(machineIDFile, machineIDFilePerms)
	})
	return
}

func updateInitramfsForEncrypt(installChroot *safechroot.Chroot) (err error) {
	err = installChroot.UnsafeRun(func() (err error) {
		const (
			libModDir     = "/lib/modules"
			dracutModules = "dm crypt crypt-gpg crypt-loop lvm"
			initrdPrefix  = "/boot/initrd.img-"
			cryptTabPath  = "/etc/crypttab"
		)

		initrdPattern := fmt.Sprintf("%v%v", initrdPrefix, "*")
		initrdImageSlice, err := filepath.Glob(initrdPattern)
		if err != nil {
			logger.Log.Warnf("Unable to get initrd image: %v", err)
			return
		}

		// Assume only one initrd image present
		if len(initrdImageSlice) != 1 {
			logger.Log.Warn("Unable to find one initrd image")
			logger.Log.Warnf("Initrd images found: %v", initrdImageSlice)
			err = fmt.Errorf("unable to find one intird image: %v", initrdImageSlice)
			return
		}

		initrdImage := initrdImageSlice[0]

		// Get the kernel version
		kernel := strings.TrimPrefix(initrdImage, initrdPrefix)

		// Construct list of files to install in initramfs
		installFiles := fmt.Sprintf("%v %v", cryptTabPath, diskutils.DefaultKeyFilePath)

		// Regenerate initramfs via Dracut
		dracutArgs := []string{
			"-f",
			"--no-hostonly",
			"--fstab",
			"--kmoddir", filepath.Join(libModDir, kernel),
			"--add", dracutModules,
			"-I", installFiles,
			initrdImage, kernel,
		}
		_, stderr, err := shell.Execute("dracut", dracutArgs...)

		if err != nil {
			logger.Log.Warnf("Unable to execute dracut: %v", stderr)
			return
		}

		return
	})

	return
}

func updateFstab(installRoot string, config configuration.SystemConfig, installMap, mountPointToFsTypeMap, mountPointToMountArgsMap map[string]string, hidepidEnabled bool) (err error) {
	const (
		doPseudoFsMount = true
	)
	ReportAction("Configuring fstab")

	for mountPoint, devicePath := range installMap {
		if mountPoint != "" && devicePath != NullDevice {
			partSetting := config.GetMountpointPartitionSetting(mountPoint)
			if partSetting == nil {
				err = fmt.Errorf("unable to find PartitionSetting for '%s", mountPoint)
				return
			}
			err = addEntryToFstab(installRoot, mountPoint, devicePath, mountPointToFsTypeMap[mountPoint], mountPointToMountArgsMap[mountPoint], partSetting.MountIdentifier, !doPseudoFsMount)
			if err != nil {
				return
			}
		}
	}

	if hidepidEnabled {
		err = addEntryToFstab(installRoot, "/proc", "proc", "proc", "rw,nosuid,nodev,noexec,relatime,hidepid=2", configuration.MountIdentifierNone, doPseudoFsMount)
		if err != nil {
			return
		}
	}
	return
}

func addEntryToFstab(installRoot, mountPoint, devicePath, fsType, mountArgs string, identifierType configuration.MountIdentifier, doPseudoFsMount bool) (err error) {
	const (
		fstabPath        = "/etc/fstab"
		rootfsMountPoint = "/"
		defaultOptions   = "defaults"
		readOnlyOptions  = "ro"
		defaultDump      = "0"
		disablePass      = "0"
		rootPass         = "1"
		defaultPass      = "2"
	)

	var options string

	if mountArgs == "" {
		options = defaultOptions
		if diskutils.IsReadOnlyDevice(devicePath) {
			options = fmt.Sprintf("%s,%s", options, readOnlyOptions)
		}
	} else {
		options = mountArgs
	}

	fullFstabPath := filepath.Join(installRoot, fstabPath)

	// Get the block device
	var device string
	if diskutils.IsEncryptedDevice(devicePath) || diskutils.IsReadOnlyDevice(devicePath) || doPseudoFsMount {
		device = devicePath
	} else {
		device, err = FormatMountIdentifier(identifierType, devicePath)
		if err != nil {
			logger.Log.Warnf("Failed to get mount identifier for block device %v", devicePath)
			return err
		}
	}

	// Note: Rootfs should always have a pass number of 1. All other mountpoints are either 0 or 2
	pass := defaultPass
	if mountPoint == rootfsMountPoint {
		pass = rootPass
	} else if doPseudoFsMount {
		pass = disablePass
	}

	// Construct fstab entry and append to fstab file
	newEntry := fmt.Sprintf("%v %v %v %v %v %v\n", device, mountPoint, fsType, options, defaultDump, pass)
	err = file.Append(newEntry, fullFstabPath)
	if err != nil {
		logger.Log.Warnf("Failed to append to fstab file")
		return
	}
	return
}

func updateCrypttab(installRoot string, installMap map[string]string, encryptedRoot diskutils.EncryptedRootDevice) (err error) {
	ReportAction("Configuring Crypttab")

	for _, devicePath := range installMap {
		if diskutils.IsEncryptedDevice(devicePath) {
			err = addEntryToCrypttab(installRoot, devicePath, encryptedRoot)
			if err != nil {
				return
			}
		}
	}

	return
}

// Add an encryption mapping to crypttab
func addEntryToCrypttab(installRoot string, devicePath string, encryptedRoot diskutils.EncryptedRootDevice) (err error) {
	const (
		cryptTabPath = "/etc/crypttab"
		Options      = "luks,discard"
		uuidPrefix   = "UUID="
	)

	fullCryptTabPath := filepath.Join(installRoot, cryptTabPath)
	// Encrypted root will always use UUID rather than the PartitionSetting.MountIdentifier
	uuid := encryptedRoot.LuksUUID
	blockDevice := diskutils.GetLuksMappingName(uuid)
	encryptedUUID := fmt.Sprintf("%v%v", uuidPrefix, uuid)
	encryptionPassword := diskutils.DefaultKeyFilePath

	// Construct crypttab entry and append crypttab file
	newEntry := fmt.Sprintf("%v %v %v %v\n", blockDevice, encryptedUUID, encryptionPassword, Options)
	err = file.Append(newEntry, fullCryptTabPath)
	if err != nil {
		logger.Log.Warnf("Failed to append crypttab")
		return
	}
	return
}

// InstallGrubCfg installs the main grub config to the boot partition
// - installRoot is the base install directory
// - rootDevice holds the root partition
// - bootUUID is the UUID for the boot partition
// - encryptedRoot holds the encrypted root information if encrypted root is enabled
// - kernelCommandLine contains additional kernel parameters which may be optionally set
// Note: this boot partition could be different than the boot partition specified in the bootloader.
// This boot partition specifically indicates where to find the kernel, config files, and initrd
func InstallGrubCfg(installRoot, rootDevice, bootUUID, bootPrefix string, encryptedRoot diskutils.EncryptedRootDevice, kernelCommandLine configuration.KernelCommandLine, readOnlyRoot diskutils.VerityDevice) (err error) {
	const (
		assetGrubcfgFile = "/installer/grub2/grub.cfg"
		grubCfgFile      = "boot/grub2/grub.cfg"
	)

	// Copy the bootloader's grub.cfg and set the file permission
	installGrubCfgFile := filepath.Join(installRoot, grubCfgFile)
	err = file.CopyAndChangeMode(assetGrubcfgFile, installGrubCfgFile, bootDirectoryDirMode, bootDirectoryFileMode)
	if err != nil {
		return
	}

	// Add in bootUUID
	err = setGrubCfgBootUUID(bootUUID, installGrubCfgFile)
	if err != nil {
		logger.Log.Warnf("Failed to set bootUUID in grub.cfg: %v", err)
		return
	}

	// Add in bootPrefix
	err = setGrubCfgBootPrefix(bootPrefix, installGrubCfgFile)
	if err != nil {
		logger.Log.Warnf("Failed to set bootPrefix in grub.cfg: %v", err)
		return
	}

	// Add in rootDevice
	err = setGrubCfgRootDevice(rootDevice, installGrubCfgFile, encryptedRoot.LuksUUID)
	if err != nil {
		logger.Log.Warnf("Failed to set rootDevice in grub.cfg: %v", err)
		return
	}

	// Add in rootLuksUUID
	err = setGrubCfgLuksUUID(installGrubCfgFile, encryptedRoot.LuksUUID)
	if err != nil {
		logger.Log.Warnf("Failed to set luksUUID in grub.cfg: %v", err)
		return
	}

	// Add in logical volumes to active
	err = setGrubCfgLVM(installGrubCfgFile, encryptedRoot.LuksUUID)
	if err != nil {
		logger.Log.Warnf("Failed to set lvm.lv in grub.cfg: %v", err)
		return
	}

	// Configure IMA policy
	err = setGrubCfgIMA(installGrubCfgFile, kernelCommandLine)
	if err != nil {
		logger.Log.Warnf("Failed to set ima_policy in grub.cfg: %v", err)
		return
	}

	err = setGrubCfgReadOnlyVerityRoot(installGrubCfgFile, readOnlyRoot)
	if err != nil {
		logger.Log.Warnf("Failed to set verity root in grub.cfg: %v", err)
		return
	}

	err = setGrubCfgSELinux(installGrubCfgFile, kernelCommandLine)
	if err != nil {
		logger.Log.Warnf("Failed to set SELinux in grub.cfg: %v", err)
		return
	}

	// Append any additional command line parameters
	err = setGrubCfgAdditionalCmdLine(installGrubCfgFile, kernelCommandLine)
	if err != nil {
		logger.Log.Warnf("Failed to append extra command line parameterse in grub.cfg: %v", err)
		return
	}

	return
}

func updateHostname(installRoot, hostname string) (err error) {
	ReportAction("Configuring hostname")

	// Update the environment variables to use the new hostname.
	env := append(shell.CurrentEnvironment(), fmt.Sprintf("HOSTNAME=%s", hostname))
	shell.SetEnvironment(env)

	hostnameFilePath := filepath.Join(installRoot, "etc/hostname")
	err = file.Write(hostname, hostnameFilePath)
	if err != nil {
		logger.Log.Warnf("Failed to write hostname")
		return
	}
	return
}

func updateHosts(installRoot, hostname string) (err error) {
	const (
		lineNumber = "6"
		hostsFile  = "etc/hosts"
	)

	ReportAction("Configuring hosts file")

	newHost := fmt.Sprintf("127.0.0.1   %v", hostname)
	hostsFilePath := filepath.Join(installRoot, hostsFile)
	err = sedInsert(lineNumber, newHost, hostsFilePath)
	if err != nil {
		logger.Log.Warnf("Failed to write hosts file")
		return
	}
	return
}

func addGroups(installChroot *safechroot.Chroot, groups []configuration.Group) (err error) {
	const squashErrors = false

	for _, group := range groups {
		logger.Log.Infof("Adding group (%s)", group.Name)
		ReportActionf("Adding group: %s", group.Name)

		var args = []string{group.Name}
		if group.GID != "" {
			args = append(args, "-g", group.GID)
		}

		err = installChroot.UnsafeRun(func() error {
			return shell.ExecuteLive(squashErrors, "groupadd", args...)
		})
	}

	return
}

func addUsers(installChroot *safechroot.Chroot, users []configuration.User) (err error) {
	const (
		squashErrors = false
	)

	rootUserAdded := false

	for _, user := range users {
		logger.Log.Infof("Adding user (%s)", user.Name)
		ReportActionf("Adding user: %s", user.Name)

		var (
			homeDir string
			isRoot  bool
		)

		homeDir, isRoot, err = createUserWithPassword(installChroot, user)
		if err != nil {
			return
		}
		if isRoot {
			rootUserAdded = true
		}

		err = configureUserGroupMembership(installChroot, user)
		if err != nil {
			return
		}

		err = provisionUserSSHCerts(installChroot, user, homeDir)
		if err != nil {
			return
		}

		err = configureUserStartupCommand(installChroot, user)
		if err != nil {
			return
		}
	}

	// If no root entry was specified in the config file, never expire the root password
	if !rootUserAdded {
		logger.Log.Debugf("No root user entry found in config file. Setting root password to never expire.")

		// Ignore updating if there is no shadow file to update in the target image
		installChrootShadowFile := filepath.Join(installChroot.RootDir(), shadowFile)
		if exists, ferr := file.PathExists(installChrootShadowFile); ferr != nil {
			logger.Log.Error("Error accessing shadow file.")
			return ferr
		} else if !exists {
			logger.Log.Debugf("No shadow file to update. Skipping setting password to never expire.")
			return
		}
		err = installChroot.UnsafeRun(func() error {
			return chage(-1, "root")
		})
	}
	return
}

func createUserWithPassword(installChroot *safechroot.Chroot, user configuration.User) (homeDir string, isRoot bool, err error) {
	const (
		squashErrors      = false
		rootHomeDir       = "/root"
		userHomeDirPrefix = "/home"
		postfixLength     = 12
		alphaNumeric      = "abcdefghijklmnopqrstuvwxyzABCDEFGHIJKLMNOPQRSTUVWXYZ0123456789"
	)

	var (
		hashedPassword          string
		stdout                  string
		stderr                  string
		salt                    string
		installChrootShadowFile = filepath.Join(installChroot.RootDir(), shadowFile)
	)

	// Get the hashed password for the user
	if user.PasswordHashed {
		hashedPassword = user.Password
	} else {
		salt, err = randomization.RandomString(postfixLength, alphaNumeric)
		if err != nil {
			return
		}
		// Generate hashed password based on salt value provided.
		// -6 option indicates to use the SHA256/SHA512 algorithm
		stdout, stderr, err = shell.Execute("openssl", "passwd", "-6", "-salt", salt, user.Password)
		if err != nil {
			logger.Log.Warnf("Failed to generate hashed password")
			logger.Log.Warn(stderr)
			return
		}
		hashedPassword = strings.TrimSpace(stdout)
	}
	logger.Log.Tracef("hashed password: %v", hashedPassword)

	if strings.TrimSpace(hashedPassword) == "" {
		err = fmt.Errorf("empty password for user (%s) is not allowed", user.Name)
		return
	}

	// Create the user with the given hashed password
	if user.Name == rootUser {
		homeDir = rootHomeDir

		if user.UID != "" {
			logger.Log.Warnf("Ignoring UID for (%s) user, using default", rootUser)
		}

		if exists, ferr := file.PathExists(installChrootShadowFile); ferr != nil {
			logger.Log.Error("Error accessing shadow file.")
			err = ferr
			return
		} else if !exists {
			logger.Log.Debugf("No shadow file to update. Skipping updating user password..")
		} else {
			// Update shadow file
			err = updateUserPassword(installChroot.RootDir(), user.Name, hashedPassword)
			if err != nil {
				logger.Log.Warnf("Encountered a problem when updating root user password: %s", err)
				return
			}
		}
		isRoot = true
	} else {
		homeDir = filepath.Join(userHomeDirPrefix, user.Name)

		var args = []string{user.Name, "-m", "-p", hashedPassword}
		if user.UID != "" {
			args = append(args, "-u", user.UID)
		}

		err = installChroot.UnsafeRun(func() error {
			return shell.ExecuteLive(squashErrors, "useradd", args...)
		})
	}

	if err != nil {
		return
	}

	// Update password expiration
	if user.PasswordExpiresDays != 0 {
		// Ignore updating if there is no shadow file to update
		if exists, ferr := file.PathExists(installChrootShadowFile); ferr != nil {
			logger.Log.Error("Error accessing shadow file.")
			err = ferr
			return
		} else if !exists {
			logger.Log.Debugf("No shadow file to update. Skipping updating password expiration.")
			return
		}

		err = installChroot.UnsafeRun(func() error {
			return chage(user.PasswordExpiresDays, user.Name)
		})
	}

	return
}

// chage works in the same way as invoking "chage -M passwordExpirationInDays username"
// i.e. it sets the maximum password expiration date.
func chage(passwordExpirationInDays int64, username string) (err error) {
	var (
		shadow            []string
		usernameWithColon = fmt.Sprintf("%s:", username)
	)

	shadow, err = file.ReadLines(shadowFile)
	if err != nil {
		return
	}

	for n, entry := range shadow {
		done := false
		// Entries in shadow are separated by colon and start with a username
		// Finding one that starts like that means we've found our entry
		if strings.HasPrefix(entry, usernameWithColon) {
			// Each line in shadow contains 9 fields separated by colon ("") in the following order:
			// login name, encrypted password, date of last password change,
			// minimum password age, maximum password age, password warning period,
			// password inactivity period, account expiration date, reserved field for future use
			const (
				passwordNeverExpiresValue = -1
				loginNameField            = 0
				encryptedPasswordField    = 1
				passwordChangedField      = 2
				minPasswordAgeField       = 3
				maxPasswordAgeField       = 4
				warnPeriodField           = 5
				inactivityPeriodField     = 6
				expirationField           = 7
				reservedField             = 8
				totalFieldsCount          = 9
			)

			fields := strings.Split(entry, ":")
			// Any value other than totalFieldsCount indicates error in parsing
			if len(fields) != totalFieldsCount {
				return fmt.Errorf(`invalid shadow entry "%v" for user "%s": %d fields expected, but %d found.`, fields, username, totalFieldsCount, len(fields))
			}

			if passwordExpirationInDays == passwordNeverExpiresValue {
				// If passwordExpirationInDays is equal to -1, it means that password never expires.
				// This is expressed by leaving account expiration date field (and fields after it) empty.
				for _, fieldToChange := range []int{maxPasswordAgeField, warnPeriodField, inactivityPeriodField, expirationField, reservedField} {
					fields[fieldToChange] = ""
				}
				// Each user appears only once, since we found one, we are finished; save the changes and exit.
				done = true
			} else if passwordExpirationInDays < passwordNeverExpiresValue {
				// Values smaller than -1 make no sense
				return fmt.Errorf(`invalid value for maximum user's "%s" password expiration:(%d); should be greater than %d`, username, passwordExpirationInDays, passwordNeverExpiresValue)
			} else {
				// If passwordExpirationInDays has any other value, it's the maximum expiration date: set it accordingly
				// To do so, we need to ensure that passwordChangedField holds a valid value and then sum it with passwordExpirationInDays.
				var (
					passwordAge     int64
					passwordChanged = fields[passwordChangedField]
				)

				if passwordChanged == "" {
					// Set to the number of days since epoch
					fields[passwordChangedField] = fmt.Sprintf("%d", int64(time.Since(time.Unix(0, 0)).Hours()/24))
				}
				passwordAge, err = strconv.ParseInt(fields[passwordChangedField], 10, 64)
				if err != nil {
					return
				}
				fields[expirationField] = fmt.Sprintf("%d", passwordAge+passwordExpirationInDays)

				// Each user appears only once, since we found one, we are finished; save the changes and exit.
				done = true
			}
			if done {
				// Create and save new shadow file including potential changes from above.
				shadow[n] = strings.Join(fields, ":")
				err = file.Write(strings.Join(shadow, "\n"), shadowFile)
				return
			}
		}
	}

	return fmt.Errorf(`user "%s" not found when trying to change the password expiration date`, username)
}

func configureUserGroupMembership(installChroot *safechroot.Chroot, user configuration.User) (err error) {
	const squashErrors = false

	// Update primary group
	if user.PrimaryGroup != "" {
		err = installChroot.UnsafeRun(func() error {
			return shell.ExecuteLive(squashErrors, "usermod", "-g", user.PrimaryGroup, user.Name)
		})

		if err != nil {
			return
		}
	}

	// Update secondary groups
	if len(user.SecondaryGroups) != 0 {
		allGroups := strings.Join(user.SecondaryGroups, ",")
		err = installChroot.UnsafeRun(func() error {
			return shell.ExecuteLive(squashErrors, "usermod", "-a", "-G", allGroups, user.Name)
		})

		if err != nil {
			return
		}
	}

	return
}

func configureUserStartupCommand(installChroot *safechroot.Chroot, user configuration.User) (err error) {
	const (
		passwdFilePath = "etc/passwd"
		sedDelimiter   = "|"
	)

	if user.StartupCommand == "" {
		return
	}

	logger.Log.Debugf("Updating user '%s' startup command to '%s'.", user.Name, user.StartupCommand)

	findPattern := fmt.Sprintf(`^\(%s.*\):[^:]*$`, user.Name)
	replacePattern := fmt.Sprintf(`\1:%s`, user.StartupCommand)
	filePath := filepath.Join(installChroot.RootDir(), passwdFilePath)
	err = sed(findPattern, replacePattern, sedDelimiter, filePath)
	if err != nil {
		logger.Log.Errorf("Failed to update user's startup command.")
		return
	}
	return
}

func provisionUserSSHCerts(installChroot *safechroot.Chroot, user configuration.User, homeDir string) (err error) {
	var (
		pubKeyData []string
		exists     bool
	)
	const squashErrors = false
	const authorizedKeysTempFilePerms = 0644
	const authorizedKeysTempFile = "/tmp/authorized_keys"
	const sshDirectoryPermission = "0700"

	// Skip user SSH directory generation when not provided with public keys
	// Let SSH handle the creation of this folder on its first use
	if len(user.SSHPubKeyPaths) == 0 {
		return
	}

	userSSHKeyDir := filepath.Join(homeDir, ".ssh")
	authorizedKeysFile := filepath.Join(userSSHKeyDir, "authorized_keys")

	exists, err = file.PathExists(authorizedKeysTempFile)
	if err != nil {
		logger.Log.Warnf("Error accessing %s file : %v", authorizedKeysTempFile, err)
		return
	}
	if !exists {
		logger.Log.Debugf("File %s does not exist. Creating file...", authorizedKeysTempFile)
		err = file.Create(authorizedKeysTempFile, authorizedKeysTempFilePerms)
		if err != nil {
			logger.Log.Warnf("Failed to create %s file : %v", authorizedKeysTempFile, err)
			return
		}
	} else {
		err = os.Truncate(authorizedKeysTempFile, 0)
		if err != nil {
			logger.Log.Warnf("Failed to truncate %s file : %v", authorizedKeysTempFile, err)
			return
		}
	}
	defer os.Remove(authorizedKeysTempFile)

	for _, pubKey := range user.SSHPubKeyPaths {
		logger.Log.Infof("Adding ssh key (%s) to user (%s)", filepath.Base(pubKey), user.Name)
		relativeDst := filepath.Join(userSSHKeyDir, filepath.Base(pubKey))

		fileToCopy := safechroot.FileToCopy{
			Src:  pubKey,
			Dest: relativeDst,
		}

		err = installChroot.AddFiles(fileToCopy)
		if err != nil {
			return
		}

		logger.Log.Infof("Adding ssh key (%s) to user (%s) .ssh/authorized_users", filepath.Base(pubKey), user.Name)
		pubKeyData, err = file.ReadLines(pubKey)
		if err != nil {
			logger.Log.Warnf("Failed to read from SSHPubKey : %v", err)
			return
		}

		// Append to the tmp/authorized_users file
		for _, sshkey := range pubKeyData {
			sshkey += "\n"
			err = file.Append(sshkey, authorizedKeysTempFile)
			if err != nil {
				logger.Log.Warnf("Failed to append to %s : %v", authorizedKeysTempFile, err)
				return
			}
		}
	}

	fileToCopy := safechroot.FileToCopy{
		Src:  authorizedKeysTempFile,
		Dest: authorizedKeysFile,
	}

	err = installChroot.AddFiles(fileToCopy)
	if err != nil {
		return
	}

	// Change ownership of the folder to belong to the user and their primary group
	err = installChroot.UnsafeRun(func() (err error) {
		// Find the primary group of the user
		stdout, stderr, err := shell.Execute("id", "-g", user.Name)
		if err != nil {
			logger.Log.Warnf(stderr)
			return
		}

		primaryGroup := strings.TrimSpace(stdout)
		logger.Log.Debugf("Primary group for user (%s) is (%s)", user.Name, primaryGroup)

		ownership := fmt.Sprintf("%s:%s", user.Name, primaryGroup)
		err = shell.ExecuteLive(squashErrors, "chown", "-R", ownership, userSSHKeyDir)
		if err != nil {
			return
		}

		err = shell.ExecuteLive(squashErrors, "chmod", "-R", sshDirectoryPermission, userSSHKeyDir)
		return
	})

	if err != nil {
		return
	}

	return
}

func updateUserPassword(installRoot, username, password string) (err error) {
	const sedDelimiter = "|"

	findPattern := fmt.Sprintf("%v:x:", username)
	replacePattern := fmt.Sprintf("%v:%v:", username, password)
	filePath := filepath.Join(installRoot, shadowFile)
	err = sed(findPattern, replacePattern, sedDelimiter, filePath)
	if err != nil {
		logger.Log.Warnf("Failed to write hashed password to shadow file")
		return
	}
	return
}

// SELinuxConfigure pre-configures SELinux file labels and configuration files
func SELinuxConfigure(systemConfig configuration.SystemConfig, installChroot *safechroot.Chroot, mountPointToFsTypeMap map[string]string) (err error) {
	logger.Log.Infof("Preconfiguring SELinux policy in %s mode", systemConfig.KernelCommandLine.SELinux)

	err = selinuxUpdateConfig(systemConfig, installChroot)
	if err != nil {
		logger.Log.Errorf("Failed to update SELinux config")
		return
	}
	err = selinuxRelabelFiles(systemConfig, installChroot, mountPointToFsTypeMap)
	if err != nil {
		logger.Log.Errorf("Failed to label SELinux files")
		return
	}
	return
}

func selinuxUpdateConfig(systemConfig configuration.SystemConfig, installChroot *safechroot.Chroot) (err error) {
	const (
		configFile     = "etc/selinux/config"
		selinuxPattern = "^SELINUX=.*"
	)
	var mode string

	switch systemConfig.KernelCommandLine.SELinux {
	case configuration.SELinuxEnforcing, configuration.SELinuxForceEnforcing:
		mode = configuration.SELinuxEnforcing.String()
	case configuration.SELinuxPermissive:
		mode = configuration.SELinuxPermissive.String()
	}

	selinuxConfigPath := filepath.Join(installChroot.RootDir(), configFile)
	selinuxMode := fmt.Sprintf("SELINUX=%s", mode)
	err = sed(selinuxPattern, selinuxMode, "`", selinuxConfigPath)
	return
}

func selinuxRelabelFiles(systemConfig configuration.SystemConfig, installChroot *safechroot.Chroot, mountPointToFsTypeMap map[string]string) (err error) {
	const (
		squashErrors        = false
		configFile          = "etc/selinux/config"
		fileContextBasePath = "etc/selinux/%s/contexts/files/file_contexts"
	)
	var listOfMountsToLabel []string

	// Search through all our mount points for supported filesystem types
	// Note for the future: SELinux can support any of {btrfs, encfs, ext2-4, f2fs, jffs2, jfs, ubifs, xfs, zfs}, but the build system currently
	//     only supports the below cases:
	for mount, fsType := range mountPointToFsTypeMap {
		switch fsType {
		case "ext2", "ext3", "ext4":
			listOfMountsToLabel = append(listOfMountsToLabel, mount)
		case "fat32", "fat16", "vfat":
			logger.Log.Debugf("SELinux will not label mount at (%s) of type (%s), skipping", mount, fsType)
		default:
			err = fmt.Errorf("Unknown fsType (%s) for mount (%s), cannot configure SELinux", fsType, mount)
			return
		}
	}

	// Find the type of policy we want to label with
	selinuxConfigPath := filepath.Join(installChroot.RootDir(), configFile)
	stdout, stderr, err := shell.Execute("sed", "-n", "s/^SELINUXTYPE=\\(.*\\)$/\\1/p", selinuxConfigPath)
	if err != nil {
		logger.Log.Errorf("Could not find an SELINUXTYPE in %s", selinuxConfigPath)
		logger.Log.Error(stderr)
		return
	}
	selinuxType := strings.TrimSpace(stdout)
	fileContextPath := fmt.Sprintf(fileContextBasePath, selinuxType)

	logger.Log.Debugf("Running setfiles to apply SELinux labels on mount points: %v", listOfMountsToLabel)
	err = installChroot.UnsafeRun(func() error {
		args := []string{"-m", "-v", fileContextPath}
		args = append(args, listOfMountsToLabel...)

		// We only want to print basic info, filter out the real output unless at trace level (Execute call handles that)
		files := 0
		lastFile := ""
		onStdout := func(args ...interface{}) {
			if len(args) > 0 {
				files++
				lastFile = fmt.Sprintf("%v", args)
			}
			if (files % 1000) == 0 {
				ReportActionf("SELinux: labelled %d files", files)
			}
		}
		err := shell.ExecuteLiveWithCallback(onStdout, logger.Log.Warn, squashErrors, "setfiles", args...)
		if err != nil {
			return fmt.Errorf("failed while labeling files (last file: %s) %w", lastFile, err)
		}
		return err
	})

	return
}

func sed(find, replace, delimiter, file string) (err error) {
	const squashErrors = false

	replacement := fmt.Sprintf("s%s%s%s%s%s", delimiter, find, delimiter, replace, delimiter)
	return shell.ExecuteLive(squashErrors, "sed", "-i", replacement, file)
}

func sedInsert(line, replace, file string) (err error) {
	const squashErrors = false

	insertAtLine := fmt.Sprintf("%si%s", line, replace)
	return shell.ExecuteLive(squashErrors, "sed", "-i", insertAtLine, file)
}

func getPackagesFromJSON(file string) (pkgList PackageList, err error) {
	err = jsonutils.ReadJSONFile(file, &pkgList)
	if err != nil {
		logger.Log.Warnf("Could not read JSON file: %v", err)
		return
	}
	return
}

// InstallBootloader installs the proper bootloader for this type of image
// - installChroot is a pointer to the install Chroot object
// - bootType indicates the type of boot loader to add.
// - bootUUID is the UUID of the boot partition
// Note: this boot partition could be different than the boot partition specified in the main grub config.
// This boot partition specifically indicates where to find the main grub cfg
func InstallBootloader(installChroot *safechroot.Chroot, encryptEnabled bool, bootType, bootUUID, bootPrefix, bootDevPath string) (err error) {
	const (
		efiMountPoint  = "/boot/efi"
		efiBootType    = "efi"
		legacyBootType = "legacy"
		noneBootType   = "none"
	)

	ReportAction("Configuring bootloader")

	switch bootType {
	case legacyBootType:
		err = installLegacyBootloader(installChroot, bootDevPath, encryptEnabled)
		if err != nil {
			return
		}
	case efiBootType:
		efiPath := filepath.Join(installChroot.RootDir(), efiMountPoint)
		err = installEfiBootloader(encryptEnabled, efiPath, bootUUID, bootPrefix)
		if err != nil {
			return
		}
	case noneBootType:
		// Nothing to do here
	default:
		err = fmt.Errorf("unknown boot type: %v", bootType)
		return
	}
	return
}

// Note: We assume that the /boot directory is present. Whether it is backed by an explicit "boot" partition or present
// as part of a general "root" partition is assumed to have been done already.
func installLegacyBootloader(installChroot *safechroot.Chroot, bootDevPath string, encryptEnabled bool) (err error) {
	const (
		squashErrors = false
		bootDir      = "/boot"
		bootDirArg   = "--boot-directory"
		grub2BootDir = "/boot/grub2"
	)

	// Add grub cryptodisk settings
	if encryptEnabled {
		err = enableCryptoDisk()
		if err != nil {
			return
		}
	}
	installBootDir := filepath.Join(installChroot.RootDir(), bootDir)
	grub2InstallBootDirArg := fmt.Sprintf("%s=%s", bootDirArg, installBootDir)
	err = shell.ExecuteLive(squashErrors, "grub2-install", "--target=i386-pc", grub2InstallBootDirArg, bootDevPath)
	if err != nil {
		return
	}
	installGrub2BootDir := filepath.Join(installChroot.RootDir(), grub2BootDir)
	err = shell.ExecuteLive(squashErrors, "chmod", "-R", "go-rwx", installGrub2BootDir)
	return
}

// GetUUID queries the UUID of the given partition
// - device is the device path of the desired partition
func GetUUID(device string) (stdout string, err error) {
	stdout, _, err = shell.Execute("blkid", device, "-s", "UUID", "-o", "value")
	if err != nil {
		return
	}
	logger.Log.Trace(stdout)
	stdout = strings.TrimSpace(stdout)
	return
}

// GetPartUUID queries the PARTUUID of the given partition
// - device is the device path of the desired partition
func GetPartUUID(device string) (stdout string, err error) {
	stdout, _, err = shell.Execute("blkid", device, "-s", "PARTUUID", "-o", "value")
	if err != nil {
		return
	}
	logger.Log.Trace(stdout)
	stdout = strings.TrimSpace(stdout)
	return
}

// GetPartLabel queries the PARTLABEL of the given partition
// - device is the device path of the desired partition
func GetPartLabel(device string) (stdout string, err error) {
	stdout, _, err = shell.Execute("blkid", device, "-s", "PARTLABEL", "-o", "value")
	if err != nil {
		return
	}
	logger.Log.Trace(stdout)
	stdout = strings.TrimSpace(stdout)
	return
}

// FormatMountIdentifier finds the requested identifier type for the given device, and formats it for use
//  ie "UUID=12345678-abcd..."
func FormatMountIdentifier(identifier configuration.MountIdentifier, device string) (identifierString string, err error) {
	var id string
	switch identifier {
	case configuration.MountIdentifierUuid:
		id, err = GetUUID(device)
		if err != nil {
			return
		}
		identifierString = fmt.Sprintf("UUID=%s", id)
	case configuration.MountIdentifierPartUuid:
		id, err = GetPartUUID(device)
		if err != nil {
			return
		}
		identifierString = fmt.Sprintf("PARTUUID=%s", id)
	case configuration.MountIdentifierPartLabel:
		id, err = GetPartLabel(device)
		if err != nil {
			return
		}
		identifierString = fmt.Sprintf("PARTLABEL=%s", id)
	case configuration.MountIdentifierNone:
		err = fmt.Errorf("must select a mount identifier for device (%s)", device)
	default:
		err = fmt.Errorf("unknown mount identifier: '%v'", identifier)
	}
	return
}

// enableCryptoDisk enables Grub to boot from an encrypted disk
// - installChroot is the installation chroot
func enableCryptoDisk() (err error) {
	const (
		grubPath           = "/etc/default/grub"
		grubCryptoDisk     = "GRUB_ENABLE_CRYPTODISK=y\n"
		grubPreloadModules = `GRUB_PRELOAD_MODULES="lvm"`
	)

	err = file.Append(grubCryptoDisk, grubPath)
	if err != nil {
		logger.Log.Warnf("Failed to add grub cryptodisk: %v", err)
		return
	}
	err = file.Append(grubPreloadModules, grubPath)
	if err != nil {
		logger.Log.Warnf("Failed to add grub preload modules: %v", err)
		return
	}
	return
}

// installEfi copies the efi binaries and grub configuration to the appropriate
// installRoot/boot/efi folder
// It is expected that shim (bootx64.efi) and grub2 (grub2.efi) are installed
// into the EFI directory via the package list installation mechanism.
func installEfiBootloader(encryptEnabled bool, installRoot, bootUUID, bootPrefix string) (err error) {
	const (
		defaultCfgFilename = "grub.cfg"
		encryptCfgFilename = "grubEncrypt.cfg"
		grubAssetDir       = "/installer/efi/grub"
		grubFinalDir       = "boot/grub2"
	)

	// Copy the bootloader's grub.cfg
	grubAssetPath := filepath.Join(grubAssetDir, defaultCfgFilename)
	if encryptEnabled {
		grubAssetPath = filepath.Join(grubAssetDir, encryptCfgFilename)
	}
	grubFinalPath := filepath.Join(installRoot, grubFinalDir, defaultCfgFilename)
	err = file.CopyAndChangeMode(grubAssetPath, grubFinalPath, bootDirectoryDirMode, bootDirectoryFileMode)
	if err != nil {
		logger.Log.Warnf("Failed to copy grub.cfg: %v", err)
		return
	}

	// Add in bootUUID
	err = setGrubCfgBootUUID(bootUUID, grubFinalPath)
	if err != nil {
		logger.Log.Warnf("Failed to set bootUUID in grub.cfg: %v", err)
		return
	}

	// Set the boot prefix
	err = setGrubCfgBootPrefix(bootPrefix, grubFinalPath)
	if err != nil {
		logger.Log.Warnf("Failed to set bootPrefix in grub.cfg: %v", err)
		return
	}

	// Add in encrypted volume
	if encryptEnabled {
		err = setGrubCfgEncryptedVolume(grubFinalPath)
		if err != nil {
			logger.Log.Warnf("Failed to set encrypted volume in grub.cfg: %v", err)
			return
		}
	}

	return
}

func copyAdditionalFiles(installChroot *safechroot.Chroot, config configuration.SystemConfig) (err error) {
	ReportAction("Copying additional files")

	for srcFile, dstFile := range config.AdditionalFiles {
		fileToCopy := safechroot.FileToCopy{
			Src:  srcFile,
			Dest: dstFile,
		}

		err = installChroot.AddFiles(fileToCopy)
		if err != nil {
			return
		}
	}

	return
}

// cleanupRpmDatabase removes RPM database if the image does not require a package manager.
// rootPrefix is prepended to the RPM database path - useful when RPM database resides in a chroot and cleanupRpmDatabase can't be called from within the chroot.
func cleanupRpmDatabase(rootPrefix string) (err error) {
	logger.Log.Info("Attempting RPM database cleanup...")
	rpmDir := filepath.Join(rootPrefix, rpmDependenciesDirectory)
	err = os.RemoveAll(rpmDir)
	if err != nil {
		logger.Log.Errorf("Failed to remove RPM database (%s). Error: %s", rpmDir, err)
		err = fmt.Errorf("failed to remove RPM database (%s): %s", rpmDir, err)
	} else {
		logger.Log.Infof("Cleaned up RPM database (%s)", rpmDir)
	}
	return
}

<<<<<<< HEAD
func RunPreInstallScripts(config configuration.Config) (err error) {
	const squashErrors = false
	logger.Log.Infof("Entered here to execute preinstall scripts")
	logger.Log.Infof("Any system configs: %d", len(config.SystemConfigs[0].PreInstallScripts))
	for _, sysConfig := range config.SystemConfigs {
		for _, script := range sysConfig.PreInstallScripts {
			ReportActionf("Running pre-install script: %s", path.Base(script.Path))
			logger.Log.Infof("Running pre-install script: %s", script.Path)
	
			shell.ExecuteLive(squashErrors, "chmod", "a+x", script.Path)
	
			err = shell.ExecuteLive(squashErrors, shell.ShellProgram, "-c", fmt.Sprintf("%s %s", script.Path, script.Args))
			if err != nil {
				logger.Log.Infof("Having issue executing the script??????")
				return
			}
=======
func RunPreInstallScripts(config configuration.SystemConfig) (err error) {
	const squashErrors = false

	for _, script := range config.PreInstallScripts {
		ReportActionf("Running pre-install script: %s", path.Base(script.Path))
		logger.Log.Infof("Running pre-install script: %s", script.Path)

		err = shell.ExecuteLive(squashErrors, "chmod", "a+x", script.Path)
		if err != nil {
			return
		}

		err = shell.ExecuteLive(squashErrors, shell.ShellProgram, "-c", fmt.Sprintf("%s %s", script.Path, script.Args))
		if err != nil {
			return
>>>>>>> 9d9da4f6
		}
	}

	return
}

func runPostInstallScripts(installChroot *safechroot.Chroot, config configuration.SystemConfig) (err error) {
	const squashErrors = false

	for _, script := range config.PostInstallScripts {
		// Copy the script from this chroot into the install chroot before running it
		scriptPath := script.Path
		fileToCopy := safechroot.FileToCopy{
			Src:  scriptPath,
			Dest: scriptPath,
		}

		installChroot.AddFiles(fileToCopy)
		if err != nil {
			return
		}

		ReportActionf("Running post-install script: %s", path.Base(script.Path))
		logger.Log.Infof("Running post-install script: %s", script.Path)
		err = installChroot.UnsafeRun(func() error {
			err := shell.ExecuteLive(squashErrors, shell.ShellProgram, "-c", fmt.Sprintf("%s %s", scriptPath, script.Args))

			if err != nil {
				return err
			}

			err = os.Remove(scriptPath)
			if err != nil {
				logger.Log.Errorf("Failed to cleanup post-install script (%s). Error: %s", scriptPath, err)
			}

			return err
		})

		if err != nil {
			return
		}
	}

	return
}

func setGrubCfgAdditionalCmdLine(grubPath string, kernelCommandline configuration.KernelCommandLine) (err error) {
	const (
		extraPattern = "{{.ExtraCommandLine}}"
	)

	logger.Log.Debugf("Adding ExtraCommandLine('%s') to '%s'", kernelCommandline.ExtraCommandLine, grubPath)
	err = sed(extraPattern, kernelCommandline.ExtraCommandLine, kernelCommandline.GetSedDelimeter(), grubPath)
	if err != nil {
		logger.Log.Warnf("Failed to append extra paramters to grub.cfg: %v", err)
	}

	return
}

func setGrubCfgIMA(grubPath string, kernelCommandline configuration.KernelCommandLine) (err error) {
	const (
		imaPrefix  = "ima_policy="
		imaPattern = "{{.IMAPolicy}}"
	)

	var ima string

	for _, policy := range kernelCommandline.ImaPolicy {
		ima += fmt.Sprintf("%v%v ", imaPrefix, policy)
	}

	logger.Log.Debugf("Adding ImaPolicy('%s') to '%s'", ima, grubPath)
	err = sed(imaPattern, ima, kernelCommandline.GetSedDelimeter(), grubPath)
	if err != nil {
		logger.Log.Warnf("Failed to set grub.cfg's IMA setting: %v", err)
	}

	return
}

func setGrubCfgSELinux(grubPath string, kernelCommandline configuration.KernelCommandLine) (err error) {
	const (
		selinuxPattern        = "{{.SELinux}}"
		selinuxSettings       = "security=selinux selinux=1"
		selinuxForceEnforcing = "enforcing=1"
	)
	var selinux string

	switch kernelCommandline.SELinux {
	case configuration.SELinuxForceEnforcing:
		selinux = fmt.Sprintf("%s %s", selinuxSettings, selinuxForceEnforcing)
	case configuration.SELinuxPermissive, configuration.SELinuxEnforcing:
		selinux = selinuxSettings
	case configuration.SELinuxOff:
		selinux = ""
	}

	logger.Log.Debugf("Adding SELinuxConfiguration('%s') to '%s'", selinux, grubPath)
	err = sed(selinuxPattern, selinux, kernelCommandline.GetSedDelimeter(), grubPath)
	if err != nil {
		logger.Log.Warnf("Failed to set grub.cfg's SELinux setting: %v", err)
	}

	return
}

// setGrubCfgReadOnlyVerityRoot populates the arguments needed to boot with a dm-verity read-only root partition
func setGrubCfgReadOnlyVerityRoot(grubPath string, readOnlyRoot diskutils.VerityDevice) (err error) {
	var (
		verityMountArg          = fmt.Sprintf("rd.verityroot.devicename=%s", readOnlyRoot.MappedName)
		verityHashArg           = fmt.Sprintf("rd.verityroot.hashtree=/%s.hashtree", readOnlyRoot.MappedName)
		verityRootHashArg       = fmt.Sprintf("rd.verityroot.roothashfile=/%s.roothash", readOnlyRoot.MappedName)
		verityRootHashSigArg    = fmt.Sprintf("rd.verityroot.roothashsig=/%s.p7", readOnlyRoot.MappedName)
		verityFECDataArg        = fmt.Sprintf("rd.verityroot.fecdata=/%s.fec", readOnlyRoot.MappedName)
		verityFECRootsArg       = fmt.Sprintf("rd.verityroot.fecroots=%d", readOnlyRoot.FecRoots)
		verityErrorHandling     = fmt.Sprintf("rd.verityroot.verityerrorhandling=%s", readOnlyRoot.ErrorBehavior)
		verityValidateOnBootArg = fmt.Sprintf("rd.verityroot.validateonboot=%v", readOnlyRoot.ValidateOnBoot)
		verityOverlaysArg       = fmt.Sprintf("rd.verityroot.overlays=\"%s\"", strings.Join(readOnlyRoot.TmpfsOverlays, " "))
		verityOverlaySizeArg    = fmt.Sprintf("rd.verityroot.overlaysize=\"%s\"", readOnlyRoot.TmpfsOverlaySize)
		verityDebugMountsArg    = fmt.Sprintf("rd.verityroot.overlays_debug_mount=%s", readOnlyRoot.TmpfsOverlaysDebugMount)
		verityPattern           = "{{.ReadOnlyVerityRoot}}"
		verityArgs              = ""

		cmdline configuration.KernelCommandLine
	)

	if readOnlyRoot.MappedName != "" {
		// Basic set of verity arguments common to all use cases
		verityArgs = fmt.Sprintf("%s %s %s %s %s %s %s %s",
			verityMountArg,
			verityHashArg,
			verityRootHashArg,
			verityErrorHandling,
			verityValidateOnBootArg,
			verityOverlaysArg,
			verityOverlaySizeArg,
			verityDebugMountsArg,
		)
		// Only include the FEC arguments if we have FEC enabled
		if readOnlyRoot.FecRoots > 0 {
			verityArgs = fmt.Sprintf("%s %s %s", verityArgs, verityFECDataArg, verityFECRootsArg)
		}
		if readOnlyRoot.UseRootHashSignature {
			verityArgs = fmt.Sprintf("%s %s", verityArgs, verityRootHashSigArg)
		}
	}

	logger.Log.Debugf("Adding Verity Root ('%s') to %s", verityArgs, grubPath)
	err = sed(verityPattern, verityArgs, cmdline.GetSedDelimeter(), grubPath)
	if err != nil {
		logger.Log.Warnf("Failed to set grub.cfg's Verity Root setting: %v", err)
	}

	return
}

func setGrubCfgLVM(grubPath, luksUUID string) (err error) {
	const (
		lvmPrefix  = "rd.lvm.lv="
		lvmPattern = "{{.LVM}}"
	)
	var cmdline configuration.KernelCommandLine

	var lvm string
	if luksUUID != "" {
		lvm = fmt.Sprintf("%v%v", lvmPrefix, diskutils.GetEncryptedRootVolPath())
	}

	logger.Log.Debugf("Adding lvm('%s') to '%s'", lvm, grubPath)
	err = sed(lvmPattern, lvm, cmdline.GetSedDelimeter(), grubPath)
	if err != nil {
		logger.Log.Warnf("Failed to set grub.cfg's LVM setting: %v", err)
	}

	return
}

func setGrubCfgLuksUUID(grubPath, uuid string) (err error) {
	const (
		luksUUIDPrefix  = "luks.uuid="
		luksUUIDPattern = "{{.LuksUUID}}"
	)
	var (
		cmdline  configuration.KernelCommandLine
		luksUUID string
	)
	if uuid != "" {
		luksUUID = fmt.Sprintf("%v%v", luksUUIDPrefix, uuid)
	}

	logger.Log.Debugf("Adding luks('%s') to '%s'", luksUUID, grubPath)
	err = sed(luksUUIDPattern, luksUUID, cmdline.GetSedDelimeter(), grubPath)
	if err != nil {
		logger.Log.Warnf("Failed to set grub.cfg's luksUUID: %v", err)
		return
	}

	return
}

func setGrubCfgBootUUID(bootUUID, grubPath string) (err error) {
	const (
		bootUUIDPattern = "{{.BootUUID}}"
	)
	var cmdline configuration.KernelCommandLine

	logger.Log.Debugf("Adding UUID('%s') to '%s'", bootUUID, grubPath)
	err = sed(bootUUIDPattern, bootUUID, cmdline.GetSedDelimeter(), grubPath)
	if err != nil {
		logger.Log.Warnf("Failed to set grub.cfg's bootUUID: %v", err)
		return
	}
	return
}

func setGrubCfgBootPrefix(bootPrefix, grubPath string) (err error) {
	const (
		bootPrefixPattern = "{{.BootPrefix}}"
	)
	var cmdline configuration.KernelCommandLine

	logger.Log.Debugf("Adding BootPrefix('%s') to '%s'", bootPrefix, grubPath)
	err = sed(bootPrefixPattern, bootPrefix, cmdline.GetSedDelimeter(), grubPath)
	if err != nil {
		logger.Log.Warnf("Failed to set grub.cfg's bootPrefix: %v", err)
		return
	}
	return
}

func setGrubCfgEncryptedVolume(grubPath string) (err error) {
	const (
		encryptedVolPattern = "{{.EncryptedVolume}}"
		lvmPrefix           = "lvm/"
	)
	var cmdline configuration.KernelCommandLine

	encryptedVol := fmt.Sprintf("%v%v%v%v", "(", lvmPrefix, diskutils.GetEncryptedRootVol(), ")")
	logger.Log.Debugf("Adding EncryptedVolume('%s') to '%s'", encryptedVol, grubPath)
	err = sed(encryptedVolPattern, encryptedVol, cmdline.GetSedDelimeter(), grubPath)
	if err != nil {
		logger.Log.Warnf("Failed to grub.cfg's encryptedVolume: %v", err)
		return
	}
	return
}

func setGrubCfgRootDevice(rootDevice, grubPath, luksUUID string) (err error) {
	const (
		rootDevicePattern = "{{.RootPartition}}"
	)
	var cmdline configuration.KernelCommandLine

	if luksUUID != "" {
		rootDevice = diskutils.GetEncryptedRootVolMapping()
	}

	logger.Log.Debugf("Adding RootDevice('%s') to '%s'", rootDevice, grubPath)
	err = sed(rootDevicePattern, rootDevice, cmdline.GetSedDelimeter(), grubPath)
	if err != nil {
		logger.Log.Warnf("Failed to set grub.cfg's rootDevice: %v", err)
		return
	}
	return
}

// ExtractPartitionArtifacts scans through the SystemConfig and generates all the partition-based artifacts specified.
// - setupChrootDirPath is the path to the setup root dir where the build takes place
// - workDirPath is the directory to place the artifacts
// - diskIndex is the index of the disk this is added to the parition artifact generated
// - disk configuration settings for the disk
// - systemConfig system configration corresponding to the disk configuration
// - partIDToDevPathMap is a map of partition IDs to partition device paths
// - mountPointToOverlayMap is a map of mountpoints to the overlay details for this mount if any
func ExtractPartitionArtifacts(setupChrootDirPath, workDirPath string, diskIndex int, disk configuration.Disk, systemConfig configuration.SystemConfig, partIDToDevPathMap map[string]string, mountPointToOverlayMap map[string]*Overlay) (err error) {
	const (
		ext4ArtifactType  = "ext4"
		diffArtifactType  = "diff"
		rdiffArtifactType = "rdiff"
	)
	// Scan each partition for Artifacts
	for i, partition := range disk.Partitions {
		for _, artifact := range partition.Artifacts {
			devPath := partIDToDevPathMap[partition.ID]

			switch artifact.Type {
			case ext4ArtifactType:
				// Ext4 artifact type output is a .raw of the partition
				finalName := fmt.Sprintf("disk%d.partition%d.raw", diskIndex, i)
				err = createRawArtifact(workDirPath, devPath, finalName)
				if err != nil {
					return err
				}
			case diffArtifactType:
				for _, setting := range systemConfig.PartitionSettings {
					if setting.ID == partition.ID {
						if setting.OverlayBaseImage != "" {
							// Diff artifact type output
							finalName := fmt.Sprintf("disk%d.partition%d.diff", diskIndex, i)
							err = createDiffArtifact(setupChrootDirPath, workDirPath, finalName, mountPointToOverlayMap[setting.MountPoint])
						}
						break
					}
				}

			case rdiffArtifactType:
				for _, setting := range systemConfig.PartitionSettings {
					if setting.ID == partition.ID {
						if setting.RdiffBaseImage != "" {
							// Diff artifact type output
							finalName := fmt.Sprintf("disk%d.partition%d.rdiff", diskIndex, i)
							err = createRDiffArtifact(workDirPath, devPath, setting.RdiffBaseImage, finalName)
						}
						break
					}
				}
			}
		}
	}
	return
}

func createDiffArtifact(setupChrootDirPath, workDirPath, name string, overlay *Overlay) (err error) {
	const (
		squashErrors = true
	)

	fullPath := filepath.Join(workDirPath, name)

	upperDir := overlay.getUpperDir()
	upperDir = filepath.Join(setupChrootDirPath, upperDir)
	tarArgs := []string{
		"cvf",
		fullPath,
		"-C",
		upperDir,
		"."}

	return shell.ExecuteLive(squashErrors, "tar", tarArgs...)
}
func createRawArtifact(workDirPath, devPath, name string) (err error) {
	const (
		defaultBlockSize = 1024 * 1024 // 1MB
		squashErrors     = true
	)

	fullPath := filepath.Join(workDirPath, name)

	ddArgs := []string{
		fmt.Sprintf("if=%s", devPath),          // Input file.
		fmt.Sprintf("of=%s", fullPath),         // Output file.
		fmt.Sprintf("bs=%d", defaultBlockSize), // Size of one copied block.
	}

	return shell.ExecuteLive(squashErrors, "dd", ddArgs...)
}

func createRDiffArtifact(workDirPath, devPath, rDiffBaseImage, name string) (err error) {
	const (
		signatureFileName = "./signature"
		squashErrors      = true
	)

	fullPath := filepath.Join(workDirPath, name)

	// rdiff expectes the signature file path to be relative.
	rdiffArgs := []string{
		"signature",
		rDiffBaseImage,
		signatureFileName,
	}

	err = shell.ExecuteLive(squashErrors, "rdiff", rdiffArgs...)
	if err != nil {
		return
	}

	signatureFileFullPath := filepath.Join(workDirPath, signatureFileName)
	defer os.Remove(signatureFileFullPath)

	rdiffArgs = []string{
		"delta",
		signatureFileName,
		devPath,
		fullPath,
	}

	return shell.ExecuteLive(squashErrors, "rdiff", rdiffArgs...)
}

//KernelPackages returns a list of kernel packages obtained from KernelOptions in the config's SystemConfigs
func KernelPackages(config configuration.Config) []*pkgjson.PackageVer {
	var packageList []*pkgjson.PackageVer
	// Add all the provided kernels to the package list
	for _, cfg := range config.SystemConfigs {
		for name, kernelPath := range cfg.KernelOptions {
			// Ignore comments
			if name[0] == '_' {
				continue
			}
			kernelName := filepath.Base(kernelPath)
			logger.Log.Tracef("Processing kernel %s derived from %s (required for option %s)", kernelName, kernelPath, name)
			packageList = append(packageList, &pkgjson.PackageVer{Name: kernelName})
		}
	}
	return packageList
}

// stopGPGAgent stops gpg-agent if it is running inside the installChroot.
//
// It is possible that one of the packages or post-install scripts started a GPG agent.
// e.g. when installing the mariner-repos SPEC, a GPG import occurs. This starts the gpg-agent process inside the chroot.
// To be able to cleanly exit the setup chroot, we must stop it.
func stopGPGAgent(installChroot *safechroot.Chroot) {
	installChroot.UnsafeRun(func() error {
		err := shell.ExecuteLiveWithCallback(logger.Log.Debug, logger.Log.Warn, false, "gpgconf", "--kill", "gpg-agent")
		if err != nil {
			// This is non-fatal, as there is no guarantee the image has gpg agent started.
			logger.Log.Warnf("Failed to stop gpg-agent. This is expected if it is not installed: %s", err)
		}

		return nil
	})
}<|MERGE_RESOLUTION|>--- conflicted
+++ resolved
@@ -1829,11 +1829,9 @@
 	return
 }
 
-<<<<<<< HEAD
 func RunPreInstallScripts(config configuration.Config) (err error) {
 	const squashErrors = false
-	logger.Log.Infof("Entered here to execute preinstall scripts")
-	logger.Log.Infof("Any system configs: %d", len(config.SystemConfigs[0].PreInstallScripts))
+
 	for _, sysConfig := range config.SystemConfigs {
 		for _, script := range sysConfig.PreInstallScripts {
 			ReportActionf("Running pre-install script: %s", path.Base(script.Path))
@@ -1843,26 +1841,8 @@
 	
 			err = shell.ExecuteLive(squashErrors, shell.ShellProgram, "-c", fmt.Sprintf("%s %s", script.Path, script.Args))
 			if err != nil {
-				logger.Log.Infof("Having issue executing the script??????")
 				return
 			}
-=======
-func RunPreInstallScripts(config configuration.SystemConfig) (err error) {
-	const squashErrors = false
-
-	for _, script := range config.PreInstallScripts {
-		ReportActionf("Running pre-install script: %s", path.Base(script.Path))
-		logger.Log.Infof("Running pre-install script: %s", script.Path)
-
-		err = shell.ExecuteLive(squashErrors, "chmod", "a+x", script.Path)
-		if err != nil {
-			return
-		}
-
-		err = shell.ExecuteLive(squashErrors, shell.ShellProgram, "-c", fmt.Sprintf("%s %s", script.Path, script.Args))
-		if err != nil {
-			return
->>>>>>> 9d9da4f6
 		}
 	}
 
