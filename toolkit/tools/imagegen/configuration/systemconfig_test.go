// Copyright Microsoft Corporation.
// Licensed under the MIT License.

package configuration

import (
	"testing"

	"github.com/stretchr/testify/assert"
)

//TestMain found in configuration_test.go.

var (
	validSystemConfig       SystemConfig = expectedConfiguration.SystemConfigs[0]
	invalidSystemConfigJSON              = `{"IsDefault": 1234}`
)

func TestShouldFailParsingDefaultSystemConfig_SystemConfig(t *testing.T) {
	var checkedSystemConfig SystemConfig
	err := marshalJSONString("{}", &checkedSystemConfig)
	assert.Error(t, err)
	assert.Equal(t, "failed to parse [SystemConfig]: missing [Name] field", err.Error())
}

func TestShouldSucceedParseValidSystemConfig_SystemConfig(t *testing.T) {
	var checkedSystemConfig SystemConfig

	assert.NoError(t, validSystemConfig.IsValid())
	err := remarshalJSON(validSystemConfig, &checkedSystemConfig)
	assert.NoError(t, err)
	assert.Equal(t, validSystemConfig, checkedSystemConfig)
}

func TestShouldFailParsingMissingName_SystemConfig(t *testing.T) {
	var checkedSystemConfig SystemConfig

	missingNameConfig := validSystemConfig
	missingNameConfig.Name = ""

	err := missingNameConfig.IsValid()
	assert.Error(t, err)
	assert.Equal(t, "missing [Name] field", err.Error())

	err = remarshalJSON(missingNameConfig, &checkedSystemConfig)
	assert.Error(t, err)
	assert.Equal(t, "failed to parse [SystemConfig]: missing [Name] field", err.Error())
}

func TestShouldFailParsingMissingPackages_SystemConfig(t *testing.T) {
	var checkedSystemConfig SystemConfig

	missingPackageListConfig := validSystemConfig
	missingPackageListConfig.PackageLists = []string{}
	missingPackageListConfig.Packages = []string{}

	err := missingPackageListConfig.IsValid()
	assert.Error(t, err)
	assert.Equal(t, "system configuration must provide at least one package list inside the [PackageLists] or one package in the [Packages] field", err.Error())

	err = remarshalJSON(missingPackageListConfig, &checkedSystemConfig)
	assert.Error(t, err)
	assert.Equal(t, "failed to parse [SystemConfig]: system configuration must provide at least one package list inside the [PackageLists] or one package in the [Packages] field", err.Error())
}

func TestShouldSucceedParsingMissingPackageLists_SystemConfig(t *testing.T) {
	var checkedSystemConfig SystemConfig

	//PackageList field is being wiped, Packages field is still non-empty
	missingPackageListConfig := validSystemConfig
	missingPackageListConfig.PackageLists = []string{}

	assert.NoError(t, missingPackageListConfig.IsValid())

	err := remarshalJSON(missingPackageListConfig, &checkedSystemConfig)
	assert.NoError(t, err)
	assert.Equal(t, missingPackageListConfig, checkedSystemConfig)
}

func TestShouldSucceedParsingMissingInlinePackages_SystemConfig(t *testing.T) {
	var checkedSystemConfig SystemConfig

	//Packages field is being wiped, PackageList field is still non-empty
	missingPackagesConfig := validSystemConfig
	missingPackagesConfig.Packages = []string{}

	assert.NoError(t, missingPackagesConfig.IsValid())

	err := remarshalJSON(missingPackagesConfig, &checkedSystemConfig)
	assert.NoError(t, err)
	assert.Equal(t, missingPackagesConfig, checkedSystemConfig)
}

func TestShouldFailParsingMissingDefaultKernel_SystemConfig(t *testing.T) {
	var checkedSystemConfig SystemConfig

	missingDefaultConfig := validSystemConfig
	missingDefaultConfig.KernelOptions = map[string]string{}

	err := missingDefaultConfig.IsValid()
	assert.Error(t, err)
	assert.Equal(t, "system configuration must always provide default kernel inside the [KernelOptions] field; remember that kernels are FORBIDDEN from appearing in any of the [PackageLists] or [Packages]", err.Error())

	err = remarshalJSON(missingDefaultConfig, &checkedSystemConfig)
	assert.Error(t, err)
	assert.Equal(t, "failed to parse [SystemConfig]: system configuration must always provide default kernel inside the [KernelOptions] field; remember that kernels are FORBIDDEN from appearing in any of the [PackageLists] or [Packages]", err.Error())
}

func TestShouldFailParsingMissingExtraBlankKernel_SystemConfig(t *testing.T) {
	var checkedSystemConfig SystemConfig

	blankKernelConfig := validSystemConfig
	// Create a new map so we don't affect other tests
	blankKernelConfig.KernelOptions = map[string]string{"default": "kernel", "extra": ""}

	err := blankKernelConfig.IsValid()
	assert.Error(t, err)
	assert.Equal(t, "empty kernel entry found in the [KernelOptions] field (extra); remember that kernels are FORBIDDEN from appearing in any of the [PackageLists] or [Packages]", err.Error())

	err = remarshalJSON(blankKernelConfig, &checkedSystemConfig)
	assert.Error(t, err)
	assert.Equal(t, "failed to parse [SystemConfig]: empty kernel entry found in the [KernelOptions] field (extra); remember that kernels are FORBIDDEN from appearing in any of the [PackageLists] or [Packages]", err.Error())
}

func TestShouldSucceedParsingMissingDefaultKernelForRootfs_SystemConfig(t *testing.T) {
	var checkedSystemConfig SystemConfig

	rootfsNoKernelConfig := validSystemConfig
	rootfsNoKernelConfig.KernelOptions = map[string]string{}
	rootfsNoKernelConfig.PartitionSettings = []PartitionSetting{}

	rootfsNoKernelConfig.Encryption = RootEncryption{}

	assert.NoError(t, rootfsNoKernelConfig.IsValid())
	err := remarshalJSON(rootfsNoKernelConfig, &checkedSystemConfig)
	assert.NoError(t, err)
	assert.Equal(t, rootfsNoKernelConfig, checkedSystemConfig)
}

func TestShouldFailParsingInvalidKernelForRootfs_SystemConfig(t *testing.T) {
	var checkedSystemConfig SystemConfig

	rootfsInvalidKernelConfig := validSystemConfig
	rootfsInvalidKernelConfig.KernelOptions = map[string]string{"_comment": "trick the check", "extra": ""}
	rootfsInvalidKernelConfig.PartitionSettings = []PartitionSetting{}

	rootfsInvalidKernelConfig.Encryption = RootEncryption{}

	err := rootfsInvalidKernelConfig.IsValid()
	assert.Error(t, err)
	assert.Equal(t, "empty kernel entry found in the [KernelOptions] field (extra); remember that kernels are FORBIDDEN from appearing in any of the [PackageLists] or [Packages]", err.Error())

	err = remarshalJSON(rootfsInvalidKernelConfig, &checkedSystemConfig)
	assert.Error(t, err)
	assert.Equal(t, "failed to parse [SystemConfig]: empty kernel entry found in the [KernelOptions] field (extra); remember that kernels are FORBIDDEN from appearing in any of the [PackageLists] or [Packages]", err.Error())
}

func TestShouldFailParsingBadKernelCommandLine_SystemConfig(t *testing.T) {
	var checkedSystemConfig SystemConfig

	badKernelCommandConfig := validSystemConfig
	badKernelCommandConfig.KernelCommandLine = KernelCommandLine{ExtraCommandLine: invalidExtraCommandLine}

	err := badKernelCommandConfig.IsValid()
	assert.Error(t, err)
	assert.Equal(t, "invalid [KernelCommandLine]: ExtraCommandLine contains character ` which is reserved for use by sed", err.Error())

	err = remarshalJSON(badKernelCommandConfig, &checkedSystemConfig)
	assert.Error(t, err)
	assert.Equal(t, "failed to parse [SystemConfig]: failed to parse [KernelCommandLine]: ExtraCommandLine contains character ` which is reserved for use by sed", err.Error())
}

<<<<<<< HEAD
func TestShouldFailParsingInvalidHostName_SystemConfig(t *testing.T) {
	var checkedSystemConfig SystemConfig

	badHostnameConfig := validSystemConfig
	badHostnameConfig.Hostname = "abcd_efg"

	err := badHostnameConfig.IsValid()
	assert.Error(t, err)
	assert.Equal(t, "invalid [Hostname]: abcd_efg", err.Error())

	err = remarshalJSON(badHostnameConfig, &checkedSystemConfig)
	assert.Error(t, err)
	assert.Equal(t, "failed to parse [SystemConfig]: invalid [Hostname]: abcd_efg", err.Error())
=======
func TestShouldFailParsingDuplicatePackageRepoNames(t *testing.T) {
	var checkedSystemConfig SystemConfig

	duplicateRepoNameConfig := validSystemConfig
	duplicateRepoNameConfig.PackageRepos = []PackageRepo{
		{Name: "badrepo", BaseUrl: "https://repo1.com", Install: false},
		{Name: "badrepo", BaseUrl: "https://repo2.com", Install: false},
	}

	err := duplicateRepoNameConfig.IsValid()
	assert.Error(t, err)
	assert.Equal(t, "invalid [PackageRepos]: duplicate package repo names (badrepo)", err.Error())

	err = remarshalJSON(duplicateRepoNameConfig, &checkedSystemConfig)
	assert.Error(t, err)
	assert.Equal(t, "failed to parse [SystemConfig]: invalid [PackageRepos]: duplicate package repo names (badrepo)", err.Error())
>>>>>>> ec482f78
}

func TestShouldFailParsingBadUserUID_SystemConfig(t *testing.T) {
	var checkedSystemConfig SystemConfig

	badUserConfig := validSystemConfig
	// Copy the current users (via append to get a copy), then mangle one
	badUsers := append([]User{}, validSystemConfig.Users...)
	badUsers[1].UID = "-2"
	badUserConfig.Users = badUsers

	err := badUserConfig.IsValid()
	assert.Error(t, err)
	assert.Equal(t, "invalid [User]: invalid value for UID (-2), not within [0, 60000]", err.Error())

	err = remarshalJSON(badUserConfig, &checkedSystemConfig)
	assert.Error(t, err)
	assert.Equal(t, "failed to parse [SystemConfig]: failed to parse [User]: invalid value for UID (-2), not within [0, 60000]", err.Error())
}

func TestShouldFailToParsingMultipleSameMounts_SystemConfig(t *testing.T) {
	var checkedSystemConfig SystemConfig

	badPartitionSettingsConfig := validSystemConfig
	badPartitionSettingsConfig.PartitionSettings = []PartitionSetting{
		{MountPoint: "/", MountIdentifier: GetDefaultMountIdentifier()},
		{MountPoint: "/", MountIdentifier: GetDefaultMountIdentifier()},
	}

	err := badPartitionSettingsConfig.IsValid()
	assert.Error(t, err)
	assert.Equal(t, "invalid [PartitionSettings]: duplicate mount point found at '/'", err.Error())

	err = remarshalJSON(badPartitionSettingsConfig, &checkedSystemConfig)
	assert.Error(t, err)
	assert.Equal(t, "failed to parse [SystemConfig]: invalid [PartitionSettings]: duplicate mount point found at '/'", err.Error())
}

func TestShouldSucceedParsingMultipleSameEmptyMounts_SystemConfig(t *testing.T) {
	var checkedSystemConfig SystemConfig

	emptyPartitionSettingsConfig := validSystemConfig
	emptyPartitionSettingsConfig.PartitionSettings = []PartitionSetting{
		{MountPoint: "", MountIdentifier: GetDefaultMountIdentifier()},
		{MountPoint: "", MountIdentifier: GetDefaultMountIdentifier()},
	}

	err := emptyPartitionSettingsConfig.IsValid()
	assert.NoError(t, err)

	err = remarshalJSON(emptyPartitionSettingsConfig, &checkedSystemConfig)
	assert.NoError(t, err)
	assert.Equal(t, emptyPartitionSettingsConfig, checkedSystemConfig)
}

func TestShouldFailParsingBothVerityAndEncryption_SystemConfig(t *testing.T) {
	var checkedSystemConfig SystemConfig

	badBothEncryptionVerityConfig := validSystemConfig
	badBothEncryptionVerityConfig.ReadOnlyVerityRoot = validSystemConfig.ReadOnlyVerityRoot
	badBothEncryptionVerityConfig.ReadOnlyVerityRoot.Enable = true

	err := badBothEncryptionVerityConfig.IsValid()
	assert.Error(t, err)
	assert.Equal(t, "invalid [ReadOnlyVerityRoot] and [Encryption]: verity root currently does not support root encryption", err.Error())

	err = remarshalJSON(badBothEncryptionVerityConfig, &checkedSystemConfig)
	assert.Error(t, err)
	assert.Equal(t, "failed to parse [SystemConfig]: invalid [ReadOnlyVerityRoot] and [Encryption]: verity root currently does not support root encryption", err.Error())
}

func TestShouldFailParsingInvalidVerityRoot_SystemConfig(t *testing.T) {
	var checkedSystemConfig SystemConfig

	badPartitionSettingsConfig := validSystemConfig
	badPartitionSettingsConfig.ReadOnlyVerityRoot = ReadOnlyVerityRoot{
		Enable:        true,
		Name:          "test",
		TmpfsOverlays: []string{"/nested", "/nested/folder"},
	}
	// Encryption and Verity currently can't coexist
	badPartitionSettingsConfig.Encryption.Enable = false

	err := badPartitionSettingsConfig.IsValid()
	assert.Error(t, err)
	assert.Equal(t, "invalid [ReadOnlyVerityRoot]: failed to validate [TmpfsOverlays], overlays may not overlap each other (/nested)(/nested/folder)", err.Error())

	err = remarshalJSON(badPartitionSettingsConfig, &checkedSystemConfig)
	assert.Error(t, err)
	assert.Equal(t, "failed to parse [SystemConfig]: failed to parse [ReadOnlyVerityRoot]: failed to validate [TmpfsOverlays], overlays may not overlap each other (/nested)(/nested/folder)", err.Error())
}

func TestShouldFailParsingVerityRootWithNoRoot_SystemConfig(t *testing.T) {
	var checkedSystemConfig SystemConfig

	badPartitionSettingsConfig := validSystemConfig
	// Take only the boot partition (index 0), drop the root (index 1)
	badPartitionSettingsConfig.PartitionSettings = validSystemConfig.PartitionSettings[0:1]
	badPartitionSettingsConfig.ReadOnlyVerityRoot = ReadOnlyVerityRoot{
		Enable: true,
		Name:   "test",
	}

	err := badPartitionSettingsConfig.IsValid()
	assert.Error(t, err)
	assert.Equal(t, "invalid [ReadOnlyVerityRoot] or [Encryption]: must have a partition mounted at '/'", err.Error())

	err = remarshalJSON(badPartitionSettingsConfig, &checkedSystemConfig)
	assert.Error(t, err)
	assert.Equal(t, "failed to parse [SystemConfig]: invalid [ReadOnlyVerityRoot] or [Encryption]: must have a partition mounted at '/'", err.Error())
}

func TestShouldFailParsingVerityRootWithNoBoot_SystemConfig(t *testing.T) {
	var checkedSystemConfig SystemConfig

	badPartitionSettingsConfig := validSystemConfig
	// Take only the boot partition (index 0), drop the root (index 1)
	badPartitionSettingsConfig.PartitionSettings = validSystemConfig.PartitionSettings[1:2]
	badPartitionSettingsConfig.ReadOnlyVerityRoot = ReadOnlyVerityRoot{
		Enable: true,
		Name:   "test",
	}
	badPartitionSettingsConfig.Encryption.Enable = false

	err := badPartitionSettingsConfig.IsValid()
	assert.Error(t, err)
	assert.Equal(t, "invalid [ReadOnlyVerityRoot]: must have a separate partition mounted at '/boot'", err.Error())

	err = remarshalJSON(badPartitionSettingsConfig, &checkedSystemConfig)
	assert.Error(t, err)
	assert.Equal(t, "failed to parse [SystemConfig]: invalid [ReadOnlyVerityRoot]: must have a separate partition mounted at '/boot'", err.Error())
}

func TestShouldFailToFindMissingRootPartitionSetting_SystemConfig(t *testing.T) {
	badPartitionSettingsConfig := validSystemConfig

	// Remove all the partition settings
	badPartitionSettingsConfig.PartitionSettings = []PartitionSetting{}

	var partSetting *PartitionSetting = nil
	partSetting = badPartitionSettingsConfig.GetRootPartitionSetting()
	assert.Nil(t, partSetting)
}

func TestShouldSucceedFindingRootPartitionSetting_SystemConfig(t *testing.T) {
	badPartitionSettingsConfig := validSystemConfig

	partSetting := badPartitionSettingsConfig.GetRootPartitionSetting()
	assert.NotNil(t, partSetting)
	assert.Equal(t, "MyRootfs", partSetting.ID)
}

func TestShouldFailToParseInvalidJSON_SystemConfig(t *testing.T) {
	var checkedSystemConfig SystemConfig

	err := marshalJSONString(invalidSystemConfigJSON, &checkedSystemConfig)
	assert.Error(t, err)
	assert.Equal(t, "failed to parse [SystemConfig]: json: cannot unmarshal number into Go struct field IntermediateTypeSystemConfig.IsDefault of type bool", err.Error())

}

func TestShouldSetRemoveRpmDbToFalse(t *testing.T) {
	assert.Equal(t, validSystemConfig.RemoveRpmDb, false)
}<|MERGE_RESOLUTION|>--- conflicted
+++ resolved
@@ -170,7 +170,6 @@
 	assert.Equal(t, "failed to parse [SystemConfig]: failed to parse [KernelCommandLine]: ExtraCommandLine contains character ` which is reserved for use by sed", err.Error())
 }
 
-<<<<<<< HEAD
 func TestShouldFailParsingInvalidHostName_SystemConfig(t *testing.T) {
 	var checkedSystemConfig SystemConfig
 
@@ -184,7 +183,8 @@
 	err = remarshalJSON(badHostnameConfig, &checkedSystemConfig)
 	assert.Error(t, err)
 	assert.Equal(t, "failed to parse [SystemConfig]: invalid [Hostname]: abcd_efg", err.Error())
-=======
+}
+
 func TestShouldFailParsingDuplicatePackageRepoNames(t *testing.T) {
 	var checkedSystemConfig SystemConfig
 
@@ -201,7 +201,6 @@
 	err = remarshalJSON(duplicateRepoNameConfig, &checkedSystemConfig)
 	assert.Error(t, err)
 	assert.Equal(t, "failed to parse [SystemConfig]: invalid [PackageRepos]: duplicate package repo names (badrepo)", err.Error())
->>>>>>> ec482f78
 }
 
 func TestShouldFailParsingBadUserUID_SystemConfig(t *testing.T) {
