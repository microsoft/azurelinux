// Copyright (c) Microsoft Corporation.
// Licensed under the MIT License.

// Parser for the image builder's configuration schemas.

package configuration

import (
	"encoding/json"
	"fmt"
	"strings"

	"microsoft.com/pkggen/internal/logger"
)

// SystemConfig defines how each system present on the image is supposed to be configured.
type SystemConfig struct {
<<<<<<< HEAD
	IsDefault          bool                `json:"IsDefault"`
	BootType           string              `json:"BootType"`
	Hostname           string              `json:"Hostname"`
	Name               string              `json:"Name"`
	PackageLists       []string            `json:"PackageLists"`
	Packages           []string            `json:"Packages"`
	KernelOptions      map[string]string   `json:"KernelOptions"`
	KernelCommandLine  KernelCommandLine   `json:"KernelCommandLine"`
	AdditionalFiles    map[string]string   `json:"AdditionalFiles"`
	PartitionSettings  []PartitionSetting  `json:"PartitionSettings"`
	PreInstallScripts  []InstallScript     `json:"PreInstallScripts"`
	PostInstallScripts []InstallScript     `json:"PostInstallScripts"`
	Groups             []Group             `json:"Groups"`
	Users              []User              `json:"Users"`
	Encryption         RootEncryption      `json:"Encryption"`
	RemoveRpmDb        bool                `json:"RemoveRpmDb"`
	ReadOnlyVerityRoot ReadOnlyVerityRoot  `json:"ReadOnlyVerityRoot"`
	HidepidDisabled    bool                `json:"HidepidDisabled"`
=======
	IsDefault          bool               `json:"IsDefault"`
	BootType           string             `json:"BootType"`
	Hostname           string             `json:"Hostname"`
	Name               string             `json:"Name"`
	PackageLists       []string           `json:"PackageLists"`
	Packages           []string           `json:"Packages"`
	KernelOptions      map[string]string  `json:"KernelOptions"`
	KernelCommandLine  KernelCommandLine  `json:"KernelCommandLine"`
	AdditionalFiles    map[string]string  `json:"AdditionalFiles"`
	PartitionSettings  []PartitionSetting `json:"PartitionSettings"`
	PreInstallScripts  []InstallScript    `json:"PreInstallScripts"`
	PostInstallScripts []InstallScript    `json:"PostInstallScripts"`
	Groups             []Group            `json:"Groups"`
	Users              []User             `json:"Users"`
	Encryption         RootEncryption     `json:"Encryption"`
	RemoveRpmDb        bool               `json:"RemoveRpmDb"`
	ReadOnlyVerityRoot ReadOnlyVerityRoot `json:"ReadOnlyVerityRoot"`
	HidepidDisabled    bool               `json:"HidepidDisabled"`
>>>>>>> 9d9da4f6
}

// GetRootPartitionSetting returns a pointer to the partition setting describing the disk which
// will be mounted at "/", or nil if no partition is found
func (s *SystemConfig) GetRootPartitionSetting() (rootPartitionSetting *PartitionSetting) {
	for i, p := range s.PartitionSettings {
		if p.MountPoint == "/" {
			// We want to reference the actual object in the slice
			return &s.PartitionSettings[i]
		}
	}
	return nil
}

// GetMountpointPartitionSetting will search the system configuration for the partition setting
// corresponding to a mount point.
func (s *SystemConfig) GetMountpointPartitionSetting(mountPoint string) (partitionSetting *PartitionSetting) {
	for i, p := range s.PartitionSettings {
		if p.MountPoint == mountPoint {
			// We want to reference the actual object in the slice
			return &s.PartitionSettings[i]
		}
	}
	return nil
}

// IsValid returns an error if the SystemConfig is not valid
func (s *SystemConfig) IsValid() (err error) {
	// IsDefault must be validated by a parent struct

	// Validate BootType

	// Validate HostName

	if strings.TrimSpace(s.Name) == "" {
		return fmt.Errorf("missing [Name] field")
	}

	if len(s.PackageLists) == 0 && len(s.Packages) == 0 {
		return fmt.Errorf("system configuration must provide at least one package list inside the [PackageLists] or one package in the [Packages] field")
	}
	// Additional package list validation must be done via the imageconfigvalidator tool since there is no guranatee that
	// the paths are valid at this point.

	// Enforce that any non-rootfs configuration has a default kernel.
	if len(s.PartitionSettings) != 0 {
		// Ensure that default option is always present
		if _, ok := s.KernelOptions["default"]; !ok {
			return fmt.Errorf("system configuration must always provide default kernel inside the [KernelOptions] field; remember that kernels are FORBIDDEN from appearing in any of the [PackageLists] or [Packages]")
		}
	}
	// A rootfs MAY include a kernel (ISO), so run the full checks even if this is a rootfs
	if len(s.KernelOptions) != 0 {
		// Ensure that non-comment options are not blank
		for name, kernelName := range s.KernelOptions {
			// Skip comments
			if name[0] == '_' {
				continue
			}
			if strings.TrimSpace(kernelName) == "" {
				return fmt.Errorf("empty kernel entry found in the [KernelOptions] field (%s); remember that kernels are FORBIDDEN from appearing in any of the [PackageLists] or [Packages]", name)
			}
		}
	}

	// Validate the partitions this system config will be including
	mountPointUsed := make(map[string]bool)
	for _, partitionSetting := range s.PartitionSettings {
		if err = partitionSetting.IsValid(); err != nil {
			return fmt.Errorf("invalid [PartitionSettings]: %w", err)
		}
		if mountPointUsed[partitionSetting.MountPoint] {
			return fmt.Errorf("invalid [PartitionSettings]: duplicate mount point found at '%s'", partitionSetting.MountPoint)
		}
		if partitionSetting.MountPoint != "" {
			// Don't track unmounted partition duplication (They will all mount at "")
			mountPointUsed[partitionSetting.MountPoint] = true
		}
	}

	if s.ReadOnlyVerityRoot.Enable || s.Encryption.Enable {
		if len(mountPointUsed) == 0 {
			logger.Log.Warnf("[ReadOnlyVerityRoot] or [Encryption] is enabled, but no partitions are listed as part of System Config '%s'. This is only valid for ISO installers", s.Name)
		} else {
			if !mountPointUsed["/"] {
				return fmt.Errorf("invalid [ReadOnlyVerityRoot] or [Encryption]: must have a partition mounted at '/'")
			}
			if s.ReadOnlyVerityRoot.Enable && s.Encryption.Enable {
				return fmt.Errorf("invalid [ReadOnlyVerityRoot] and [Encryption]: verity root currently does not support root encryption")
			}
			if s.ReadOnlyVerityRoot.Enable && !mountPointUsed["/boot"] {
				return fmt.Errorf("invalid [ReadOnlyVerityRoot]: must have a separate partition mounted at '/boot'")
			}
		}
	}

	if err = s.ReadOnlyVerityRoot.IsValid(); err != nil {
		return fmt.Errorf("invalid [ReadOnlyVerityRoot]: %w", err)
	}

	if err = s.KernelCommandLine.IsValid(); err != nil {
		return fmt.Errorf("invalid [KernelCommandLine]: %w", err)
	}

	//Validate PostInstallScripts
	//Validate Groups
	//Validate Users
	for _, b := range s.Users {
		if err = b.IsValid(); err != nil {
			return fmt.Errorf("invalid [User]: %w", err)
		}
	}

	//Validate Encryption

	//Validate HidepidDisabled

	return
}

// UnmarshalJSON Unmarshals a Disk entry
func (s *SystemConfig) UnmarshalJSON(b []byte) (err error) {
	// Use an intermediate type which will use the default JSON unmarshal implementation
	type IntermediateTypeSystemConfig SystemConfig
	err = json.Unmarshal(b, (*IntermediateTypeSystemConfig)(s))
	if err != nil {
		return fmt.Errorf("failed to parse [SystemConfig]: %w", err)
	}

	// Now validate the resulting unmarshaled object
	err = s.IsValid()
	if err != nil {
		return fmt.Errorf("failed to parse [SystemConfig]: %w", err)
	}
	return
}<|MERGE_RESOLUTION|>--- conflicted
+++ resolved
@@ -15,26 +15,6 @@
 
 // SystemConfig defines how each system present on the image is supposed to be configured.
 type SystemConfig struct {
-<<<<<<< HEAD
-	IsDefault          bool                `json:"IsDefault"`
-	BootType           string              `json:"BootType"`
-	Hostname           string              `json:"Hostname"`
-	Name               string              `json:"Name"`
-	PackageLists       []string            `json:"PackageLists"`
-	Packages           []string            `json:"Packages"`
-	KernelOptions      map[string]string   `json:"KernelOptions"`
-	KernelCommandLine  KernelCommandLine   `json:"KernelCommandLine"`
-	AdditionalFiles    map[string]string   `json:"AdditionalFiles"`
-	PartitionSettings  []PartitionSetting  `json:"PartitionSettings"`
-	PreInstallScripts  []InstallScript     `json:"PreInstallScripts"`
-	PostInstallScripts []InstallScript     `json:"PostInstallScripts"`
-	Groups             []Group             `json:"Groups"`
-	Users              []User              `json:"Users"`
-	Encryption         RootEncryption      `json:"Encryption"`
-	RemoveRpmDb        bool                `json:"RemoveRpmDb"`
-	ReadOnlyVerityRoot ReadOnlyVerityRoot  `json:"ReadOnlyVerityRoot"`
-	HidepidDisabled    bool                `json:"HidepidDisabled"`
-=======
 	IsDefault          bool               `json:"IsDefault"`
 	BootType           string             `json:"BootType"`
 	Hostname           string             `json:"Hostname"`
@@ -53,7 +33,6 @@
 	RemoveRpmDb        bool               `json:"RemoveRpmDb"`
 	ReadOnlyVerityRoot ReadOnlyVerityRoot `json:"ReadOnlyVerityRoot"`
 	HidepidDisabled    bool               `json:"HidepidDisabled"`
->>>>>>> 9d9da4f6
 }
 
 // GetRootPartitionSetting returns a pointer to the partition setting describing the disk which
