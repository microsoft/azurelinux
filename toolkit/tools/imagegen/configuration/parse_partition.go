--- conflicted
+++ resolved
@@ -176,19 +176,8 @@
 	if mountPoint == biosbootPartition {
 		newDiskPartition.Flags = append(newDiskPartition.Flags, PartitionFlagBiosGrub)
 		newDiskPartitionSetting.MountPoint = ""
-<<<<<<< HEAD
-		newDiskPartitionSetting.ID = bootPartitionId
-	} else if mountPoint == "/" {
-		newDiskPartitionSetting.ID = rootfsPartitionId
-		newDiskPartition.ID = rootfsPartitionId
-	} else if strings.HasPrefix(mountPoint, "/") || mountPoint == "swap" {
-		newDiskPartitionSetting.ID = mountPoint
-		newDiskPartition.ID = mountPoint
-=======
-		disks[curDiskIndex].PartitionTableType = PartitionTableTypeGpt
 	} else if mountPoint == "swap" {
 		newDiskPartitionSetting.MountPoint = ""
->>>>>>> ec482f78
 	} else {
 		if !strings.HasPrefix(mountPoint, "/") {
 			// Other types of mount points are currently not supported
