--- conflicted
+++ resolved
@@ -1479,6 +1479,7 @@
 				logger.Log.Errorf("Adding edge failed for %v -> %v", parentNode, newNode)
 				return
 			}
+			logger.Log.Infof("Successful\nReplaced %v with %v", replacedNode, newNode)
 		}
 	}
 }
@@ -1514,15 +1515,11 @@
 		// 2. Every build cycle must contain at least one edge between a build node and a run node from different SRPMs.
 		//    These edges represent the 'BuildRequires' from the .spec file. If the cycle is breakable, the run node comes from a pre-built SRPM.
 		buildToRunEdge := previousNode.Type == TypeLocalBuild && currentNode.Type == TypeLocalRun
-<<<<<<< HEAD
 		if !buildToRunEdge {
 			currentNode = previousNode
 			continue
 		}
-		if isPrebuilt, _, _ := IsSRPMPrebuilt(currentNode.SrpmPath, g, nil); isPrebuilt {
-=======
-		if _, missingRPMs := FindRPMFiles(currentNode.SrpmPath, g, nil); buildToRunEdge && len(missingRPMs) == 0 {
->>>>>>> b75df113
+		if _, missingRPMs := FindRPMFiles(currentNode.SrpmPath, g, nil); len(missingRPMs) == 0 {
 			logger.Log.Debugf("Cycle contains pre-built SRPM '%s'. Replacing edges from build nodes associated with '%s' with an edge to a new 'PreBuilt' node.",
 				currentNode.SrpmPath, previousNode.SrpmPath)
 
@@ -1532,8 +1529,8 @@
 
 			logger.Log.Debugf("Adding a 'PreBuilt' node '%s' with id %d.", preBuiltNode.FriendlyName(), preBuiltNode.ID())
 
+			logger.Log.Infof("Trying to fix cycle using prebuilt node: %s with id %d", preBuiltNode.FriendlyName(), preBuiltNode.ID())
 			g.replaceSRPMBuildDependency(currentNode, preBuiltNode, previousNode.SrpmPath)
-			logger.Log.Infof("Cycle fixed using prebuilt node: %s with id %d", preBuiltNode.FriendlyName(), preBuiltNode.ID())
 
 			return
 		}
@@ -1555,11 +1552,7 @@
 	currentNode = trimmedCycle[len(trimmedCycle)-1]
 	for _, previousNode := range trimmedCycle {
 		buildToRunEdge := previousNode.Type == TypeLocalBuild && currentNode.Type == TypeLocalRun
-		if !buildToRunEdge {
-			currentNode = previousNode
-			continue
-		}
-		if g.breakCycleAtThisNodeUsingUpstream(previousNode, currentNode, true, cloner) {
+		if buildToRunEdge && g.breakCycleAtThisNodeUsingUpstream(previousNode, currentNode, true, cloner) {
 			return
 		}
 		currentNode = previousNode
@@ -1614,7 +1607,6 @@
 	return fmt.Errorf("cycles detected in dependency graph")
 }
 
-<<<<<<< HEAD
 // NodesProvidedBySRPM returns all RPMs produced from a SRPM file.
 func NodesProvidedBySRPM(srpmPath string, pkgGraph *PkgGraph, graphMutex *sync.RWMutex) (rpmNodes []*PkgNode) {
 	if graphMutex != nil {
@@ -1635,19 +1627,20 @@
 		}
 
 		rpmNodes = append(rpmNodes, node)
-=======
+	}
+	return
+}
+
 // pkgNodesListToPackageVerSet converts a list of "*PkgNode" elements to a set of "*PackageVer" elements.
 func pkgNodesListToPackageVerSet(nodes []*PkgNode) (packageVerSet map[*pkgjson.PackageVer]bool) {
 	packageVerSet = make(map[*pkgjson.PackageVer]bool)
 	for _, node := range nodes {
 		packageVerSet[node.VersionedPkg] = true
->>>>>>> b75df113
-	}
-
-	return
-}
-
-<<<<<<< HEAD
+	}
+
+	return
+}
+
 func clearVersion(pkg *pkgjson.PackageVer) {
 	pkg.Version = ""
 	pkg.SVersion = ""
@@ -1655,8 +1648,6 @@
 	pkg.SCondition = ""
 }
 
-=======
->>>>>>> b75df113
 // rpmsProvidedBySRPM returns all RPMs produced from a SRPM file.
 func rpmsProvidedBySRPM(srpmPath string, pkgGraph *PkgGraph, graphMutex *sync.RWMutex) (rpmFiles []string) {
 	if graphMutex != nil {
