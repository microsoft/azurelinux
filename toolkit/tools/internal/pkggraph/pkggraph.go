// Copyright (c) Microsoft Corporation.
// Licensed under the MIT License.

package pkggraph

import (
	"bytes"
	"encoding/base64"
	"encoding/gob"
	"fmt"
	"io"
	"os"
	"path/filepath"
	"sort"
	"strings"
	"sync"

	"github.com/microsoft/CBL-Mariner/toolkit/tools/internal/file"
	"github.com/microsoft/CBL-Mariner/toolkit/tools/internal/logger"
	"github.com/microsoft/CBL-Mariner/toolkit/tools/internal/packagerepo/repocloner/rpmrepocloner"
	"github.com/microsoft/CBL-Mariner/toolkit/tools/internal/pkgjson"
	"github.com/microsoft/CBL-Mariner/toolkit/tools/internal/sliceutils"
	"github.com/microsoft/CBL-Mariner/toolkit/tools/internal/timestamp"
	"github.com/microsoft/CBL-Mariner/toolkit/tools/internal/versioncompare"
	"github.com/sirupsen/logrus"

	"gonum.org/v1/gonum/graph"
	"gonum.org/v1/gonum/graph/encoding"
	"gonum.org/v1/gonum/graph/encoding/dot"
	"gonum.org/v1/gonum/graph/simple"
	"gonum.org/v1/gonum/graph/traverse"
)

// NodeState indicates if a node is a package node (build, upToDate,unresolved,cached) or a meta node (meta)
type NodeState int

// Valid values for NodeState type
const (
	StateUnknown    NodeState = iota // Unknown state
	StateMeta       NodeState = iota // Meta nodes do not represent actual build artifacts, but additional nodes used for managing dependencies
	StateBuild      NodeState = iota // A package from a local SRPM which should be built from source
	StateUpToDate   NodeState = iota // A local RPM is already built and is available
	StateUnresolved NodeState = iota // A dependency is not available locally and must be acquired from a remote repo
	StateCached     NodeState = iota // A dependency was not available locally, but is now available in the chache
	StateBuildError NodeState = iota // A package from a local SRPM which failed to build
	StateDelta      NodeState = iota // Same as build state, but an attempt has been made to pre-download the .rpm to the cache
	StateMAX        NodeState = iota // Max allowable state
)

// NodeType indicates the general node type (build, run, goal, remote).
type NodeType int

// Valid values for NodeType type
const (
	TypeUnknown    NodeType = iota // Unknown type
	TypeLocalBuild NodeType = iota // Package can be build if all dependency edges are satisfied
	TypeLocalRun   NodeType = iota // Package can be run if all dependency edges are satisfied. Will be associated with a partner build node
	TypeGoal       NodeType = iota // Meta node which depends on a user selected subset of packages to be built.
	TypeRemoteRun  NodeType = iota // A non-local node which may have a cache entry
	TypePureMeta   NodeType = iota // An arbitrary meta node with no other meaning
	TypePreBuilt   NodeType = iota // A node indicating a pre-built SRPM used in breaking cyclic build dependencies
	TypeTest       NodeType = iota // A node for running the '%check' section of the underlying package
	TypeMAX        NodeType = iota // Max allowable type
)

// Constants representing empty member fields of the 'PkgNode' struct.
const (
	LocalRepo      = "<LOCAL_REPO>"
	NoArchitecture = "<NO_ARCHITECTURE>"
	NoName         = "<NO_NAME>"
	NoRPMPath      = "<NO_RPM_PATH>"
	NoSourceDir    = "<NO_SOURCE_DIR>"
	NoSourceRepo   = "<NO_SOURCE_REPO>"
	NoSpecPath     = "<NO_SPEC_PATH>"
	NoSRPMPath     = "<NO_SRPM_PATH>"
)

// Dot encoding/decoding keys
const (
	dotKeyNodeInBase64 = "NodeInBase64"
	dotKeySRPM         = "SRPM"
	dotKeyColor        = "fillcolor"
	dotKeyFill         = "style"
)

// Determines if a type of node is valid for inclusion in the lookup tables.
var lookupNodesTypes = map[NodeType]bool{
	TypeLocalBuild: true,
	TypeLocalRun:   true,
	TypeRemoteRun:  true,
	TypeTest:       true,
}

// PkgNode represents a package.
type PkgNode struct {
	nodeID       int64               // Unique ID for the node
	VersionedPkg *pkgjson.PackageVer // JSON derived structure holding the exact version information for a graph
	State        NodeState           // The current state of the node (ie needs to be build, up-to-date, cached, etc)
	Type         NodeType            // The purpose of the node (build, run , meta goal, etc)
	SrpmPath     string              // SRPM file used to generate this package (likely shared with multiple other nodes)
	RpmPath      string              // RPM file that produces this package (likely shared with multiple other nodes)
	SpecPath     string              // The SPEC file extracted from the SRPM
	SourceDir    string              // The directory containing extracted sources from the SRPM
	Architecture string              // The architecture of the resulting package built.
	SourceRepo   string              // The location this package was acquired from
	GoalName     string              // Optional string for goal nodes
	Implicit     bool                // If the package is an implicit provide
	This         *PkgNode            // Self reference since the graph library returns nodes by value, not reference
}

// ID implements the graph.Node interface, returns the node's unique ID
func (n PkgNode) ID() int64 {
	return n.nodeID
}

// PkgGraph implements a simple.DirectedGraph using pkggraph Nodes.
type PkgGraph struct {
	*simple.DirectedGraph
	nodeLookup map[string][]*LookupNode
}

// LookupNode represents a graph node for a package in the lookup list
type LookupNode struct {
	RunNode   *PkgNode // The "meta" run node for a package. Tracks the run-time dependencies for the package. Remote packages will only have a RunNode.
	BuildNode *PkgNode // The build node for a package. Tracks the build requirements for the package. May be nil for remote packages.
	TestNode  *PkgNode // The test node for a package. Tracks the test requirements for the package. Nil for non-test builds and when its spec has no '%check' section.
}

var (
	registerOnce sync.Once
)

func (n NodeState) String() string {
	switch n {
	case StateMeta:
		return "Meta"
	case StateBuild:
		return "Build"
	case StateBuildError:
		return "BuildError"
	case StateUpToDate:
		return "UpToDate"
	case StateUnresolved:
		return "Unresolved"
	case StateCached:
		return "Cached"
	case StateDelta:
		return "Delta"
	default:
		logger.Log.Panic("Invalid NodeState encountered when serializing to string!")
		return "error"
	}
}

func (n NodeType) String() string {
	switch n {
	case TypeLocalBuild:
		return "Build"
	case TypeLocalRun:
		return "Run"
	case TypeGoal:
		return "Goal"
	case TypeRemoteRun:
		return "Remote"
	case TypePureMeta:
		return "PureMeta"
	case TypePreBuilt:
		return "PreBuilt"
	case TypeTest:
		return "Test"
	default:
		logger.Log.Panic("Invalid NodeType encountered when serializing to string!")
		return "error"
	}
}

func (n *LookupNode) PackageVer() (packageVer *pkgjson.PackageVer) {
	switch {
	case n.RunNode != nil:
		return n.RunNode.VersionedPkg
	case n.TestNode != nil:
		return n.TestNode.VersionedPkg
	case n.BuildNode != nil:
		return n.BuildNode.VersionedPkg
	}

	return nil
}

// DOTColor returns the graphviz color to set a node to
func (n *PkgNode) DOTColor() string {
	switch n.State {
	case StateMeta:
		if n.Type == TypeGoal {
			return "deeppink"
		}
		return "aquamarine"
	case StateBuild:
		if n.Type == TypeTest {
			return "gold4"
		}
		return "gold"
	case StateBuildError:
		return "darkorange"
	case StateUpToDate:
		switch n.Type {
		case TypePreBuilt:
			return "greenyellow"
		case TypeTest:
			return "lime"
		default:
			return "forestgreen"
		}
	case StateUnresolved:
		return "crimson"
	case StateCached:
		return "darkorchid"
	case StateDelta:
		return "gold4"
	default:
		logger.Log.Panic("Invalid NodeState encountered when serializing to color!")
		return "error"
	}
}

// NewPkgGraph creates a new package dependency graph based on a simple.DirectedGraph
func NewPkgGraph() *PkgGraph {
	g := &PkgGraph{DirectedGraph: simple.NewDirectedGraph()}
	// Lazy initialize nodeLookup, we might be de-serializing and we need to wait until we are done
	// before populating the lookup table.
	g.nodeLookup = nil
	return g
}

// initLookup initializes the run and build node lookup table
func (g *PkgGraph) initLookup() {
	g.nodeLookup = make(map[string][]*LookupNode)

	for _, n := range graph.NodesOf(g.Nodes()) {
		g.addToLookup(n.(*PkgNode), true)
	}

	// Sort each of the lookup lists from lowest version to highest version. The RunNode or TestNode is always expected to be
	// a valid reference while BuildNode may be nil.
	for idx := range g.nodeLookup {
		// Validate the lookup table is well formed. Cases to consider:
		// 1. Pure meta nodes created by cycles may, in some cases, create build nodes,
		//    which have no associated run node after passing into a subgraph.
		//    The subgraph only requires one of the cycle members but will get all of their build nodes.
		// 2. Subgraphs for builds, which only require test runs will contain (build, test) node pairs
		//    while the run nodes are optional.
		endOfValidData := 0
		for _, n := range g.nodeLookup[idx] {
			if n.RunNode == nil && n.TestNode == nil {
				logger.Log.Debugf("Lookup for %s has neither a run node nor a test node. Lost in a cycle fix? Removing it", idx)
				g.RemoveNode(n.BuildNode.ID())
			} else {
				g.nodeLookup[idx][endOfValidData] = n
				endOfValidData++
			}
		}
		// Prune off the invalid entries at the end of the slice
		g.nodeLookup[idx] = g.nodeLookup[idx][:endOfValidData]

		sort.Slice(g.nodeLookup[idx], func(i, j int) bool {
			intervalI, _ := g.nodeLookup[idx][i].PackageVer().Interval()
			intervalJ, _ := g.nodeLookup[idx][j].PackageVer().Interval()
			return intervalI.Compare(&intervalJ) < 0
		})
	}
}

// lookupTable returns a reference to the lookup table, initialzing it first if needed.
func (g *PkgGraph) lookupTable() map[string][]*LookupNode {
	if g.nodeLookup == nil {
		g.initLookup()
	}
	return g.nodeLookup
}

// validateNodeForLookup checks if a node is valid for adding to the lookup table
func (g *PkgGraph) validateNodeForLookup(pkgNode *PkgNode) (valid bool, err error) {
	// Only add run, remote, or build nodes to lookup
	if !lookupNodesTypes[pkgNode.Type] {
		err = fmt.Errorf("%s has invalid type for lookup", pkgNode)
		return
	}

	// Check for existing lookup entries which conflict
	existingLookup, err := g.FindExactPkgNodeFromPkg(pkgNode.VersionedPkg)
	if err != nil {
		return
	}

	if existingLookup != nil {
		haveDuplicateNode := false

		switch pkgNode.Type {
		case TypeLocalBuild:
			haveDuplicateNode = existingLookup.BuildNode != nil
		case TypeLocalRun:
			haveDuplicateNode = (existingLookup.RunNode != nil) && (existingLookup.RunNode.Type == TypeLocalRun)
		case TypeRemoteRun:
			// RemoteRun nodes may have duplicates. It is possible that:
			// 1. LocalRun and RemoteRun co-exist in a graph
			// 2. Multiple RemoteRun nodes can exist in a graph
			// So, this is not considered as a duplicate node
		case TypeTest:
			haveDuplicateNode = existingLookup.TestNode != nil
		}

		if haveDuplicateNode {
			err = fmt.Errorf("already have a lookup for %s", pkgNode)
			return
		}
	}

	// Make sure we have a valid version.
	versionInterval, err := pkgNode.VersionedPkg.Interval()
	if err != nil {
		logger.Log.Errorf("Failed to create version interval for %s", pkgNode)
		return
	}

	// Basic run nodes can only provide basic conditional versions
	if pkgNode.Type != TypeRemoteRun {
		// We only support a single conditional (ie ver >= 1), or (ver = 1)
		if versionInterval.UpperBound.Compare(versioncompare.NewMax()) != 0 && versionInterval.UpperBound.Compare(versionInterval.LowerBound) != 0 {
			err = fmt.Errorf("%s is a run node and can't have double conditionals", pkgNode)
			return
		}
		if !versionInterval.LowerInclusive {
			err = fmt.Errorf("%s is a run node and can't have non-inclusive lower bounds ('ver > ?')", pkgNode)
			return
		}
	}

	valid = true
	return
}

// addToLookup adds a node to the lookup table if it is the correct type (build/run)
func (g *PkgGraph) addToLookup(pkgNode *PkgNode, deferSort bool) (err error) {
	// We only care about run/build nodes or remote dependencies
	if !lookupNodesTypes[pkgNode.Type] {
		logger.Log.Tracef("Skipping %+v, not valid for lookup", pkgNode)
		return
	}

	_, err = g.validateNodeForLookup(pkgNode)
	if err != nil {
		return
	}

	logger.Log.Tracef("Adding %+v to lookup", pkgNode)
	// Get the existing package lookup, or create it
	pkgName := pkgNode.VersionedPkg.Name

	existingLookup, err := g.FindExactPkgNodeFromPkg(pkgNode.VersionedPkg)
	if err != nil {
		return
	}

	if existingLookup == nil {
		if (!deferSort) && pkgNode.Type == TypeLocalBuild {
			err = fmt.Errorf("can't add %s, no corresponding run node found and not deferring sort", pkgNode)
			return
		}
		existingLookup = &LookupNode{}
		g.lookupTable()[pkgName] = append(g.lookupTable()[pkgName], existingLookup)
	}

	switch pkgNode.Type {
	case TypeLocalBuild:
		existingLookup.BuildNode = pkgNode.This
	case TypeLocalRun:
		// Prefer LocalRun over RemoteRun
		existingLookup.RunNode = pkgNode.This
	case TypeRemoteRun:
		// Update only if RunNoe is nil
		if existingLookup.RunNode == nil {
			existingLookup.RunNode = pkgNode.This
		}
	case TypeTest:
		existingLookup.TestNode = pkgNode.This
	}

	// Sort the updated list unless we are deferring until all nodes are added
	if !deferSort {
		sort.Slice(g.lookupTable()[pkgName], func(i, j int) bool {
			intervalI, _ := g.lookupTable()[pkgName][i].PackageVer().Interval()
			intervalJ, _ := g.lookupTable()[pkgName][j].PackageVer().Interval()
			return intervalI.Compare(&intervalJ) < 0
		})
	}
	return
}

// AddEdge creates a new edge between the provided nodes.
func (g *PkgGraph) AddEdge(from *PkgNode, to *PkgNode) (err error) {
	logger.Log.Tracef("Adding edge: %s -> %s", from.FriendlyName(), to.FriendlyName())

	newEdge := g.NewEdge(from, to)
	defer func() {
		if r := recover(); r != nil {
			err = fmt.Errorf("failed to add edge: '%s' -> '%s'", from.SrpmPath, to.SrpmPath)
		}
	}()
	g.SetEdge(newEdge)

	return
}

// NewNode creates a new pkggraph Node for the graph
func (g *PkgGraph) NewNode() graph.Node {
	node := g.DirectedGraph.NewNode()
	pkgNode := &PkgNode{nodeID: node.ID()}
	pkgNode.This = pkgNode
	return pkgNode
}

// CreateCollapsedNode creates a new run node linked to a given parent node. All nodes in nodesToCollapse will be collapsed into the new node.
// - When a node is collapsed all of its dependents will be mirrored onto the new node.
// - The parentNode must be a run node.
// - The collapsed node will inherit all attributes of the parent node minus the versionedPkg.
func (g *PkgGraph) CreateCollapsedNode(versionedPkg *pkgjson.PackageVer, parentNode *PkgNode, nodesToCollapse []*PkgNode) (newNode *PkgNode, err error) {
	// enforce parent is run node
	if parentNode.Type != TypeLocalRun {
		err = fmt.Errorf("cannot collapse nodes to a non run node (%s)", parentNode.FriendlyName())
		return
	}

	logger.Log.Debugf("Collapsing (%v) into (%s) with (%s) as a parent.", nodesToCollapse, versionedPkg, parentNode)

	// Remove the nodes to collapse from the lookup table so they do not conflict with the new node.
	// This operation can be undone on failure.
	for _, node := range nodesToCollapse {
		g.removePkgNodeFromLookup(node)
	}

	// Defer cleanup now that the graph is being manipulated.
	defer func() {
		// graph manipulation calls may panic on error (such as duplicate node IDs)
		if r := recover(); r != nil {
			err = fmt.Errorf("collapsing nodes (%v) into (%s) failed, error: %s", nodesToCollapse, versionedPkg, r)
		}

		if err != nil {
			if newNode != nil {
				g.RemovePkgNode(newNode)
			}

			// Add the nodes that were meant to be collapsed back to the lookup table.
			for _, node := range nodesToCollapse {
				lookupErr := g.addToLookup(node, false)
				if lookupErr != nil {
					logger.Log.Errorf("Failed to add node (%s) back to lookup table. Error: %s", node.FriendlyName(), lookupErr)
				}
			}
		}
	}()

	// Create a new node that the others will collapse into.
	// This new node will mirror all attributes of the parent minus the versionedPkg.
	newNode, err = g.AddPkgNode(versionedPkg, parentNode.State, parentNode.Type, parentNode.SrpmPath, parentNode.RpmPath, parentNode.SpecPath, parentNode.SourceDir, parentNode.Architecture, parentNode.SourceRepo)
	if err != nil {
		return
	}

	// Create an edge for the dependency of newNode on parentNode.
	parentEdge := g.NewEdge(newNode, parentNode)
	g.SetEdge(parentEdge)

	// Mirror the dependents of nodesToCollapse to the new node
	for _, node := range nodesToCollapse {
		dependents := g.To(node.ID())

		for dependents.Next() {
			dependent := dependents.Node().(*PkgNode)

			// Create an edge for the dependency of what used to depend on the collapsed node to the new node
			dependentEdge := g.NewEdge(dependent, newNode)
			g.SetEdge(dependentEdge)
		}
	}

	// After removing nodes errors are unrecoverable so do it last.
	for _, node := range nodesToCollapse {
		g.RemovePkgNode(node)
	}

	return
}

// AddPkgNode adds a new node to the package graph. Run, Build, and Unresolved nodes are recorded in the lookup table.
func (g *PkgGraph) AddPkgNode(versionedPkg *pkgjson.PackageVer, nodeState NodeState, nodeType NodeType, srpmPath, rpmPath, specPath, sourceDir, architecture, sourceRepo string) (newNode *PkgNode, err error) {
	newNode = &PkgNode{
		nodeID:       g.NewNode().ID(),
		VersionedPkg: versionedPkg,
		State:        nodeState,
		Type:         nodeType,
		SrpmPath:     srpmPath,
		RpmPath:      rpmPath,
		SpecPath:     specPath,
		SourceDir:    sourceDir,
		Architecture: architecture,
		SourceRepo:   sourceRepo,
		Implicit:     versionedPkg.IsImplicitPackage(),
	}
	newNode.This = newNode

	// Make sure the lookup table is initialized before we start (otherwise it will try to 'fix' orphaned build nodes by removing them)
	g.lookupTable()
	err = g.safeAddNode(newNode)
	if err != nil {
		return
	}

	// Register the package with the lookup table if needed
	err = g.addToLookup(newNode, false)

	return
}

// AddRemoteUnresolvedNode adds a new node to the package graph representing an unresolved remote dependency.
func (g *PkgGraph) AddRemoteUnresolvedNode(versionedPkg *pkgjson.PackageVer) (newNode *PkgNode, err error) {
	return g.AddPkgNode(versionedPkg, StateUnresolved, TypeRemoteRun, NoSRPMPath, NoRPMPath, NoSpecPath, NoSourceDir, NoArchitecture, NoSourceRepo)
}

// RemovePkgNode removes a node from the package graph and lookup tables.
func (g *PkgGraph) RemovePkgNode(pkgNode *PkgNode) {
	g.RemoveNode(pkgNode.ID())
	g.removePkgNodeFromLookup(pkgNode)
}

// FindDoubleConditionalPkgNodeFromPkg has the same behavior as FindConditionalPkgNodeFromPkg but supports two conditionals
func (g *PkgGraph) FindDoubleConditionalPkgNodeFromPkg(pkgVer *pkgjson.PackageVer) (lookupEntry *LookupNode, err error) {
	var (
		requestInterval, nodeInterval pkgjson.PackageVerInterval
		bestLocalNode                 *LookupNode
	)
	requestInterval, err = pkgVer.Interval()
	if err != nil {
		return
	}

	bestLocalNode = nil
	packageNodes := g.lookupTable()[pkgVer.Name]
	for _, node := range packageNodes {
		nodeInterval, err = node.PackageVer().Interval()
		if err != nil {
			return
		}

		if nodeInterval.Satisfies(&requestInterval) {
			// Only local packages will have a build node
			if node.BuildNode != nil {
				bestLocalNode = node
			}
			// Keep going, we want the highest version which satisfies both conditionals
			lookupEntry = node
		}
	}

	// If the pkgVer resolves to a remote node, and that node
	// is never found during the build, we have no way to
	// fall back to the local package at this time.
	if bestLocalNode != nil && bestLocalNode != lookupEntry {
		logger.Log.Warnf("Resolving '%s' to remote node '%s' instead of local node '%s'", pkgVer, lookupEntry.RunNode.String(), bestLocalNode.RunNode.String())
	}
	return
}

// FindExactPkgNodeFromPkg attempts to find a LookupNode which has the exactly
// correct version information listed in the PackageVer structure. Returns nil
// if no lookup entry is found.
func (g *PkgGraph) FindExactPkgNodeFromPkg(pkgVer *pkgjson.PackageVer) (lookupEntry *LookupNode, err error) {
	var (
		requestInterval, nodeInterval pkgjson.PackageVerInterval
	)
	requestInterval, err = pkgVer.Interval()
	if err != nil {
		return
	}

	packageNodes := g.lookupTable()[pkgVer.Name]

	for _, node := range packageNodes {
		nodeInterval, err = node.PackageVer().Interval()
		if err != nil {
			return
		}

		//Exact lookup must match the exact node, including conditionals.
		if requestInterval.Equal(&nodeInterval) {
			lookupEntry = node
		}
	}
	return
}

// FindBestPkgNode will search the lookup table to see if a node which satisfies the
// PackageVer structure has already been created. Returns nil if no lookup entry
// is found.
// Condition = "" is equivalent to Condition = "=".
func (g *PkgGraph) FindBestPkgNode(pkgVer *pkgjson.PackageVer) (lookupEntry *LookupNode, err error) {
	lookupEntry, err = g.FindDoubleConditionalPkgNodeFromPkg(pkgVer)
	return
}

// AllNodes returns a list of all nodes in the graph.
func (g *PkgGraph) AllNodes() []*PkgNode {
	count := g.Nodes().Len()
	nodes := make([]*PkgNode, 0, count)
	for _, n := range graph.NodesOf(g.Nodes()) {
		nodes = append(nodes, n.(*PkgNode).This)
	}
	return nodes
}

// AllNodesFrom returns a list of all nodes accessible from a root node
func (g *PkgGraph) AllNodesFrom(rootNode *PkgNode) []*PkgNode {
	count := g.Nodes().Len()
	nodes := make([]*PkgNode, 0, count)
	search := traverse.DepthFirst{}
	search.Walk(g, rootNode, func(n graph.Node) bool {
		// Visit function of DepthFirst, called once per node
		nodes = append(nodes, n.(*PkgNode).This)
		// Don't stop early, visit every node
		return false
	})
	return nodes
}

// AllRunNodes returns a list of all run nodes in the graph
// It traverses the graph and returns all nodes of type TypeLocalRun and
// TypeRemoteRun.
func (g *PkgGraph) AllRunNodes() []*PkgNode {
	nodes := make([]*PkgNode, 0, g.Nodes().Len())
	for _, n := range g.AllNodes() {
		if n.Type == TypeLocalRun || n.Type == TypeRemoteRun {
			nodes = append(nodes, n)
		}
	}
	return nodes
}

// AllPreferredRunNodes returns all RunNodes in the LookupTable
// Though a graph can contain both LocalRun and RemoteRun node for a single
// package-version, the LookupTable will have:
// 1. LocalRun Node if only LocalRun node is present in the graph
// 2. RemoteRun Node if only RemoteRun node is present in the graph
// 3. LocalRun Node if both LocalRun and RemoteRun nodes are present in the graph
// This function will return all RunNodes in the LookupTable.
func (g *PkgGraph) AllPreferredRunNodes() []*PkgNode {
	return g.allNodesOfType(func(n *LookupNode) *PkgNode {
		return n.RunNode
	})
}

// AllBuildNodes returns a list of all build nodes in the graph
func (g *PkgGraph) AllBuildNodes() []*PkgNode {
	return g.allNodesOfType(func(n *LookupNode) *PkgNode {
		return n.BuildNode
	})
}

// AllTestNodes returns a list of all test nodes in the graph
func (g *PkgGraph) AllTestNodes() []*PkgNode {
	return g.allNodesOfType(func(n *LookupNode) *PkgNode {
		return n.TestNode
	})
}

// DOTID generates an id for a DOT graph of the form
// "pkg(ver:=xyz)<TYPE> (ID=x,STATE=state)""
func (n PkgNode) DOTID() string {
	thing := fmt.Sprintf("%s (ID=%d,TYPE=%s,STATE=%s)", n.FriendlyName(), n.ID(), n.Type.String(), n.State.String())
	return thing
}

// SetDOTID handles parsing the ID of a node from a DOT file
func (n PkgNode) SetDOTID(id string) {
	logger.Log.Tracef("Processing id %s", id)
}

// FriendlyName formats a summary of a node into a string.
func (n *PkgNode) FriendlyName() string {
	switch n.Type {
	case TypeLocalBuild:
		return fmt.Sprintf("%s-%s-BUILD<%s>", n.VersionedPkg.Name, n.VersionedPkg.Version, n.State.String())
	case TypeLocalRun:
		return fmt.Sprintf("%s-%s-RUN<%s>", n.VersionedPkg.Name, n.VersionedPkg.Version, n.State.String())
	case TypeRemoteRun:
		ver1 := fmt.Sprintf("%s%s", n.VersionedPkg.Condition, n.VersionedPkg.Version)
		ver2 := ""
		if len(n.VersionedPkg.SCondition) > 0 || len(n.VersionedPkg.SVersion) > 0 {
			ver2 = fmt.Sprintf("%s,%s%s", ver1, n.VersionedPkg.SCondition, n.VersionedPkg.SVersion)
		}
		return fmt.Sprintf("%s-%s-REMOTE<%s>", n.VersionedPkg.Name, ver2, n.State.String())
	case TypeGoal:
		return n.GoalName
	case TypePureMeta:
		return fmt.Sprintf("Meta(%d)", n.ID())
	case TypePreBuilt:
		return fmt.Sprintf("%s-%s-PREBUILT<%s>", n.VersionedPkg.Name, n.VersionedPkg.Version, n.State.String())
	case TypeTest:
		return fmt.Sprintf("%s-%s-TEST<%s>", n.VersionedPkg.Name, n.VersionedPkg.Version, n.State.String())
	default:
		return "UNKNOWN NODE TYPE"
	}
}

// SpecName returns the name of the spec associated with this node.
// Returns "." if the node doesn't have a spec file path or URL.
func (n *PkgNode) SpecName() string {
	return strings.TrimSuffix(filepath.Base(n.SpecPath), ".spec")
}

// SRPMFileName returns the name of the SRPM file associated with this node.
// Returns "." if the node doesn't have an SRPM file path or URL.
func (n *PkgNode) SRPMFileName() string {
	return filepath.Base(n.SrpmPath)
}

func (n *PkgNode) String() string {
	var version, name string
	if n.Type == TypeGoal {
		name = n.GoalName
	} else if n.VersionedPkg != nil {
		name = n.VersionedPkg.Name
		version = fmt.Sprintf("%s%s,%s%s", n.VersionedPkg.Condition, n.VersionedPkg.Version, n.VersionedPkg.SCondition, n.VersionedPkg.SVersion)
	} else {
		name = NoName
	}

	return fmt.Sprintf("%s(%s):<ID:%d Type:%s State:%s Rpm:%s> from '%s' in '%s'", name, version, n.nodeID, n.Type.String(), n.State.String(), n.RpmPath, n.SrpmPath, n.SourceRepo)
}

// Equal returns true if these nodes represent the same data
func (n *PkgNode) Equal(otherNode *PkgNode) bool {
	if n.This == otherNode.This {
		return true
	}
	if n.VersionedPkg != otherNode.VersionedPkg {
		v1 := n.VersionedPkg
		v2 := otherNode.VersionedPkg
		if v1 == nil || v2 == nil {
			return false
		}

		nInterval, _ := n.VersionedPkg.Interval()
		otherInterval, _ := otherNode.VersionedPkg.Interval()
		if !nInterval.Equal(&otherInterval) {
			return false
		}
	}
	return n.State == otherNode.State &&
		n.Type == otherNode.Type &&
		n.SrpmPath == otherNode.SrpmPath &&
		n.RpmPath == otherNode.RpmPath &&
		n.SpecPath == otherNode.SpecPath &&
		n.SourceDir == otherNode.SourceDir &&
		n.Architecture == otherNode.Architecture &&
		n.SourceRepo == otherNode.SourceRepo &&
		n.GoalName == otherNode.GoalName &&
		n.Implicit == otherNode.Implicit
}

func registerTypes() {
	logger.Log.Debug("Registering pkggraph.Node for marshalling.")
	gob.Register(PkgNode{})
}

// MarshalBinary implements the GOB encoding interface
func (n PkgNode) MarshalBinary() (data []byte, err error) {
	var outBuffer bytes.Buffer
	encoder := gob.NewEncoder(&outBuffer)
	hasPkgPtr := (n.VersionedPkg != nil)
	err = encoder.Encode(hasPkgPtr)
	if err != nil {
		err = fmt.Errorf("encoding hasPkgPtr: %s", err.Error())
		return
	}
	if hasPkgPtr {
		err = encoder.Encode(n.VersionedPkg)
		if err != nil {
			err = fmt.Errorf("encoding VersionedPkg: %s", err.Error())
			return
		}
	}
	err = encoder.Encode(n.State)
	if err != nil {
		err = fmt.Errorf("encoding State: %s", err.Error())
		return
	}
	err = encoder.Encode(n.Type)
	if err != nil {
		err = fmt.Errorf("encoding Type: %s", err.Error())
		return
	}
	err = encoder.Encode(n.SrpmPath)
	if err != nil {
		err = fmt.Errorf("encoding SrpmPath: %s", err.Error())
		return
	}
	err = encoder.Encode(n.RpmPath)
	if err != nil {
		err = fmt.Errorf("encoding RpmPath: %s", err.Error())
		return
	}
	err = encoder.Encode(n.SpecPath)
	if err != nil {
		err = fmt.Errorf("encoding SpecPath: %s", err.Error())
		return
	}
	err = encoder.Encode(n.SourceDir)
	if err != nil {
		err = fmt.Errorf("encoding SourceDir: %s", err.Error())
		return
	}
	err = encoder.Encode(n.Architecture)
	if err != nil {
		err = fmt.Errorf("encoding Architecture: %s", err.Error())
		return
	}
	err = encoder.Encode(n.SourceRepo)
	if err != nil {
		err = fmt.Errorf("encoding SourceRepo: %s", err.Error())
		return
	}
	err = encoder.Encode(n.GoalName)
	if err != nil {
		err = fmt.Errorf("encoding GoalName: %s", err.Error())
		return
	}
	err = encoder.Encode(n.Implicit)
	if err != nil {
		err = fmt.Errorf("encoding Implicit: %s", err.Error())
		return
	}
	return outBuffer.Bytes(), err
}

// UnmarshalBinary implements the GOB encoding interface
func (n *PkgNode) UnmarshalBinary(inBuffer []byte) (err error) {
	decoder := gob.NewDecoder(bytes.NewReader(inBuffer))
	var hasPkgPtr bool
	err = decoder.Decode(&hasPkgPtr)
	if err != nil {
		err = fmt.Errorf("decoding hasPkgPtr: %s", err.Error())
		return
	}
	if hasPkgPtr {
		err = decoder.Decode(&n.VersionedPkg)
		if err != nil {
			err = fmt.Errorf("decoding VersionedPkg: %s", err.Error())
			return
		}
	}
	err = decoder.Decode(&n.State)
	if err != nil {
		err = fmt.Errorf("decoding State: %s", err.Error())
		return
	}
	err = decoder.Decode(&n.Type)
	if err != nil {
		err = fmt.Errorf("decoding Type: %s", err.Error())
		return
	}
	err = decoder.Decode(&n.SrpmPath)
	if err != nil {
		err = fmt.Errorf("decoding SrpmPath: %s", err.Error())
		return
	}
	err = decoder.Decode(&n.RpmPath)
	if err != nil {
		err = fmt.Errorf("decoding RpmPath: %s", err.Error())
		return
	}
	err = decoder.Decode(&n.SpecPath)
	if err != nil {
		err = fmt.Errorf("decoding SpecPath: %s", err.Error())
		return
	}
	err = decoder.Decode(&n.SourceDir)
	if err != nil {
		err = fmt.Errorf("decoding SourceDir: %s", err.Error())
		return
	}
	err = decoder.Decode(&n.Architecture)
	if err != nil {
		err = fmt.Errorf("decoding Architecture: %s", err.Error())
		return
	}
	err = decoder.Decode(&n.SourceRepo)
	if err != nil {
		err = fmt.Errorf("decoding SourceRepo: %s", err.Error())
		return
	}
	err = decoder.Decode(&n.GoalName)
	if err != nil {
		err = fmt.Errorf("decoding GoalName: %s", err.Error())
		return
	}
	err = decoder.Decode(&n.Implicit)
	if err != nil {
		err = fmt.Errorf("decoding Implicit: %s", err.Error())
		return
	}
	n.This = n
	return
}

// SetAttribute sets a DOT attribute for the current node when parsing a DOT file
func (n *PkgNode) SetAttribute(attr encoding.Attribute) (err error) {
	var data []byte
	registerOnce.Do(registerTypes)

	switch attr.Key {
	case dotKeyNodeInBase64:
		logger.Log.Trace("Decoding base 64")
		// Encoding/decoding may not preserve the IDs, we should take the ID we were given
		// as the truth
		newID := n.nodeID
		data, err = base64.StdEncoding.DecodeString(attr.Value)
		if err != nil {
			logger.Log.Errorf("Failed to decode base 64 encoding: %s", err.Error())
			return
		}
		buffer := bytes.Buffer{}
		_, err = buffer.Write(data)
		if err != nil {
			logger.Log.Errorf("Failed to read gob data: %s", err.Error())
			return
		}

		decoder := gob.NewDecoder(&buffer)
		err = decoder.Decode(n)
		if err != nil {
			logger.Log.Errorf("Failed to decode gob data: %s", err.Error())
			return
		}
		// Restore the ID we were given by the deserializer
		n.nodeID = newID
	case dotKeySRPM:
		logger.Log.Trace("Ignoring srpm")
		// No-op, b64encoding should totally overwrite the node.
	case dotKeyColor:
		logger.Log.Trace("Ignoring color")
		// No-op, b64encoding should totally overwrite the node.
	case dotKeyFill:
		logger.Log.Trace("Ignoring fill")
		// No-op, b64encoding should totally overwrite the node.
	default:
		logger.Log.Warnf(`Unable to unmarshal an unknown key "%s".`, attr.Key)
	}

	return
}

// Attributes marshals all relevent node data into a DOT graph structure. The
// entire node is encoded using base64 and gob.
func (n *PkgNode) Attributes() []encoding.Attribute {
	registerOnce.Do(registerTypes)

	var buffer bytes.Buffer
	encoder := gob.NewEncoder(&buffer)
	err := encoder.Encode(n)
	if err != nil {
		logger.Log.Panicf("Error when encoding attributes: %s", err.Error())
	}
	nodeInBase64 := base64.StdEncoding.EncodeToString(buffer.Bytes())

	return []encoding.Attribute{
		{
			Key:   dotKeyNodeInBase64,
			Value: nodeInBase64,
		},
		{
			Key:   dotKeySRPM,
			Value: n.SrpmPath,
		},
		{
			Key:   dotKeyColor,
			Value: n.DOTColor(),
		},
		{
			Key:   dotKeyFill,
			Value: "filled",
		},
	}
}

// FindGoalNode returns a named goal node if one exists.
func (g *PkgGraph) FindGoalNode(goalName string) *PkgNode {
	for _, n := range g.AllNodes() {
		if n.Type == TypeGoal && n.GoalName == goalName {
			return n.This
		}
	}
	return nil
}

// AddMetaNode adds a generic meta node with edges: <from> -> metaNode -> <to>
func (g *PkgGraph) AddMetaNode(from []*PkgNode, to []*PkgNode) (metaNode *PkgNode) {
	// Handle failures in SetEdge() and AddNode()
	defer func() {
		if r := recover(); r != nil {
			fromNames := ""
			toNames := ""
			for _, n := range from {
				fromNames = fmt.Sprintf("%s %s", fromNames, n.FriendlyName())
			}
			for _, n := range to {
				toNames = fmt.Sprintf("%s %s", toNames, n.FriendlyName())
			}
			logger.Log.Errorf("Couldn't add meta node from [%s] to [%s]", fromNames, toNames)
			logger.Log.Panicf("Adding meta node failed.")
		}
	}()

	// Create meta node and add an edge to all requested packages
	metaNode = &PkgNode{
		State:  StateMeta,
		Type:   TypePureMeta,
		nodeID: g.NewNode().ID(),
	}
	metaNode.This = metaNode
	g.AddNode(metaNode)

	logger.Log.Trace("Adding edges TO the meta node:")
	for _, n := range from {
		logger.Log.Tracef("\t'%s' -> '%s'", n.FriendlyName(), metaNode.FriendlyName())
		edge := g.NewEdge(n, metaNode)
		g.SetEdge(edge)
	}

	logger.Log.Trace("Adding edges FROM the meta node:")
	for _, n := range to {
		logger.Log.Tracef("\t'%s' -> '%s'", metaNode.FriendlyName(), n.FriendlyName())
		edge := g.NewEdge(metaNode, n)
		g.SetEdge(edge)
	}

	return
}

// AddGoalNode adds a goal node to the graph which links to existing nodes. An empty package list will add an edge to all nodes
<<<<<<< HEAD
//   - goalName: The name of the goal node to add
//   - packages: A list of packages to add to link the goal node to. If empty, all nodes will be added to the goal node
//   - strict: If true, the goal node will fail if any of the packages are not found
func (g *PkgGraph) AddGoalNode(goalName string, packages []*pkgjson.PackageVer, strict bool) (goalNode *PkgNode, err error) {
	return g.AddGoalNodeWithExtraLayers(goalName, packages, strict, 0)
}

// AddGoalNodeWithExtraLayers adds a goal node to the graph which links to existing nodes. An empty package list will add an edge to all nodes
//   - goalName: The name of the goal node to add
//   - packages: A list of packages to add to link the goal node to. If empty, all nodes will be added to the goal node
//   - strict: If true, the goal node will fail if any of the packages are not found
//   - extraLayers: The number of levels to expand the goal node. Each level will add one more layer of packages beyond
//     the goal node. For example, if the goal node is "x" and extraLevels is 1, the goal node will link to all nodes
//     which depend on "x" as well as "x" itself (Specifically run nodes, all other nodes are stepped over)
func (g *PkgGraph) AddGoalNodeWithExtraLayers(goalName string, packages []*pkgjson.PackageVer, strict bool, extraLayers int) (goalNode *PkgNode, err error) {
=======
func (g *PkgGraph) AddGoalNode(goalName string, packages, tests []*pkgjson.PackageVer, strict bool) (goalNode *PkgNode, err error) {
>>>>>>> 8608b3da
	// Check if we already have a goal node with the requested name
	if g.FindGoalNode(goalName) != nil {
		err = fmt.Errorf("can't have two goal nodes named %s", goalName)
		return
	}

	logger.Log.Debugf("Adding a goal node '%s'.", goalName)

	packagesGoalSet := g.buildGoalSet(packages, TypeLocalRun)
	testsGoalSet := g.buildGoalSet(tests, TypeTest)

	// Create goal node and add an edge to all requested packages
	goalNode = &PkgNode{
		State:      StateMeta,
		Type:       TypeGoal,
		SrpmPath:   NoSRPMPath,
		RpmPath:    NoRPMPath,
		SourceRepo: NoSourceRepo,
		nodeID:     g.NewNode().ID(),
		GoalName:   goalName,
	}
	goalNode.This = goalNode

	err = g.safeAddNode(goalNode)
	if err != nil {
		return
	}

	err = g.connectGoalEdges(goalNode, packagesGoalSet, strict, TypeLocalRun)
	if err != nil {
		return
	}

	err = g.connectGoalEdges(goalNode, testsGoalSet, strict, TypeTest)
	if err != nil {
		return
	}

	// Expand the goal node if requested
	if extraLayers > 0 {
		g.addGoalNodeLayers(goalNode, extraLayers)
	}

	return
}

// addGoalNodeLayers will expand a goal node by some numbers of layers. For example, if the goaled node is "x" (i.e. the goal node
// points to "x") and extraLevels is 1, the goal node will now link to all nodes which depend on "x" as well as
// "x" itself. A node is considered to depend on "x" if it is a run node that has edges connecting it to "x"
// without any other run nodes in between.
//
//	E.g., if "y_run" -> "y_build" -> "<Some Meta Node>" -> "x_run" -> "x_build", and we are expanding from "x"
//	with layers=1, only "y_run" will be added to the goal nodes since "y_build" and "<Some Meta Node>" are not run nodes.
func (g *PkgGraph) addGoalNodeLayers(goalNode *PkgNode, layers int) {
	logger.Log.Debugf("Expanding goal node '%s' by %d layers", goalNode.GoalName, layers)

	var expandedGoalNodes []*PkgNode
	// Use a set to keep track of the nodes we already added so we can avoid processing them again
	expandedGoalNodesSet := make(map[*PkgNode]bool)

	// Start with the already selected nodes which make up the goal.
	initialGoalNodes := []*PkgNode{}
	for _, selectedNode := range graph.NodesOf(g.From(goalNode.ID())) {
		initialGoalNodes = append(initialGoalNodes, selectedNode.(*PkgNode))
	}

	// For each node in the current layer, add all of the nodes that depend on it, then repeat as many times as requested
	expandedGoalNodes = initialGoalNodes
	for i := 0; i < layers; i++ {
		expandedGoalNodes = append(expandedGoalNodes, g.getNextGoalLayer(expandedGoalNodesSet, expandedGoalNodes)...)
	}

	// Add the new edges if they are missing
	for _, expandedNode := range expandedGoalNodes {
		// Ensure we don't create a cycle by adding an edge from the goal node to itself
		if expandedNode == goalNode {
			continue
		}
		if !g.HasEdgeFromTo(goalNode.ID(), expandedNode.ID()) {
			logger.Log.Debugf("Adding edge from '%s' to '%s'", goalNode.FriendlyName(), expandedNode.FriendlyName())
			g.SetEdge(g.NewEdge(goalNode, expandedNode))
		}
	}
}

// getNextGoalLayer will return the next layer of goal nodes to expand. It will return a list of run nodes that depend on the current goal nodes.
// - expandedGoalNodesSet: A set of nodes that have already been expanded from. If a node is in this set we will skip it.
// - currentGoalNodes: The current layer of goal nodes to expand from.
//
// Returns a list of additional nodes that connect to currentGoalNodes (but not any nodes that are already in currentGoalNodes)
func (g *PkgGraph) getNextGoalLayer(expandedGoalNodesSet map[*PkgNode]bool, currentGoalNodes []*PkgNode) (expandedGoalNodes []*PkgNode) {

	// We will iterate over the current goal nodes and add all the nodes that depend on them to the expanded goal nodes.
	// The expandedGoalNodesSet will ensure we don't add the same node twice.
	for _, goalNode := range currentGoalNodes {
		if expandedGoalNodesSet[goalNode] {
			logger.Log.Tracef("Already expanded from '%s', skipping", goalNode.FriendlyName())
			continue
		} else {
			logger.Log.Debugf("Expanding goal nodes from '%s'", goalNode.FriendlyName())
			expandedGoalNodesSet[goalNode] = true
		}

		// Add all the nodes that depend on this node to the expanded goal nodes list. If the dependant node is a run
		// node we can stop expanding from it (A subsequent call to expandGoalNodesOnce() will expand from it further if
		// needed). If the dependant node is a build, meta, etc. node we need to keep expanding from it since we only
		// care about adding goals to run nodes. We ignore goal nodes since they should have no dependents, and may
		// potentially pull in unrelated parts of the graph.
		dependentNodes := graph.NodesOf(g.To(goalNode.ID()))
		for _, dependentNeighborGraphNode := range dependentNodes {
			dependentNode := dependentNeighborGraphNode.(*PkgNode)
			switch dependentNode.Type {
			case TypeLocalRun:
				logger.Log.Debugf("Adding '%s' to expanded goal nodes", dependentNode.FriendlyName())
				expandedGoalNodes = append(expandedGoalNodes, dependentNode)
			case TypeGoal:
				logger.Log.Tracef("Skipping '%s' since it is a goal node", dependentNode.FriendlyName())
			default:
				// If the node is not a run node we need to keep expanding from the non-run node.
				logger.Log.Tracef("Continuing to expand past '%s' since it is not a run node", dependentNode.FriendlyName())
				expandedGoalNodes = append(expandedGoalNodes, g.getNextGoalLayer(expandedGoalNodesSet, []*PkgNode{dependentNode})...)
			}
		}
	}
	return
}

// CreateSubGraph returns a new graph with which only contains the nodes accessible from rootNode.
func (g *PkgGraph) CreateSubGraph(rootNode *PkgNode) (subGraph *PkgGraph, err error) {
	search := traverse.DepthFirst{}
	subGraph = NewPkgGraph()

	newRootNode := rootNode
	subGraph.AddNode(newRootNode)
	search.Walk(g, rootNode, func(n graph.Node) bool {
		// Visit function of DepthFirst, called once per node

		// Add each neighbor of this node. Every connected node is guaranteed to be part of the new graph
		for _, neighbor := range graph.NodesOf(g.From(n.ID())) {
			newNeighbor := neighbor.(*PkgNode)
			if subGraph.Node(neighbor.ID()) == nil {
				// Make a copy of the node and add it to the subgraph
				subGraph.AddNode(newNeighbor)
			}

			newEdge := g.Edge(n.ID(), newNeighbor.ID())
			subGraph.SetEdge(newEdge)
		}

		// Don't stop early, visit every node
		return false
	})

	subgraphSize := subGraph.Nodes().Len()
	logger.Log.Debugf("Created sub graph with %d nodes rooted at \"%s\"", subgraphSize, rootNode.FriendlyName())

	return
}

// FindRPMFiles returns a list of all RPMs built by an SRPM and a list of these RPMs that are not available on the disk.
// The function will lock 'graphMutex' before performing the check if the mutex is not nil.
func FindRPMFiles(srpmPath string, pkgGraph *PkgGraph, graphMutex *sync.RWMutex) (expectedFiles, missingFiles []string) {
	expectedFiles = rpmsProvidedBySRPM(srpmPath, pkgGraph, graphMutex)
	logger.Log.Tracef("Expected RPMs from %s: %v", srpmPath, expectedFiles)
	missingFiles = findMissingFiles(expectedFiles)
	logger.Log.Tracef("Missing RPMs from %s: %v", srpmPath, missingFiles)
	return
}

// WriteDOTGraphFile writes the graph to a DOT graph format file
func WriteDOTGraphFile(g graph.Directed, filename string) (err error) {
	logger.Log.Infof("Writing DOT graph to %s", filename)
	f, err := os.Create(filename)
	if err != nil {
		return
	}
	defer f.Close()

	err = WriteDOTGraph(g, f)

	return
}

// ReadDOTGraphFile reads the graph from a DOT graph format file
func ReadDOTGraphFile(filename string) (outputGraph *PkgGraph, err error) {
	logger.Log.Infof("Reading DOT graph from %s", filename)

	f, err := os.Open(filename)
	if err != nil {
		return
	}
	defer f.Close()

	outputGraph = NewPkgGraph()
	err = ReadDOTGraph(outputGraph, f)

	return
}

// ReadDOTGraph de-serializes a graph from a DOT formatted object
func ReadDOTGraph(g graph.DirectedBuilder, input io.Reader) (err error) {
	bytes, err := io.ReadAll(input)
	if err != nil {
		return
	}
	err = dot.Unmarshal(bytes, g)
	return
}

// WriteDOTGraph serializes a graph into a DOT formatted object
func WriteDOTGraph(g graph.Directed, output io.Writer) (err error) {
	bytes, err := dot.Marshal(g, "dependency_graph", "", "")
	if err != nil {
		return
	}
	_, err = output.Write(bytes)
	return
}

// DeepCopy returns a deep copy of the receiver.
// On error, the returned deepCopy is in an invalid state
func (g *PkgGraph) DeepCopy() (deepCopy *PkgGraph, err error) {
	var buf bytes.Buffer
	err = WriteDOTGraph(g, &buf)
	if err != nil {
		return
	}
	deepCopy = NewPkgGraph()
	err = ReadDOTGraph(deepCopy, &buf)
	return
}

func (g *PkgGraph) MakeDAG() (err error) {
	return g.MakeDAGUsingUpstreamRepos(false, false, nil)
}

// MakeDAGUsingUpstreamRepos ensures the graph is a directed acyclic graph (DAG).
// If the graph is not a DAG, this routine will attempt to resolve any cycles using RPMs in the PMC to make the graph a DAG.
func (g *PkgGraph) MakeDAGUsingUpstreamRepos(resolveCyclesFromUpstream, ignoreVersionToResolveSelfDep bool, cloner *rpmrepocloner.RpmRepoCloner) (err error) {
	timestamp.StartEvent("convert to DAG", nil)
	defer timestamp.StopEvent(nil)
	var cycle []*PkgNode

	for {
		cycle, err = g.FindAnyDirectedCycle()
		if err != nil || len(cycle) == 0 {
			return
		}

		err = g.fixCycle(cycle, resolveCyclesFromUpstream, ignoreVersionToResolveSelfDep, cloner)
		if err != nil {
			return formatCycleErrorMessage(cycle, err)
		}
	}
}

// Copy returns a copy of a PkgNode. The ID of the copy is NOT unique.
func (n *PkgNode) Copy() (copy *PkgNode) {
	copy = &PkgNode{
		nodeID:       n.nodeID,
		VersionedPkg: n.VersionedPkg,
		State:        n.State,
		Type:         n.Type,
		SrpmPath:     n.SrpmPath,
		RpmPath:      n.RpmPath,
		SpecPath:     n.SpecPath,
		SourceDir:    n.SourceDir,
		Architecture: n.Architecture,
		SourceRepo:   n.SourceRepo,
		Implicit:     n.Implicit,
	}
	copy.This = copy
	return
}

// CloneNode creates a clone of the input node with a new, unique ID.
// The clone doesn't have any edges attached to it.
func (g *PkgGraph) CloneNode(pkgNode *PkgNode) (newNode *PkgNode) {
	newNode = pkgNode.Copy()
	newNode.nodeID = g.NewNode().ID()
	newNode.This = newNode

	return
}

// allNodesOfType returns a list of all non-null nodes returned by the getter.
func (g *PkgGraph) allNodesOfType(nodeGetter func(node *LookupNode) *PkgNode) []*PkgNode {
	count := 0
	for _, list := range g.lookupTable() {
		count += len(list)
	}

	nodes := make([]*PkgNode, 0, count)
	for _, list := range g.lookupTable() {
		for _, n := range list {
			if node := nodeGetter(n); node != nil {
				nodes = append(nodes, node)
			}
		}
	}

	return nodes
}

// buildGoalSet returns a set of package versions that are the goal of the graph.
func (g *PkgGraph) buildGoalSet(packageVers []*pkgjson.PackageVer, nodeType NodeType) (goalSet map[*pkgjson.PackageVer]bool) {
	if len(packageVers) > 0 {
		logger.Log.Debugf("Adding a goal for selected nodes of type '%s': %v", nodeType, packageVers)

		goalSet = make(map[*pkgjson.PackageVer]bool)
		for _, pkg := range packageVers {
			logger.Log.Tracef("\t%s-%s", pkg.Name, pkg.Version)
			goalSet[pkg] = true
		}
	} else {
		logger.Log.Debugf("Adding a goal for all nodes of type '%s'", nodeType)

		if nodeType == TypeTest {
			goalSet = pkgNodesListToPackageVerSet(g.AllTestNodes())
		} else {
			goalSet = pkgNodesListToPackageVerSet(g.AllPreferredRunNodes())
		}
	}

	if logger.Log.IsLevelEnabled(logrus.TraceLevel) {
		for node := range goalSet {
			logger.Log.Tracef("\t%s-%s", node.Name, node.Version)
		}
	}

	return
}

func (g *PkgGraph) connectGoalEdges(goalNode *PkgNode, goalSet map[*pkgjson.PackageVer]bool, strict bool, nodeType NodeType) (err error) {
	for pkg := range goalSet {
		var existingNode *PkgNode = nil
		// Try to find an exact match first (to make sure we match revision number exactly, if available)
		nodeLookup, err := g.FindExactPkgNodeFromPkg(pkg)
		if err != nil {
			return err
		}
		if nodeLookup == nil {
			// Try again with a more general search
			nodeLookup, err = g.FindBestPkgNode(pkg)
			if err != nil {
				return err
			}
		}

		if nodeLookup != nil {
			switch nodeType {
			case TypeLocalRun:
				existingNode = nodeLookup.RunNode
			case TypeTest:
				existingNode = nodeLookup.TestNode
			default:
				return fmt.Errorf("unexpected node type to connect with a goal node: %s", nodeType)
			}
		}

		if existingNode == nil {
			if strict {
				return fmt.Errorf("could not find all goal nodes with strict=true (missing %+v)", pkg)
			}

			logger.Log.Warnf("Could not goal package %+v", pkg)
			continue
		}

		logger.Log.Tracef("Found %s to satisfy %s", existingNode, pkg)

		err = g.AddEdge(goalNode, existingNode)
		if err != nil {
			return err
		}
	}

	return
}

// fixCycle attempts to fix a cycle. Cycles may be acceptable if:
// - all nodes are from the same spec file or
// - at least one of the nodes of the cycle represents a pre-built SRPM.
func (g *PkgGraph) fixCycle(cycle []*PkgNode, resolveCyclesFromUpstream, ignoreVersionToResolveSelfDep bool, cloner *rpmrepocloner.RpmRepoCloner) (err error) {
	logger.Log.Debugf("Found cycle: %v", cycle)

	// Omit the first element of the cycle, since it is repeated as the last element
	trimmedCycle := cycle[1:]

	err = g.fixIntraSpecCycle(trimmedCycle)
	if err == nil {
		return
	}

	return g.fixCyclesWithExistingRPMS(trimmedCycle, resolveCyclesFromUpstream, ignoreVersionToResolveSelfDep, cloner)
}

// fixIntraSpecCycle attempts to fix a cycle if none of the cycle nodes are build nodes.
// If a cycle can be fixed an additional meta node will be added to represent the interdependencies of the cycle.
func (g *PkgGraph) fixIntraSpecCycle(trimmedCycle []*PkgNode) (err error) {
	logger.Log.Debug("Checking if cycle contains build nodes.")

	for _, currentNode := range trimmedCycle {
		if currentNode.Type == TypeLocalBuild {
			logger.Log.Debug("Cycle contains build dependencies, cannot be solved this way.")
			return fmt.Errorf("cycle contains build dependencies, unresolvable")
		}
	}

	// Breaking the cycle by removing all edges between in-cycle nodes.
	// Their dependency on each other will be reflected by a new meta node.
	logger.Log.Debugf("Breaking cycle edges.")
	cycleLength := len(trimmedCycle)
	for i, currentNode := range trimmedCycle {
		currentNodeID := currentNode.ID()
		for j := i + 1; j < cycleLength; j++ {
			nextNode := trimmedCycle[j]
			nextNodeID := nextNode.ID()

			if g.Edge(currentNodeID, nextNodeID) != nil {
				logger.Log.Tracef("\t'%s' -> '%s'", currentNode.FriendlyName(), nextNode.FriendlyName())
				g.RemoveEdge(currentNodeID, nextNodeID)
			}

			if g.Edge(nextNodeID, currentNodeID) != nil {
				logger.Log.Tracef("\t'%s' -> '%s'", nextNode.FriendlyName(), currentNode.FriendlyName())
				g.RemoveEdge(nextNodeID, currentNodeID)
			}
		}
	}

	// For each cycle node move any dependencies from a non-cycle node to a new
	// meta node, then have the meta node depend on all cycle nodes.
	groupedDependencies := make(map[int64]bool)
	for _, currentNode := range trimmedCycle {
		logger.Log.Debugf("Breaking NON-cycle edges connected to cycle node '%s'.", currentNode.FriendlyName())

		currentNodeID := currentNode.ID()

		toNodes := g.To(currentNodeID)
		for toNodes.Next() {
			toNode := toNodes.Node().(*PkgNode)
			toNodeID := toNode.ID()

			logger.Log.Tracef("\t'%s' -> '%s'", toNode.FriendlyName(), currentNode.FriendlyName())

			groupedDependencies[toNodeID] = true
			g.RemoveEdge(toNodeID, currentNodeID)
		}
	}

	// Convert the IDs back into actual nodes
	dependencyNodes := make([]*PkgNode, 0, len(groupedDependencies))
	for id := range groupedDependencies {
		dependencyNodes = append(dependencyNodes, g.Node(id).(*PkgNode).This)
	}

	g.AddMetaNode(dependencyNodes, trimmedCycle)

	return
}

func (g *PkgGraph) replaceSRPMBuildDependency(replacedNode, newNode *PkgNode, dependencySRPMPath string) (err error) {
	parentNodes := g.To(replacedNode.ID())
	for parentNodes.Next() {
		parentNode := parentNodes.Node().(*PkgNode)
		if parentNode.Type == TypeLocalBuild && parentNode.SrpmPath == dependencySRPMPath {
			g.RemoveEdge(parentNode.ID(), replacedNode.ID())

			err = g.AddEdge(parentNode, newNode)
			if err != nil {
				logger.Log.Errorf("Adding edge failed for %v -> %v.", parentNode, newNode)
				return
			}
		}
	}

	logger.Log.Infof("Successful. Updated dependency for nodes depending on '%s'.", replacedNode.FriendlyName())
	return
}

func (g *PkgGraph) cloneAndReplaceRunToRemote(runNode *PkgNode, buildNodeToUpdate *PkgNode) (err error) {
	// Mark node as unresolved remote to be fetched by the package fetcher
	upstreamAvailableNode, err := g.AddRemoteUnresolvedNode(runNode.VersionedPkg)
	if err != nil {
		return fmt.Errorf("failed to add a remote node:\n%w", err)
	}

	logger.Log.Debugf("Added a 'Remote' node '%s' with ID %d.", upstreamAvailableNode.FriendlyName(), upstreamAvailableNode.ID())
	return g.replaceSRPMBuildDependency(runNode, upstreamAvailableNode, buildNodeToUpdate.SrpmPath)
}

// fixCyclesWithExistingRPMS attempts to fix a cycle if at least one node is a pre-built. It also searches upstream RPMS when the flag RESOLVE_CYCLES_FROM_UPSTREAM is enabled
// If a cycle can be fixed, edges representing the build dependencies of the pre-built/available-upstream node will be removed.
func (g *PkgGraph) fixCyclesWithExistingRPMS(trimmedCycle []*PkgNode, resolveCyclesFromUpstream, ignoreVersionToResolveSelfDep bool, cloner *rpmrepocloner.RpmRepoCloner) (err error) {
	logger.Log.Debug("Checking if cycle contains pre-built SRPMs.")

	var cycleStringBuilder strings.Builder

	fmt.Fprintf(&cycleStringBuilder, "{%s}", trimmedCycle[0].FriendlyName())
	for _, node := range trimmedCycle[1:] {
		fmt.Fprintf(&cycleStringBuilder, " --> {%s}", node.FriendlyName())
	}
	logger.Log.Infof("Trying to fix circular dependency found:\t%s", cycleStringBuilder.String())

	currentNode := trimmedCycle[len(trimmedCycle)-1]
	for _, previousNode := range trimmedCycle {
		// Why we're targetting only "build node -> run node" edges:
		// 1. Explicit package rebuilds create an edge between the goal node and an SRPM's run nodes.
		//    Considering that, we avoid accidentally skipping a rebuild by only removing edges between a build and a run node.
		// 2. Every build cycle must contain at least one edge between a build node and a run node from different SRPMs.
		//    These edges represent the 'BuildRequires' from the .spec file. If the cycle is breakable, the run node comes from a pre-built SRPM.
		buildToRunEdge := previousNode.Type == TypeLocalBuild && currentNode.Type == TypeLocalRun
		if !buildToRunEdge {
			currentNode = previousNode
			continue
		}
		if _, missingRPMs := FindRPMFiles(currentNode.SrpmPath, g, nil); len(missingRPMs) == 0 {
			logger.Log.Debugf("Cycle contains pre-built SRPM '%s'. Replacing edges from build nodes associated with '%s' with an edge to a new 'PreBuilt' node.",
				currentNode.SrpmPath, previousNode.SrpmPath)

			preBuiltNode := g.CloneNode(currentNode)
			preBuiltNode.State = StateUpToDate
			preBuiltNode.Type = TypePreBuilt

			logger.Log.Debugf("Adding a 'PreBuilt' node '%s' with id %d.", preBuiltNode.FriendlyName(), preBuiltNode.ID())

			err = g.replaceSRPMBuildDependency(currentNode, preBuiltNode, previousNode.SrpmPath)
			if err != nil {
				return fmt.Errorf("failed to replace a circular build dependency:\n%w", err)
			}

			return
		}
		if resolveCyclesFromUpstream {
			cycleResolved, err := g.tryReplaceLocalNodeWithUpstream(currentNode, previousNode, false, cloner)
			if err != nil {
				return fmt.Errorf("failed while trying to break a cycle with an upstream package:\n%w", err)
			}

			if cycleResolved {
				return nil
			}
		}
		currentNode = previousNode
	}

	if ignoreVersionToResolveSelfDep && resolveCyclesFromUpstream {
		logger.Log.Debug("Trying to resolve cycle by searching packages in PMC after ignoring package version.")

		currentNode = trimmedCycle[len(trimmedCycle)-1]
		for _, previousNode := range trimmedCycle {
			buildToRunEdge := previousNode.Type == TypeLocalBuild && currentNode.Type == TypeLocalRun
			if !buildToRunEdge {
				continue
			}

			cycleResolved, err := g.tryReplaceLocalNodeWithUpstream(currentNode, previousNode, true, cloner)
			if err != nil {
				return fmt.Errorf("failed while trying to break a cycle with an upstream package:\n%w", err)
			}

			if cycleResolved {
				return nil
			}

			currentNode = previousNode
		}
	}

	return fmt.Errorf("cycle can't be resolved with prebuilt/PMC RPMs. Unresolvable")
}

// removePkgNodeFromLookup removes a node from the lookup tables.
func (g *PkgGraph) removePkgNodeFromLookup(pkgNode *PkgNode) {
	pkgName := pkgNode.VersionedPkg.Name
	lookupSlice := g.lookupTable()[pkgName]

	for i, lookupNode := range lookupSlice {
		if lookupNode.BuildNode == pkgNode || lookupNode.RunNode == pkgNode || lookupNode.TestNode == pkgNode {
			g.lookupTable()[pkgName] = append(lookupSlice[:i], lookupSlice[i+1:]...)
			break
		}
	}
}

// safeAddNode catches panics from adding nodes to the graph and converts them to errors.
func (g *PkgGraph) safeAddNode(pkgNode *PkgNode) (err error) {
	defer func() {
		if r := recover(); r != nil {
			err = fmt.Errorf("adding the (%v) node failed:\n%s", pkgNode, r)
		}
	}()

	g.AddNode(pkgNode)

	return
}

func formatCycleErrorMessage(cycle []*PkgNode, err error) error {
	var cycleStringBuilder strings.Builder

	fmt.Fprintf(&cycleStringBuilder, "{%s}", cycle[0].FriendlyName())
	for _, node := range cycle[1:] {
		fmt.Fprintf(&cycleStringBuilder, " --> {%s}", node.FriendlyName())
	}
	logger.Log.Errorf("Unfixable circular dependency found:\t%s\terror: %s", cycleStringBuilder.String(), err)

	// Hydrating the toolchain RPMs was required to resolve the cycles at one point. This is no longer the case, but
	// we should leave a message here to avoid confusion.
	logger.Log.Warn("╔════════════════════════════════════════════════════════════════════════════════════════════════╗")
	logger.Log.Warn("║ 'copy-toolchain-rpms' should no longer be required to resolve cycles even when using online    ║")
	logger.Log.Warn("║ toolchain rpms. If you see this message, there is likely a legitimate cycle in the dependency  ║")
	logger.Log.Warn("║ graph.                                                                                         ║")
	logger.Log.Warn("╚════════════════════════════════════════════════════════════════════════════════════════════════╝")

	return fmt.Errorf("cycles detected in dependency graph")
}

// pkgNodesListToPackageVerSet converts a list of "*PkgNode" elements to a set of "*PackageVer" elements.
func pkgNodesListToPackageVerSet(nodes []*PkgNode) (packageVerSet map[*pkgjson.PackageVer]bool) {
	packageVerSet = make(map[*pkgjson.PackageVer]bool)
	for _, node := range nodes {
		packageVerSet[node.VersionedPkg] = true
	}

	return
}

// rpmsProvidedBySRPM returns all RPMs produced from a SRPM file.
func rpmsProvidedBySRPM(srpmPath string, pkgGraph *PkgGraph, graphMutex *sync.RWMutex) (rpmFiles []string) {
	if graphMutex != nil {
		graphMutex.RLock()
		defer graphMutex.RUnlock()
	}

	rpmsMap := make(map[string]bool)
	runNodes := pkgGraph.AllPreferredRunNodes()
	for _, node := range runNodes {
		if node.SrpmPath != srpmPath {
			continue
		}

		if node.RpmPath == "" || node.RpmPath == NoRPMPath {
			continue
		}

		rpmsMap[node.RpmPath] = true
	}

	rpmFiles = sliceutils.SetToSlice(rpmsMap)

	return
}

// findMissingFiles returns a list of files missing on disk.
//
// Also returns a list of all missing files.
func findMissingFiles(filePaths []string) (missingFiles []string) {
	for _, filePath := range filePaths {
		isFile, _ := file.IsFile(filePath)

		if !isFile {
			logger.Log.Debugf("Did not find (%s)", filePath)
			missingFiles = append(missingFiles, filePath)
		}
	}

	return
}

func (g *PkgGraph) tryReplaceLocalNodeWithUpstream(currentNode, previousNode *PkgNode, ignoreVersionToResolveSelfDep bool, cloner *rpmrepocloner.RpmRepoCloner) (isCycleBroken bool, err error) {
	isAvailableUpstream := isPackageAvailableUpsream(currentNode.VersionedPkg, ignoreVersionToResolveSelfDep, cloner)
	if !isAvailableUpstream {
		return false, nil
	}

	logger.Log.Debugf("Cycle contains a dependency '%s' that is available in upstream repo. Replacing edges from build nodes associated with '%s' with an edge to a new remote unresolved node.", currentNode.FriendlyName(), previousNode.SRPMFileName())

	err = g.cloneAndReplaceRunToRemote(currentNode, previousNode)
	if err != nil {
		return false, err
	}

	return true, nil
}

// isPackageAvailableUpsream returns true if a package is found in the upstream repository.
//
// This is used to check if an RPM is available in the repository before starting a build.
func isPackageAvailableUpsream(packageVer *pkgjson.PackageVer, ignoreVersionToResolveSelfDep bool, cloner *rpmrepocloner.RpmRepoCloner) (isAvailableUpstream bool) {
	if ignoreVersionToResolveSelfDep {
		packageVer = &pkgjson.PackageVer{Name: packageVer.Name}
	}

	// Cloner errors are not fatal - may return one when the RPM is not found.
	foundPackages, err := cloner.WhatProvides(packageVer)
	if err != nil {
		logger.Log.Debugf("Error while checking if package (%v) is available upstream: %s", packageVer, err)
		return
	}

	return len(foundPackages) > 0
}<|MERGE_RESOLUTION|>--- conflicted
+++ resolved
@@ -1047,12 +1047,11 @@
 }
 
 // AddGoalNode adds a goal node to the graph which links to existing nodes. An empty package list will add an edge to all nodes
-<<<<<<< HEAD
 //   - goalName: The name of the goal node to add
 //   - packages: A list of packages to add to link the goal node to. If empty, all nodes will be added to the goal node
 //   - strict: If true, the goal node will fail if any of the packages are not found
-func (g *PkgGraph) AddGoalNode(goalName string, packages []*pkgjson.PackageVer, strict bool) (goalNode *PkgNode, err error) {
-	return g.AddGoalNodeWithExtraLayers(goalName, packages, strict, 0)
+func (g *PkgGraph) AddGoalNode(goalName string, packages, tests []*pkgjson.PackageVer, strict bool) (goalNode *PkgNode, err error) {
+	return g.AddGoalNodeWithExtraLayers(goalName, packages, tests, strict, 0)
 }
 
 // AddGoalNodeWithExtraLayers adds a goal node to the graph which links to existing nodes. An empty package list will add an edge to all nodes
@@ -1062,10 +1061,7 @@
 //   - extraLayers: The number of levels to expand the goal node. Each level will add one more layer of packages beyond
 //     the goal node. For example, if the goal node is "x" and extraLevels is 1, the goal node will link to all nodes
 //     which depend on "x" as well as "x" itself (Specifically run nodes, all other nodes are stepped over)
-func (g *PkgGraph) AddGoalNodeWithExtraLayers(goalName string, packages []*pkgjson.PackageVer, strict bool, extraLayers int) (goalNode *PkgNode, err error) {
-=======
-func (g *PkgGraph) AddGoalNode(goalName string, packages, tests []*pkgjson.PackageVer, strict bool) (goalNode *PkgNode, err error) {
->>>>>>> 8608b3da
+func (g *PkgGraph) AddGoalNodeWithExtraLayers(goalName string, packages, tests []*pkgjson.PackageVer, strict bool, extraLayers int) (goalNode *PkgNode, err error) {
 	// Check if we already have a goal node with the requested name
 	if g.FindGoalNode(goalName) != nil {
 		err = fmt.Errorf("can't have two goal nodes named %s", goalName)
