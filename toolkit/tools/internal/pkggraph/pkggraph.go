--- conflicted
+++ resolved
@@ -304,10 +304,7 @@
 			// RemoteRun nodes may have duplicates. It is possible that:
 			// 1. LocalRun and RemoteRun co-exist in a graph
 			// 2. Multiple RemoteRun nodes can exist in a graph
-<<<<<<< HEAD
-=======
 			// So, this is not considered as a duplicate node
->>>>>>> 3064d35e
 		case TypeTest:
 			haveDuplicateNode = existingLookup.TestNode != nil
 		}
