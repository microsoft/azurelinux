# Building

- [Building](#building)
  - [Quick Start](#quick-start)
    - [Prerequisites](#prerequisites)
    - [Configure the Environment](#configure-the-environment)
    - [ISO Quick Start](#iso-quick-start)
    - [VHDX Quick Start](#vhdx-quick-start)
    - [Build from Sources Quick Start](#build-from-sources-quick-start)
  - [Further Reading](#further-reading)
    - [Building in Stages](#building-in-stages)
      - [1) Bootstrap Toolchain](#1-bootstrap-toolchain)
        - [Full toolchain Bootstrap From Sources](#full-toolchain-bootstrap-from-sources)
      - [2) Build All Packages](#2-build-all-packages)
      - [3) Build Images](#3-build-images)
    - [ISOs](#isos)
    - [Packages](#packages)
      - [Working on Packages](#working-on-packages)
        - [DOWNLOAD_SRPMS](#download_srpms)
        - [Force Rebuilds](#force-rebuilds)
        - [Ignoring Packages](#ignoring-packages)
        - [Source Hashes](#source-hashes)
  - [Keys, Certs, and Remote Sources](#keys-certs-and-remote-sources)
    - [Sources](#sources)
    - [Authentication](#authentication)
  - [Building Everything From Scratch](#building-everything-from-scratch)
    - [Bootstrapping the Toolchain and Building Everything from Scratch](#bootstrapping-the-toolchain-and-building-everything-from-scratch)
    - [Local Build Variables](#local-build-variables)
      - [URLS and Repos](#urls-and-repos)
      - [`SOURCE_URL=...`](#source_url)
      - [`PACKAGE_URL=...`](#package_url)
      - [`PACKAGE_UPDATE_URL=...`](#package_update_url)
      - [`SRPM_URL=...`](#srpm_url)
      - [`SRPM_UPDATE_URL=...`](#srpm_update_url)
      - [`REPO_LIST=...`](#repo_list)
      - [Build Enable/Disable Flags](#build-enabledisable-flags)
      - [`REBUILD_TOOLCHAIN=...`](#rebuild_toolchain)
        - [`REBUILD_TOOLCHAIN=`**`n`** *(default)*](#rebuild_toolchainn-default)
        - [`REBUILD_TOOLCHAIN=`**`y`**](#rebuild_toolchainy)
      - [`DOWNLOAD_SRPMS=...`](#download_srpms-1)
        - [`DOWNLOAD_SRPMS=`**`n`** *(default)*](#download_srpmsn-default)
        - [`DOWNLOAD_SRPMS=`**`y`**](#download_srpmsy)
      - [`USE_UPDATE_REPO=...`](#use_update_repo)
        - [`USE_UPDATE_REPO=`**`y`** *(default)*](#use_update_repoy-default)
        - [`USE_UPDATE_REPO=`**`n`**](#use_update_repon)
      - [`DISABLE_UPSTREAM_REPOS=...`](#disable_upstream_repos)
        - [`DISABLE_UPSTREAM_REPOS=`**`n`** *(default)*](#disable_upstream_reposn-default)
        - [`DISABLE_UPSTREAM_REPOS=`**`y`**](#disable_upstream_reposy)
      - [`REBUILD_PACKAGES=...`](#rebuild_packages)
        - [`REBUILD_PACKAGES=`**`y`** *(default)*](#rebuild_packagesy-default)
        - [`REBUILD_PACKAGES=`**`n`**](#rebuild_packagesn)
      - [`REBUILD_TOOLS=...`](#rebuild_tools)
        - [`REBUILD_TOOLS=`**`n`** *(default)*](#rebuild_toolsn-default)
        - [`REBUILD_TOOLS=`**`y`**](#rebuild_toolsy)
  - [All Build Targets](#all-build-targets)
  - [Reproducing a Build](#reproducing-a-build)
    - [Build Summaries](#build-summaries)
    - [Building From Summaries](#building-from-summaries)
    - [Reproducing a Package Build](#reproducing-a-package-build)
    - [Reproducing an Image Build](#reproducing-an-image-build)
    - [Reproducing an ISO Build](#reproducing-an-iso-build)
  - [All Build Variables](#all-build-variables)
    - [Targets](#targets)
    - [Rebuild vs. Download](#rebuild-vs-download)
    - [Remote Connections](#remote-connections)
    - [Misc Build](#misc-build)
    - [Reproducing Builds](#reproducing-builds)
    - [Directory Customization](#directory-customization)
    - [Build Details](#build-details)

## Quick Start

### Prerequisites

Install prerequisites [here](prerequisites.md).

### Configure the Environment

By default all build commands are executed from inside the `./toolkit` folder.

A few one-time steps can be run now (they will re-run automatically later if needed)

Remote files are generally only available for release branches.

<<<<<<< HEAD
=======
**IMPORTANT:** HEAD of many branches is not guaranteed to build successfully. To avoid build issues it is recommended to check out the `[BRANCH-NAME]-stable` tag.

Example: to safely build the `1.0`  branch check out the `1.0-stable` tag.

>>>>>>> 0bfe2f9d
```bash
# Get the source code
git clone https://github.com/microsoft/CBL-Mariner.git
cd CBL-Mariner/toolkit

# Checkout the desired release branch. The 1.0-stable tag tracks the most recent successful release of the 1.0 branch.
git checkout 1.0-stable

# Build the Go tools
sudo make go-tools REBUILD_TOOLS=y

# Get the package sources
sudo make input-srpms DOWNLOAD_SRPMS=y
```

**NOTE: All subsequent commands are assumed to be executed from inside the toolkit directory.**

### ISO Quick Start

```bash
# Build an ISO version of ./imageconfigs/core-efi.json entirely from downloaded, pre-built packages
sudo make iso REBUILD_TOOLS=y REBUILD_PACKAGES=n
```

### VHDX Quick Start

```bash
# Build a VHDX of ./imageconfigs/core-efi.json entirely from downloaded, pre-built packages
sudo make image REBUILD_TOOLS=y REBUILD_PACKAGES=n
```

### Build from Sources Quick Start

This is a **much slower** process which will download and compile sources rather than use pre-compiled packages.

```bash
# Build an image without downloading pre-compiled packages
sudo make image REBUILD_TOOLS=y REBUILD_TOOLCHAIN=y DOWNLOAD_SRPMS=y PACKAGE_IGNORE_LIST="openjdk8 openjdk8_aarch64 shim-unsigned-aarch64" -j$(nproc)
```

## Further Reading

### Building in Stages

This section runs through a build one step at a time, briefly explaining the purpose. `Make` will generally automate this flow if given a target, however it can be useful for debugging.

#### 1) Bootstrap Toolchain

A set of bootstrapped toolchain packages (gcc etc.) are used to build CBL-Mariner packages and images.

```bash
# Download the pre-built toolchain packages (REBUILD_TOOLCHAIN=n is the default value)
sudo make toolchain REBUILD_TOOLS=y

# Move the downloaded bootstrap packages to the general RPM out folder
sudo make copy-toolchain-rpms
```

NOTE: A full list of targets and options to `make` is available [here](#all-build-targets) and [here](#all-build-variables).

##### Full toolchain Bootstrap From Sources

If you want to build **everything** from scratch, including the bootstrapping process, run:

```bash
cd ~/git/CBL-Mariner/toolkit

# Do a FULL bootstrap + rebuild from sources instead (much slower)
# Add REBUILD_TOOLCHAIN=y to any subsequent command to ensure locally built toolchain packages are used
sudo make toolchain REBUILD_TOOLS=y REBUILD_TOOLCHAIN=y DOWNLOAD_SRPMS=y PACKAGE_IGNORE_LIST="openjdk8 openjdk8_aarch64 shim-unsigned-aarch64"
```

This will download the source files (SRPMs) from the package sever, and build them locally.
See the detailed section on building from scratch [here](#building-everything-from-scratch)

#### 2) Build All Packages

(**this step may be omitted if desired**)

Once the toolchain is bootstrapped, packages can be built with the toolchain.

The image build commands in [3) Build Images](#3-build-images) will **automatically** build only the required packages based on the selected configuration.

However, to manually build **all** packages you can clear the configuration with `CONFIG_FILE=` and invoke the package build target.

Large parts of the build are parallelized. Enable this by setting the `-j` flag for `make` to the number of parallel jobs to allow. (Recommend setting this value to the number of logical cores available on your system, or less)

**NOTE: If you are building your toolchain packages from source, add `REBUILD_TOOLCHAIN=y`**

```bash
# Build ALL packages FOR AMD64
sudo make build-packages -j$(nproc) CONFIG_FILE= DOWNLOAD_SRPMS=y REBUILD_TOOLS=y PACKAGE_IGNORE_LIST="openjdk8 openjdk8_aarch64 shim-unsigned-aarch64"

# Build ALL packages FOR ARM64
# (NOTE: CBL-Mariner compiles natively, an ARM64 build machine is required to create ARM64 packages/images)
sudo make build-packages -j$(nproc) CONFIG_FILE= DOWNLOAD_SRPMS=y REBUILD_TOOLS=y PACKAGE_IGNORE_LIST="openjdk8 openjdk8_aarch64 shim-unsigned-amd64"
```

#### 3) Build Images

Different images can be produced from the build system.  All images are generated in the `out/images` folder.

**NOTE: If you are building your toolchain packages from source, add `REBUILD_TOOLCHAIN=y`**

```bash
# To build a Mariner VHD Image (VHD folder: ../out/images/core-legacy)
sudo make image CONFIG_FILE=./imageconfigs/core-legacy.json REBUILD_TOOLS=y DOWNLOAD_SRPMS=y

# To build a Mariner VHDX Image (VHDX folder ../out/images/core-efi)
sudo make image CONFIG_FILE=./imageconfigs/core-efi.json REBUILD_TOOLS=y DOWNLOAD_SRPMS=y

# To build a Mariner ISO Image (ISO folder: ../out/images/full)
sudo make iso CONFIG_FILE=./imageconfigs/full.json REBUILD_TOOLS=y DOWNLOAD_SRPMS=y

# To build a Mariner Contianer Image (Container Folder: ../out/images/core-container/*.tar.gz
sudo make image CONFIG_FILE=./imageconfigs/core-container.json REBUILD_TOOLS=y DOWNLOAD_SRPMS=y
```

### ISOs

ISO installers can be built with:

```bash
# Build out/images/developer_iso/*.iso from remote components
sudo make iso -j$(nproc) CONFIG_FILE=./resources/imageconfigs/developer_iso/developer_iso.json
```

To create an unattended ISO installer (no interactive UI) use `UNATTENDED_INSTALLER=y`:

```bash
# Build out/images/developer_iso/*.iso from remote components with unattended installer
sudo make iso -j$(nproc) CONFIG_FILE=./resources/imageconfigs/developer_iso/developer_iso.json UNATTENDED_INSTALLER=y
```

NOTE: ISOs require additional packaging and build steps (such as the creation of a separate `initrd` installer image used to install the final image to disk).

### Packages

The toolkit can download packages from remote RPM repositories, or build them locally. By default any `*.spec` files found in `SPECS_DIR="./SPECS"` will be built locally. Dependencies will be downloaded as needed. Only those packages needed to build the current config will be built (`core-efi.json` by default). An additional space separated list of packages may be added using the `PACKAGE_BUILD_LIST=` variable.

Build all local packages needed for the default `core-efi.json`:

```bash
sudo make build-packages -j$(nproc)
```

Build only two packages along with their prerequisites (note `CONFIG_FILE` is explicitly cleared, not specifying it will use the default `core-efi.json` config):

```bash
sudo make build-packages PACKAGE_BUILD_LIST="vim nano" CONFIG_FILE= -j$(nproc)
```

Build packages from a custom SPECS dir:

```bash
sudo make build-packages SPECS_DIR="/my/packages/SPECS" -j$(nproc)
```

#### Working on Packages

The build system will attempt to minimize rebuilds, but sometimes it is useful to force packages to rebuild, or ignore missing packages. Say you want to iterate on the `nano` package, but the `ncurses-devel` package is broken (`ncurses-devel` is a dependency of `nano`)...

##### DOWNLOAD_SRPMS

When `DOWNLOAD_SRPMS=y` is set, the local sources and spec files will not be used, and changes will not be reflected in the final packages.

##### Force Rebuilds

Adding `PACKAGE_REBUILD_LIST="nano"` will tell the build system to always rebuild `nano.spec` even if it thinks the rpm file is up to date.

##### Ignoring Packages

In the event the ncurses package is currently having issues, `PACKAGE_IGNORE_LIST="ncurses"` will tell the build system to pretend the `ncurses.spec` file was already successfully built regardless of the actual local state. As before, explicitly clear the `CONFIG_FILE` variable to skip adding `core-efi.json`'s packages.

```bash
# Work on the nano package while ignoring the state of the ncurses package
sudo make build-packages PACKAGE_BUILD_LIST="nano" PACKAGE_REBUILD_LIST="nano" PACKAGE_IGNORE_LIST="ncurses" CONFIG_FILE=
```

Any build which requires the ignored packages will still attempt to use them during a build, so ensure they are available in the `../out/RPMS` folder.

##### Source Hashes

The build system also enforces hash checking for sources when packaging SRPMs. For a given `*.spec` file a hash of each source is recorded in `*.signatures.json`. The build system will attempt to find a source which matches the recorded hash. If you change a source the signature file can be updated by setting `SRPM_FILE_SIGNATURE_HANDLING=update`.

```bash
# Just update the intermediate SRPMs and their source signatures by using the input-srpms target
sudo make input-srpms SRPM_FILE_SIGNATURE_HANDLING=update
```

## Keys, Certs, and Remote Sources

### Sources

The build system pulls files two ways:

- Downloading files directly.
- Using the `tdnf` package management tool running inside a chroot.

Direct file downloads are by default pulled from:

```makefile
SOURCE_URL         ?=
PACKAGE_URL        ?= https://packages.microsoft.com/cbl-mariner/$(RELEASE_MAJOR_ID)/prod/base/$(build_arch)/rpms
PACKAGE_UPDATE_URL ?= https://packages.microsoft.com/cbl-mariner/$(RELEASE_MAJOR_ID)/prod/update/$(build_arch)/rpms
SRPM_URL           ?= https://packages.microsoft.com/cbl-mariner/$(RELEASE_MAJOR_ID)/prod/base/srpms
SRPM_UPDATE_URL    ?= https://packages.microsoft.com/cbl-mariner/$(RELEASE_MAJOR_ID)/prod/update/srpms
```

While `tdnf` uses a list of repo files:

```makefile
REPO_LIST ?=
```

The `REPO_LIST` variable supports multiple repo files, and they are prioritized in the order they appear in the list.
The CBL-Mariner base repo is implicitly provided, and an optional update repo is available by setting `USE_UPDATE_REPO=y`. If `$(DISABLE_UPSTREAM_REPOS)` is set to `y`, any repo that is accessed through the network is disabled.

### Authentication

If supplying custom endpoints for source/SRPM/package servers, accessing these resources may require keys and certificates. The keys and certificates can be set using:

```bash
sudo make image CA_CERT=/path/to/rootca.crt TLS_CERT=/path/to/user.crt TLS_KEY=/path/to/user.key
```

## Building Everything From Scratch

**NOTE: Source files must be made available for all packages. They can be placed manually in the corresponding SPEC/\* folders, `SOURCE_URL=<YOUR_SOURCE_SERVER>` may be provided, or DOWNLOAD_SRPMS=y may be used to use pre-packages sources**

The build system can operate without using pre-built components if desired. There are several variables which enable/disable build components and sources of data. They are listed here along with their default values:

```makefile
SOURCE_URL         ?=
PACKAGE_URL        ?= https://packages.microsoft.com/cbl-mariner/$(RELEASE_MAJOR_ID)/prod/base/$(build_arch)/rpms
PACKAGE_UPDATE_URL ?= https://packages.microsoft.com/cbl-mariner/$(RELEASE_MAJOR_ID)/prod/update/$(build_arch)/rpms
SRPM_URL           ?= https://packages.microsoft.com/cbl-mariner/$(RELEASE_MAJOR_ID)/prod/base/srpms
SRPM_UPDATE_URL    ?= https://packages.microsoft.com/cbl-mariner/$(RELEASE_MAJOR_ID)/prod/update/srpms
REPO_LIST          ?=
```

```makefile
DOWNLOAD_SRPMS         ?= n
REBUILD_TOOLCHAIN      ?= n
REBUILD_PACKAGES       ?= y
REBUILD_TOOLS          ?= n
USE_UPDATE_REPO        ?= y
DISABLE_UPSTREAM_REPOS ?= n
TOOLCHAIN_ARCHIVE      ?=
PACKAGE_ARCHIVE        ?=
```

See [Local Build Variables](#local-build-variables) for details on what each variable does.

### Bootstrapping the Toolchain and Building Everything from Scratch

This command will build all components locally, including all toolchain packages using a two stage bootstrap process. No sources will be pulled remotely **(Unless a package build explicitly attempts to do so within its `*.spec` file)**.

Just the toolchain build will take several hours, building `core-efi.json` may take the better part of a day.

```bash
# Rebuild just the Go tools
sudo make go-tools REBUILD_TOOLS=y

# Bootstrap just the toolchain using publicly available sources via wget (or from SOURCE_URL if set),
#  then rebuild the toolchain properly using the provided sources
# NOTE: Source files must made available via one of:
# - `SOURCE_URL=<YOUR_SOURCE_SERVER>`
# - DOWNLOAD_SRPMS=y (will download pre-packages sources from SRPM_URL=... and SRPM_UPDATE_URL=...)
# - manually placing the correct sources in each /SPECS/* package folder
#     (SRPM_FILE_SIGNATURE_HANDLING=update must be used if the new sources files to not match the existing hashes)
sudo make toolchain PACKAGE_URL="" PACKAGE_UPDATE_URL="" REPO_LIST="" DISABLE_UPSTREAM_REPOS=y REBUILD_TOOLCHAIN=y REBUILD_TOOLS=y
```

```bash
# Complete rebuild of all tool, package, and image files from source.
# NOTE: Source files must made available via one of:
# - `SOURCE_URL=<YOUR_SOURCE_SERVER>`
# - DOWNLOAD_SRPMS=y (will download pre-packages sources from SRPM_URL=... and SRPM_UPDATE_URL=...)
# - manually placing the correct sources in each /SPECS/* package folder
#     (SRPM_FILE_SIGNATURE_HANDLING=update must be used if the new sources files to not match the existing hashes)
sudo make image PACKAGE_URL="" PACKAGE_UPDATE_URL="" REPO_LIST="" DISABLE_UPSTREAM_REPOS=y REBUILD_TOOLCHAIN=y REBUILD_PACKAGES=y REBUILD_TOOLS=y
```

### Local Build Variables

#### URLS and Repos

The build can be configured to prioritize local builds but still use the remote sources if needed. For example: If a locally defined `*.spec` file has build dependencies which are not satisfied locally.

If that is not desired all remote sources can be disabled by clearing the following variable:

#### `SOURCE_URL=...`

> URL to download unavailable source files from when creating `*.src.rpm` files prior to build.

#### `PACKAGE_URL=...`

> URL to download RPM packages from, used to populate the toolchain packages if they are missing.

#### `PACKAGE_UPDATE_URL=...`

> URL to download RPM packages from if not found under `$(PACKAGE_URL)` and `$(USE_UPDATE_REPO)` is set to `y`, used to populate the toolchain packages if they are missing.

#### `SRPM_URL=...`

> URL to download packed SRPM packages from prior to build if `$(DOWNLOAD_SRPMS)` is set to `y`.

#### `SRPM_UPDATE_URL=...`

> URL to download updated versions of packed SRPM packages from prior to build if `$(DOWNLOAD_SRPMS)` is set to `y`.

#### `REPO_LIST=...`

> List of RPM repositories to pull packages from. These packages are used to satisfy dependencies during the build process, and to compose a final image. Locally available packages are always prioritized. The repos are prioritized based on the order they appear in the list: Repos earlier in the list are higher priority.

#### Build Enable/Disable Flags

#### `REBUILD_TOOLCHAIN=...`

##### `REBUILD_TOOLCHAIN=`**`n`** *(default)*

> Use pre-existing toolchain packages from another source. If `TOOLCHAIN_ARCHIVE=my_toolchain.tar.gz` is also set the build system will extract the required packages from that archive. If `TOOLCHAIN_ARCHIVE` is not set the build system will download the required toolchain packages from `$(PACKAGE_URL)` and `$(PACKAGE_UPDATE_URL)`.

##### `REBUILD_TOOLCHAIN=`**`y`**

> Bootstrap the toolchain from the host environment in a docker container. The toolchain consists of those packages which are required to build all other packages (*gcc, tdnf, etc*)

#### `DOWNLOAD_SRPMS=...`

##### `DOWNLOAD_SRPMS=`**`n`** *(default)*

> Pack SRPMs to be built from local SPECs. Will retrieve sources from the SPEC's folder if available, and will download missing sources from `$(SOURCE_URL)`.

##### `DOWNLOAD_SRPMS=`**`y`**

> Download official pre-packed SRPMs from `$(SRPM_URL)`. Use this option if `$(SOURCE_URL)` is not available.

#### `USE_UPDATE_REPO=...`

##### `USE_UPDATE_REPO=`**`y`** *(default)*

> Pull missing packages from the upstream update repository in addition to the base repository.

##### `USE_UPDATE_REPO=`**`n`**

> Only pull missing packages from the upstream base repository.

#### `DISABLE_UPSTREAM_REPOS=...`

##### `DISABLE_UPSTREAM_REPOS=`**`n`** *(default)*

> Pull packages from all set repositories, including external ones accessed through the network.

##### `DISABLE_UPSTREAM_REPOS=`**`y`**

> Only pull missing packages from local repositories. This does not affect hydrating the toolchain from `$(PACKAGE_URL)` and `$(PACKAGE_UPDATE_URL)`.

#### `REBUILD_PACKAGES=...`

##### `REBUILD_PACKAGES=`**`y`** *(default)*

> Parse all local `*.spec` files, and build them if needed.
> A package will be built
>
> - If:
>   - it is present in `CONFIG_FILE=config.json`
>   - or it is listed in `PACKAGE_BUILD_LIST="..."`
>   - or it is a dependency of a package listed in one of the above
> - And:
>   - the corresponding *.rpm files are missing
>   - or the *.rpm files are out of date (based on version numbers)
>   - or the base package is listed in `PACKAGE_REBUILD_LIST`

**NOTE:**

The `*.spec` files are converted to `*.src.rpm` files which bundle the spec files with their source files. If the build tools are not able to find valid source files **which match the SHA1 hash recorded in `*.signatures.json`** then they will attempt to locate the source files from `$(SOURCE_URL)` and download them.

##### `REBUILD_PACKAGES=`**`n`**

> Do not attempt to build any local specs, always download the packages via `tdnf` from the internet if they are missing.

**NOTE:**

It is possible to hydrate the local `*.rpm` files with a one-time manual operation:

```bash
# Create ./out/rpms.tar.gz from the *.rpm files locally available:
sudo make compress-rpms
```

```bash
# Extract all rpms present in rpms.tar.gz into a build environment:
sudo make hydrate-rpms PACKAGE_ARCHIVE=./rpms.tar.gz
```

#### `REBUILD_TOOLS=...`

##### `REBUILD_TOOLS=`**`n`** *(default)*

> Use pre-compiled go binaries, likely provided as part of an SDK. The binaries are expected to be found in `$(TOOL_BINS_DIR)`

##### `REBUILD_TOOLS=`**`y`**

> Build the go tools from source as needed.

## All Build Targets

These are the useful build targets:
| Target                           | Description
|:---------------------------------|:---
| build-packages                   | Build requested `*.rpm` files (see [Packages](#packages)).
| chroot-tools                     | Create the chroot working from the toolchain RPMs.
| clean                            | Clean all built files.
| clean-*                          | Most targets have a `clean-<target>` target which selectively cleans the target's output.
| compress-rpms                    | Compresses all RPMs in `../out/RPMS` into `../out/rpms.tar.gz`. See `hydrate-rpms` target.
| compress-srpms                   | Compresses all SRPMs in `../out/SRPMS` into `../out/srpms.tar.gz`.
| copy-toolchain-rpms              | Copy all toolchain RPMS from `../build/rpm_cache/cache` to  `../out/RPMS`.
| expand-specs                     | Extract working copies of the `*.spec` files from the local `*.src.rpm` files.
| fetch-image-packages             | Locate and download all packages required for an image build.
| fetch-external-image-packages    | Download all external packages required for an image build.
| go-\<tool\>                      | Build a specific tool (ensure `REBUILD_TOOLS=y`).
| go-fmt-all                       | Auto format all `*.go` files.
| go-mod-tidy                      | Tidy the go module files.
| go-test-coverage                 | Run and publish test coverage for all go tools.
| go-tidy-all                      | Runs `go-fmt-all` and `go-mod-tidy`.
| go-tools                         | Preps all go tools (ensure `REBUILD_TOOLS=y` to rebuild).
| hydrate-rpms                     | Hydrates the `../out/RPMS` directory from `rpms.tar.gz`. See `compress-rpms` target.
| image                            | Generate an image (see [Images](#images)).
| initrd                           | Create the initrd for the ISO installer.
| input-srpms                      | Scan the local `*.spec` files, locate sources, and create `*.src.rpm` files.
| iso                              | Create an installable ISO (see [ISOs](#isos)).
| macro-tools                      | Create the directory with expanded rpm macros.
| make-raw-image                   | Create the raw base image.
| meta-user-data                   | Create a `meta-user-data.iso` file under `IMAGES_DIR` using `meta-data` and `user-data` from `META_USER_DATA_DIR`.
| package-toolkit                  | Create this toolkit.
| raw-toolchain                    | Build the initial toolchain bootstrap stage.
| toolchain                        | Ensure all toolchain RPMs are present.
| toolchain_stage2                 | Perform the second stage bootstrap.
| validate-image-config            | Validate the selected image config.
| workplan                         | Create the package build workplan.

## Reproducing a Build

By default the build system will pull the highest possible version of external packages when building. However, there may be circumstances when you wish to reproduce a build using the exact same external package versions as before, even if newer versions are available.

### Build Summaries

The build system supports this behavior through summary files, a JSON representation of packages consumed during a build. By referencing these summary files, the build system can consume the exact same version of external packages later on.

Since the summary files are regenerated every build, if you wish to reproduce a build, you should save the summary files to another location for future use.

| Type of Build                 | Summary File Location                                                                                  | Description
|:------------------------------|:-------------------------------------------------------------------------------------------------------|:---
| Package Build                 | `$(PKGBUILD_DIR)/graph_external_deps.json`                                                             | Generated every package build. Can be saved and used later with the `$(PACKAGE_CACHE_SUMMARY)` variable to reproduce a package build.
| Image Build                   | `$(IMAGEGEN_DIR)/{imagename}/image_deps.json`                                                          | Generated every image build. Can be saved and used later with the `$(IMAGE_CACHE_SUMMARY)` variable to reproduce an image build.
| Initrd Build                  | `$(IMAGEGEN_DIR)/iso_initrd/image_deps.json`                                                           | Generated every initrd and ISO build. Can be saved and used later with the `$(INITRD_CACHE_SUMMARY)` variable to reproduce an initrd build.

### Building From Summaries

To reproduce a build, there are four constraints:

1. The local SPEC files must be the same. That is, you cannot reproduce a build having modified any of the local SPEC files since when the summary files were generated.
2. What is being built must be the same. That is, if the summary files were generated from an image build then the reproduced build must be building the exact same image configuration.
3. The toolkit version must be the same. That is, if the summary files were generated from a `1.0` toolkit, then the reproduced build must be done using the `1.0` toolkit.
4. The builds must be from clean. Both the build that generated the summary files and the reproduced build must be done from a clean state, otherwise there may be leftover files that affect the summary files.

If the above constraints are met then a build can be reproduced from summary files.

### Reproducing a Package Build

To reproduce a package build, run the same make invocation as before, but set:

- `PACKAGE_CACHE_SUMMARY=<path>` to the path of the package build summary file.

### Reproducing an Image Build

To reproduce an image build, run the same make invocation as before, but set:

- `PACKAGE_CACHE_SUMMARY=<path>` to the path of the package build summary file.
- `IMAGE_CACHE_SUMMMARY=<path>` to the path of the image build summary file.

### Reproducing an ISO Build

To reproduce an ISO build, run the same make invocation as before, but set:

- `PACKAGE_CACHE_SUMMARY=<path>` to the path of the package build summary file.
- `IMAGE_CACHE_SUMMMARY=<path>` to the path of the image build summary file.
- `INITRD_CACHE_SUMMMARY=<path>` to the path of the initrd build summary file.

## All Build Variables

---

### Targets

| Variable                      | Default                                                                                                | Description
|:------------------------------|:-------------------------------------------------------------------------------------------------------|:---
| CONFIG_FILE                   | `$(RESOURCES_DIR)`/imageconfigs/core-efi/core-efi.json                                                 | Image config file to build
| CONFIG_BASE_DIR               | `$(dir $(CONFIG_FILE))`                                                                               | Base directory to search for image files in (see [image_config.md](../images/image_config.md))
| TERMINAL_ISO_INSTALLER        | n                                                                                                      | Use a command line ISO installer instead of the GUI installer
| UNATTENDED_INSTALLER          |                                                                                                        | Create unattended ISO installer if set. Overrides all other installer options.
| PACKAGE_BUILD_LIST            |                                                                                                        | Additional packages to build
| PACKAGE_REBUILD_LIST          |                                                                                                        | Always rebuild this package, even if it is up-to-date. Base package name, will match all virtual packages produced as well.
| PACKAGE_IGNORE_LIST           |                                                                                                        | Pretend this package is always available, never rebuild it. Base package name, will match all virtual packages produced as well.
| SSH_KEY_FILE                  |                                                                                                        | Use with `make meta-user-data` to add the ssh key from this file into `user-data`.

---

### Rebuild vs. Download

| Variable                      | Default                                                                                                | Description
|:------------------------------|:-------------------------------------------------------------------------------------------------------|:---
| REBUILD_TOOLCHAIN             | n                                                                                                      | Bootstrap the toolchain packages locally or download them?
| REBUILD_PACKAGES              | y                                                                                                      | Build packages locally or download them? Only packages with a local spec file will be built.
| REBUILD_TOOLS                 | n                                                                                                      | Build the go tools locally or take them from the SDK?
| TOOLCHAIN_ARCHIVE             |                                                                                                        | Instead of downloading toolchain *.rpms, extract them from here (see `REBUILD_TOOLCHAIN`).
| PACKAGE_ARCHIVE               |                                                                                                        | Use with `make hydrate-rpms` to populate a set of rpms from an archive.
| DOWNLOAD_SRPMS                | n                                                                                                      | Pack SRPMs from local SPECs or download published ones?
| USE_UPDATE_REPO               | y                                                                                                      | Pull missing packages from the upstream update repository in addition to the base repository?
| DISABLE_UPSTREAM_REPOS        | n                                                                                                      | Only pull missing packages from local repositories? This does not affect hydrating the toolchain from `$(PACKAGE_URL)` and `$(PACKAGE_UPDATE_URL)`.

---

### Remote Connections

| Variable                      | Default                                                                                                  | Description
|:------------------------------|:---------------------------------------------------------------------------------------------------------|:---
| SOURCE_URL                    |                                             | URL to request package sources from
| SRPM_URL                      | `https://packages.microsoft.com/cbl-mariner/$(RELEASE_MAJOR_ID)/prod/base/srpms`                           | URL to request packed SRPMs from if `$(DOWNLOAD_SRPMS)` is set to `y`
| SRPM_UPDATE_URL               | `https://packages.microsoft.com/cbl-mariner/$(RELEASE_MAJOR_ID)/prod/update/srpms`                         | URL to request updated versions of packed SRPMs from if `$(DOWNLOAD_SRPMS)` is set to `y`
| PACKAGE_URL                   | `https://packages.microsoft.com/cbl-mariner/$(RELEASE_MAJOR_ID)/prod/base/$(build_arch)/rpms`              | URL to request full toolchain packages from
| PACKAGE_UPDATE_URL            | `https://packages.microsoft.com/cbl-mariner/$(RELEASE_MAJOR_ID)/prod/update/$(build_arch)/rpms`            | URL to request full toolchain packages from if not found under `$(PACKAGE_URL)` and `$(USE_UPDATE_REPO)` is set to `y`
| REPO_LIST                     |                                                                                                          | Space separated list of repo files for tdnf to pull packages form
| CA_CERT                       |                                                                                                          | CA cert to access the above resources
| TLS_CERT                      |                                                                                                          | TLS cert to access the above resources
| TLS_KEY                       |                                                                                                          | TLS key to access the above resources

---

### Misc Build

| Variable                      | Default                                                                                                | Description
|:------------------------------|:-------------------------------------------------------------------------------------------------------|:---
| LOG_LEVEL                     | info                                                                                                   | Console log level for go tools (`panic, fatal, error, warn, info, debug, trace`)
| STOP_ON_WARNING               | n                                                                                                      | Stop on non-fatal makefile failures (see `$(call print_warning, message)`)
| STOP_ON_PKG_FAIL              | n                                                                                                      | Stop all package builds on any failure rather than try and continue.
| SRPM_FILE_SIGNATURE_HANDLING  | enforce                                                                                                | Behavior when checking source file hashes from SPEC files. `update` will create a new entry in the signature file (`enforce, skip, update`)
| ARCHIVE_TOOL                  | $(shell if command -v pigz 1>/dev/null 2>&1 ; then echo pigz ; else echo gzip ; fi )                   | Default tool to use in conjunction with `tar` to extract `*.tar.gz` files. Tries to use `pigz` if available, otherwise uses `gzip`
| INCREMENTAL_TOOLCHAIN         | n                                                                                                      | Only build toolchain RPM packages if they are not already present
| RUN_CHECK                     | n                                                                                                      | Run the %check sections when compiling packages
| PACKAGE_BUILD_RETRIES         | 1                                                                                                      | Number of build retries for each package
| IMAGE_TAG                     | (empty)                                                                                                | Text appended to a resulting image name - empty by default. Does not apply to the initrd. The text will be prepended with a hyphen.

---

### Reproducing Builds

| Variable                      | Default                                                                                                | Description
|:------------------------------|:-------------------------------------------------------------------------------------------------------|:---
| PACKAGE_CACHE_SUMMARY         |                                                                                                        | Path to a summary json file that describes what the package RPM cache should contain.
| IMAGE_CACHE_SUMMARY           |                                                                                                        | Path to a summary json file that describes what the image RPM cache should contain.
| INITRD_CACHE_SUMMARY          |                                                                                                        | Path to a summary json file that describes what the initrd RPM cache should contain.

---

### Directory Customization

| Variable                      | Default                                                                                                | Description
|:------------------------------|:-------------------------------------------------------------------------------------------------------|:---
| toolkit_root                  | `$(abspath $(dir $(lastword $(MAKEFILE_LIST))))`                                                       | **Calculated automatically and cannot be overwritten.** Location of toolkit (`./toolkit/`). Used to set the default directories
| TOOLS_DIR                     | `$(toolkit_root)`/tools                                                                                | Location of go tools sources
| TOOL_BINS_DIR                 | `$(toolkit_root)`/out/tools                                                                            | Directory to place go tools in
| RESOURCES_DIR                 | `$(toolkit_root)`/resources                                                                            | Location to find default configuration files and other static components
| SCRIPTS_DIR                   | `$(toolkit_root)`/scripts                                                                              | Location of build system scripts
| PROJECT_ROOT                  | `$(toolkit_root)`/..                                                                                   | Root directory of the project
| BUILD_DIR                     | `$(PROJECT_ROOT)`/build                                                                                | Location to put intermediate build artifacts
| OUT_DIR                       | `$(PROJECT_ROOT)`/out                                                                                  | Location to place final artifacts
| SPECS_DIR                     | `$(PROJECT_ROOT)`/SPECS                                                                                | Location to scan for local `*.spec` files
| LOGS_DIR                      | `$(BUILD_DIR)`/logs                                                                                    | Location of log files
| PKGBUILD_DIR                  | `$(BUILD_DIR)`/pkg_artifacts                                                                           | Location of package generation build plan artifacts
| CACHED_RPMS_DIR               | `$(BUILD_DIR)`/rpm_cache                                                                               | Location of the remote rpms which are cached locally
| BUILD_SRPMS_DIR               | `$(BUILD_DIR)`/INTERMEDIATE_SRPMS                                                                      | Location of `*.src.rpm` files generated from local `*.spec` files
| MACRO_DIR                     | `$(BUILD_DIR)`/macros                                                                                  | Location of macro files to use during spec parsing
| BUILD_SPECS_DIR               | `$(BUILD_DIR)`/INTERMEDIATE_SPECS                                                                      | Location of `*.spec` files extracted from the `*.src.rpm` files
| STATUS_FLAGS_DIR              | `$(BUILD_DIR)`/make_status                                                                             | Location of build system status tracking files
| CHROOT_DIR                    | `$(BUILD_DIR)`/worker/chroot                                                                           | Location of package build chroot environments
| IMAGEGEN_DIR                  | `$(BUILD_DIR)`/imagegen                                                                                | Location of image generation workspace
| PKGGEN_DIR                    | `$(TOOLS_DIR)`/pkggen                                                                                  | Location of package build workspace
| TOOLKIT_BINS_DIR              | `$(TOOLS_DIR)`/toolkit_bins                                                                            | Location of go tool binary backups, used to restore the toolkit bins if needed.
| MANIFESTS_DIR                 | `$(RESOURCES_DIR)`/manifests                                                                           | Location of build system static configurations
| TOOLCHAIN_MANIFESTS_DIR       | `$(MANIFESTS_DIR)`/package                                                                             | Location of `toolchain_%{arch}.txt` and `pkggen_core_%{arch}.txt`
| META_USER_DATA_DIR            | `$(RESOURCES_DIR)`/assets/meta-user-data                                                               | Location of `user-data` and `meta-data` files to create the `meta-user-data.iso` file for `cloud-init` initialization.
| RPMS_DIR                      | `$(OUT_DIR)`/RPMS                                                                                      | Directory to place RPMs in
| SRPMS_DIR                     | `$(OUT_DIR)`/SRPMS                                                                                     | Directory to place SRPMs in
| IMAGES_DIR                    | `$(OUT_DIR)`/images                                                                                    | Directory to place images in

---

### Build Details

| Variable                      | Default                                                                                                | Description
|:------------------------------|:-------------------------------------------------------------------------------------------------------|:---
| DIST_TAG                      | Version dependent, refer to [Makefile](../../Makefile)                                                 | Distribution tag to customize packages with
| BUILD_NUMBER                  | Version dependent, refer to [Makefile](../../Makefile)                                                 | Build number to customize packages with
| RELEASE_MAJOR_ID              | Version dependent, refer to [Makefile](../../Makefile)                                                 | Major release number
| RELEASE_MINOR_ID              | Version dependent, refer to [Makefile](../../Makefile)                                                 | Minor release number
| RELEASE_VERSION               | Version dependent, refer to [Makefile](../../Makefile)                                                 | Full release version<|MERGE_RESOLUTION|>--- conflicted
+++ resolved
@@ -82,13 +82,11 @@
 
 Remote files are generally only available for release branches.
 
-<<<<<<< HEAD
-=======
 **IMPORTANT:** HEAD of many branches is not guaranteed to build successfully. To avoid build issues it is recommended to check out the `[BRANCH-NAME]-stable` tag.
 
 Example: to safely build the `1.0`  branch check out the `1.0-stable` tag.
 
->>>>>>> 0bfe2f9d
+
 ```bash
 # Get the source code
 git clone https://github.com/microsoft/CBL-Mariner.git
