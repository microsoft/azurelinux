--- conflicted
+++ resolved
@@ -59,18 +59,12 @@
 
 # Don't care if USE_CCACHE or REBUILD_TOOLS are set or not, doesn't matter to the quickbuild. Just turn them
 # on to be friendly to the user unless they have explicitly set it to off.
-<<<<<<< HEAD
-USE_CCACHE    ?= y
-REBUILD_TOOLS ?= y
-DELTA_FETCH   ?= y
-PRECACHE      ?= y
-=======
 USE_CCACHE             ?= y
 REBUILD_TOOLS          ?= y
 DELTA_FETCH            ?= y
+PRECACHE               ?= y
 # We also want to try and limit pointless rebuilds, so set EXTRA_BUILD_LAYERS to 1 if it's not already set.
 MAX_CASCADING_REBUILDS ?= 1
->>>>>>> 0933be81
 endif
 
 ######## SET REMAINING FLAG DEFAULTS ########
@@ -83,11 +77,8 @@
 CLEAN_TOOLCHAIN_CONTAINERS      ?= y
 MAX_CPU                         ?=
 DELTA_FETCH                     ?= n
-<<<<<<< HEAD
 PRECACHE                        ?= n
-=======
 MAX_CASCADING_REBUILDS          ?=
->>>>>>> 0933be81
 
 ######## HANDLE INCREMENTAL_TOOLCHAIN DEPRECATION ########
 
