--- conflicted
+++ resolved
@@ -8,45 +8,6 @@
 MARINER_BUILD_DIR=$1
 MARINER_SPECS_DIR=$2
 MARINER_SOURCE_URL=$3
-<<<<<<< HEAD
-#  Time stamp components
-# =====================================================
-BLDTRACKER=$4
-TIMESTAMP_FILE_PATH=$5
-source "$(dirname $0)/../timestamp.sh"
-
-begin_timestamp 6
-
-start_record_timestamp "verify toolchain"
-
-./toolchain_verify.sh $MARINER_BUILD_DIR
-
-stop_record_timestamp "verify toolchain"
-start_record_timestamp "cleanup docker"
-
-# Cleanup
-docker images -a
-docker ps -a
-# docker system prune -f
-# docker rmi $(docker images -a -q)
-# docker rmi $(docker history marinertoolchain -q)
-
-stop_record_timestamp "cleanup docker"
-start_record_timestamp "configure files"
-
-# CPIO patch
-cp -v $MARINER_SPECS_DIR/cpio/cpio_extern_nocommon.patch ./container
-cp -v $MARINER_SPECS_DIR/cpio/CVE-2021-38185.patch ./container
-# Coreutils aarch64 patch
-cp -v $MARINER_SPECS_DIR/coreutils/coreutils-fix-get-sys_getdents-aarch64.patch ./container
-# Binutils readonly patch
-cp -v $MARINER_SPECS_DIR/binutils/linker-script-readonly-keyword-support.patch ./container/linker-script-readonly-keyword-support.patch
-# RPM LD_FLAGS patch
-cp -v $MARINER_SPECS_DIR/rpm/define-RPM_LD_FLAGS.patch ./container/rpm-define-RPM-LD-FLAGS.patch
-
-# Create .bashrc file for lfs user in the container
-cat > ./container/.bashrc << EOF
-=======
 INCREMENTAL_TOOLCHAIN=$4
 ARCHIVE_TOOL=$5
 
@@ -78,7 +39,6 @@
 
     # Create .bashrc file for lfs user in the container
     cat > ./container/.bashrc << EOF
->>>>>>> de746e34
 umask 022
 LFS=/temptoolchain/lfs
 LC_ALL=POSIX
@@ -90,26 +50,6 @@
     # Generate toolchain-local-wget-list
     cat ./container/toolchain-sha256sums | awk -v env_src=${MARINER_SOURCE_URL} '{print env_src"/"$2}' > ./container/toolchain-local-wget-list
 
-<<<<<<< HEAD
-stop_record_timestamp "configure files"
-start_record_timestamp "get container ready"
-
-echo Building temp toolchain in container
-export tag=$(date +'%y%m%d.%H%M')
-docker build --tag marinertoolchain:${tag} ./container
-docker tag marinertoolchain:${tag} marinertoolchain:latest
-
-stop_record_timestamp "get container ready"
-start_record_timestamp "build raw toolchain" 0 100
-
-# Now build final raw toolchain as root, which requires --privileged for the chroot
-echo Building raw toolchain in container
-set +e
-docker stop marinertoolchain-container
-docker rm marinertoolchain-container
-set -e
-docker run -t --privileged --name marinertoolchain-container marinertoolchain:latest
-=======
     echo Building temp toolchain in container
     export tag=$(date +'%y%m%d.%H%M')
     docker build --tag marinertoolchain:${tag} --build-arg MARINER_BUILD_DIR="${MARINER_BUILD_DIR}" ./container
@@ -128,10 +68,6 @@
 else
     echo "Found existing container with tag ${sha_component_tag}, skipping build..."
 fi
->>>>>>> de746e34
-
-stop_record_timestamp "build raw toolchain"
-start_record_timestamp "cleanup files"
 
 echo Finished building toolchain, extracting from container...
 pushd $MARINER_BUILD_DIR/toolchain
@@ -163,8 +99,4 @@
 rm -vf ./container/.bashrc
 rm -vf ./container/toolchain-local-wget-list
 
-stop_record_timestamp "cleanup files"
-
-echo Raw toolchain build complete
-
-finish_timestamp+echo Raw toolchain build complete