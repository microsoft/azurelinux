--- conflicted
+++ resolved
@@ -34,7 +34,7 @@
 TOOLCHAIN_BUILD_LIST=$TOOLCHAIN_LOGS/build_list.txt
 TOOLCHAIN_BUILT_RPMS_LIST=$TOOLCHAIN_LOGS/build_rpms_list.txt
 TOOLCHAIN_FAILURES=$TOOLCHAIN_LOGS/failures.txt
-set -x
+set -ex
 
 export LFS=$MARINER_BUILD_DIR/toolchain/populated_toolchain
 TOPDIR=/usr/src/mariner
@@ -233,23 +233,16 @@
     start_record_timestamp "build packages/build/$1"
     # $1 = SRPM name
 
-    # Find all the associated RPMs for the SRPM and check if they are in the chroot RPM directory
     specPath=$(find $SPECROOT -name "$1.spec" -print -quit)
     specDir=$(dirname $specPath)
-<<<<<<< HEAD
     defines=(-D "with_check 1" -D "_sourcedir $specDir" -D "dist $PARAM_DIST_TAG")
-    verrel=$(rpmspec -q $specPath --srpm "${defines[@]}" --queryformat %{VERSION}-%{RELEASE})
-    if [ -n "$2" ]; then
-        rpmPath=$(find $CHROOT_RPMS_DIR -name "$2-$verrel*" -print -quit)
-    else
-        rpmPath=$(find $CHROOT_RPMS_DIR -name "$1-*" -print -quit)
-=======
-
+    builtRpms="$(rpmspec $specPath --builtrpms "${defines[@]}" --queryformat="%{nvra}.rpm\n")"
+
+    # Find all the associated RPMs for the SRPM and check if they are in the chroot RPM directory
     foundAllRPMs="false"
     if [ "$INCREMENTAL_TOOLCHAIN" = "y" ]; then
         foundAllRPMs="true"
-        all_rpms=$(rpmspec -q $specPath --srpm --define="with_check 1" --define="_sourcedir $specDir" --define="dist $PARAM_DIST_TAG" --builtrpms --queryformat '%{nvra}.rpm ' | xargs)
-        for rpm in ${all_rpms}; do
+        for rpm in $builtRpms; do
             rpmPath=$(find $CHROOT_RPMS_DIR -name "$rpm" -print -quit)
             if [ -z "$rpmPath" ]; then
                 echo "Did not find incremental toolchain rpm '$rpm' in '$CHROOT_RPMS_DIR', must rebuild."
@@ -259,11 +252,10 @@
                 cp $rpmPath $FINISHED_RPM_DIR
             fi
         done
->>>>>>> c3aff1d1
     fi
+
     if [ "$foundAllRPMs" = "false" ]; then
         echo only building RPM $1 within the chroot
-        builtRpms="$(rpmspec -q $specPath --builtrpms "${defines[@]}" --queryformat="%{nvra}.rpm\n")"
         srpmName=$(rpmspec -q $specPath --srpm "${defines[@]}" --queryformat %{NAME}-%{VERSION}-%{RELEASE}.src.rpm)
         srpmPath=$MARINER_INPUT_SRPMS_DIR/$srpmName
         cp $srpmPath $CHROOT_SRPMS_DIR
@@ -272,6 +264,7 @@
         cp $srpmPath $MARINER_OUTPUT_SRPMS_DIR
         echo NOT installing the package $srpmName
     fi
+
     echo "$1" >> $TOOLCHAIN_BUILD_LIST
     stop_record_timestamp "build packages/build/$1"
 }
@@ -280,6 +273,11 @@
 copy_built_rpms () {
     for builtRpm in "$@"; do
         find "$CHROOT_RPMS_DIR" -name "$builtRpm" -exec cp {} "$FINISHED_RPM_DIR" \;
+        if [[ ! -f "$builtRpm" ]]; then
+            echo "ERROR: could not find expected built RPM '$builtRpm' in '$CHROOT_RPMS_DIR'." >&2
+            return 1
+        fi
+
         echo "$builtRpm" >> "$TOOLCHAIN_BUILT_RPMS_LIST"
     done
 }
@@ -597,17 +595,9 @@
 
 # python-jinja2 needs python3-markupsafe
 # python3-setuptools, python3-libs are also needed but already installed
-<<<<<<< HEAD
-build_rpm_in_chroot_no_install python-markupsafe python3-markupsafe
-chroot_and_install_rpms python3-markupsafe
-build_rpm_in_chroot_no_install python-jinja2 python3-jinja2
-=======
 build_rpm_in_chroot_no_install python-markupsafe
-copy_rpm_subpackage python3-markupsafe
 chroot_and_install_rpms python3-markupsafe
 build_rpm_in_chroot_no_install python-jinja2
-copy_rpm_subpackage python3-jinja2
->>>>>>> c3aff1d1
 
 # systemd-bootstrap requires libcap, xz, kbd, kmod, util-linux, meson, intltool, python3-jinja2
 # gperf is also needed, but is installed earlier
